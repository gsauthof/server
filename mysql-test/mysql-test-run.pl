#!/usr/bin/perl
# -*- cperl -*-

#
##############################################################################
#
#  mysql-test-run.pl
#
#  Tool used for executing a suite of .test files
#
#  See the "MySQL Test framework manual" for more information
#  http://dev.mysql.com/doc/mysqltest/en/index.html
#
#
##############################################################################

use strict;
use warnings;

BEGIN {
  # Check that mysql-test-run.pl is started from mysql-test/
  unless ( -f "mysql-test-run.pl" )
  {
    print "**** ERROR **** ",
      "You must start mysql-test-run from the mysql-test/ directory\n";
    exit(1);
  }
  # Check that lib exist
  unless ( -d "lib/" )
  {
    print "**** ERROR **** ",
      "Could not find the lib/ directory \n";
    exit(1);
  }
}

BEGIN {
  # Check backward compatibility support
  # By setting the environment variable MTR_VERSION
  # it's possible to use a previous version of
  # mysql-test-run.pl
  my $version= $ENV{MTR_VERSION} || 2;
  if ( $version == 1 )
  {
    print "=======================================================\n";
    print "  WARNING: Using mysql-test-run.pl version 1!  \n";
    print "=======================================================\n";
    # Should use exec() here on *nix but this appears not to work on Windows
    exit(system($^X, "lib/v1/mysql-test-run.pl", @ARGV) >> 8);
  }
  elsif ( $version == 2 )
  {
    # This is the current version, just continue
    ;
  }
  else
  {
    print "ERROR: Version $version of mysql-test-run does not exist!\n";
    exit(1);
  }
}

use lib "lib";

use Cwd;
use Getopt::Long;
use My::File::Path; # Patched version of File::Path
use File::Basename;
use File::Copy;
use File::Find;
use File::Temp qw/tempdir/;
use File::Spec::Functions qw/splitdir rel2abs/;
use My::Platform;
use My::SafeProcess;
use My::ConfigFactory;
use My::Options;
use My::Find;
use My::SysInfo;
use My::CoreDump;
use mtr_cases;
use mtr_report;
use mtr_match;
use mtr_unique;
use IO::Socket::INET;
use IO::Select;

require "lib/mtr_process.pl";
require "lib/mtr_io.pl";
require "lib/mtr_gcov.pl";
require "lib/mtr_gprof.pl";
require "lib/mtr_misc.pl";

$SIG{INT}= sub { mtr_error("Got ^C signal"); };

our $mysql_version_id;
our $glob_mysql_test_dir;
our $basedir;

our $path_charsetsdir;
our $path_client_bindir;
our $path_client_libdir;
our $path_language;

our $path_current_testlog;
our $path_testlog;

our $default_vardir;
our $opt_vardir;                # Path to use for var/ dir
our $plugindir;
my $path_vardir_trace;          # unix formatted opt_vardir for trace files
my $opt_tmpdir;                 # Path to use for tmp/ dir
my $opt_tmpdir_pid;

END {
  if ( defined $opt_tmpdir_pid and $opt_tmpdir_pid == $$ )
  {
    # Remove the tempdir this process has created
    mtr_verbose("Removing tmpdir '$opt_tmpdir");
    rmtree($opt_tmpdir);
  }
}

sub env_or_val($$) { defined $ENV{$_[0]} ? $ENV{$_[0]} : $_[1] }

my $path_config_file;           # The generated config file, var/my.cnf

# Visual Studio produces executables in different sub-directories based on the
# configuration used to build them.  To make life easier, an environment
# variable or command-line option may be specified to control which set of
# executables will be used by the test suite.
our $opt_vs_config = $ENV{'MTR_VS_CONFIG'};

my $DEFAULT_SUITES= "main,binlog,federated,rpl,maria,parts,innodb,vcol,oqgraph";
my $opt_suites;

our $opt_verbose= 0;  # Verbose output, enable with --verbose
our $exe_mysql;
our $exe_mysqladmin;
our $exe_mysqltest;
our $exe_libtool;

our $opt_big_test= 0;
our $opt_staging_run= 0;

our @opt_combinations;

our @opt_extra_mysqld_opt;
our @opt_extra_mysqltest_opt;

my $opt_compress;
my $opt_ssl;
my $opt_skip_ssl;
our $opt_ssl_supported;
my $opt_ps_protocol;
my $opt_sp_protocol;
my $opt_cursor_protocol;
my $opt_view_protocol;

our $opt_debug;
our @opt_cases;                  # The test cases names in argv
our $opt_embedded_server;

# Options used when connecting to an already running server
my %opts_extern;
sub using_extern { return (keys %opts_extern > 0);};

our $opt_fast= 0;
our $opt_force;
our $opt_mem= $ENV{'MTR_MEM'};

our $opt_gcov;
our $opt_gcov_src_dir;
our $opt_gcov_exe= "gcov";
our $opt_gcov_err= "mysql-test-gcov.msg";
our $opt_gcov_msg= "mysql-test-gcov.err";

our $opt_gprof;
our %gprof_dirs;

our $glob_debugger= 0;
our $opt_gdb;
our $opt_client_gdb;
our $opt_ddd;
our $opt_client_ddd;
our $opt_manual_gdb;
our $opt_manual_ddd;
our $opt_manual_debug;
our $opt_debugger;
our $opt_client_debugger;

my $config; # The currently running config
my $current_config_name; # The currently running config file template

our $opt_experimental;
our $experimental_test_cases;

my $baseport;
# $opt_build_thread may later be set from $opt_port_base
my $opt_build_thread= $ENV{'MTR_BUILD_THREAD'} || "auto";
my $opt_port_base= $ENV{'MTR_PORT_BASE'} || "auto";
my $build_thread= 0;

my $opt_record;
my $opt_report_features;

my $opt_skip_core;

our $opt_check_testcases= 1;
my $opt_mark_progress;
my $opt_max_connections;

my $opt_sleep;

my $opt_testcase_timeout= $ENV{MTR_TESTCASE_TIMEOUT} ||  15; # minutes
my $opt_suite_timeout   = $ENV{MTR_SUITE_TIMEOUT}    || 360; # minutes
my $opt_shutdown_timeout= $ENV{MTR_SHUTDOWN_TIMEOUT} ||  10; # seconds
my $opt_start_timeout   = $ENV{MTR_START_TIMEOUT}    || 180; # seconds

sub testcase_timeout { return $opt_testcase_timeout * 60; };
sub suite_timeout { return $opt_suite_timeout * 60; };
sub check_timeout { return $opt_testcase_timeout * 6; };

my $opt_start;
my $opt_start_dirty;
my $start_only;
my $opt_wait_all;
my $opt_repeat= 1;
my $opt_retry= 1;
my $opt_retry_failure= env_or_val(MTR_RETRY_FAILURE => 2);
my $opt_reorder= 1;

my $opt_strace_client;

our $opt_user = "root";

my $opt_valgrind= 0;
our $opt_valgrind_mysqld= 0;
my $opt_valgrind_mysqltest= 0;
my @default_valgrind_args= ("--show-reachable=yes");
my @valgrind_args;
my $opt_valgrind_path;
my $opt_callgrind;
my %mysqld_logs;
my $opt_debug_sync_timeout= 300; # Default timeout for WAIT_FOR actions.

our $opt_warnings= 1;

our $opt_skip_ndbcluster= 0;

my $exe_ndbd;
my $exe_ndb_mgmd;
my $exe_ndb_waiter;

our $debug_compiled_binaries;

our %mysqld_variables;

my $source_dist= 0;

my $opt_max_save_core= env_or_val(MTR_MAX_SAVE_CORE => 5);
my $opt_max_save_datadir= env_or_val(MTR_MAX_SAVE_DATADIR => 20);
my $opt_max_test_fail= env_or_val(MTR_MAX_TEST_FAIL => 10);

my $opt_parallel= $ENV{MTR_PARALLEL} || 1;

# lock file to stop tests
my $opt_stop_file= $ENV{MTR_STOP_FILE};
# print messages when test suite is stopped (for buildbot)
my $opt_stop_keep_alive= $ENV{MTR_STOP_KEEP_ALIVE};

select(STDOUT);
$| = 1; # Automatically flush STDOUT

main();


sub main {
  # Default, verbosity on
  report_option('verbose', 0);

  # This is needed for test log evaluation in "gen-build-status-page"
  # in all cases where the calling tool does not log the commands
  # directly before it executes them, like "make test-force-pl" in RPM builds.
  mtr_report("Logging: $0 ", join(" ", @ARGV));

  command_line_setup();

  # --help will not reach here, so now it's safe to assume we have binaries
  My::SafeProcess::find_bin();

  if ( $opt_gcov ) {
    gcov_prepare($basedir . "/" . $opt_gcov_src_dir);
  }

  if (!$opt_suites) {
    $opt_suites= $DEFAULT_SUITES;

    # Check for any extra suites to enable based on the path name
    my %extra_suites=
      (
       "mysql-5.1-new-ndb"              => "ndb_team",
       "mysql-5.1-new-ndb-merge"        => "ndb_team",
       "mysql-5.1-telco-6.2"            => "ndb_team",
       "mysql-5.1-telco-6.2-merge"      => "ndb_team",
       "mysql-5.1-telco-6.3"            => "ndb_team",
       "mysql-6.0-ndb"                  => "ndb_team",
      );

    foreach my $dir ( reverse splitdir($basedir) ) {
      my $extra_suite= $extra_suites{$dir};
      if (defined $extra_suite) {
	mtr_report("Found extra suite: $extra_suite");
	$opt_suites= "$extra_suite,$opt_suites";
	last;
      }
    }
  }

  print "vardir: $opt_vardir\n";
  initialize_servers();

  mtr_report("Checking supported features...");
  if (using_extern())
  {
    # Connect to the running mysqld and find out what it supports
    collect_mysqld_features_from_running_server();
  }
  else
  {
    # Run the mysqld to find out what features are available
    collect_mysqld_features();
  }
  check_ndbcluster_support(\%mysqld_variables);
  check_ssl_support(\%mysqld_variables);
  check_debug_support(\%mysqld_variables);

  executable_setup();

  mtr_report("Collecting tests...");
  my $tests= collect_test_cases($opt_reorder, $opt_suites, \@opt_cases);

  if ( $opt_report_features ) {
    # Put "report features" as the first test to run
    my $tinfo = My::Test->new
      (
       name           => 'report_features',
       # No result_file => Prints result
       path           => 'include/report-features.test',
       template_path  => "include/default_my.cnf",
       master_opt     => [],
       slave_opt      => [],
      );
    unshift(@$tests, $tinfo);
  }

  #######################################################################
  my $num_tests= @$tests;
  if ( $opt_parallel eq "auto" ) {
    # Try to find a suitable value for number of workers
    my $sys_info= My::SysInfo->new();

    $opt_parallel= $sys_info->num_cpus();
    for my $limit (2000, 1500, 1000, 500){
      $opt_parallel-- if ($sys_info->min_bogomips() < $limit);
    }
    my $max_par= $ENV{MTR_MAX_PARALLEL} || 8;
    $opt_parallel= $max_par if ($opt_parallel > $max_par);
    $opt_parallel= $num_tests if ($opt_parallel > $num_tests);
    $opt_parallel= 1 if (IS_WINDOWS and $sys_info->isvm());
    $opt_parallel= 1 if ($opt_parallel < 1);
    mtr_report("Using parallel: $opt_parallel");
  }

  # Create server socket on any free port
  my $server = new IO::Socket::INET
    (
     LocalAddr => 'localhost',
     Proto => 'tcp',
     Listen => $opt_parallel,
    );
  mtr_error("Could not create testcase server port: $!") unless $server;
  my $server_port = $server->sockport();
  mtr_report("Using server port $server_port");

  # Create child processes
  my %children;
  for my $child_num (1..$opt_parallel){
    my $child_pid= My::SafeProcess::Base::_safe_fork();
    if ($child_pid == 0){
      $server= undef; # Close the server port in child
      $tests= {}; # Don't need the tests list in child

      # Use subdir of var and tmp unless only one worker
      if ($opt_parallel > 1) {
	set_vardir("$opt_vardir/$child_num");
	$opt_tmpdir= "$opt_tmpdir/$child_num";
      }

      run_worker($server_port, $child_num);
      exit(1);
    }

    $children{$child_pid}= 1;
  }
  #######################################################################

  mtr_report();
  mtr_print_thick_line();
  mtr_print_header();

  my ($prefix, $fail, $completed, $extra_warnings)=
    run_test_server($server, $tests, $opt_parallel);

  # Send Ctrl-C to any children still running
  kill("INT", keys(%children));

  # Wait for childs to exit
  foreach my $pid (keys %children)
  {
    my $ret_pid= waitpid($pid, 0);
    if ($ret_pid != $pid){
      mtr_report("Unknown process $ret_pid exited");
    }
    else {
      delete $children{$ret_pid};
    }
  }

  if ( not defined @$completed ) {
    mtr_error("Test suite aborted");
  }

  if ( @$completed != $num_tests){

    if ($opt_force){
      # All test should have been run, print any that are still in $tests
      #foreach my $test ( @$tests ){
      #  $test->print_test();
      #}
    }

    # Not all tests completed, failure
    mtr_report();
    mtr_report("Only ", int(@$completed), " of $num_tests completed.");
  }

  mtr_print_line();

  if ( $opt_gcov ) {
    gcov_collect($basedir . "/" . $opt_gcov_src_dir, $opt_gcov_exe,
		 $opt_gcov_msg, $opt_gcov_err);
  }

  mtr_report_stats($prefix, $fail, $completed, $extra_warnings);

  if ( @$completed != $num_tests)
  {
    mtr_error("Not all tests completed");
  }
  exit(0);
}


sub run_test_server ($$$) {
  my ($server, $tests, $childs) = @_;

  my $num_saved_cores= 0;  # Number of core files saved in vardir/log/ so far.
  my $num_saved_datadir= 0;  # Number of datadirs saved in vardir/log/ so far.
  my $num_failed_test= 0; # Number of tests failed so far
  my $test_failure= 0;    # Set true if test suite failed
  my $extra_warnings= []; # Warnings found during server shutdowns

  # Scheduler variables
  my $max_ndb= $childs / 2;
  $max_ndb = 4 if $max_ndb > 4;
  $max_ndb = 1 if $max_ndb < 1;
  my $num_ndb_tests= 0;

  my $completed= [];
  my %running;
  my $result;
  my $exe_mysqld= find_mysqld($basedir) || ""; # Used as hint to CoreDump

  my $suite_timeout= start_timer(suite_timeout());

  my $s= IO::Select->new();
  $s->add($server);
  while (1) {
    if ($opt_stop_file)
    {
      if (mtr_wait_lock_file($opt_stop_file, $opt_stop_keep_alive))
      {
        # We were waiting so restart timer process
        my $suite_timeout= start_timer(suite_timeout());
      }
    }
    my @ready = $s->can_read(1); # Wake up once every second
    foreach my $sock (@ready) {
      if ($sock == $server) {
	# New client connected
	my $child= $sock->accept();
	mtr_verbose("Client connected");
	$s->add($child);
	print $child "HELLO\n";
      }
      else {
	my $line= <$sock>;
	if (!defined $line) {
	  # Client disconnected
	  mtr_verbose("Child closed socket");
	  $s->remove($sock);
	  if (--$childs == 0){
	    return ("Completed", $test_failure, $completed, $extra_warnings);
	  }
	  next;
	}
	chomp($line);

	if ($line eq 'TESTRESULT'){
	  $result= My::Test::read_test($sock);
	  # $result->print_test();

	  # Report test status
	  mtr_report_test($result);

	  if ( $result->is_failed() ) {

	    # Save the workers "savedir" in var/log
	    my $worker_savedir= $result->{savedir};
	    my $worker_savename= basename($worker_savedir);
	    my $savedir= "$opt_vardir/log/$worker_savename";

	    if ($opt_max_save_datadir > 0 &&
		$num_saved_datadir >= $opt_max_save_datadir)
	    {
	      mtr_report(" - skipping '$worker_savedir/'");
	      rmtree($worker_savedir);
	    }
	    else {
	      mtr_report(" - saving '$worker_savedir/' to '$savedir/'");
	      rename($worker_savedir, $savedir);
	      # Move any core files from e.g. mysqltest
	      foreach my $coref (glob("core*"), glob("*.dmp"))
	      {
		mtr_report(" - found '$coref', moving it to '$savedir'");
                move($coref, $savedir);
              }
	      if ($opt_max_save_core > 0) {
		# Limit number of core files saved
		find({ no_chdir => 1,
		       wanted => sub {
			 my $core_file= $File::Find::name;
			 my $core_name= basename($core_file);

			 if ($core_name =~ /^core/ or  # Starting with core
			     (IS_WINDOWS and $core_name =~ /\.dmp$/)){
                                                       # Ending with .dmp
			   mtr_report(" - found '$core_name'",
				      "($num_saved_cores/$opt_max_save_core)");

			   My::CoreDump->show($core_file, $exe_mysqld);

			   if ($num_saved_cores >= $opt_max_save_core) {
			     mtr_report(" - deleting it, already saved",
					"$opt_max_save_core");
			     unlink("$core_file");
			   }
			   ++$num_saved_cores;
			 }
		       }
		     },
		     $savedir);
	      }
	    }
	    $num_saved_datadir++;
	    $num_failed_test++ unless ($result->{retries} ||
                                       $result->{exp_fail});

            $test_failure= 1;
	    if ( !$opt_force ) {
	      # Test has failed, force is off
	      push(@$completed, $result);
	      return ("Failure", 1, $completed, $extra_warnings);
	    }
	    elsif ($opt_max_test_fail > 0 and
		   $num_failed_test >= $opt_max_test_fail) {
	      push(@$completed, $result);
	      mtr_report("Too many tests($num_failed_test) failed!",
			 "Terminating...");
	      return ("Too many failed", 1, $completed, $extra_warnings);
	    }
	  }

	  # Retry test run after test failure
	  my $retries= $result->{retries} || 2;
	  my $test_has_failed= $result->{failures} || 0;
	  if ($test_has_failed and $retries <= $opt_retry){
	    # Test should be run one more time unless it has failed
	    # too many times already
	    my $failures= $result->{failures};
	    if ($opt_retry > 1 and $failures >= $opt_retry_failure){
	      mtr_report("\nTest has failed $failures times,",
			 "no more retries!\n");
	    }
	    else {
	      mtr_report("\nRetrying test, attempt($retries/$opt_retry)...\n");
	      delete($result->{result});
	      $result->{retries}= $retries+1;
	      $result->write_test($sock, 'TESTCASE');
	      next;
	    }
	  }

	  # Repeat test $opt_repeat number of times
	  my $repeat= $result->{repeat} || 1;
	  # Don't repeat if test was skipped
	  if ($repeat < $opt_repeat && $result->{'result'} ne 'MTR_RES_SKIPPED')
	  {
	    $result->{retries}= 0;
	    $result->{rep_failures}++ if $result->{failures};
	    $result->{failures}= 0;
	    delete($result->{result});
	    $result->{repeat}= $repeat+1;
	    $result->write_test($sock, 'TESTCASE');
	    next;
	  }

	  # Remove from list of running
	  mtr_error("'", $result->{name},"' is not known to be running")
	    unless delete $running{$result->key()};

	  # Update scheduler variables
	  $num_ndb_tests-- if ($result->{ndb_test});

	  # Save result in completed list
	  push(@$completed, $result);

	}
	elsif ($line eq 'START'){
	  ; # Send first test
	}
	elsif ($line eq 'WARNINGS'){
          my $fake_test= My::Test::read_test($sock);
          my $test_list= join (" ", @{$fake_test->{testnames}});
          push @$extra_warnings, $test_list;
          my $report= $fake_test->{'warnings'};
          mtr_report("***Warnings generated in error logs during shutdown ".
                     "after running tests: $test_list\n\n$report");
          $test_failure= 1;
          if ( !$opt_force ) {
            # Test failure due to warnings, force is off
            return ("Warnings in log", 1, $completed, $extra_warnings);
          }
        } else {
	  mtr_error("Unknown response: '$line' from client");
	}

	# Find next test to schedule
	# - Try to use same configuration as worker used last time
	# - Limit number of parallel ndb tests

	my $next;
	my $second_best;
	for(my $i= 0; $i <= @$tests; $i++)
	{
	  my $t= $tests->[$i];

	  last unless defined $t;

	  if (run_testcase_check_skip_test($t)){
	    # Move the test to completed list
	    #mtr_report("skip - Moving test $i to completed");
	    push(@$completed, splice(@$tests, $i, 1));

	    # Since the test at pos $i was taken away, next
	    # test will also be at $i -> redo
	    redo;
	  }

	  # Limit number of parallell NDB tests
	  if ($t->{ndb_test} and $num_ndb_tests >= $max_ndb){
	    #mtr_report("Skipping, num ndb is already at max, $num_ndb_tests");
	    next;
	  }

	  # Prefer same configuration, or just use next if --noreorder
	  if (!$opt_reorder or (defined $result and
	      $result->{template_path} eq $t->{template_path}))
	  {
	    #mtr_report("Test uses same config => good match");
	    # Test uses same config => good match
	    $next= splice(@$tests, $i, 1);
	    last;
	  }

	  # Second best choice is the first that does not fulfill
	  # any of the above conditions
	  if (!defined $second_best){
	    #mtr_report("Setting second_best to $i");
	    $second_best= $i;
	  }
	}

	# Use second best choice if no other test has been found
	if (!$next and defined $second_best){
	  #mtr_report("Take second best choice $second_best");
	  mtr_error("Internal error, second best too large($second_best)")
	    if $second_best >  $#$tests;
	  $next= splice(@$tests, $second_best, 1);
	}

	if ($next) {
	  #$next->print_test();
	  $next->write_test($sock, 'TESTCASE');
	  $running{$next->key()}= $next;
	  $num_ndb_tests++ if ($next->{ndb_test});
	}
	else {
	  # No more test, tell child to exit
	  #mtr_report("Saying BYE to child");
	  print $sock "BYE\n";
	}
      }
    }

    # ----------------------------------------------------
    # Check if test suite timer expired
    # ----------------------------------------------------
    if ( has_expired($suite_timeout) )
    {
      mtr_report("Test suite timeout! Terminating...");
      return ("Timeout", 1, $completed, $extra_warnings);
    }
  }
}


sub run_worker ($) {
  my ($server_port, $thread_num)= @_;

  $SIG{INT}= sub { exit(1); };

  # Connect to server
  my $server = new IO::Socket::INET
    (
     PeerAddr => 'localhost',
     PeerPort => $server_port,
     Proto    => 'tcp'
    );
  mtr_error("Could not connect to server at port $server_port: $!")
    unless $server;

  # --------------------------------------------------------------------------
  # Set worker name
  # --------------------------------------------------------------------------
  report_option('name',"worker[$thread_num]");

  # --------------------------------------------------------------------------
  # Set different ports per thread
  # --------------------------------------------------------------------------
  set_build_thread_ports($thread_num);

  # --------------------------------------------------------------------------
  # Turn off verbosity in workers, unless explicitly specified
  # --------------------------------------------------------------------------
  report_option('verbose', undef) if ($opt_verbose == 0);

  environment_setup();

  # Read hello from server which it will send when shared
  # resources have been setup
  my $hello= <$server>;

  setup_vardir();
  check_running_as_root();

  if ( using_extern() ) {
    create_config_file_for_extern(%opts_extern);
  }

  # Ask server for first test
  print $server "START\n";

  while(my $line= <$server>){
    chomp($line);
    if ($line eq 'TESTCASE'){
      my $test= My::Test::read_test($server);
      #$test->print_test();

      # Clear comment and logfile, to avoid
      # reusing them from previous test
      delete($test->{'comment'});
      delete($test->{'logfile'});

      $test->{worker} = $thread_num if $opt_parallel > 1;

      run_testcase($test, $server);
      #$test->{result}= 'MTR_RES_PASSED';
      # Send it back, now with results set
      #$test->print_test();
      $test->write_test($server, 'TESTRESULT');
    }
    elsif ($line eq 'BYE'){
      mtr_report("Server said BYE");
      # We need to gracefully shut down the servers to see any
      # Valgrind memory leak errors etc. since last server restart.
      if ($opt_warnings) {
        stop_servers(all_servers());
        if(check_warnings_post_shutdown($server)) {
          # Warnings appeared in log file(s) during final server shutdown.
          exit(1);
        }
      }
      else {
        stop_all_servers($opt_shutdown_timeout);
      }
      if ( $opt_gprof ) {
	gprof_collect (find_mysqld($basedir), keys %gprof_dirs);
      }
      exit(0);
    }
    else {
      mtr_error("Could not understand server, '$line'");
    }
  }

  stop_all_servers();

  exit(1);
}


sub ignore_option {
  my ($opt, $value)= @_;
  mtr_report("Ignoring option '$opt'");
}



# Setup any paths that are $opt_vardir related
sub set_vardir {
  my ($vardir)= @_;

  $opt_vardir= $vardir;

  $path_vardir_trace= $opt_vardir;
  # Chop off any "c:", DBUG likes a unix path ex: c:/src/... => /src/...
  $path_vardir_trace=~ s/^\w://;

  # Location of my.cnf that all clients use
  $path_config_file= "$opt_vardir/my.cnf";

  $path_testlog=         "$opt_vardir/log/mysqltest.log";
  $path_current_testlog= "$opt_vardir/log/current_test";

}


sub command_line_setup {
  my $opt_comment;
  my $opt_usage;
  my $opt_list_options;

  # Read the command line options
  # Note: Keep list, and the order, in sync with usage at end of this file
  Getopt::Long::Configure("pass_through");
  my %options=(
             # Control what engine/variation to run
             'embedded-server'          => \$opt_embedded_server,
             'ps-protocol'              => \$opt_ps_protocol,
             'sp-protocol'              => \$opt_sp_protocol,
             'view-protocol'            => \$opt_view_protocol,
             'cursor-protocol'          => \$opt_cursor_protocol,
             'ssl|with-openssl'         => \$opt_ssl,
             'skip-ssl'                 => \$opt_skip_ssl,
             'compress'                 => \$opt_compress,
             'vs-config=s'              => \$opt_vs_config,

	     # Max number of parallel threads to use
	     'parallel=s'               => \$opt_parallel,

             # Config file to use as template for all tests
	     'defaults-file=s'          => \&collect_option,
	     # Extra config file to append to all generated configs
	     'defaults-extra-file=s'    => \&collect_option,

             # Control what test suites or cases to run
             'force'                    => \$opt_force,
             'with-ndbcluster-only'     => \&collect_option,
             'skip-ndbcluster|skip-ndb' => \$opt_skip_ndbcluster,
             'suite|suites=s'           => \$opt_suites,
             'skip-rpl'                 => \&collect_option,
             'skip-test=s'              => \&collect_option,
             'do-test=s'                => \&collect_option,
             'start-from=s'             => \&collect_option,
             'big-test'                 => \$opt_big_test,
	     'combination=s'            => \@opt_combinations,
             'skip-combinations'        => \&collect_option,
             'experimental=s'           => \$opt_experimental,
	     'skip-im'                  => \&ignore_option,
             'staging-run'              => \$opt_staging_run,

             # Specify ports
	     'build-thread|mtr-build-thread=i' => \$opt_build_thread,
	     'port-base|mtr-port-base=i'       => \$opt_port_base,

             # Test case authoring
             'record'                   => \$opt_record,
             'check-testcases!'         => \$opt_check_testcases,
             'mark-progress'            => \$opt_mark_progress,

             # Extra options used when starting mysqld
             'mysqld=s'                 => \@opt_extra_mysqld_opt,

             # Extra options used when starting mysqltest
             'mysqltest=s'              => \@opt_extra_mysqltest_opt,

             # Run test on running server
             'extern=s'                  => \%opts_extern, # Append to hash

             # Debugging
             'debug'                    => \$opt_debug,
             'gdb'                      => \$opt_gdb,
             'client-gdb'               => \$opt_client_gdb,
             'manual-gdb'               => \$opt_manual_gdb,
             'manual-debug'             => \$opt_manual_debug,
             'ddd'                      => \$opt_ddd,
             'client-ddd'               => \$opt_client_ddd,
             'manual-ddd'               => \$opt_manual_ddd,
	     'debugger=s'               => \$opt_debugger,
	     'client-debugger=s'        => \$opt_client_debugger,
             'strace-client:s'          => \$opt_strace_client,
             'max-save-core=i'          => \$opt_max_save_core,
             'max-save-datadir=i'       => \$opt_max_save_datadir,
             'max-test-fail=i'          => \$opt_max_test_fail,

             # Coverage, profiling etc
             'gcov'                     => \$opt_gcov,
             'gcov-src-dir=s'           => \$opt_gcov_src_dir,
             'gprof'                    => \$opt_gprof,
             'valgrind|valgrind-all'    => \$opt_valgrind,
             'valgrind-mysqltest'       => \$opt_valgrind_mysqltest,
             'valgrind-mysqld'          => \$opt_valgrind_mysqld,
             'valgrind-options=s'       => sub {
	       my ($opt, $value)= @_;
	       # Deprecated option unless it's what we know pushbuild uses
	       if ($value eq "--gen-suppressions=all --show-reachable=yes") {
		 push(@valgrind_args, $_) for (split(' ', $value));
		 return;
	       }
	       die("--valgrind-options=s is deprecated. Use ",
		   "--valgrind-option=s, to be specified several",
		   " times if necessary");
	     },
             'valgrind-option=s'        => \@valgrind_args,
             'valgrind-path=s'          => \$opt_valgrind_path,
	     'callgrind'                => \$opt_callgrind,
	     'debug-sync-timeout=i'     => \$opt_debug_sync_timeout,

	     # Directories
             'tmpdir=s'                 => \$opt_tmpdir,
             'vardir=s'                 => \$opt_vardir,
             'mem'                      => \$opt_mem,
             'client-bindir=s'          => \$path_client_bindir,
             'client-libdir=s'          => \$path_client_libdir,

             # Misc
             'report-features'          => \$opt_report_features,
             'comment=s'                => \$opt_comment,
             'fast'                     => \$opt_fast,
             'reorder!'                 => \$opt_reorder,
             'enable-disabled'          => \&collect_option,
             'verbose+'                 => \$opt_verbose,
             'verbose-restart'          => \&report_option,
             'sleep=i'                  => \$opt_sleep,
             'start-dirty'              => \$opt_start_dirty,
             'start'                    => \$opt_start,
             'wait-all'                 => \$opt_wait_all,
	     'print-testcases'          => \&collect_option,
	     'repeat=i'                 => \$opt_repeat,
	     'retry=i'                  => \$opt_retry,
	     'retry-failure=i'          => \$opt_retry_failure,
             'timer!'                   => \&report_option,
             'user=s'                   => \$opt_user,
             'testcase-timeout=i'       => \$opt_testcase_timeout,
             'suite-timeout=i'          => \$opt_suite_timeout,
             'shutdown-timeout=i'       => \$opt_shutdown_timeout,
             'warnings!'                => \$opt_warnings,
	     'timestamp'                => \&report_option,
	     'timediff'                 => \&report_option,
             'stop-file=s'              => \$opt_stop_file,
             'stop-keep-alive=i'        => \$opt_stop_keep_alive,
	     'max-connections=i'        => \$opt_max_connections,

             'help|h'                   => \$opt_usage,
             'list-options'             => \$opt_list_options,
            );

  GetOptions(%options) or usage("Can't read options");
  usage("") if $opt_usage;
  list_options(\%options) if $opt_list_options;

  # --------------------------------------------------------------------------
  # Setup verbosity
  # --------------------------------------------------------------------------
  if ($opt_verbose != 0){
    report_option('verbose', $opt_verbose);
  }

  if ( -d "../sql" )
  {
    $source_dist=  1;
  }

  # Find the absolute path to the test directory
  $glob_mysql_test_dir= cwd();
  if ($glob_mysql_test_dir =~ / /)
  {
    die("Working directory \"$glob_mysql_test_dir\" contains space\n".
	"Bailing out, cannot function properly with space in path");
  }
  if (IS_CYGWIN)
  {
    # Use mixed path format i.e c:/path/to/
    $glob_mysql_test_dir= mixed_path($glob_mysql_test_dir);
  }

  # In most cases, the base directory we find everything relative to,
  # is the parent directory of the "mysql-test" directory. For source
  # distributions, TAR binary distributions and some other packages.
  $basedir= dirname($glob_mysql_test_dir);

  # In the RPM case, binaries and libraries are installed in the
  # default system locations, instead of having our own private base
  # directory. And we install "/usr/share/mysql-test". Moving up one
  # more directory relative to "mysql-test" gives us a usable base
  # directory for RPM installs.
  if ( ! $source_dist and ! -d "$basedir/bin" )
  {
    $basedir= dirname($basedir);
  }
  # For .deb, it's like RPM, but installed in /usr/share/mysql/mysql-test.
  # So move up one more directory level yet.
  if ( ! $source_dist and ! -d "$basedir/bin" )
  {
    $basedir= dirname($basedir);
  }

  fix_vs_config_dir();

  # Look for the client binaries directory
  if ($path_client_bindir)
  {
    # --client-bindir=path set on command line, check that the path exists
    $path_client_bindir= mtr_path_exists($path_client_bindir);
  }
  else
  {
    $path_client_bindir= mtr_path_exists("$basedir/client_release",
					 "$basedir/client_debug",
					 "$basedir/client$opt_vs_config",
					 "$basedir/client",
					 "$basedir/bin");
  }

  # Look for language files and charsetsdir, use same share
  $path_language=   mtr_path_exists("$basedir/share/mariadb/english",
                                    "$basedir/share/mysql/english",
                                    "$basedir/sql/share/english",
                                    "$basedir/share/english");

  my $path_share= dirname($path_language);
  $path_charsetsdir=   mtr_path_exists("$path_share/charsets");

  if ( $opt_comment )
  {
    mtr_report();
    mtr_print_thick_line('#');
    mtr_report("# $opt_comment");
    mtr_print_thick_line('#');
  }

  if ( $opt_experimental )
  {
    # $^O on Windows considered not generic enough
    my $plat= (IS_WINDOWS) ? 'windows' : $^O;

    # read the list of experimental test cases from the file specified on
    # the command line
    open(FILE, "<", $opt_experimental) or mtr_error("Can't read experimental file: $opt_experimental");
    mtr_report("Using experimental file: $opt_experimental");
    $experimental_test_cases = [];
    while(<FILE>) {
      chomp;
      # remove comments (# foo) at the beginning of the line, or after a 
      # blank at the end of the line
      s/( +|^)#.*$//;
      # If @ platform specifier given, use this entry only if it contains
      # @<platform> or @!<xxx> where xxx != platform
      if (/\@.*/)
      {
	next if (/\@!$plat/);
	next unless (/\@$plat/ or /\@!/);
	# Then remove @ and everything after it
	s/\@.*$//;
      }
      # remove whitespace
      s/^ +//;              
      s/ +$//;
      # if nothing left, don't need to remember this line
      if ( $_ eq "" ) {
        next;
      }
      # remember what is left as the name of another test case that should be
      # treated as experimental
      print " - $_\n";
      push @$experimental_test_cases, $_;
    }
    close FILE;
  }

  foreach my $arg ( @ARGV )
  {
    if ( $arg =~ /^--skip-/ )
    {
      push(@opt_extra_mysqld_opt, $arg);
    }
    elsif ( $arg =~ /^--$/ )
    {
      # It is an effect of setting 'pass_through' in option processing
      # that the lone '--' separating options from arguments survives,
      # simply ignore it.
    }
    elsif ( $arg =~ /^-/ )
    {
      usage("Invalid option \"$arg\"");
    }
    else
    {
      push(@opt_cases, $arg);
    }
  }

  if ( @opt_cases )
  {
    # Run big tests if explicitely specified on command line
    $opt_big_test= 1;
  }

  # --------------------------------------------------------------------------
  # Find out type of logging that are being used
  # --------------------------------------------------------------------------
  foreach my $arg ( @opt_extra_mysqld_opt )
  {
    if ( $arg =~ /binlog[-_]format=(\S+)/ )
    {
      # Save this for collect phase
      collect_option('binlog-format', $1);
      mtr_report("Using binlog format '$1'");
    }
  }


  # --------------------------------------------------------------------------
  # Find out default storage engine being used(if any)
  # --------------------------------------------------------------------------
  foreach my $arg ( @opt_extra_mysqld_opt )
  {
    if ( $arg =~ /default-storage-engine=(\S+)/ )
    {
      # Save this for collect phase
      collect_option('default-storage-engine', $1);
      mtr_report("Using default engine '$1'")
    }
  }

  if (IS_WINDOWS and defined $opt_mem) {
    mtr_report("--mem not supported on Windows, ignored");
    $opt_mem= undef;
  }

  if ($opt_port_base ne "auto")
  {
    if (my $rem= $opt_port_base % 10)
    {
      mtr_warning ("Port base $opt_port_base rounded down to multiple of 10");
      $opt_port_base-= $rem;
    }
    $opt_build_thread= $opt_port_base / 10 - 1000;
  }

  # --------------------------------------------------------------------------
  # Check if we should speed up tests by trying to run on tmpfs
  # --------------------------------------------------------------------------
  if ( defined $opt_mem)
  {
    mtr_error("Can't use --mem and --vardir at the same time ")
      if $opt_vardir;
    mtr_error("Can't use --mem and --tmpdir at the same time ")
      if $opt_tmpdir;

    # Search through list of locations that are known
    # to be "fast disks" to find a suitable location
    # Use --mem=<dir> as first location to look.
    my @tmpfs_locations= ($opt_mem, "/dev/shm", "/tmp");

    foreach my $fs (@tmpfs_locations)
    {
      if ( -d $fs )
      {
	my $template= "var_${opt_build_thread}_XXXX";
	$opt_mem= tempdir( $template, DIR => $fs, CLEANUP => 0);
	last;
      }
    }
  }

  # --------------------------------------------------------------------------
  # Set the "var/" directory, the base for everything else
  # --------------------------------------------------------------------------
  $default_vardir= "$glob_mysql_test_dir/var";
  if ( ! $opt_vardir )
  {
    $opt_vardir= $default_vardir;
  }

  # We make the path absolute, as the server will do a chdir() before usage
  unless ( $opt_vardir =~ m,^/, or
           (IS_WINDOWS and $opt_vardir =~ m,^[a-z]:/,i) )
  {
    # Make absolute path, relative test dir
    $opt_vardir= "$glob_mysql_test_dir/$opt_vardir";
  }

  set_vardir($opt_vardir);

  # --------------------------------------------------------------------------
  # Set the "tmp" directory
  # --------------------------------------------------------------------------
  if ( ! $opt_tmpdir )
  {
    $opt_tmpdir=       "$opt_vardir/tmp" unless $opt_tmpdir;

    if (check_socket_path_length("$opt_tmpdir/mysql_testsocket.sock"))
    {
      mtr_report("Too long tmpdir path '$opt_tmpdir'",
		 " creating a shorter one...");

      # Create temporary directory in standard location for temporary files
      $opt_tmpdir= tempdir( TMPDIR => 1, CLEANUP => 0 );
      mtr_report(" - using tmpdir: '$opt_tmpdir'\n");

      # Remember pid that created dir so it's removed by correct process
      $opt_tmpdir_pid= $$;
    }
  }
  $opt_tmpdir =~ s,/+$,,;       # Remove ending slash if any

  # --------------------------------------------------------------------------
  # fast option
  # --------------------------------------------------------------------------
  if ($opt_fast){
    $opt_shutdown_timeout= 0; # Kill processes instead of nice shutdown
  }

  # --------------------------------------------------------------------------
  # Check parallel value
  # --------------------------------------------------------------------------
  if ($opt_parallel ne "auto" && $opt_parallel < 1)
  {
    mtr_error("0 or negative parallel value makes no sense, use 'auto' or positive number");
  }

  # --------------------------------------------------------------------------
  # Record flag
  # --------------------------------------------------------------------------
  if ( $opt_record and ! @opt_cases )
  {
    mtr_error("Will not run in record mode without a specific test case");
  }

  if ( $opt_record ) {
    # Use only one worker with --record
    $opt_parallel= 1;
  }

  # --------------------------------------------------------------------------
  # Embedded server flag
  # --------------------------------------------------------------------------
  if ( $opt_embedded_server )
  {
    if ( IS_WINDOWS )
    {
      # Add the location for libmysqld.dll to the path.
      my $separator= ";";
      my $lib_mysqld=
        mtr_path_exists("$basedir/libmysqld$opt_vs_config");
      if ( IS_CYGWIN )
      {
	$lib_mysqld= posix_path($lib_mysqld);
	$separator= ":";
      }
      $ENV{'PATH'}= "$ENV{'PATH'}".$separator.$lib_mysqld;
    }
    $opt_skip_ndbcluster= 1;       # Turn off use of NDB cluster
    $opt_skip_ssl= 1;              # Turn off use of SSL

    # Turn off use of bin log
    push(@opt_extra_mysqld_opt, "--skip-log-bin");

    if ( using_extern() )
    {
      mtr_error("Can't use --extern with --embedded-server");
    }


    if ($opt_gdb)
    {
      $opt_client_gdb= $opt_gdb;
      $opt_gdb= undef;
    }

    if ($opt_ddd)
    {
      $opt_client_ddd= $opt_ddd;
      $opt_ddd= undef;
    }

    if ($opt_debugger)
    {
      $opt_client_debugger= $opt_debugger;
      $opt_debugger= undef;
    }

    if ( $opt_gdb || $opt_ddd || $opt_manual_gdb || $opt_manual_ddd ||
	 $opt_manual_debug || $opt_debugger )
    {
      mtr_error("You need to use the client debug options for the",
		"embedded server. Ex: --client-gdb");
    }
  }

  # --------------------------------------------------------------------------
  # Big test and staging_run flags
  # --------------------------------------------------------------------------
   if ( $opt_big_test )
   {
     $ENV{'BIG_TEST'}= 1;
   }
  $ENV{'STAGING_RUN'}= $opt_staging_run;

  # --------------------------------------------------------------------------
  # Gcov flag
  # --------------------------------------------------------------------------
  if ( ($opt_gcov or $opt_gprof) and ! $source_dist )
  {
    mtr_error("Coverage test needs the source - please use source dist");
  }

  # --------------------------------------------------------------------------
  # Check debug related options
  # --------------------------------------------------------------------------
  if ( $opt_gdb || $opt_client_gdb || $opt_ddd || $opt_client_ddd ||
       $opt_manual_gdb || $opt_manual_ddd || $opt_manual_debug ||
       $opt_debugger || $opt_client_debugger )
  {
    # Indicate that we are using debugger
    $glob_debugger= 1;
    $opt_testcase_timeout= 60*60*24;  # Don't abort debugging with timeout
    $opt_suite_timeout= $opt_testcase_timeout;
    $opt_retry= 1;
    $opt_retry_failure= 1;

    if ( using_extern() )
    {
      mtr_error("Can't use --extern when using debugger");
    }
    # Set one week timeout (check-testcase timeout will be 1/10th)
    $opt_testcase_timeout= 7 * 24 * 60;
    $opt_suite_timeout= 7 * 24 * 60;
    # One day to shutdown
    $opt_shutdown_timeout= 24 * 60;
    # One day for PID file creation (this is given in seconds not minutes)
    $opt_start_timeout= 24 * 60 * 60;
  }

  # --------------------------------------------------------------------------
  # Modified behavior with --start options
  # --------------------------------------------------------------------------
  if ($opt_start or $opt_start_dirty) {
    collect_option ('quick-collect', 1);
    $start_only= 1;
  }
  if ($opt_debug)
  {
    $opt_testcase_timeout= 60*60*24;  # Don't abort debugging with timeout
    $opt_suite_timeout= $opt_testcase_timeout;
    $opt_retry= 1;
    $opt_retry_failure= 1;
  }

  # --------------------------------------------------------------------------
  # Check use of wait-all
  # --------------------------------------------------------------------------

  if ($opt_wait_all && ! $start_only)
  {
    mtr_error("--wait-all can only be used with --start or --start-dirty");
  }

  # --------------------------------------------------------------------------
  # Check timeout arguments
  # --------------------------------------------------------------------------

  mtr_error("Invalid value '$opt_testcase_timeout' supplied ".
	    "for option --testcase-timeout")
    if ($opt_testcase_timeout <= 0);
  mtr_error("Invalid value '$opt_suite_timeout' supplied ".
	    "for option --testsuite-timeout")
    if ($opt_suite_timeout <= 0);

  # --------------------------------------------------------------------------
  # Check valgrind arguments
  # --------------------------------------------------------------------------
  if ( $opt_valgrind or $opt_valgrind_path or @valgrind_args)
  {
    mtr_report("Turning on valgrind for all executables");
    $opt_valgrind= 1;
    $opt_valgrind_mysqld= 1;
    $opt_valgrind_mysqltest= 1;

    # Increase the timeouts when running with valgrind
    $opt_testcase_timeout*= 10;
    $opt_suite_timeout*= 6;
    $opt_start_timeout*= 10;

  }
  elsif ( $opt_valgrind_mysqld )
  {
    mtr_report("Turning on valgrind for mysqld(s) only");
    $opt_valgrind= 1;
  }
  elsif ( $opt_valgrind_mysqltest )
  {
    mtr_report("Turning on valgrind for mysqltest and mysql_client_test only");
    $opt_valgrind= 1;
  }

  if ( $opt_callgrind )
  {
    mtr_report("Turning on valgrind with callgrind for mysqld(s)");
    $opt_valgrind= 1;
    $opt_valgrind_mysqld= 1;

    # Set special valgrind options unless options passed on command line
    push(@valgrind_args, "--trace-children=yes")
      unless @valgrind_args;
  }

  if ( $opt_valgrind )
  {
    # Set valgrind_options to default unless already defined
    push(@valgrind_args, @default_valgrind_args)
      unless @valgrind_args;

    # Make valgrind run in quiet mode so it only print errors
    push(@valgrind_args, "--quiet" );

    mtr_report("Running valgrind with options \"",
	       join(" ", @valgrind_args), "\"");
  }

  # InnoDB does not bother to do individual de-allocations at exit. Instead it
  # relies on a custom allocator to track every allocation, and frees all at
  # once during exit.
  # In XtraDB, an option use-sys-malloc is introduced (and on by default) to
  # disable this (for performance). But this exposes Valgrind to all the
  # missing de-allocations, so we need to disable it to at least get
  # meaningful leak checking for the rest of the server.
  if ($opt_valgrind_mysqld)
  {
    push(@opt_extra_mysqld_opt, "--loose-skip-innodb-use-sys-malloc");
  }
}


#
# To make it easier for different devs to work on the same host,
# an environment variable can be used to control all ports. A small
# number is to be used, 0 - 16 or similar.
#
# Note the MASTER_MYPORT has to be set the same in all 4.x and 5.x
# versions of this script, else a 4.0 test run might conflict with a
# 5.1 test run, even if different MTR_BUILD_THREAD is used. This means
# all port numbers might not be used in this version of the script.
#
# Also note the limitation of ports we are allowed to hand out. This
# differs between operating systems and configuration, see
# http://www.ncftp.com/ncftpd/doc/misc/ephemeral_ports.html
# But a fairly safe range seems to be 5001 - 32767
#
sub set_build_thread_ports($) {
  my $thread= shift || 0;

  if ( lc($opt_build_thread) eq 'auto' ) {
    my $found_free = 0;
    $build_thread = 300;	# Start attempts from here
    while (! $found_free)
    {
      $build_thread= mtr_get_unique_id($build_thread, 349);
      if ( !defined $build_thread ) {
        mtr_error("Could not get a unique build thread id");
      }
      $found_free= check_ports_free($build_thread);
      # If not free, release and try from next number
      if (! $found_free) {
        mtr_release_unique_id();
        $build_thread++;
      }
    }
  }
  else
  {
    $build_thread = $opt_build_thread + $thread - 1;
    if (! check_ports_free($build_thread)) {
      # Some port was not free(which one has already been printed)
      mtr_error("Some port(s) was not free")
    }
  }
  $ENV{MTR_BUILD_THREAD}= $build_thread;

  # Calculate baseport
  $baseport= $build_thread * 10 + 10000;
  if ( $baseport < 5001 or $baseport + 9 >= 32767 )
  {
    mtr_error("MTR_BUILD_THREAD number results in a port",
              "outside 5001 - 32767",
              "($baseport - $baseport + 9)");
  }

  mtr_report("Using MTR_BUILD_THREAD $build_thread,",
	     "with reserved ports $baseport..".($baseport+9));

}


sub collect_mysqld_features {
  my $found_variable_list_start= 0;

  #
  # Execute "mysqld --no-defaults --help --verbose" to get a
  # list of all features and settings
  #
  # --no-defaults and --skip-grant-tables are to avoid loading
  # system-wide configs and plugins
  #
  # --datadir must exist, mysqld will chdir into it
  #
  my $args;
  mtr_init_args(\$args);
  mtr_add_arg($args, "--no-defaults");
  mtr_add_arg($args, "--datadir=%s/tmp", $opt_vardir);
  mtr_add_arg($args, "--basedir=%s", $basedir);
  mtr_add_arg($args, "--language=%s", $path_language);
  mtr_add_arg($args, "--skip-grant-tables");
  mtr_add_arg($args, $_) for (@opt_extra_mysqld_opt);
  my $euid= $>;
  if (!IS_WINDOWS and $euid == 0) {
    mtr_add_arg($args, "--user=root");
  }
  mtr_add_arg($args, "--verbose");
  mtr_add_arg($args, "--help");

  # Need --user=root if running as *nix root user
  if (!IS_WINDOWS and $> == 0)
  {
    mtr_add_arg($args, "--user=root");
  }

  my $exe_mysqld= find_mysqld($basedir);
  my $cmd= join(" ", $exe_mysqld, @$args);
  my $list= `$cmd`;

  print "cmd: $cmd\n";

  foreach my $line (split('\n', $list))
  {
    # First look for version
    if ( !$mysql_version_id )
    {
      # Look for version
      my $exe_name= basename($exe_mysqld);
      mtr_verbose("exe_name: $exe_name");
      if ( $line =~ /^\S*$exe_name\s\sVer\s([0-9]*)\.([0-9]*)\.([0-9]*)/ )
      {
	#print "Major: $1 Minor: $2 Build: $3\n";
	$mysql_version_id= $1*10000 + $2*100 + $3;
	#print "mysql_version_id: $mysql_version_id\n";
	mtr_report("MySQL Version $1.$2.$3");
      }
    }
    else
    {
      if (!$found_variable_list_start)
      {
	# Look for start of variables list
	if ( $line =~ /[\-]+\s[\-]+/ )
	{
	  $found_variable_list_start= 1;
	}
      }
      else
      {
	# Put variables into hash
	if ( $line =~ /^([\S]+)[ \t]+(.*?)\r?$/ )
	{
	  # print "$1=\"$2\"\n";
	  $mysqld_variables{$1}= $2;
	}
	else
	{
	  # The variable list is ended with a blank line
	  if ( $line =~ /^[\s]*$/ )
	  {
	    last;
	  }
	  else
	  {
	    # Send out a warning, we should fix the variables that has no
	    # space between variable name and it's value
	    # or should it be fixed width column parsing? It does not
	    # look like that in function my_print_variables in my_getopt.c
	    mtr_warning("Could not parse variable list line : $line");
	  }
	}
      }
    }
  }
  mtr_error("Could not find version of MySQL") unless $mysql_version_id;
  mtr_error("Could not find variabes list") unless $found_variable_list_start;

}



sub collect_mysqld_features_from_running_server ()
{
  my $mysql= mtr_exe_exists("$path_client_bindir/mysql");

  my $args;
  mtr_init_args(\$args);

  mtr_add_arg($args, "--no-defaults");
  mtr_add_arg($args, "--user=%s", $opt_user);

  while (my ($option, $value)= each( %opts_extern )) {
    mtr_add_arg($args, "--$option=$value");
  }

  mtr_add_arg($args, "--silent"); # Tab separated output
  mtr_add_arg($args, "-e '%s'", "use mysql; SHOW VARIABLES");
  my $cmd= "$mysql " . join(' ', @$args);
  mtr_verbose("cmd: $cmd");

  my $list = `$cmd` or
    mtr_error("Could not connect to extern server using command: '$cmd'");
  foreach my $line (split('\n', $list ))
  {
    # Put variables into hash
    if ( $line =~ /^([\S]+)[ \t]+(.*?)\r?$/ )
    {
      # print "$1=\"$2\"\n";
      $mysqld_variables{$1}= $2;
    }
  }

  # "Convert" innodb flag
  $mysqld_variables{'innodb'}= "ON"
    if ($mysqld_variables{'have_innodb'} eq "YES");

  # Parse version
  my $version_str= $mysqld_variables{'version'};
  if ( $version_str =~ /^([0-9]*)\.([0-9]*)\.([0-9]*)/ )
  {
    #print "Major: $1 Minor: $2 Build: $3\n";
    $mysql_version_id= $1*10000 + $2*100 + $3;
    #print "mysql_version_id: $mysql_version_id\n";
    mtr_report("MySQL Version $1.$2.$3");
  }
  mtr_error("Could not find version of MySQL") unless $mysql_version_id;
}

sub find_mysqld {
  my ($mysqld_basedir)= @_;

  my @mysqld_names= ("mysqld", "mysqld-max-nt", "mysqld-max",
		     "mysqld-nt");

  if ( $opt_debug ){
    # Put mysqld-debug first in the list of binaries to look for
    mtr_verbose("Adding mysqld-debug first in list of binaries to look for");
    unshift(@mysqld_names, "mysqld-debug");
  }

  return my_find_bin($mysqld_basedir,
		     ["sql", "libexec", "sbin", "bin"],
		     [@mysqld_names]);
}


sub executable_setup () {

  #
  # Check if libtool is available in this distribution/clone
  # we need it when valgrinding or debugging non installed binary
  # Otherwise valgrind will valgrind the libtool wrapper or bash
  # and gdb will not find the real executable to debug
  #
  if ( -x "../libtool")
  {
    $exe_libtool= "../libtool";
    if ($opt_valgrind or $glob_debugger)
    {
      mtr_report("Using \"$exe_libtool\" when running valgrind or debugger");
    }
  }

  # Look for the client binaries
  $exe_mysqladmin=     mtr_exe_exists("$path_client_bindir/mysqladmin");
  $exe_mysql=          mtr_exe_exists("$path_client_bindir/mysql");

  if ( ! $opt_skip_ndbcluster )
  {
    $exe_ndbd=
      my_find_bin($basedir,
		  ["storage/ndb/src/kernel", "libexec", "sbin", "bin"],
		  "ndbd");

    $exe_ndb_mgmd=
      my_find_bin($basedir,
		  ["storage/ndb/src/mgmsrv", "libexec", "sbin", "bin"],
		  "ndb_mgmd");

    $exe_ndb_waiter=
      my_find_bin($basedir,
		  ["storage/ndb/tools/", "bin"],
		  "ndb_waiter");

  }

  # Look for mysqltest executable
  if ( $opt_embedded_server )
  {
    $exe_mysqltest=
      mtr_exe_exists("$basedir/libmysqld/examples$opt_vs_config/mysqltest_embedded",
                     "$path_client_bindir/mysqltest_embedded");
  }
  else
  {
    $exe_mysqltest= mtr_exe_exists("$path_client_bindir/mysqltest");
  }

}


sub client_debug_arg($$) {
  my ($args, $client_name)= @_;

  if ( $opt_debug ) {
    mtr_add_arg($args,
		"--debug=d:t:A,%s/log/%s.trace",
		$path_vardir_trace, $client_name)
  }
}


sub mysql_fix_arguments () {

  return "" if ( IS_WINDOWS );

  my $exe=
    mtr_script_exists("$basedir/scripts/mysql_fix_privilege_tables",
		      "$path_client_bindir/mysql_fix_privilege_tables");
  my $args;
  mtr_init_args(\$args);
  mtr_add_arg($args, "--defaults-file=%s", $path_config_file);

  mtr_add_arg($args, "--basedir=%s", $basedir);
  mtr_add_arg($args, "--bindir=%s", $path_client_bindir);
  mtr_add_arg($args, "--verbose");
  return mtr_args2str($exe, @$args);
}


sub client_arguments ($;$) {
  my $client_name= shift;
  my $group_suffix= shift;
  my $client_exe= mtr_exe_exists("$path_client_bindir/$client_name");

  my $args;
  mtr_init_args(\$args);
  mtr_add_arg($args, "--defaults-file=%s", $path_config_file);
  if (defined($group_suffix)) {
    mtr_add_arg($args, "--defaults-group-suffix=%s", $group_suffix);
    client_debug_arg($args, "$client_name-$group_suffix");
  }
  else
  {
    client_debug_arg($args, $client_name);
  }
  return mtr_args2str($client_exe, @$args);
}


sub mysqlbinlog_arguments () {
  my $exe= mtr_exe_exists("$path_client_bindir/mysqlbinlog");

  my $args;
  mtr_init_args(\$args);
  mtr_add_arg($args, "--defaults-file=%s", $path_config_file);
  mtr_add_arg($args, "--local-load=%s", $opt_tmpdir);
  client_debug_arg($args, "mysqlbinlog");
  return mtr_args2str($exe, @$args);
}


sub mysqlslap_arguments () {
  my $exe= mtr_exe_maybe_exists("$path_client_bindir/mysqlslap");
  if ( $exe eq "" ) {
    # mysqlap was not found

    if (defined $mysql_version_id and $mysql_version_id >= 50100 ) {
      mtr_error("Could not find the mysqlslap binary");
    }
    return ""; # Don't care about mysqlslap
  }

  my $args;
  mtr_init_args(\$args);
  mtr_add_arg($args, "--defaults-file=%s", $path_config_file);
  client_debug_arg($args, "mysqlslap");
  return mtr_args2str($exe, @$args);
}


sub mysqldump_arguments ($) {
  my($group_suffix) = @_;
  my $exe= mtr_exe_exists("$path_client_bindir/mysqldump");

  my $args;
  mtr_init_args(\$args);
  mtr_add_arg($args, "--defaults-file=%s", $path_config_file);
  mtr_add_arg($args, "--defaults-group-suffix=%s", $group_suffix);
  client_debug_arg($args, "mysqldump-$group_suffix");
  return mtr_args2str($exe, @$args);
}


sub mysql_client_test_arguments(){
  my $exe;
  # mysql_client_test executable may _not_ exist
  if ( $opt_embedded_server ) {
    $exe= mtr_exe_maybe_exists(
            "$basedir/libmysqld/examples$opt_vs_config/mysql_client_test_embedded",
		"$basedir/bin/mysql_client_test_embedded");
  } else {
    $exe= mtr_exe_maybe_exists("$basedir/tests$opt_vs_config/mysql_client_test",
			       "$basedir/bin/mysql_client_test");
  }

  my $args;
  mtr_init_args(\$args);
  if ( $opt_valgrind_mysqltest ) {
    valgrind_arguments($args, \$exe);
  }
  mtr_add_arg($args, "--defaults-file=%s", $path_config_file);
  mtr_add_arg($args, "--testcase");
  mtr_add_arg($args, "--vardir=$opt_vardir");
  client_debug_arg($args,"mysql_client_test");

  return mtr_args2str($exe, @$args);
}

sub tool_arguments ($$) {
  my($sedir, $tool_name) = @_;
  my $exe= my_find_bin($basedir,
		       [$sedir, "bin"],
		       $tool_name);

  my $args;
  mtr_init_args(\$args);
  client_debug_arg($args, $tool_name);
  return mtr_args2str($exe, @$args);
}

# This is not used to actually start a mysqld server, just to allow test
# scripts to run the mysqld binary to test invalid server startup options.
sub mysqld_client_arguments () {
  my $default_mysqld= default_mysqld();
  my $exe = find_mysqld($basedir);
  my $args;
  mtr_init_args(\$args);
  mtr_add_arg($args, "--no-defaults");
  mtr_add_arg($args, "--basedir=%s", $basedir);
  mtr_add_arg($args, "--character-sets-dir=%s", $default_mysqld->value("character-sets-dir"));
  mtr_add_arg($args, "--language=%s", $default_mysqld->value("language"));
  return mtr_args2str($exe, @$args);
}


sub have_maria_support () {
  my $maria_var= $mysqld_variables{'maria'};
  return defined $maria_var and $maria_var eq 'TRUE';
}

<<<<<<< HEAD

# Detect plugin presense and set environment variables appropriately.
# This needs to be done early, so we can know whether to skip tests.
sub detect_plugins {
  # --------------------------------------------------------------------------
  # Add the path where mysqld will find ha_example.so
  # --------------------------------------------------------------------------
  if ($mysql_version_id >= 50100) {
    my $plugin_filename;
    if (IS_WINDOWS)
    {
       $plugin_filename = "ha_example.dll";
    }
    else 
    {
       $plugin_filename = "ha_example.so";
    }
    my $lib_example_plugin=
      mtr_file_exists(vs_config_dirs('storage/example',$plugin_filename),
		      "$basedir/storage/example/.libs/".$plugin_filename,
                      "$basedir/lib/mariadb/plugin/".$plugin_filename,
                      "$basedir/lib/mysql/plugin/".$plugin_filename);
    $ENV{'EXAMPLE_PLUGIN'}=
      ($lib_example_plugin ? basename($lib_example_plugin) : "");
    $ENV{'EXAMPLE_PLUGIN_OPT'}= "--plugin-dir=".
      ($lib_example_plugin ? dirname($lib_example_plugin) : "");

    $ENV{'HA_EXAMPLE_SO'}="'".$plugin_filename."'";
    $ENV{'EXAMPLE_PLUGIN_LOAD'}="--plugin_load=EXAMPLE=".$plugin_filename;
  }

  # --------------------------------------------------------------------------
  # Add the path where mysqld will find graph_engine.so
  # --------------------------------------------------------------------------
  if ($mysql_version_id >= 50100 && !(IS_WINDOWS && $opt_embedded_server)) {
    my $plugin_filename;
    if (IS_WINDOWS)
    {
       $plugin_filename = "oqgraph_engine.dll";
    }
    else
    {
       $plugin_filename = "oqgraph_engine.so";
    }
    my $lib_oqgraph_plugin=
      mtr_file_exists(vs_config_dirs('storage/oqgraph',$plugin_filename),
                      "$basedir/storage/oqgraph/.libs/".$plugin_filename,
                      "$basedir/lib/mariadb/plugin/".$plugin_filename,
                      "$basedir/lib/mysql/plugin/".$plugin_filename);
    $ENV{'OQGRAPH_PLUGIN'}=
      ($lib_oqgraph_plugin ? basename($lib_oqgraph_plugin) : "");
    $ENV{'OQGRAPH_PLUGIN_OPT'}= "--plugin-dir=".
      ($lib_oqgraph_plugin ? dirname($lib_oqgraph_plugin) : "");

    $ENV{'GRAPH_ENGINE_SO'}="'".$plugin_filename."'";
    $ENV{'OQGRAPH_PLUGIN_LOAD'}="--plugin_load=;OQGRAPH=".$plugin_filename.";";
  }
}

=======
>>>>>>> 1cd47ac7
#
# Set environment to be used by childs of this process for
# things that are constant during the whole lifetime of mysql-test-run
#
sub environment_setup {

  umask(022);

  my @ld_library_paths;

  if ($path_client_libdir)
  {
    # Use the --client-libdir passed on commandline
    push(@ld_library_paths, "$path_client_libdir");
  }
  else
  {
    # Setup LD_LIBRARY_PATH so the libraries from this distro/clone
    # are used in favor of the system installed ones
    if ( $source_dist )
    {
      push(@ld_library_paths, "$basedir/libmysql/.libs/",
	   "$basedir/libmysql_r/.libs/",
	   "$basedir/zlib/.libs/");
    }
    else
    {
      push(@ld_library_paths, "$basedir/lib", "$basedir/lib/mysql");
    }
  }

  # --------------------------------------------------------------------------
  # Add the path where libndbclient can be found
  # --------------------------------------------------------------------------
  if ( !$opt_skip_ndbcluster )
  {
    push(@ld_library_paths,  "$basedir/storage/ndb/src/.libs");
  }

  # --------------------------------------------------------------------------
  # Valgrind need to be run with debug libraries otherwise it's almost
  # impossible to add correct supressions, that means if "/usr/lib/debug"
  # is available, it should be added to
  # LD_LIBRARY_PATH
  #
  # But pthread is broken in libc6-dbg on Debian <= 3.1 (see Debian
  # bug 399035, http://bugs.debian.org/cgi-bin/bugreport.cgi?bug=399035),
  # so don't change LD_LIBRARY_PATH on that platform.
  # --------------------------------------------------------------------------
  my $debug_libraries_path= "/usr/lib/debug";
  my $deb_version;
  if (  $opt_valgrind and -d $debug_libraries_path and
        (! -e '/etc/debian_version' or
	 ($deb_version=
	    mtr_grab_file('/etc/debian_version')) !~ /^[0-9]+\.[0-9]$/ or
         $deb_version > 3.1 ) )
  {
    push(@ld_library_paths, $debug_libraries_path);
  }

  $ENV{'LD_LIBRARY_PATH'}= join(":", @ld_library_paths,
				$ENV{'LD_LIBRARY_PATH'} ?
				split(':', $ENV{'LD_LIBRARY_PATH'}) : ());
  mtr_debug("LD_LIBRARY_PATH: $ENV{'LD_LIBRARY_PATH'}");

  $ENV{'DYLD_LIBRARY_PATH'}= join(":", @ld_library_paths,
				  $ENV{'DYLD_LIBRARY_PATH'} ?
				  split(':', $ENV{'DYLD_LIBRARY_PATH'}) : ());
  mtr_debug("DYLD_LIBRARY_PATH: $ENV{'DYLD_LIBRARY_PATH'}");

  # The environment variable used for shared libs on AIX
  $ENV{'SHLIB_PATH'}= join(":", @ld_library_paths,
                           $ENV{'SHLIB_PATH'} ?
                           split(':', $ENV{'SHLIB_PATH'}) : ());
  mtr_debug("SHLIB_PATH: $ENV{'SHLIB_PATH'}");

  # The environment variable used for shared libs on hp-ux
  $ENV{'LIBPATH'}= join(":", @ld_library_paths,
                        $ENV{'LIBPATH'} ?
                        split(':', $ENV{'LIBPATH'}) : ());
  mtr_debug("LIBPATH: $ENV{'LIBPATH'}");

  $ENV{'CHARSETSDIR'}=              $path_charsetsdir;
  $ENV{'UMASK'}=              "0660"; # The octal *string*
  $ENV{'UMASK_DIR'}=          "0770"; # The octal *string*

  #
  # MySQL tests can produce output in various character sets
  # (especially, ctype_xxx.test). To avoid confusing Perl
  # with output which is incompatible with the current locale
  # settings, we reset the current values of LC_ALL and LC_CTYPE to "C".
  # For details, please see
  # Bug#27636 tests fails if LC_* variables set to *_*.UTF-8
  #
  $ENV{'LC_ALL'}=             "C";
  $ENV{'LC_CTYPE'}=           "C";

  $ENV{'LC_COLLATE'}=         "C";
  $ENV{'USE_RUNNING_SERVER'}= using_extern();
  $ENV{'MYSQL_TEST_DIR'}=     $glob_mysql_test_dir;
  $ENV{'DEFAULT_MASTER_PORT'}= $mysqld_variables{'master-port'} || 3306;
  $ENV{'MYSQL_TMP_DIR'}=      $opt_tmpdir;
  $ENV{'MYSQLTEST_VARDIR'}=   $opt_vardir;

  #
  # Some stupid^H^H^H^H^H^Hignorant network providers set up "wildcard DNS"
  # servers that return some given web server address for any lookup of a
  # non-existent host name. This confuses test cases that want to test the
  # behaviour when connecting to a non-existing host, so we need to be able
  # to disable those tests when DNS is broken.
  #
  $ENV{HAVE_BROKEN_DNS}= defined(gethostbyname('invalid_hostname'));

  # ----------------------------------------------------
  # Setup env for NDB
  # ----------------------------------------------------
  if ( ! $opt_skip_ndbcluster )
  {
    $ENV{'NDB_MGM'}=
      my_find_bin($basedir,
		  ["storage/ndb/src/mgmclient", "bin"],
		  "ndb_mgm");

    $ENV{'NDB_TOOLS_DIR'}=
      my_find_dir($basedir,
		  ["storage/ndb/tools", "bin"]);

    $ENV{'NDB_EXAMPLES_DIR'}=
      my_find_dir($basedir,
		  ["storage/ndb/ndbapi-examples", "bin"]);

    $ENV{'NDB_EXAMPLES_BINARY'}=
      my_find_bin($basedir,
		  ["storage/ndb/ndbapi-examples/ndbapi_simple", "bin"],
		  "ndbapi_simple", NOT_REQUIRED);

    my $path_ndb_testrun_log= "$opt_vardir/log/ndb_testrun.log";
    $ENV{'NDB_TOOLS_OUTPUT'}=         $path_ndb_testrun_log;
    $ENV{'NDB_EXAMPLES_OUTPUT'}=      $path_ndb_testrun_log;
  }

  # ----------------------------------------------------
  # mysql clients
  # ----------------------------------------------------
  $ENV{'MYSQL_CHECK'}=              client_arguments("mysqlcheck");
  $ENV{'MYSQL_DUMP'}=               mysqldump_arguments(".1");
  $ENV{'MYSQL_DUMP_SLAVE'}=         mysqldump_arguments(".2");
  $ENV{'MYSQL_SLAP'}=               mysqlslap_arguments();
  $ENV{'MYSQL_IMPORT'}=             client_arguments("mysqlimport");
  $ENV{'MYSQL_SHOW'}=               client_arguments("mysqlshow");
  $ENV{'MYSQL_BINLOG'}=             mysqlbinlog_arguments();
  $ENV{'MYSQL'}=                    client_arguments("mysql");
  $ENV{'MYSQL_SLAVE'}=              client_arguments("mysql", ".2");
  $ENV{'MYSQL_UPGRADE'}=            client_arguments("mysql_upgrade");
  $ENV{'MYSQLADMIN'}=               native_path($exe_mysqladmin);
  $ENV{'MYSQL_CLIENT_TEST'}=        mysql_client_test_arguments();
  $ENV{'MYSQL_FIX_SYSTEM_TABLES'}=  mysql_fix_arguments();
  $ENV{'MYSQLD'}=                   mysqld_client_arguments();
  $ENV{'EXE_MYSQL'}=                $exe_mysql;

  # ----------------------------------------------------
  # bug25714 executable may _not_ exist in
  # some versions, test using it should be skipped
  # ----------------------------------------------------
  my $exe_bug25714=
      mtr_exe_maybe_exists("$basedir/tests$opt_vs_config/bug25714");
  $ENV{'MYSQL_BUG25714'}=  native_path($exe_bug25714);

  # ----------------------------------------------------
  # mysql_fix_privilege_tables.sql
  # ----------------------------------------------------
  my $file_mysql_fix_privilege_tables=
    mtr_file_exists("$basedir/scripts/mysql_fix_privilege_tables.sql",
		    "$basedir/share/mysql_fix_privilege_tables.sql",
		    "$basedir/share/mariadb/mysql_fix_privilege_tables.sql",
		    "$basedir/share/mysql/mysql_fix_privilege_tables.sql");
  $ENV{'MYSQL_FIX_PRIVILEGE_TABLES'}=  $file_mysql_fix_privilege_tables;

  # ----------------------------------------------------
  # my_print_defaults
  # ----------------------------------------------------
  my $exe_my_print_defaults=
    mtr_exe_exists("$basedir/extra$opt_vs_config/my_print_defaults",
		   "$path_client_bindir/my_print_defaults");
  $ENV{'MYSQL_MY_PRINT_DEFAULTS'}= native_path($exe_my_print_defaults);

  # ----------------------------------------------------
  # myisam tools
  # ----------------------------------------------------
  $ENV{'MYISAMLOG'}= tool_arguments("storage/myisam", "myisamlog", );
  $ENV{'MYISAMCHK'}= tool_arguments("storage/myisam", "myisamchk");
  $ENV{'MYISAMPACK'}= tool_arguments("storage/myisam", "myisampack");
  $ENV{'MYISAM_FTDUMP'}= tool_arguments("storage/myisam", "myisam_ftdump");

  # ----------------------------------------------------
  # maria tools
  # ----------------------------------------------------
  if (have_maria_support())
  {
    $ENV{'MARIA_CHK'}= tool_arguments("storage/maria", "maria_chk");
    $ENV{'MARIA_PACK'}= tool_arguments("storage/maria", "maria_pack");
  }

  # ----------------------------------------------------
  # perror
  # ----------------------------------------------------
  my $exe_perror= mtr_exe_exists("$basedir/extra$opt_vs_config/perror",
				 "$path_client_bindir/perror");
  $ENV{'MY_PERROR'}= native_path($exe_perror);

  # Create an environment variable to make it possible
  # to detect that valgrind is being used from test cases
  $ENV{'VALGRIND_TEST'}= $opt_valgrind;
}



#
# Remove var and any directories in var/ created by previous
# tests
#
sub remove_stale_vardir () {

  mtr_report("Removing old var directory...");

  # Safety!
  mtr_error("No, don't remove the vardir when running with --extern")
    if using_extern();

  mtr_verbose("opt_vardir: $opt_vardir");
  if ( $opt_vardir eq $default_vardir )
  {
    #
    # Running with "var" in mysql-test dir
    #
    if ( -l $opt_vardir)
    {
      # var is a symlink

      if ( $opt_mem )
      {
	# Remove the directory which the link points at
	mtr_verbose("Removing " . readlink($opt_vardir));
	rmtree(readlink($opt_vardir));

	# Remove the "var" symlink
	mtr_verbose("unlink($opt_vardir)");
	unlink($opt_vardir);
      }
      else
      {
	# Some users creates a soft link in mysql-test/var to another area
	# - allow it, but remove all files in it

	mtr_report(" - WARNING: Using the 'mysql-test/var' symlink");

	# Make sure the directory where it points exist
	mtr_error("The destination for symlink $opt_vardir does not exist")
	  if ! -d readlink($opt_vardir);

	foreach my $bin ( glob("$opt_vardir/*") )
	{
	  mtr_verbose("Removing bin $bin");
	  rmtree($bin);
	}
      }
    }
    else
    {
      # Remove the entire "var" dir
      mtr_verbose("Removing $opt_vardir/");
      rmtree("$opt_vardir/");
    }

    if ( $opt_mem )
    {
      # A symlink from var/ to $opt_mem will be set up
      # remove the $opt_mem dir to assure the symlink
      # won't point at an old directory
      mtr_verbose("Removing $opt_mem");
      rmtree($opt_mem);
    }

  }
  else
  {
    #
    # Running with "var" in some other place
    #

    # Remove the var/ dir in mysql-test dir if any
    # this could be an old symlink that shouldn't be there
    mtr_verbose("Removing $default_vardir");
    rmtree($default_vardir);

    # Remove the "var" dir
    mtr_verbose("Removing $opt_vardir/");
    rmtree("$opt_vardir/");
  }
  # Remove the "tmp" dir
  mtr_verbose("Removing $opt_tmpdir/");
  rmtree("$opt_tmpdir/");
}

sub set_plugin_var($) {
  local $_ = $_[0];
  s/\.\w+$//;
  $ENV{"\U${_}_SO"} = $_[0];
}

#
# Create var and the directories needed in var
#
sub setup_vardir() {
  mtr_report("Creating var directory '$opt_vardir'...");

  if ( $opt_vardir eq $default_vardir )
  {
    #
    # Running with "var" in mysql-test dir
    #
    if ( -l $opt_vardir )
    {
      #  it's a symlink

      # Make sure the directory where it points exist
      mtr_error("The destination for symlink $opt_vardir does not exist")
	if ! -d readlink($opt_vardir);
    }
    elsif ( $opt_mem )
    {
      # Runinng with "var" as a link to some "memory" location, normally tmpfs
      mtr_verbose("Creating $opt_mem");
      mkpath($opt_mem);

      mtr_report(" - symlinking 'var' to '$opt_mem'");
      symlink($opt_mem, $opt_vardir);
    }
  }

  if ( ! -d $opt_vardir )
  {
    mtr_verbose("Creating $opt_vardir");
    mkpath($opt_vardir);
  }

  # Ensure a proper error message if vardir couldn't be created
  unless ( -d $opt_vardir and -w $opt_vardir )
  {
    mtr_error("Writable 'var' directory is needed, use the " .
	      "'--vardir=<path>' option");
  }

  mkpath("$opt_vardir/log");
  mkpath("$opt_vardir/run");

  # Create var/tmp and tmp - they might be different
  mkpath("$opt_vardir/tmp");
  mkpath($opt_tmpdir) if ($opt_tmpdir ne "$opt_vardir/tmp");

  # On some operating systems, there is a limit to the length of a
  # UNIX domain socket's path far below PATH_MAX.
  # Don't allow that to happen
  if (check_socket_path_length("$opt_tmpdir/testsocket.sock")){
    mtr_error("Socket path '$opt_tmpdir' too long, it would be ",
	      "truncated and thus not possible to use for connection to ",
	      "MySQL Server. Set a shorter with --tmpdir=<path> option");
  }

  # copy all files from std_data into var/std_data
  # and make them world readable
  copytree("$glob_mysql_test_dir/std_data", "$opt_vardir/std_data", "0022");

  # create a plugin dir and copy plugins into it
  if ($source_dist)
  {
    $plugindir="$opt_vardir/plugins";
    unshift (@opt_extra_mysqld_opt, "--plugin-dir=$plugindir");
    mkpath($plugindir);
    if (IS_WINDOWS)
    {
      for (<../storage/*$opt_vs_config/*.dll>,
           <../plugin/*$opt_vs_config/*.dll>,
           <../sql$opt_vs_config/*.dll>)
      {
        my $pname=basename($_);
        copy rel2abs($_), "$plugindir/$pname";
        set_plugin_var($pname);
      }
    }
    else
    {
      for (<../storage/*/.libs/*.so>,<../plugin/*/.libs/*.so>,<../sql/.libs/*.so>)
      {
        my $pname=basename($_);
        symlink rel2abs($_), "$plugindir/$pname";
        set_plugin_var($pname);
      }
    }
  }
  else
  {
    # hm, what paths work for debs and for rpms ?
    for (<$basedir/lib/mysql/plugin/*.so>,
         <$basedir/lib/plugin/*.dll>)
    {
      my $pname=basename($_);
      set_plugin_var($pname);
    }
  }

  # Remove old log files
  foreach my $name (glob("r/*.progress r/*.log r/*.warnings"))
  {
    unlink($name);
  }
}


#
# Check if running as root
# i.e a file can be read regardless what mode we set it to
#
sub  check_running_as_root () {
  my $test_file= "$opt_vardir/test_running_as_root.txt";
  mtr_tofile($test_file, "MySQL");
  chmod(oct("0000"), $test_file);

  my $result="";
  if (open(FILE,"<",$test_file))
  {
    $result= join('', <FILE>);
    close FILE;
  }

  # Some filesystems( for example CIFS) allows reading a file
  # although mode was set to 0000, but in that case a stat on
  # the file will not return 0000
  my $file_mode= (stat($test_file))[2] & 07777;

  mtr_verbose("result: $result, file_mode: $file_mode");
  if ($result eq "MySQL" && $file_mode == 0)
  {
    mtr_warning("running this script as _root_ will cause some " .
                "tests to be skipped");
    $ENV{'MYSQL_TEST_ROOT'}= "1";
  }

  chmod(oct("0755"), $test_file);
  unlink($test_file);
}


sub check_ssl_support ($) {
  my $mysqld_variables= shift;

  if ($opt_skip_ssl)
  {
    mtr_report(" - skipping SSL");
    $opt_ssl_supported= 0;
    $opt_ssl= 0;
    return;
  }

  if ( ! $mysqld_variables->{'ssl'} )
  {
    if ( $opt_ssl)
    {
      mtr_error("Couldn't find support for SSL");
      return;
    }
    mtr_report(" - skipping SSL, mysqld not compiled with SSL");
    $opt_ssl_supported= 0;
    $opt_ssl= 0;
    return;
  }
  mtr_report(" - SSL connections supported");
  $opt_ssl_supported= 1;
}


sub check_debug_support ($) {
  my $mysqld_variables= shift;

  if ( ! $mysqld_variables->{'debug'} )
  {
    #mtr_report(" - binaries are not debug compiled");
    $debug_compiled_binaries= 0;

    if ( $opt_debug )
    {
      mtr_error("Can't use --debug, binaries does not support it");
    }
    return;
  }
  mtr_report(" - binaries are debug compiled");
  $debug_compiled_binaries= 1;
}


#
# Helper function to find the correct value for the opt_vs_config
# if it was not set explicitly.
# 
# the configuration with the most recent build dir in sql/ is selected.
#
# note: looking for all BuildLog.htm files everywhere in the tree with the
# help of File::Find would be possibly more precise, but it is also
# many times slower. Thus we are only looking at the server, client
# executables, and plugins - that is, something that can affect the test suite
#
sub fix_vs_config_dir () {
  return $opt_vs_config="" unless IS_WINDOWS;
  return $opt_vs_config="/$opt_vs_config" if $opt_vs_config;

  my $modified = 1e30;
  $opt_vs_config="";

  for my $dir (qw(client/*.dir libmysql/libmysql.dir sql/mysqld.dir
                  sql/udf_example.dir storage/*/*.dir plugin/*/*.dir)) {
    for (<$basedir/$dir/*/BuildLog.htm>) {
      if (-M $_ < $modified)
      {
        $modified = -M _;
        $opt_vs_config = basename(dirname($_));
      }
    }
  }

  mtr_report("VS config: $opt_vs_config");
  $opt_vs_config="/$opt_vs_config" if $opt_vs_config;
}


sub check_ndbcluster_support ($) {
  my $mysqld_variables= shift;

  if ($opt_skip_ndbcluster)
  {
    mtr_report(" - skipping ndbcluster");
    return;
  }

  if ( ! $mysqld_variables{'ndb-connectstring'} )
  {
    #mtr_report(" - skipping ndbcluster, mysqld not compiled with ndbcluster");
    $opt_skip_ndbcluster= 2;
    return;
  }

  mtr_report(" - using ndbcluster when necessary, mysqld supports it");

  return;
}


sub ndbcluster_wait_started($$){
  my $cluster= shift;
  my $ndb_waiter_extra_opt= shift;
  my $path_waitlog= join('/', $opt_vardir, $cluster->name(), "ndb_waiter.log");

  my $args;
  mtr_init_args(\$args);
  mtr_add_arg($args, "--defaults-file=%s", $path_config_file);
  mtr_add_arg($args, "--defaults-group-suffix=%s", $cluster->suffix());
  mtr_add_arg($args, "--timeout=%d", $opt_start_timeout);

  if ($ndb_waiter_extra_opt)
  {
    mtr_add_arg($args, "$ndb_waiter_extra_opt");
  }

  # Start the ndb_waiter which will connect to the ndb_mgmd
  # and poll it for state of the ndbd's, will return when
  # all nodes in the cluster is started

  my $res= My::SafeProcess->run
    (
     name          => "ndb_waiter ".$cluster->name(),
     path          => $exe_ndb_waiter,
     args          => \$args,
     output        => $path_waitlog,
     error         => $path_waitlog,
     append        => 1,
    );

  # Check that ndb_mgmd(s) are still alive
  foreach my $ndb_mgmd ( in_cluster($cluster, ndb_mgmds()) )
  {
    my $proc= $ndb_mgmd->{proc};
    if ( ! $proc->wait_one(0) )
    {
      mtr_warning("$proc died");
      return 2;
    }
  }

  # Check that all started ndbd(s) are still alive
  foreach my $ndbd ( in_cluster($cluster, ndbds()) )
  {
    my $proc= $ndbd->{proc};
    next unless defined $proc;
    if ( ! $proc->wait_one(0) )
    {
      mtr_warning("$proc died");
      return 3;
    }
  }

  if ($res)
  {
    mtr_verbose("ndbcluster_wait_started failed");
    return 1;
  }
  return 0;
}


sub ndb_mgmd_wait_started($) {
  my ($cluster)= @_;

  my $retries= 100;
  while ($retries)
  {
    my $result= ndbcluster_wait_started($cluster, "--no-contact");
    if ($result == 0)
    {
      # ndb_mgmd is started
      mtr_verbose("ndb_mgmd is started");
      return 0;
    }
    elsif ($result > 1)
    {
      mtr_warning("Cluster process failed while waiting for start");
      return $result;
    }

    mtr_milli_sleep(100);
    $retries--;
  }

  return 1;
}


sub ndb_mgmd_start ($$) {
  my ($cluster, $ndb_mgmd)= @_;

  mtr_verbose("ndb_mgmd_start");

  my $dir= $ndb_mgmd->value("DataDir");
  mkpath($dir) unless -d $dir;

  my $args;
  mtr_init_args(\$args);
  mtr_add_arg($args, "--defaults-file=%s", $path_config_file);
  mtr_add_arg($args, "--defaults-group-suffix=%s", $cluster->suffix());
  mtr_add_arg($args, "--mycnf");
  mtr_add_arg($args, "--nodaemon");

  my $path_ndb_mgmd_log= "$dir/ndb_mgmd.log";

  $ndb_mgmd->{'proc'}= My::SafeProcess->new
    (
     name          => $ndb_mgmd->after('cluster_config.'),
     path          => $exe_ndb_mgmd,
     args          => \$args,
     output        => $path_ndb_mgmd_log,
     error         => $path_ndb_mgmd_log,
     append        => 1,
     verbose       => $opt_verbose,
    );
  mtr_verbose("Started $ndb_mgmd->{proc}");

  # FIXME Should not be needed
  # Unfortunately the cluster nodes will fail to start
  # if ndb_mgmd has not started properly
  if (ndb_mgmd_wait_started($cluster))
  {
    mtr_warning("Failed to wait for start of ndb_mgmd");
    return 1;
  }

  return 0;
}


sub ndbd_start {
  my ($cluster, $ndbd)= @_;

  mtr_verbose("ndbd_start");

  my $dir= $ndbd->value("DataDir");
  mkpath($dir) unless -d $dir;

  my $args;
  mtr_init_args(\$args);
  mtr_add_arg($args, "--defaults-file=%s", $path_config_file);
  mtr_add_arg($args, "--defaults-group-suffix=%s", $cluster->suffix());
  mtr_add_arg($args, "--nodaemon");

# > 5.0 { 'character-sets-dir' => \&fix_charset_dir },


  my $path_ndbd_log= "$dir/ndbd.log";
  my $proc= My::SafeProcess->new
    (
     name          => $ndbd->after('cluster_config.'),
     path          => $exe_ndbd,
     args          => \$args,
     output        => $path_ndbd_log,
     error         => $path_ndbd_log,
     append        => 1,
     verbose       => $opt_verbose,
    );
  mtr_verbose("Started $proc");

  $ndbd->{proc}= $proc;

  return;
}


sub ndbcluster_start ($) {
  my $cluster= shift;

  mtr_verbose("ndbcluster_start '".$cluster->name()."'");

  foreach my $ndb_mgmd ( in_cluster($cluster, ndb_mgmds()) )
  {
    next if started($ndb_mgmd);
    ndb_mgmd_start($cluster, $ndb_mgmd);
  }

  foreach my $ndbd ( in_cluster($cluster, ndbds()) )
  {
    next if started($ndbd);
    ndbd_start($cluster, $ndbd);
  }

  return 0;
}


sub create_config_file_for_extern {
  my %opts=
    (
     socket     => '/tmp/mysqld.sock',
     port       => 3306,
     user       => $opt_user,
     password   => '',
     @_
    );

  mtr_report("Creating my.cnf file for extern server...");
  my $F= IO::File->new($path_config_file, "w")
    or mtr_error("Can't write to $path_config_file: $!");

  print $F "[client]\n";
  while (my ($option, $value)= each( %opts )) {
    print $F "$option= $value\n";
    mtr_report(" $option= $value");
  }

  print $F <<EOF

# binlog reads from [client] and [mysqlbinlog]
[mysqlbinlog]
character-sets-dir= $path_charsetsdir
local-load= $opt_tmpdir

# mysql_fix_privilege_tables.sh don't read from [client]
[mysql_fix_privilege_tables]
socket            = $opts{'socket'}
port              = $opts{'port'}
user              = $opts{'user'}
password          = $opts{'password'}


EOF
;

  $F= undef; # Close file
}


#
# Kill processes left from previous runs, normally
# there should be none so make sure to warn
# if there is one
#
sub kill_leftovers ($) {
  my $rundir= shift;
  return unless ( -d $rundir );

  mtr_report("Checking leftover processes...");

  # Scan the "run" directory for process id's to kill
  opendir(RUNDIR, $rundir)
    or mtr_error("kill_leftovers, can't open dir \"$rundir\": $!");
  while ( my $elem= readdir(RUNDIR) )
  {
    # Only read pid from files that end with .pid
    if ( $elem =~ /.*[.]pid$/ )
    {
      my $pidfile= "$rundir/$elem";
      next unless -f $pidfile;
      my $pid= mtr_fromfile($pidfile);
      unlink($pidfile);
      unless ($pid=~ /^(\d+)/){
	# The pid was not a valid number
	mtr_warning("Got invalid pid '$pid' from '$elem'");
	next;
      }
      mtr_report(" - found old pid $pid in '$elem', killing it...");

      my $ret= kill("KILL", $pid);
      if ($ret == 0) {
	mtr_report("   process did not exist!");
	next;
      }

      my $check_counter= 100;
      while ($ret > 0 and $check_counter--) {
	mtr_milli_sleep(100);
	$ret= kill(0, $pid);
      }
      mtr_report($check_counter ? "   ok!" : "   failed!");
    }
    else
    {
      mtr_warning("Found non pid file '$elem' in '$rundir'")
	if -f "$rundir/$elem";
    }
  }
  closedir(RUNDIR);
}

#
# Check that all the ports that are going to
# be used are free
#
sub check_ports_free ($)
{
  my $bthread= shift;
  my $portbase = $bthread * 10 + 10000;
  for ($portbase..$portbase+9){
    if (mtr_ping_port($_)){
      mtr_report(" - 'localhost:$_' was not free");
      return 0; # One port was not free
    }
  }

  return 1; # All ports free
}


sub initialize_servers {

  if ( using_extern() )
  {
    # Running against an already started server, if the specified
    # vardir does not already exist it should be created
    if ( ! -d $opt_vardir )
    {
      setup_vardir();
    }
    else
    {
      mtr_verbose("No need to create '$opt_vardir' it already exists");
    }
  }
  else
  {
    # Kill leftovers from previous run
    # using any pidfiles found in var/run
    kill_leftovers("$opt_vardir/run");

    if ( ! $opt_start_dirty )
    {
      remove_stale_vardir();
      setup_vardir();

      mysql_install_db(default_mysqld(), "$opt_vardir/install.db");
    }
  }
}


#
# Remove all newline characters expect after semicolon
#
sub sql_to_bootstrap {
  my ($sql) = @_;
  my @lines= split(/\n/, $sql);
  my $result= "\n";
  my $delimiter= ';';

  foreach my $line (@lines) {

    # Change current delimiter if line starts with "delimiter"
    if ( $line =~ /^delimiter (.*)/ ) {
      my $new= $1;
      # Remove old delimiter from end of new
      $new=~ s/\Q$delimiter\E$//;
      $delimiter = $new;
      mtr_debug("changed delimiter to $delimiter");
      # No need to add the delimiter to result
      next;
    }

    # Add newline if line ends with $delimiter
    # and convert the current delimiter to semicolon
    if ( $line =~ /\Q$delimiter\E$/ ){
      $line =~ s/\Q$delimiter\E$/;/;
      $result.= "$line\n";
      mtr_debug("Added default delimiter");
      next;
    }

    # Remove comments starting with --
    if ( $line =~ /^\s*--/ ) {
      mtr_debug("Discarded $line");
      next;
    }

    # Replace @HOSTNAME with localhost
    $line=~ s/\'\@HOSTNAME\@\'/localhost/;

    # Default, just add the line without newline
    # but with a space as separator
    $result.= "$line ";

  }
  return $result;
}


sub default_mysqld {
  # Generate new config file from template
  my $config= My::ConfigFactory->new_config
    ( {
       basedir         => $basedir,
       template_path   => "include/default_my.cnf",
       vardir          => $opt_vardir,
       tmpdir          => $opt_tmpdir,
       baseport        => 0,
       user            => $opt_user,
       password        => '',
      }
    );

  my $mysqld= $config->group('mysqld.1')
    or mtr_error("Couldn't find mysqld.1 in default config");
  return $mysqld;
}


sub mysql_install_db {
  my ($mysqld, $datadir)= @_;

  my $install_datadir= $datadir || $mysqld->value('datadir');
  my $install_basedir= $mysqld->value('basedir');
  my $install_lang= $mysqld->value('language');
  my $install_chsdir= $mysqld->value('character-sets-dir');

  mtr_report("Installing system database...");

  my $args;
  mtr_init_args(\$args);
  mtr_add_arg($args, "--no-defaults");
  mtr_add_arg($args, "--bootstrap");
  mtr_add_arg($args, "--basedir=%s", $install_basedir);
  mtr_add_arg($args, "--datadir=%s", $install_datadir);
  mtr_add_arg($args, "--loose-skip-innodb");
  mtr_add_arg($args, "--loose-skip-pbxt");
  mtr_add_arg($args, "--loose-skip-ndbcluster");
  mtr_add_arg($args, "--loose-skip-maria");
  mtr_add_arg($args, "--disable-sync-frm");
  mtr_add_arg($args, "--loose-disable-debug");
  mtr_add_arg($args, "--tmpdir=%s", "$opt_vardir/tmp/");
  mtr_add_arg($args, "--core-file");

  if ( $opt_debug )
  {
    mtr_add_arg($args, "--debug=d:t:i:A,%s/log/bootstrap.trace",
		$path_vardir_trace);
  }

  mtr_add_arg($args, "--language=%s", $install_lang);
  mtr_add_arg($args, "--character-sets-dir=%s", $install_chsdir);

  # If DISABLE_GRANT_OPTIONS is defined when the server is compiled (e.g.,
  # configure --disable-grant-options), mysqld will not recognize the
  # --bootstrap or --skip-grant-tables options.  The user can set
  # MYSQLD_BOOTSTRAP to the full path to a mysqld which does accept
  # --bootstrap, to accommodate this.
  my $exe_mysqld_bootstrap =
    $ENV{'MYSQLD_BOOTSTRAP'} || find_mysqld($install_basedir);

  # MASV add only to bootstrap.test
  # Setup args for bootstrap.test
  #
  #mtr_init_args(\$cmd_args);
  #mtr_add_arg($cmd_args, "--loose-skip-maria")

  # ----------------------------------------------------------------------
  # export MYSQLD_BOOTSTRAP_CMD variable containing <path>/mysqld <args>
  # ----------------------------------------------------------------------
  $ENV{'MYSQLD_BOOTSTRAP_CMD'}= "$exe_mysqld_bootstrap " . join(" ", @$args);



  # ----------------------------------------------------------------------
  # Create the bootstrap.sql file
  # ----------------------------------------------------------------------
  my $bootstrap_sql_file= "$opt_vardir/tmp/bootstrap.sql";

  my $path_sql= my_find_file($install_basedir,
			     ["mysql", "sql/share", "share/mariadb",
			      "share/mysql", "share", "scripts"],
			     "mysql_system_tables.sql",
			     NOT_REQUIRED);

  if (-f $path_sql )
  {
    my $sql_dir= dirname($path_sql);
    # Use the mysql database for system tables
    mtr_tofile($bootstrap_sql_file, "use mysql\n");

    # Add the offical mysql system tables
    # for a production system
    mtr_appendfile_to_file("$sql_dir/mysql_system_tables.sql",
			   $bootstrap_sql_file);

    # Add the mysql system tables initial data
    # for a production system
    mtr_appendfile_to_file("$sql_dir/mysql_system_tables_data.sql",
			   $bootstrap_sql_file);

    # Add test data for timezone - this is just a subset, on a real
    # system these tables will be populated either by mysql_tzinfo_to_sql
    # or by downloading the timezone table package from our website
    mtr_appendfile_to_file("$sql_dir/mysql_test_data_timezone.sql",
			   $bootstrap_sql_file);

    # Fill help tables, just an empty file when running from bk repo
    # but will be replaced by a real fill_help_tables.sql when
    # building the source dist
    mtr_appendfile_to_file("$sql_dir/fill_help_tables.sql",
			   $bootstrap_sql_file);

  }
  else
  {
    # Install db from init_db.sql that exist in early 5.1 and 5.0
    # versions of MySQL
    my $init_file= "$install_basedir/mysql-test/lib/init_db.sql";
    mtr_report(" - from '$init_file'");
    my $text= mtr_grab_file($init_file) or
      mtr_error("Can't open '$init_file': $!");

    mtr_tofile($bootstrap_sql_file,
	       sql_to_bootstrap($text));
  }

  # Remove anonymous users
  mtr_tofile($bootstrap_sql_file,
	     "DELETE FROM mysql.user where user= '';\n");

  # Create mtr database
  mtr_tofile($bootstrap_sql_file,
	     "CREATE DATABASE mtr;\n");

  # Add help tables and data for warning detection and supression
  mtr_tofile($bootstrap_sql_file,
             sql_to_bootstrap(mtr_grab_file("include/mtr_warnings.sql")));

  # Add procedures for checking server is restored after testcase
  mtr_tofile($bootstrap_sql_file,
             sql_to_bootstrap(mtr_grab_file("include/mtr_check.sql")));

  # Log bootstrap command
  my $path_bootstrap_log= "$opt_vardir/log/bootstrap.log";
  mtr_tofile($path_bootstrap_log,
	     "$exe_mysqld_bootstrap " . join(" ", @$args) . "\n");

  # Create directories mysql and test
  mkpath("$install_datadir/mysql");
  mkpath("$install_datadir/test");

  if ( My::SafeProcess->run
       (
	name          => "bootstrap",
	path          => $exe_mysqld_bootstrap,
	args          => \$args,
	input         => $bootstrap_sql_file,
	output        => $path_bootstrap_log,
	error         => $path_bootstrap_log,
	append        => 1,
	verbose       => $opt_verbose,
       ) != 0)
  {
    mtr_error("Error executing mysqld --bootstrap\n" .
              "Could not install system database from $bootstrap_sql_file\n" .
	      "see $path_bootstrap_log for errors");
  }
}


sub run_testcase_check_skip_test($)
{
  my ($tinfo)= @_;

  # ----------------------------------------------------------------------
  # Skip some tests silently
  # ----------------------------------------------------------------------

  my $start_from= $mtr_cases::start_from;
  if ( $start_from )
  {
    if ($tinfo->{'name'} eq $start_from ||
        $tinfo->{'shortname'} eq $start_from)
    {
      ## Found parting test. Run this test and all tests after this one
      $mtr_cases::start_from= "";
    }
    else
    {
      $tinfo->{'result'}= 'MTR_RES_SKIPPED';
      return 1;
    }
  }

  # ----------------------------------------------------------------------
  # If marked to skip, just print out and return.
  # Note that a test case not marked as 'skip' can still be
  # skipped later, because of the test case itself in cooperation
  # with the mysqltest program tells us so.
  # ----------------------------------------------------------------------

  if ( $tinfo->{'skip'} )
  {
    mtr_report_test_skipped($tinfo) unless $start_only;
    return 1;
  }

  return 0;
}


sub run_query {
  my ($tinfo, $mysqld, $query)= @_;

  my $args;
  mtr_init_args(\$args);
  mtr_add_arg($args, "--defaults-file=%s", $path_config_file);
  mtr_add_arg($args, "--defaults-group-suffix=%s", $mysqld->after('mysqld'));

  mtr_add_arg($args, "-e %s", $query);

  my $res= My::SafeProcess->run
    (
     name          => "run_query -> ".$mysqld->name(),
     path          => $exe_mysql,
     args          => \$args,
     output        => '/dev/null',
     error         => '/dev/null'
    );

  return $res
}


sub do_before_run_mysqltest($)
{
  my $tinfo= shift;

  # Remove old files produced by mysqltest
  my $base_file= mtr_match_extension($tinfo->{result_file},
				     "result"); # Trim extension
  if (defined $base_file ){
    unlink("$base_file.reject");
    unlink("$base_file.progress");
    unlink("$base_file.log");
    unlink("$base_file.warnings");
  }

  if ( $mysql_version_id < 50000 ) {
    # Set environment variable NDB_STATUS_OK to 1
    # if script decided to run mysqltest cluster _is_ installed ok
    $ENV{'NDB_STATUS_OK'} = "1";
  } elsif ( $mysql_version_id < 50100 ) {
    # Set environment variable NDB_STATUS_OK to YES
    # if script decided to run mysqltest cluster _is_ installed ok
    $ENV{'NDB_STATUS_OK'} = "YES";
  }
}


#
# Check all server for sideffects
#
# RETURN VALUE
#  0 ok
#  1 Check failed
#  >1 Fatal errro

sub check_testcase($$)
{
  my ($tinfo, $mode)= @_;
  my $tname= $tinfo->{name};

  # Start the mysqltest processes in parallel to save time
  # also makes it possible to wait for any process to exit during the check
  my %started;
  foreach my $mysqld ( mysqlds() )
  {
    if ( defined $mysqld->{'proc'} )
    {
      my $proc= start_check_testcase($tinfo, $mode, $mysqld);
      $started{$proc->pid()}= $proc;
    }
  }

  # Return immediately if no check proceess was started
  return 0 unless ( keys %started );

  my $timeout= start_timer(check_timeout());

  while (1){
    my $result;
    my $proc= My::SafeProcess->wait_any_timeout($timeout);
    mtr_report("Got $proc");

    if ( delete $started{$proc->pid()} ) {

      my $err_file= $proc->user_data();
      my $base_file= mtr_match_extension($err_file, "err"); # Trim extension

      # One check testcase process returned
      my $res= $proc->exit_status();

      if ( $res == 0){
	# Check completed without problem

	# Remove the .err file the check generated
	unlink($err_file);

	# Remove the .result file the check generated
	if ( $mode eq 'after' ){
	  unlink("$base_file.result");
	}

	if ( keys(%started) == 0){
	  # All checks completed
	  return 0;
	}
	# Wait for next process to exit
	next;
      }
      else
      {
	if ( $mode eq "after" and $res == 1 )
	{
	  # Test failed, grab the report mysqltest has created
	  my $report= mtr_grab_file($err_file);
	  $tinfo->{check}.=
	    "\nMTR's internal check of the test case '$tname' failed.
This means that the test case does not preserve the state that existed
before the test case was executed.  Most likely the test case did not
do a proper clean-up.
This is the diff of the states of the servers before and after the
test case was executed:\n";
	  $tinfo->{check}.= $report;

	  # Check failed, mark the test case with that info
	  $tinfo->{'check_testcase_failed'}= 1;
	  $result= 1;
	}
	elsif ( $res )
	{
	  my $report= mtr_grab_file($err_file);
	  $tinfo->{comment}.=
	    "Could not execute 'check-testcase' $mode ".
	      "testcase '$tname' (res: $res):\n";
	  $tinfo->{comment}.= $report;

	  $result= 2;
	}
        else
        {
          # Remove the .result file the check generated
          unlink("$base_file.result");
        }
	# Remove the .err file the check generated
	unlink($err_file);

      }
    }
    elsif ( $proc->{timeout} ) {
      $tinfo->{comment}.= "Timeout for 'check-testcase' expired after "
	.check_timeout()." seconds";
      $result= 4;
    }
    else {
      # Unknown process returned, most likley a crash, abort everything
      $tinfo->{comment}=
	"The server $proc crashed while running ".
	"'check testcase $mode test'".
	get_log_from_proc($proc, $tinfo->{name});
      $result= 3;
    }

    # Kill any check processes still running
    map($_->kill(), values(%started));

    return $result;
  }

  mtr_error("INTERNAL_ERROR: check_testcase");
}


# Start run mysqltest on one server
#
# RETURN VALUE
#  0 OK
#  1 Check failed
#
sub start_run_one ($$) {
  my ($mysqld, $run)= @_;

  my $name= "$run-".$mysqld->name();

  my $args;
  mtr_init_args(\$args);

  mtr_add_arg($args, "--defaults-file=%s", $path_config_file);
  mtr_add_arg($args, "--defaults-group-suffix=%s", $mysqld->after('mysqld'));

  mtr_add_arg($args, "--silent");
  mtr_add_arg($args, "--skip-safemalloc");
  mtr_add_arg($args, "--test-file=%s", "include/$run.test");

  my $errfile= "$opt_vardir/tmp/$name.err";
  my $proc= My::SafeProcess->new
    (
     name          => $name,
     path          => $exe_mysqltest,
     error         => $errfile,
     output        => $errfile,
     args          => \$args,
     user_data     => $errfile,
     verbose       => $opt_verbose,
    );
  mtr_verbose("Started $proc");
  return $proc;
}


#
# Run script on all servers, collect results
#
# RETURN VALUE
#  0 ok
#  1 Failure

sub run_on_all($$)
{
  my ($tinfo, $run)= @_;

  # Start the mysqltest processes in parallel to save time
  # also makes it possible to wait for any process to exit during the check
  # and to have a timeout process
  my %started;
  foreach my $mysqld ( mysqlds() )
  {
    if ( defined $mysqld->{'proc'} )
    {
      my $proc= start_run_one($mysqld, $run);
      $started{$proc->pid()}= $proc;
    }
  }

  # Return immediately if no check proceess was started
  return 0 unless ( keys %started );

  my $timeout= start_timer(check_timeout());

  while (1){
    my $result;
    my $proc= My::SafeProcess->wait_any_timeout($timeout);
    mtr_report("Got $proc");

    if ( delete $started{$proc->pid()} ) {

      # One mysqltest process returned
      my $err_file= $proc->user_data();
      my $res= $proc->exit_status();

      # Append the report from .err file
      $tinfo->{comment}.= " == $err_file ==\n";
      $tinfo->{comment}.= mtr_grab_file($err_file);
      $tinfo->{comment}.= "\n";

      # Remove the .err file
      unlink($err_file);

      if ( keys(%started) == 0){
	# All completed
	return 0;
      }

      # Wait for next process to exit
      next;
    }
    elsif ($proc->{timeout}) {
      $tinfo->{comment}.= "Timeout for '$run' expired after "
	.check_timeout()." seconds";
    }
    else {
      # Unknown process returned, most likley a crash, abort everything
      $tinfo->{comment}.=
	"The server $proc crashed while running '$run'".
	get_log_from_proc($proc, $tinfo->{name});
    }

    # Kill any check processes still running
    map($_->kill(), values(%started));

    return 1;
  }
  mtr_error("INTERNAL_ERROR: run_on_all");
}


sub mark_log {
  my ($log, $tinfo)= @_;
  my $log_msg= "CURRENT_TEST: $tinfo->{name}\n";
  pre_write_errorlog($log, $tinfo->{name});
  mtr_tofile($log, $log_msg);
}


sub find_testcase_skipped_reason($)
{
  my ($tinfo)= @_;

  # Set default message
  $tinfo->{'comment'}= "Detected by testcase(no log file)";

  # Open the test log file
  my $F= IO::File->new($path_current_testlog)
    or return;
  my $reason;

  while ( my $line= <$F> )
  {
    # Look for "reason: <reason for skipping test>"
    if ( $line =~ /reason: (.*)/ )
    {
      $reason= $1;
    }
  }

  if ( ! $reason )
  {
    mtr_warning("Could not find reason for skipping test in $path_current_testlog");
    $reason= "Detected by testcase(reason unknown) ";
  }
  $tinfo->{'comment'}= $reason;
}


sub find_analyze_request
{
  # Open the test log file
  my $F= IO::File->new($path_current_testlog)
    or return;
  my $analyze;

  while ( my $line= <$F> )
  {
    # Look for "reason: <reason for skipping test>"
    if ( $line =~ /analyze: (.*)/ )
    {
      $analyze= $1;
    }
  }

  return $analyze;
}


# The test can leave a file in var/tmp/ to signal
# that all servers should be restarted
sub restart_forced_by_test
{
  my $restart = 0;
  foreach my $mysqld ( mysqlds() )
  {
    my $datadir = $mysqld->value('datadir');
    my $force_restart_file = "$datadir/mtr/force_restart";
    if ( -f $force_restart_file )
    {
      mtr_verbose("Restart of servers forced by test");
      $restart = 1;
      last;
    }
  }
  return $restart;
}


# Return timezone value of tinfo or default value
sub timezone {
  my ($tinfo)= @_;
  return $tinfo->{timezone} || "DEFAULT";
}


# Storage for changed environment variables
my %old_env;

#
# Run a single test case
#
# RETURN VALUE
#  0 OK
#  > 0 failure
#

sub run_testcase ($$) {
  my ($tinfo, $server_socket)= @_;

  mtr_verbose("Running test:", $tinfo->{name});

  # Allow only alpanumerics pluss _ - + . in combination names,
  # or anything beginning with -- (the latter comes from --combination)
  my $combination= $tinfo->{combination};
  if ($combination && $combination !~ /^\w[-\w\.\+]+$/
                   && $combination !~ /^--/)
  {
    mtr_error("Combination '$combination' contains illegal characters");
  }
  # -------------------------------------------------------
  # Init variables that can change between each test case
  # -------------------------------------------------------
  my $timezone= timezone($tinfo);
  if ($timezone ne 'DEFAULT') {
    $ENV{'TZ'}= $timezone;
  } else {
    delete($ENV{'TZ'});
  }
  mtr_verbose("Setting timezone: $timezone");

  if ( ! using_extern() )
  {
    my @restart= servers_need_restart($tinfo);
    if ( @restart != 0) {
      # Remember that we restarted for this test case (count restarts)
      $tinfo->{'restarted'}= 1;
      stop_servers(@restart );
      if ($opt_warnings) {
        check_warnings_post_shutdown($server_socket);
      }
    }

    if ( started(all_servers()) == 0 )
    {

      # Remove old datadirs
      clean_datadir() unless $opt_start_dirty;

      # Restore old ENV
      while (my ($option, $value)= each( %old_env )) {
	if (defined $value){
	  mtr_verbose("Restoring $option to $value");
	  $ENV{$option}= $value;

	} else {
	  mtr_verbose("Removing $option");
	  delete($ENV{$option});
	}
      }
      %old_env= ();

      mtr_verbose("Generating my.cnf from '$tinfo->{template_path}'");

      # Generate new config file from template
      $config= My::ConfigFactory->new_config
	( {
	   basedir         => $basedir,
	   template_path   => $tinfo->{template_path},
	   extra_template_path => $tinfo->{extra_template_path},
	   vardir          => $opt_vardir,
	   tmpdir          => $opt_tmpdir,
	   baseport        => $baseport,
	   #hosts          => [ 'host1', 'host2' ],
	   user            => $opt_user,
	   password        => '',
	   ssl             => $opt_ssl_supported,
	   embedded        => $opt_embedded_server,
	  }
	);

      # Write the new my.cnf
      $config->save($path_config_file);

      # Remember current config so a restart can occur when a test need
      # to use a different one
      $current_config_name= $tinfo->{template_path};

      #
      # Set variables in the ENV section
      #
      foreach my $option ($config->options_in_group("ENV"))
      {
	# Save old value to restore it before next time
	$old_env{$option->name()}= $ENV{$option->name()};

	mtr_verbose($option->name(), "=",$option->value());
	$ENV{$option->name()}= $option->value();
      }
    }

    # Write start of testcase to log
    mark_log($path_current_testlog, $tinfo);

    if (start_servers($tinfo))
    {
      report_failure_and_restart($tinfo);
      return 1;
    }
  }

  # --------------------------------------------------------------------
  # If --start or --start-dirty given, stop here to let user manually
  # run tests
  # If --wait-all is also given, do the same, but don't die if one
  # server exits
  # ----------------------------------------------------------------------

  if ( $start_only )
  {
    mtr_print("\nStarted", started(all_servers()));
    mtr_print("Using config for test", $tinfo->{name});
    mtr_print("Port and socket path for server(s):");
    foreach my $mysqld ( mysqlds() )
    {
      mtr_print ($mysqld->name() . "  " . $mysqld->value('port') .
	      "  " . $mysqld->value('socket'));
    }
    mtr_print("Waiting for server(s) to exit...");
    if ( $opt_wait_all ) {
      My::SafeProcess->wait_all();
      mtr_print( "All servers exited" );
      exit(1);
    }
    else {
      my $proc= My::SafeProcess->wait_any();
      if ( grep($proc eq $_, started(all_servers())) )
      {
        mtr_print("Server $proc died");
        exit(1);
      }
      mtr_print("Unknown process $proc died");
      exit(1);
    }
  }

  my $test_timeout= start_timer(testcase_timeout());

  do_before_run_mysqltest($tinfo);

  if ( $opt_check_testcases and check_testcase($tinfo, "before") ){
    # Failed to record state of server or server crashed
    report_failure_and_restart($tinfo);

    return 1;
  }

  my $test= start_mysqltest($tinfo);
  # Set only when we have to keep waiting after expectedly died server
  my $keep_waiting_proc = 0;

  while (1)
  {
    my $proc;
    if ($keep_waiting_proc)
    {
      # Any other process exited?
      $proc = My::SafeProcess->check_any();
      if ($proc)
      {
	mtr_verbose ("Found exited process $proc");
      }
      else
      {
	$proc = $keep_waiting_proc;
	# Also check if timer has expired, if so cancel waiting
	if ( has_expired($test_timeout) )
	{
	  $keep_waiting_proc = 0;
	}
      }
    }
    if (! $keep_waiting_proc)
    {
      $proc= My::SafeProcess->wait_any_timeout($test_timeout);
    }

    # Will be restored if we need to keep waiting
    $keep_waiting_proc = 0;

    unless ( defined $proc )
    {
      mtr_error("wait_any failed");
    }
    mtr_verbose("Got $proc");

    # ----------------------------------------------------
    # Was it the test program that exited
    # ----------------------------------------------------
    if ($proc eq $test)
    {
      my $res= $test->exit_status();

      if ($res == 0 and $opt_warnings and check_warnings($tinfo) )
      {
	# Test case suceeded, but it has produced unexpected
	# warnings, continue in $res == 1
	$res= 1;
      }

      if ( $res == 0 )
      {
	my $check_res;
	if ( restart_forced_by_test() )
	{
	  stop_all_servers($opt_shutdown_timeout);
	}
	elsif ( $opt_check_testcases and
	     $check_res= check_testcase($tinfo, "after"))
	{
	  if ($check_res == 1) {
	    # Test case had sideeffects, not fatal error, just continue
            if ($opt_warnings) {
              # Checking error logs for warnings, so need to stop server
              # gracefully so that memory leaks etc. can be properly detected.
              stop_servers(all_servers());
              check_warnings_post_shutdown($server_socket);
              # Even if we got warnings here, we should not fail this
              # particular test, as the warnings may be caused by an earlier
              # test.
            } else {
              # Not checking warnings, so can do a hard shutdown.
	      stop_all_servers($opt_shutdown_timeout);
            }
	    mtr_report("Resuming tests...\n");
	  }
	  else {
	    # Test case check failed fatally, probably a server crashed
	    report_failure_and_restart($tinfo);
	    return 1;
	  }
	}
	mtr_report_test_passed($tinfo);
      }
      elsif ( $res == 62 )
      {
	# Testcase itself tell us to skip this one
	$tinfo->{skip_detected_by_test}= 1;
	# Try to get reason from test log file
	find_testcase_skipped_reason($tinfo);
	mtr_report_test_skipped($tinfo);
      }
      elsif ( $res == 65 )
      {
	# Testprogram killed by signal
	$tinfo->{comment}=
	  "testprogram crashed(returned code $res)";
	report_failure_and_restart($tinfo);
      }
      elsif ( $res == 1 )
      {
	# Check if the test tool requests that
	# an analyze script should be run
	my $analyze= find_analyze_request();
	if ($analyze){
	  run_on_all($tinfo, "analyze-$analyze");
	}

	# Wait a bit and see if a server died, if so report that instead
	mtr_milli_sleep(100);
	my $srvproc= My::SafeProcess::check_any();
	if ($srvproc && grep($srvproc eq $_, started(all_servers()))) {
	  $proc= $srvproc;
	  goto SRVDIED;
	}

	# Test case failure reported by mysqltest
	report_failure_and_restart($tinfo);
      }
      else
      {
	# mysqltest failed, probably crashed
	$tinfo->{comment}=
	  "mysqltest failed with unexpected return code $res\n";
	report_failure_and_restart($tinfo);
      }

      # Save info from this testcase run to mysqltest.log
      if( -f $path_current_testlog)
      {
	mtr_appendfile_to_file($path_current_testlog, $path_testlog);
	unlink($path_current_testlog);
      }

      return ($res == 62) ? 0 : $res;

    }

    # ----------------------------------------------------
    # Check if it was an expected crash
    # ----------------------------------------------------
    SRVDIED:
    my $check_crash = check_expected_crash_and_restart($proc);
    if ($check_crash)
    {
      # Keep waiting if it returned 2, if 1 don't wait or stop waiting.
      $keep_waiting_proc = 0 if $check_crash == 1;
      $keep_waiting_proc = $proc if $check_crash == 2;
      next;
    }

    # ----------------------------------------------------
    # Stop the test case timer
    # ----------------------------------------------------
    $test_timeout= 0;

    # ----------------------------------------------------
    # Check if it was a server that died
    # ----------------------------------------------------
    if ( grep($proc eq $_, started(all_servers())) )
    {
      # Server failed, probably crashed
      $tinfo->{comment}=
	"Server $proc failed during test run" .
	get_log_from_proc($proc, $tinfo->{name});

      # ----------------------------------------------------
      # It's not mysqltest that has exited, kill it
      # ----------------------------------------------------
      $test->kill();

      report_failure_and_restart($tinfo);
      return 1;
    }

    # Try to dump core for mysqltest and all servers
    foreach my $proc ($test, started(all_servers())) 
    {
      mtr_print("Trying to dump core for $proc");
      if ($proc->dump_core())
      {
	$proc->wait_one(20);
      }
    }

    # ----------------------------------------------------
    # It's not mysqltest that has exited, kill it
    # ----------------------------------------------------
    $test->kill();

    # ----------------------------------------------------
    # Check if testcase timer expired
    # ----------------------------------------------------
    if ( $proc->{timeout} )
    {
      my $log_file_name= $opt_vardir."/log/".$tinfo->{shortname}.".log";
      $tinfo->{comment}=
        "Test case timeout after ".testcase_timeout().
	  " seconds\n\n";
      # Add 20 last executed commands from test case log file
      if  (-e $log_file_name)
      {
        $tinfo->{comment}.=
	   "== $log_file_name == \n".
	     mtr_lastlinesfromfile($log_file_name, 20)."\n";
      }
      $tinfo->{'timeout'}= testcase_timeout(); # Mark as timeout
      run_on_all($tinfo, 'analyze-timeout');

      report_failure_and_restart($tinfo);
      return 1;
    }

    mtr_error("Unhandled process $proc exited");
  }
  mtr_error("Should never come here");
}


# We want to preserve the error log between server restarts, as it may contain
# valuable debugging information even if there is no test failure recorded.
sub _preserve_error_log_names {
  my ($mysqld)= @_;
  my $error_log_file= $mysqld->value('#log-error');
  my $error_log_dir= dirname($error_log_file);
  my $save_name= $error_log_dir ."/../". $mysqld->name() .".error.log";
  return ($error_log_file, $save_name);
}

sub preserve_error_log {
  my ($mysqld)= @_;
  my ($error_log_file, $save_name)= _preserve_error_log_names($mysqld);
  my $res= rename($error_log_file, $save_name);
  # Ignore any errors, as it's just a best-effort to keep the log if possible.
}

sub restore_error_log {
  my ($mysqld)= @_;
  my ($error_log_file, $save_name)= _preserve_error_log_names($mysqld);
  my $res= rename($save_name, $error_log_file);
}

# Keep track of last position in mysqld error log where we scanned for
# warnings, so we can attribute any warnings found to the correct test
# suite or server restart.
my $last_warning_position= { };

# Called just before a mysqld server is started or a testcase is run,
# to keep track of which tests have been run since last restart, and
# of when the error log is reset.
#
# Second argument $test_name is test name, or undef for server restart.
sub pre_write_errorlog {
  my ($error_log, $test_name)= @_;

  if (! -e $error_log) {
    # If the error log is moved away, reset the warning parse position.
    delete $last_warning_position->{$error_log};
  }

  if (defined($test_name)) {
    $last_warning_position->{$error_log}{test_names}= []
      unless exists($last_warning_position->{$error_log}{test_names});
    push @{$last_warning_position->{$error_log}{test_names}}, $test_name;
  } else {
    # Server restart, so clear the list of tests run since last restart.
    # (except the last one (if any), which is the test about to be run).
    if (defined($last_warning_position->{$error_log}{test_names}) &&
        @{$last_warning_position->{$error_log}{test_names}}) {
      $last_warning_position->{$error_log}{test_names}=
        [$last_warning_position->{$error_log}{test_names}[-1]];
    } else {
      $last_warning_position->{$error_log}{test_names}= [];
    }
  }
}

# Extract server log from after the last occurrence of named test
# Return as an array of lines
#

sub extract_server_log ($$) {
  my ($error_log, $tname) = @_;

  # Open the servers .err log file and read all lines
  # belonging to current test into @lines
  my $Ferr = IO::File->new($error_log)
    or mtr_error("Could not open file '$error_log' for reading: $!");

  my @lines;
  my $found_test= 0;		# Set once we've found the log of this test
  while ( my $line = <$Ferr> )
  {
    if ($found_test)
    {
      # If test wasn't last after all, discard what we found, test again.
      if ( $line =~ /^CURRENT_TEST:/)
      {
	@lines= ();
	$found_test= $line =~ /^CURRENT_TEST: $tname/;
      }
      else
      {
	push(@lines, $line);
      }
    }
    else
    {
      # Search for beginning of test, until found
      $found_test= 1 if ($line =~ /^CURRENT_TEST: $tname/);
    }
  }
  $Ferr = undef; # Close error log file

  return @lines;
}

# Get log from server identified from its $proc object, from named test
# Return as a single string
#

sub get_log_from_proc ($$) {
  my ($proc, $name)= @_;
  my $srv_log= "";

  foreach my $mysqld (mysqlds()) {
    if ($mysqld->{proc} eq $proc) {
      my @srv_lines= extract_server_log($mysqld->value('#log-error'), $name);
      $srv_log= "\nServer log from this test:\n" . join ("", @srv_lines);
      last;
    }
  }
  return $srv_log;
}

#
# Perform a rough examination of the servers
# error log and write all lines that look
# suspicious into $error_log.warnings
#
sub extract_warning_lines ($) {
  my ($error_log) = @_;

  # Open the servers .err log file and read all lines
  # belonging to current tets into @lines
  my $Ferr = IO::File->new($error_log)
    or return [];
  my $last_pos= $last_warning_position->{$error_log}{seek_pos};
  $Ferr->seek($last_pos, 0) if defined($last_pos);
  # If the seek fails, we will parse the whole error log, at least we will not
  # miss any warnings.

  my @lines= <$Ferr>;
  $last_warning_position->{$error_log}{seek_pos}= $Ferr->tell();
  $Ferr = undef; # Close error log file

  # mysql_client_test.test sends a COM_DEBUG packet to the server
  # to provoke a SAFEMALLOC leak report, ignore any warnings
  # between "Begin/end safemalloc memory dump"
  if ( grep(/Begin safemalloc memory dump:/, @lines) > 0)
  {
    my $discard_lines= 1;
    foreach my $line ( @lines )
    {
      if ($line =~ /Begin safemalloc memory dump:/){
	$discard_lines = 1;
      } elsif ($line =~ /End safemalloc memory dump./){
	$discard_lines = 0;
      }

      if ($discard_lines){
	$line = "ignored";
      }
    }
  }

  # Write all suspicious lines to $error_log.warnings file
  my $warning_log = "$error_log.warnings";
  my $Fwarn = IO::File->new($warning_log, "w")
    or die("Could not open file '$warning_log' for writing: $!");
  print $Fwarn "Suspicious lines from $error_log\n";

  my @patterns =
    (
     qr/^Warning:|mysqld: Warning|\[Warning\]/,
     qr/^Error:|\[ERROR\]/,
     qr/^==\d+==\s+\S/, # valgrind errors
     qr/InnoDB: Warning|InnoDB: Error/,
     qr/^safe_mutex:|allocated at line/,
     qr/missing DBUG_RETURN/,
     qr/Attempting backtrace/,
     qr/Assertion .* failed/,
    );
  # These are taken from the include/mtr_warnings.sql global suppression
  # list. They occur delayed, so they can be parsed during shutdown rather
  # than during the per-test check.
  #
  # ToDo: having the warning suppressions inside the mysqld we are trying to
  # check is in any case horrible. We should change it to all be done here
  # within the Perl code, which is both simpler, easier, faster, and more
  # robust. We could still have individual test cases put in suppressions by
  # parsing statically or by writing dynamically to a CSV table read by the
  # Perl code.
  my @antipatterns =
    (
     qr/error .*connecting to master/,
     qr/InnoDB: Error: in ALTER TABLE `test`.`t[12]`/,
     qr/InnoDB: Error: table `test`.`t[12]` does not exist in the InnoDB internal/,
     qr/Slave: Unknown table 't1' Error_code: 1051/,
     qr/Slave SQL:.*(Error_code: [[:digit:]]+|Query:.*)/,
     qr/slave SQL thread aborted/,
     qr/unknown option '--loose-/,
     qr/unknown variable 'loose-/,
     qr/Now setting lower_case_table_names to [02]/,
     qr/Setting lower_case_table_names=2/,
     qr/deprecated/,
     qr/Slave SQL thread retried transaction/,
     qr/Slave \(additional info\)/,
     qr/Incorrect information in file/,
     qr/Slave I\/O: Get master SERVER_ID failed with error:.*/,
     qr/Slave I\/O: Get master clock failed with error:.*/,
     qr/Slave I\/O: Get master COLLATION_SERVER failed with error:.*/,
     qr/Slave I\/O: Get master TIME_ZONE failed with error:.*/,
     qr/Slave I\/O: error reconnecting to master '.*' - retry-time: [1-3]  retries/,
     qr/Slave I\/0: Master command COM_BINLOG_DUMP failed/,
     qr/Error reading packet/,
     qr/Lost connection to MySQL server at 'reading initial communication packet'/,
     qr/Failed on request_dump/,
     qr/Slave: Can't drop database.* database doesn't exist/,
     qr/Slave: Operation DROP USER failed for 'create_rout_db'/,
     qr|Checking table:   '\./mtr/test_suppressions'|,
     qr|mysqld: Table '\./mtr/test_suppressions' is marked as crashed and should be repaired|
    );

  my $matched_lines= [];
  LINE: foreach my $line ( @lines )
  {
    PAT: foreach my $pat ( @patterns )
    {
      if ( $line =~ /$pat/ )
      {
        foreach my $apat (@antipatterns)
        {
          next LINE if $line =~ $apat;
        }
	print $Fwarn $line;
        push @$matched_lines, $line;
	last PAT;
      }
    }
  }
  $Fwarn = undef; # Close file

  if (scalar(@$matched_lines) > 0 &&
      defined($last_warning_position->{$error_log}{test_names})) {
    return ($last_warning_position->{$error_log}{test_names}, $matched_lines);
  } else {
    return ([], $matched_lines);
  }
}


# Run include/check-warnings.test
#
# RETURN VALUE
#  0 OK
#  1 Check failed
#
sub start_check_warnings ($$) {
  my $tinfo=    shift;
  my $mysqld=   shift;

  my $name= "warnings-".$mysqld->name();

  my $log_error= $mysqld->value('#log-error');
  # To be communicated to the test
  $ENV{MTR_LOG_ERROR}= $log_error;
  extract_warning_lines($log_error);

  my $args;
  mtr_init_args(\$args);

  mtr_add_arg($args, "--defaults-file=%s", $path_config_file);
  mtr_add_arg($args, "--defaults-group-suffix=%s", $mysqld->after('mysqld'));

  mtr_add_arg($args, "--skip-safemalloc");
  mtr_add_arg($args, "--test-file=%s", "include/check-warnings.test");

  if ( $opt_embedded_server )
  {

    # Get the args needed for the embedded server
    # and append them to args prefixed
    # with --sever-arg=

    my $mysqld=  $config->group('embedded')
      or mtr_error("Could not get [embedded] section");

    my $mysqld_args;
    mtr_init_args(\$mysqld_args);
    my $extra_opts= get_extra_opts($mysqld, $tinfo);
    mysqld_arguments($mysqld_args, $mysqld, $extra_opts);
    mtr_add_arg($args, "--server-arg=%s", $_) for @$mysqld_args;
  }

  my $errfile= "$opt_vardir/tmp/$name.err";
  my $proc= My::SafeProcess->new
    (
     name          => $name,
     path          => $exe_mysqltest,
     error         => $errfile,
     output        => $errfile,
     args          => \$args,
     user_data     => [$errfile, $mysqld],
     verbose       => $opt_verbose,
    );
  mtr_verbose("Started $proc");
  return $proc;
}


#
# Loop through our list of processes and check the error log
# for unexpected errors and warnings
#
sub check_warnings ($) {
  my ($tinfo)= @_;
  my $res= 0;

  my $tname= $tinfo->{name};

  # Clear previous warnings
  delete($tinfo->{warnings});

  # Start the mysqltest processes in parallel to save time
  # also makes it possible to wait for any process to exit during the check
  my %started;
  foreach my $mysqld ( mysqlds() )
  {
    if ( defined $mysqld->{'proc'} )
    {
      my $proc= start_check_warnings($tinfo, $mysqld);
      $started{$proc->pid()}= $proc;
    }
  }

  # Return immediately if no check proceess was started
  return 0 unless ( keys %started );

  my $timeout= start_timer(check_timeout());

  while (1){
    my $result= 0;
    my $proc= My::SafeProcess->wait_any_timeout($timeout);
    mtr_report("Got $proc");

    if ( delete $started{$proc->pid()} ) {
      # One check warning process returned
      my $res= $proc->exit_status();
      my ($err_file, $mysqld)= @{$proc->user_data()};

      if ( $res == 0 or $res == 62 ){

	if ( $res == 0 ) {
	  # Check completed with problem
	  my $report= mtr_grab_file($err_file);
	  # Log to var/log/warnings file
	  mtr_tofile("$opt_vardir/log/warnings",
		     $tname."\n".$report);

	  $tinfo->{'warnings'}.= $report;
	  $result= 1;
	}

	if ( $res == 62 ) {
	  # Test case was ok and called "skip"
	  # Remove the .err file the check generated
	  unlink($err_file);
	}

	if ( keys(%started) == 0){
	  # All checks completed
	  return $result;
	}
	# Wait for next process to exit
	next;
      }
      else
      {
	my $report= mtr_grab_file($err_file);
	$tinfo->{comment}.=
	  "Could not execute 'check-warnings' for ".
	    "testcase '$tname' (res: $res) server: '".
              $mysqld->name() .":\n";
	$tinfo->{comment}.= $report;

	$result= 2;
      }
    }
    elsif ( $proc->{timeout} ) {
      $tinfo->{comment}.= "Timeout for 'check warnings' expired after "
	.check_timeout()." seconds";
      $result= 4;
    }
    else {
      # Unknown process returned, most likley a crash, abort everything
      $tinfo->{comment}=
	"The server $proc crashed while running 'check warnings'".
	get_log_from_proc($proc, $tinfo->{name});
      $result= 3;
    }

    # Kill any check processes still running
    map($_->kill(), values(%started));

    return $result;
  }

  mtr_error("INTERNAL_ERROR: check_warnings");
}

# Check for warnings generated during shutdown of a mysqld server.
# If any, report them to master server, and return true; else just return
# false.

sub check_warnings_post_shutdown {
  my ($server_socket)= @_;
  my $testname_hash= { };
  my $report= '';
  foreach my $mysqld ( mysqlds())
  {
    my ($testlist, $match_lines)=
        extract_warning_lines($mysqld->value('#log-error'));
    $testname_hash->{$_}= 1 for @$testlist;
    $report.= join('', @$match_lines);
  }
  my @warning_tests= keys(%$testname_hash);
  if (@warning_tests) {
    my $fake_test= My::Test->new(testnames => \@warning_tests);
    $fake_test->{'warnings'}= $report;
    $fake_test->write_test($server_socket, 'WARNINGS');
  }
}

#
# Loop through our list of processes and look for and entry
# with the provided pid, if found check for the file indicating
# expected crash and restart it.
#
sub check_expected_crash_and_restart {
  my ($proc)= @_;

  foreach my $mysqld ( mysqlds() )
  {
    next unless ( $mysqld->{proc} and $mysqld->{proc} eq $proc );

    # Check if crash expected by looking at the .expect file
    # in var/tmp
    my $expect_file= "$opt_vardir/tmp/".$mysqld->name().".expect";
    if ( -f $expect_file )
    {
      mtr_verbose("Crash was expected, file '$expect_file' exists");

      for (my $waits = 0;  $waits < 50;  $waits++)
      {
	# If last line in expect file starts with "wait"
	# sleep a little and try again, thus allowing the
	# test script to control when the server should start
	# up again. Keep trying for up to 5s at a time.
	my $last_line= mtr_lastlinesfromfile($expect_file, 1);
	if ($last_line =~ /^wait/ )
	{
	  mtr_verbose("Test says wait before restart") if $waits == 0;
	  mtr_milli_sleep(100);
	  next;
	}

	unlink($expect_file);

	# Start server with same settings as last time
	mysqld_start($mysqld, $mysqld->{'started_opts'});

	return 1;
      }
      # Loop ran through: we should keep waiting after a re-check
      return 2;
    }
  }

  # Not an expected crash
  return 0;
}


# Remove all files and subdirectories of a directory
sub clean_dir {
  my ($dir)= @_;
  mtr_verbose("clean_dir: $dir");
  finddepth(
	  { no_chdir => 1,
	    wanted => sub {
	      if (-d $_){
		# A dir
		if ($_ eq $dir){
		  # The dir to clean
		  return;
		} else {
		  mtr_verbose("rmdir: '$_'");
		  rmdir($_) or mtr_warning("rmdir($_) failed: $!");
		}
	      } else {
		# Hopefully a file
		mtr_verbose("unlink: '$_'");
		unlink($_) or mtr_warning("unlink($_) failed: $!");
	      }
	    }
	  },
	    $dir);
}


sub clean_datadir {

  mtr_verbose("Cleaning datadirs...");

  if (started(all_servers()) != 0){
    mtr_error("Trying to clean datadir before all servers stopped");
  }

  foreach my $cluster ( clusters() )
  {
    my $cluster_dir= "$opt_vardir/".$cluster->{name};
    mtr_verbose(" - removing '$cluster_dir'");
    rmtree($cluster_dir);

  }

  foreach my $mysqld ( mysqlds() )
  {
    my $mysqld_dir= dirname($mysqld->value('datadir'));
    preserve_error_log($mysqld);
    if (-d $mysqld_dir ) {
      mtr_verbose(" - removing '$mysqld_dir'");
      rmtree($mysqld_dir);
    }
  }

  # Remove all files in tmp and var/tmp
  clean_dir("$opt_vardir/tmp");
  if ($opt_tmpdir ne "$opt_vardir/tmp"){
    clean_dir($opt_tmpdir);
  }
}


#
# Save datadir before it's removed
#
sub save_datadir_after_failure($$) {
  my ($dir, $savedir)= @_;

  mtr_report(" - saving '$dir'");
  my $dir_name= basename($dir);
  rename("$dir", "$savedir/$dir_name");
}


sub remove_ndbfs_from_ndbd_datadir {
  my ($ndbd_datadir)= @_;
  # Remove the ndb_*_fs directory from ndbd.X/ dir
  foreach my $ndbfs_dir ( glob("$ndbd_datadir/ndb_*_fs") )
  {
    next unless -d $ndbfs_dir; # Skip if not a directory
    rmtree($ndbfs_dir);
  }
}


sub after_failure ($) {
  my ($tinfo)= @_;

  mtr_report("Saving datadirs...");

  my $save_dir= "$opt_vardir/log/";
  $save_dir.= $tinfo->{name};
  # Add combination name if any
  $save_dir.= "-$tinfo->{combination}"
    if defined $tinfo->{combination};

  # Save savedir  path for server
  $tinfo->{savedir}= $save_dir;

  mkpath($save_dir) if ! -d $save_dir;

  # Save the used my.cnf file
  copy($path_config_file, $save_dir);

  # Copy the tmp dir
  copytree("$opt_vardir/tmp/", "$save_dir/tmp/");

  if ( clusters() ) {
    foreach my $cluster ( clusters() ) {
      my $cluster_dir= "$opt_vardir/".$cluster->{name};

      # Remove the fileystem of each ndbd
      foreach my $ndbd ( in_cluster($cluster, ndbds()) )
      {
        my $ndbd_datadir= $ndbd->value("DataDir");
        remove_ndbfs_from_ndbd_datadir($ndbd_datadir);
      }

      save_datadir_after_failure($cluster_dir, $save_dir);
    }
  }
  else {
    foreach my $mysqld ( mysqlds() ) {
      my $data_dir= $mysqld->value('datadir');
      save_datadir_after_failure(dirname($data_dir), $save_dir);
    }
  }
}


sub report_failure_and_restart ($) {
  my $tinfo= shift;

  stop_all_servers();

  $tinfo->{'result'}= 'MTR_RES_FAILED';

  my $test_failures= $tinfo->{'failures'} || 0;
  $tinfo->{'failures'}=  $test_failures + 1;


  if ( $tinfo->{comment} )
  {
    # The test failure has been detected by mysql-test-run.pl
    # when starting the servers or due to other error, the reason for
    # failing the test is saved in "comment"
    ;
  }

  if ( !defined $tinfo->{logfile} )
  {
    my $logfile= $path_current_testlog;
    if ( defined $logfile )
    {
      if ( -f $logfile )
      {
	# Test failure was detected by test tool and its report
	# about what failed has been saved to file. Save the report
	# in tinfo
	$tinfo->{logfile}= mtr_fromfile($logfile);
	# If no newlines in the test log:
	# (it will contain the CURRENT_TEST written by mtr, so is not empty)
	if ($tinfo->{logfile} !~ /\n/)
	{
	  # Show how far it got before suddenly failing
	  $tinfo->{comment}.= "mysqltest failed but provided no output\n";
	  my $log_file_name= $opt_vardir."/log/".$tinfo->{shortname}.".log";
	  if (-e $log_file_name) {
	    $tinfo->{comment}.=
	      "The result from queries just before the failure was:".
	      "\n< snip >\n".
	      mtr_lastlinesfromfile($log_file_name, 20)."\n";
	  }
	}
      }
      else
      {
	# The test tool report didn't exist, display an
	# error message
	$tinfo->{logfile}= "Could not open test tool report '$logfile'";
      }
    }
  }

  after_failure($tinfo);

  mtr_report_test($tinfo);

}


sub run_sh_script {
  my ($script)= @_;

  return 0 unless defined $script;

  mtr_verbose("Running '$script'");
  my $ret= system("/bin/sh $script") >> 8;
  return $ret;
}


sub mysqld_stop {
  my $mysqld= shift or die "usage: mysqld_stop(<mysqld>)";

  my $args;
  mtr_init_args(\$args);

  mtr_add_arg($args, "--no-defaults");
  mtr_add_arg($args, "--character-sets-dir=%s", $mysqld->value('character-sets-dir'));
  mtr_add_arg($args, "--user=%s", $opt_user);
  mtr_add_arg($args, "--password=");
  mtr_add_arg($args, "--port=%d", $mysqld->value('port'));
  mtr_add_arg($args, "--host=%s", $mysqld->value('#host'));
  mtr_add_arg($args, "--connect_timeout=20");
  mtr_add_arg($args, "--protocol=tcp");

  mtr_add_arg($args, "shutdown");

  My::SafeProcess->run
    (
     name          => "mysqladmin shutdown ".$mysqld->name(),
     path          => $exe_mysqladmin,
     args          => \$args,
     error         => "/dev/null",

    );
}


sub mysqld_arguments ($$$) {
  my $args=              shift;
  my $mysqld=            shift;
  my $extra_opts=        shift;

  mtr_add_arg($args, "--defaults-file=%s",  $path_config_file);

  # When mysqld is run by a root user(euid is 0), it will fail
  # to start unless we specify what user to run as, see BUG#30630
  my $euid= $>;
  if (!IS_WINDOWS and $euid == 0 and
      (grep(/^--user/, @$extra_opts)) == 0) {
    mtr_add_arg($args, "--user=root");
  }

  if ( $opt_valgrind_mysqld )
  {
    mtr_add_arg($args, "--skip-safemalloc");

    if ( $mysql_version_id < 50100 )
    {
      mtr_add_arg($args, "--skip-bdb");
    }
  }

  mtr_add_arg($args, "%s--disable-sync-frm");

  if (!using_extern() and $mysql_version_id >= 50106 )
  {
    # Turn on logging to file and tables
    mtr_add_arg($args, "%s--log-output=table,file");
  }

  # Check if "extra_opt" contains skip-log-bin
  my $skip_binlog= grep(/^(--|--loose-)skip-log-bin/, @$extra_opts);

  # Indicate to mysqld it will be debugged in debugger
  if ( $glob_debugger )
  {
    mtr_add_arg($args, "--gdb");
  }

  my $found_skip_core= 0;
  foreach my $arg ( @$extra_opts )
  {
    # Allow --skip-core-file to be set in <testname>-[master|slave].opt file
    if ($arg eq "--skip-core-file")
    {
      $found_skip_core= 1;
    }
    elsif ($skip_binlog and mtr_match_prefix($arg, "--binlog-format"))
    {
      ; # Dont add --binlog-format when running without binlog
    }
    elsif ($arg eq "--loose-skip-log-bin" and
           $mysqld->option("log-slave-updates"))
    {
      ; # Dont add --skip-log-bin when mysqld have --log-slave-updates in config
    }
    else
    {
      mtr_add_arg($args, "%s", $arg);
    }
  }
  $opt_skip_core = $found_skip_core;
  if ( !$found_skip_core )
  {
    mtr_add_arg($args, "%s", "--core-file");
  }

  # Enable the debug sync facility, set default wait timeout.
  # Facility stays disabled if timeout value is zero.
  mtr_add_arg($args, "--loose-debug-sync-timeout=%s",
              $opt_debug_sync_timeout);

  return $args;
}



sub mysqld_start ($$) {
  my $mysqld=            shift;
  my $extra_opts=        shift;

  mtr_verbose(My::Options::toStr("mysqld_start", @$extra_opts));

  my $exe= find_mysqld($mysqld->value('basedir'));
  my $wait_for_pid_file= 1;

  mtr_error("Internal error: mysqld should never be started for embedded")
    if $opt_embedded_server;

  my $args;
  mtr_init_args(\$args);

  if ( $opt_valgrind_mysqld )
  {
    valgrind_arguments($args, \$exe);
  }

  mtr_add_arg($args, "--defaults-group-suffix=%s", $mysqld->after('mysqld'));
  mysqld_arguments($args,$mysqld,$extra_opts);

  if ( $opt_debug )
  {
    mtr_add_arg($args, "--debug=d:t:i:A,%s/log/%s.trace",
		$path_vardir_trace, $mysqld->name());
  }

  if (IS_WINDOWS)
  {
    # Trick the server to send output to stderr, with --console
    if (!(grep(/^--log-error/, @$args))) {
      mtr_add_arg($args, "--console");
    }
  }

  if ( $opt_gdb || $opt_manual_gdb )
  {
    gdb_arguments(\$args, \$exe, $mysqld->name());
  }
  elsif ( $opt_ddd || $opt_manual_ddd )
  {
    ddd_arguments(\$args, \$exe, $mysqld->name());
  }
  elsif ( $opt_debugger )
  {
    debugger_arguments(\$args, \$exe, $mysqld->name());
  }
  elsif ( $opt_manual_debug )
  {
     print "\nStart " .$mysqld->name()." in your debugger\n" .
           "dir: $glob_mysql_test_dir\n" .
           "exe: $exe\n" .
	   "args:  " . join(" ", @$args)  . "\n\n" .
	   "Waiting ....\n";

     # Indicate the exe should not be started
    $exe= undef;
  }
  else
  {
    # Default to not wait until pid file has been created
    $wait_for_pid_file= 0;
  }

  # Remove the old pidfile if any
  unlink($mysqld->value('pid-file'));

  my $output= $mysqld->value('#log-error');
  if ( $opt_valgrind and $opt_debug )
  {
    # When both --valgrind and --debug is selected, send
    # all output to the trace file, making it possible to
    # see the exact location where valgrind complains

    # Write a message about this to the normal log file
    my $trace_name= "$opt_vardir/log/".$mysqld->name().".trace";
    mtr_tofile($output,
	       "NOTE: When running with --valgrind --debug the output from",
	       "mysqld(where the valgrind messages shows up) is stored ",
	       "together with the trace file to make it ",
	       "easier to find the exact position of valgrind errors.",
	       "See trace file $trace_name.\n");
    $output= $trace_name;

  }
  # Remember this log file for valgrind error report search
  $mysqld_logs{$output}= 1 if $opt_valgrind;
  # Remember data dir for gmon.out files if using gprof
  $gprof_dirs{$mysqld->value('datadir')}= 1 if $opt_gprof;

  if ( defined $exe )
  {
    pre_write_errorlog($output);
    $mysqld->{'proc'}= My::SafeProcess->new
      (
       name          => $mysqld->name(),
       path          => $exe,
       args          => \$args,
       output        => $output,
       error         => $output,
       append        => 1,
       verbose       => $opt_verbose,
       nocore        => $opt_skip_core,
       host          => undef,
       shutdown      => sub { mysqld_stop($mysqld) },
      );
    mtr_verbose("Started $mysqld->{proc}");
  }

  if ( $wait_for_pid_file &&
       !sleep_until_file_created($mysqld->value('pid-file'),
				 $opt_start_timeout,
				 $mysqld->{'proc'}))
  {
    my $mname= $mysqld->name();
    mtr_error("Failed to start mysqld $mname with command $exe");
  }

  # Remember options used when starting
  $mysqld->{'started_opts'}= $extra_opts;

  return;
}


sub stop_all_servers () {
  my $shutdown_timeout = $_[0] or 0;

  mtr_verbose("Stopping all servers...");

  # Kill all started servers
  My::SafeProcess::shutdown($shutdown_timeout,
			    started(all_servers()));

  # Remove pidfiles
  foreach my $server ( all_servers() )
  {
    my $pid_file= $server->if_exist('pid-file');
    unlink($pid_file) if defined $pid_file;
  }

  # Mark servers as stopped
  map($_->{proc}= undef, all_servers());

}


# Find out if server should be restarted for this test
sub server_need_restart {
  my ($tinfo, $server)= @_;

  if ( using_extern() )
  {
    mtr_verbose_restart($server, "no restart for --extern server");
    return 0;
  }

  if ( $tinfo->{'force_restart'} ) {
    mtr_verbose_restart($server, "forced in .opt file");
    return 1;
  }

  if ( $tinfo->{template_path} ne $current_config_name)
  {
    mtr_verbose_restart($server, "using different config file");
    return 1;
  }

  if ( $tinfo->{'master_sh'}  || $tinfo->{'slave_sh'} )
  {
    mtr_verbose_restart($server, "sh script to run");
    return 1;
  }

  if ( ! started($server) )
  {
    mtr_verbose_restart($server, "not started");
    return 1;
  }

  my $started_tinfo= $server->{'started_tinfo'};
  if ( defined $started_tinfo )
  {

    # Check if timezone of  test that server was started
    # with differs from timezone of next test
    if ( timezone($started_tinfo) ne timezone($tinfo) )
    {
      mtr_verbose_restart($server, "different timezone");
      return 1;
    }
  }

  # Temporary re-enable the "always restart slave" hack
  # this should be removed asap, but will require that each rpl
  # testcase cleanup better after itself - ie. stop and reset
  # replication
  # Use the "#!use-slave-opt" marker to detect that this is a "slave"
  # server
  if ( $server->option("#!use-slave-opt") ){
    mtr_verbose_restart($server, "Always restart slave(s)");
    return 1;
  }

  my $is_mysqld= grep ($server eq $_, mysqlds());
  if ($is_mysqld)
  {

    # Check that running process was started with same options
    # as the current test requires
    my $extra_opts= get_extra_opts($server, $tinfo);
    my $started_opts= $server->{'started_opts'};

    if (!My::Options::same($started_opts, $extra_opts) )
    {
      my $use_dynamic_option_switch= 0;
      if (!$use_dynamic_option_switch)
      {
	mtr_verbose_restart($server, "running with different options '" .
			    join(" ", @{$extra_opts}) . "' != '" .
			    join(" ", @{$started_opts}) . "'" );
	return 1;
      }

      mtr_verbose(My::Options::toStr("started_opts", @$started_opts));
      mtr_verbose(My::Options::toStr("extra_opts", @$extra_opts));

      # Get diff and check if dynamic switch is possible
      my @diff_opts= My::Options::diff($started_opts, $extra_opts);
      mtr_verbose(My::Options::toStr("diff_opts", @diff_opts));

      my $query= My::Options::toSQL(@diff_opts);
      mtr_verbose("Attempting dynamic switch '$query'");
      if (run_query($tinfo, $server, $query)){
	mtr_verbose("Restart: running with different options '" .
		    join(" ", @{$extra_opts}) . "' != '" .
		    join(" ", @{$started_opts}) . "'" );
	return 1;
      }

      # Remember the dynamically set options
      $server->{'started_opts'}= $extra_opts;
    }
  }

  # Default, no restart
  return 0;
}


sub servers_need_restart($) {
  my ($tinfo)= @_;
  return grep { server_need_restart($tinfo, $_); } all_servers();
}



#
# Return list of specific servers
#  - there is no servers in an empty config
#
sub _like   { return $config ? $config->like($_[0]) : (); }
sub mysqlds { return _like('mysqld.'); }
sub ndbds   { return _like('cluster_config.ndbd.');}
sub ndb_mgmds { return _like('cluster_config.ndb_mgmd.'); }
sub clusters  { return _like('mysql_cluster.'); }
sub all_servers { return ( mysqlds(), ndb_mgmds(), ndbds() ); }


#
# Filter a list of servers and return only those that are part
# of the specified cluster
#
sub in_cluster {
  my ($cluster)= shift;
  # Return only processes for a specific cluster
  return grep { $_->suffix() eq $cluster->suffix() } @_;
}



#
# Filter a list of servers and return the SafeProcess
# for only those that are started or stopped
#
sub started { return grep(defined $_, map($_->{proc}, @_));  }
sub stopped { return grep(!defined $_, map($_->{proc}, @_)); }


sub envsubst {
  my $string= shift;

  if ( ! defined $ENV{$string} )
  {
    mtr_error(".opt file references '$string' which is not set");
  }

  return $ENV{$string};
}


sub get_extra_opts {
  my ($mysqld, $tinfo)= @_;

  my $opts=
    $mysqld->option("#!use-slave-opt") ?
      $tinfo->{slave_opt} : $tinfo->{master_opt};

  # Expand environment variables
  foreach my $opt ( @$opts )
  {
    $opt =~ s/\$\{(\w+)\}/envsubst($1)/ge;
    $opt =~ s/\$(\w+)/envsubst($1)/ge;
  }
  return $opts;
}


sub stop_servers($$) {
  my (@servers)= @_;

  if ( join('|', @servers) eq join('|', all_servers()) )
  {
    # All servers are going down, use some kind of order to
    # avoid too many warnings in the log files

   mtr_report("Restarting all servers");

    #  mysqld processes
    My::SafeProcess::shutdown( $opt_shutdown_timeout, started(mysqlds()) );

    # cluster processes
    My::SafeProcess::shutdown( $opt_shutdown_timeout,
			       started(ndbds(), ndb_mgmds()) );
  }
  else
  {
    mtr_report("Restarting ", started(@servers));

     # Stop only some servers
    My::SafeProcess::shutdown( $opt_shutdown_timeout,
			       started(@servers) );
  }

  foreach my $server (@servers)
  {
    # Mark server as stopped
    $server->{proc}= undef;

    # Forget history
    delete $server->{'started_tinfo'};
    delete $server->{'started_opts'};
    delete $server->{'started_cnf'};
  }
}


#
# start_servers
#
# Start servers not already started
#
# RETURN
#  0 OK
#  1 Start failed
#
sub start_servers($) {
  my ($tinfo)= @_;

  # Start clusters
  foreach my $cluster ( clusters() )
  {
    ndbcluster_start($cluster);
  }

  # Start mysqlds
  foreach my $mysqld ( mysqlds() )
  {
    if ( $mysqld->{proc} )
    {
      # Already started

      # Write start of testcase to log file
      mark_log($mysqld->value('#log-error'), $tinfo);

      next;
    }

    my $datadir= $mysqld->value('datadir');
    if ($opt_start_dirty)
    {
      # Don't delete anything if starting dirty
      ;
    }
    else
    {

      my @options= ('log-bin', 'relay-log');
      foreach my $option_name ( @options )  {
	next unless $mysqld->option($option_name);

	my $file_name= $mysqld->value($option_name);
	next unless
	  defined $file_name and
	    -e $file_name;

	mtr_debug(" -removing '$file_name'");
	unlink($file_name) or die ("unable to remove file '$file_name'");
      }

      if (-d $datadir ) {
        preserve_error_log($mysqld);
	mtr_verbose(" - removing '$datadir'");
	rmtree($datadir);
      }
    }

    my $mysqld_basedir= $mysqld->value('basedir');
    if ( $basedir eq $mysqld_basedir )
    {
      if (! $opt_start_dirty)	# If dirty, keep possibly grown system db
      {
	# Copy datadir from installed system db
	for my $path ( "$opt_vardir", "$opt_vardir/..") {
	  my $install_db= "$path/install.db";
	  copytree($install_db, $datadir)
	    if -d $install_db;
	}
	mtr_error("Failed to copy system db to '$datadir'")
	  unless -d $datadir;
      }
    }
    else
    {
      mysql_install_db($mysqld); # For versional testing

      mtr_error("Failed to install system db to '$datadir'")
	unless -d $datadir;

    }
    restore_error_log($mysqld);

    # Create the servers tmpdir
    my $tmpdir= $mysqld->value('tmpdir');
    mkpath($tmpdir) unless -d $tmpdir;

    # Write start of testcase to log file
    mark_log($mysqld->value('#log-error'), $tinfo);

    # Run <tname>-master.sh
    if ($mysqld->option('#!run-master-sh') and
       run_sh_script($tinfo->{master_sh}) )
    {
      $tinfo->{'comment'}= "Failed to execute '$tinfo->{master_sh}'";
      return 1;
    }

    # Run <tname>-slave.sh
    if ($mysqld->option('#!run-slave-sh') and
	run_sh_script($tinfo->{slave_sh}))
    {
      $tinfo->{'comment'}= "Failed to execute '$tinfo->{slave_sh}'";
      return 1;
    }

    if (!$opt_embedded_server)
    {
      my $extra_opts= get_extra_opts($mysqld, $tinfo);
      mysqld_start($mysqld,$extra_opts);

      # Save this test case information, so next can examine it
      $mysqld->{'started_tinfo'}= $tinfo;
    }

  }

  # Wait for clusters to start
  foreach my $cluster ( clusters() )
  {
    if (ndbcluster_wait_started($cluster, ""))
    {
      # failed to start
      $tinfo->{'comment'}= "Start of '".$cluster->name()."' cluster failed";
      return 1;
    }
  }

  # Wait for mysqlds to start
  foreach my $mysqld ( mysqlds() )
  {
    next if !started($mysqld);

    if (sleep_until_file_created($mysqld->value('pid-file'),
				 $opt_start_timeout,
				 $mysqld->{'proc'}) == 0) {
      $tinfo->{comment}=
	"Failed to start ".$mysqld->name();

      my $logfile= $mysqld->value('#log-error');
      if ( defined $logfile and -f $logfile )
      {
        my @srv_lines= extract_server_log($logfile, $tinfo->{name});
	$tinfo->{logfile}= "Server log is:\n" . join ("", @srv_lines);
      }
      else
      {
	$tinfo->{logfile}= "Could not open server logfile: '$logfile'";
      }
      return 1;
    }
  }
  return 0;
}


#
# Run include/check-testcase.test
# Before a testcase, run in record mode and save result file to var/tmp
# After testcase, run and compare with the recorded file, they should be equal!
#
# RETURN VALUE
#  The newly started process
#
sub start_check_testcase ($$$) {
  my $tinfo=    shift;
  my $mode=     shift;
  my $mysqld=   shift;

  my $name= "check-".$mysqld->name();
  # Replace dots in name with underscore to avoid that mysqltest
  # misinterpret's what the filename extension is :(
  $name=~ s/\./_/g;

  my $args;
  mtr_init_args(\$args);

  mtr_add_arg($args, "--defaults-file=%s", $path_config_file);
  mtr_add_arg($args, "--defaults-group-suffix=%s", $mysqld->after('mysqld'));

  mtr_add_arg($args, "--skip-safemalloc");

  mtr_add_arg($args, "--result-file=%s", "$opt_vardir/tmp/$name.result");
  mtr_add_arg($args, "--test-file=%s", "include/check-testcase.test");
  mtr_add_arg($args, "--verbose");

  if ( $mode eq "before" )
  {
    mtr_add_arg($args, "--record");
  }
  my $errfile= "$opt_vardir/tmp/$name.err";
  my $proc= My::SafeProcess->new
    (
     name          => $name,
     path          => $exe_mysqltest,
     error         => $errfile,
     output        => $errfile,
     args          => \$args,
     user_data     => $errfile,
     verbose       => $opt_verbose,
    );

  mtr_report("Started $proc");
  return $proc;
}


sub run_mysqltest ($) {
  my $proc= start_mysqltest(@_);
  $proc->wait();
}


sub start_mysqltest ($) {
  my ($tinfo)= @_;
  my $exe= $exe_mysqltest;
  my $args;

  mtr_init_args(\$args);

  mtr_add_arg($args, "--defaults-file=%s", $path_config_file);
  mtr_add_arg($args, "--silent");
  mtr_add_arg($args, "--skip-safemalloc");
  mtr_add_arg($args, "--tmpdir=%s", $opt_tmpdir);
  mtr_add_arg($args, "--character-sets-dir=%s", $path_charsetsdir);
  mtr_add_arg($args, "--logdir=%s/log", $opt_vardir);

  # Log line number and time  for each line in .test file
  mtr_add_arg($args, "--mark-progress")
    if $opt_mark_progress;

  mtr_add_arg($args, "--database=test");

  if ( $opt_ps_protocol )
  {
    mtr_add_arg($args, "--ps-protocol");
  }

  if ( $opt_sp_protocol )
  {
    mtr_add_arg($args, "--sp-protocol");
  }

  if ( $opt_view_protocol )
  {
    mtr_add_arg($args, "--view-protocol");
  }

  if ( $opt_cursor_protocol )
  {
    mtr_add_arg($args, "--cursor-protocol");
  }

  if ( $opt_strace_client )
  {
    $exe=  $opt_strace_client || "strace";
    mtr_add_arg($args, "-o");
    mtr_add_arg($args, "%s/log/mysqltest.strace", $opt_vardir);
    mtr_add_arg($args, "$exe_mysqltest");
  }

  mtr_add_arg($args, "--timer-file=%s/log/timer", $opt_vardir);

  if ( $opt_compress )
  {
    mtr_add_arg($args, "--compress");
  }

  if ( $opt_sleep )
  {
    mtr_add_arg($args, "--sleep=%d", $opt_sleep);
  }

  if ( $opt_ssl )
  {
    # Turn on SSL for _all_ test cases if option --ssl was used
    mtr_add_arg($args, "--ssl");
  }

  foreach my $arg ( @opt_extra_mysqltest_opt )
  {
    mtr_add_arg($args, "%s", $arg);
  }
  if ( $opt_max_connections ) {
    mtr_add_arg($args, "--max-connections=%d", $opt_max_connections);
  }

  if ( $opt_embedded_server )
  {

    # Get the args needed for the embedded server
    # and append them to args prefixed
    # with --sever-arg=

    my $mysqld=  $config->group('embedded')
      or mtr_error("Could not get [embedded] section");

    my $mysqld_args;
    mtr_init_args(\$mysqld_args);
    my $extra_opts= get_extra_opts($mysqld, $tinfo);
    mysqld_arguments($mysqld_args, $mysqld, $extra_opts);
    mtr_add_arg($args, "--server-arg=%s", $_) for @$mysqld_args;

    if (IS_WINDOWS)
    {
      # Trick the server to send output to stderr, with --console
      if (!(grep(/^--server-arg=--log-error/, @$args))) {
        mtr_add_arg($args, "--server-arg=--console");
      }
    }
  }

  foreach my $arg ( @opt_extra_mysqltest_opt )
  {
    mtr_add_arg($args, "%s", $arg);
  }

  # ----------------------------------------------------------------------
  # export MYSQL_TEST variable containing <path>/mysqltest <args>
  # ----------------------------------------------------------------------
  $ENV{'MYSQL_TEST'}= mtr_args2str($exe_mysqltest, @$args);

  # ----------------------------------------------------------------------
  # Add arguments that should not go into the MYSQL_TEST env var
  # ----------------------------------------------------------------------
  if ( $opt_valgrind_mysqltest )
  {
    # Prefix the Valgrind options to the argument list.
    # We do this here, since we do not want to Valgrind the nested invocations
    # of mysqltest; that would mess up the stderr output causing test failure.
    my @args_saved = @$args;
    mtr_init_args(\$args);
    valgrind_arguments($args, \$exe);
    mtr_add_arg($args, "%s", $_) for @args_saved;
  }

  mtr_add_arg($args, "--test-file=%s", $tinfo->{'path'});

  # Number of lines of resut to include in failure report
  mtr_add_arg($args, "--tail-lines=20");

  if ( defined $tinfo->{'result_file'} ) {
    mtr_add_arg($args, "--result-file=%s", $tinfo->{'result_file'});
  }

  client_debug_arg($args, "mysqltest");

  if ( $opt_record )
  {
    mtr_add_arg($args, "--record");

    # When recording to a non existing result file
    # the name of that file is in "record_file"
    if ( defined $tinfo->{'record_file'} ) {
      mtr_add_arg($args, "--result-file=%s", $tinfo->{record_file});
    }
  }

  if ( $opt_client_gdb )
  {
    gdb_arguments(\$args, \$exe, "client");
  }
  elsif ( $opt_client_ddd )
  {
    ddd_arguments(\$args, \$exe, "client");
  }
  elsif ( $opt_client_debugger )
  {
    debugger_arguments(\$args, \$exe, "client");
  }

  my $proc= My::SafeProcess->new
    (
     name          => "mysqltest",
     path          => $exe,
     args          => \$args,
     append        => 1,
     error         => $path_current_testlog,
     verbose       => $opt_verbose,
    );
  mtr_verbose("Started $proc");
  return $proc;
}


#
# Modify the exe and args so that program is run in gdb in xterm
#
sub gdb_arguments {
  my $args= shift;
  my $exe=  shift;
  my $type= shift;

  # Write $args to gdb init file
  my $str= join " ", map { s/"/\\"/g; "\"$_\""; } @$$args;
  my $gdb_init_file= "$opt_vardir/tmp/gdbinit.$type";

  # Remove the old gdbinit file
  unlink($gdb_init_file);

  if ( $type eq "client" )
  {
    # write init file for client
    mtr_tofile($gdb_init_file, "set args $str\n");
  }
  else
  {
    # write init file for mysqld
    mtr_tofile($gdb_init_file, "set args $str\n");
  }

  if ( $opt_manual_gdb )
  {
     print "\nTo start gdb for $type, type in another window:\n";
     print "gdb -cd $glob_mysql_test_dir -x $gdb_init_file $$exe\n";

     # Indicate the exe should not be started
     $$exe= undef;
     return;
  }

  $$args= [];
  mtr_add_arg($$args, "-title");
  mtr_add_arg($$args, "$type");
  mtr_add_arg($$args, "-e");

  if ( $exe_libtool )
  {
    mtr_add_arg($$args, $exe_libtool);
    mtr_add_arg($$args, "--mode=execute");
  }

  mtr_add_arg($$args, "gdb");
  mtr_add_arg($$args, "-x");
  mtr_add_arg($$args, "$gdb_init_file");
  mtr_add_arg($$args, "$$exe");

  $$exe= "xterm";
}


#
# Modify the exe and args so that program is run in ddd
#
sub ddd_arguments {
  my $args= shift;
  my $exe=  shift;
  my $type= shift;

  # Write $args to ddd init file
  my $str= join " ", map { s/"/\\"/g; "\"$_\""; } @$$args;
  my $gdb_init_file= "$opt_vardir/tmp/gdbinit.$type";

  # Remove the old gdbinit file
  unlink($gdb_init_file);

  if ( $type eq "client" )
  {
    # write init file for client
    mtr_tofile($gdb_init_file, "set args $str\n");
  }
  else
  {
    # write init file for mysqld
    mtr_tofile($gdb_init_file, "file $$exe\nset args $str\n");
  }

  if ( $opt_manual_ddd )
  {
     print "\nTo start ddd for $type, type in another window:\n";
     print "ddd -cd $glob_mysql_test_dir -x $gdb_init_file $$exe\n";

     # Indicate the exe should not be started
     $$exe= undef;
     return;
  }

  my $save_exe= $$exe;
  $$args= [];
  if ( $exe_libtool )
  {
    $$exe= $exe_libtool;
    mtr_add_arg($$args, "--mode=execute");
    mtr_add_arg($$args, "ddd");
  }
  else
  {
    $$exe= "ddd";
  }
  mtr_add_arg($$args, "--command=$gdb_init_file");
  mtr_add_arg($$args, "$save_exe");
}


#
# Modify the exe and args so that program is run in the selected debugger
#
sub debugger_arguments {
  my $args= shift;
  my $exe=  shift;
  my $debugger= $opt_debugger || $opt_client_debugger;

  if ( $debugger =~ /vcexpress|vc|devenv/ )
  {
    # vc[express] /debugexe exe arg1 .. argn

    # Add name of the exe and /debugexe before args
    unshift(@$$args, "$$exe");
    unshift(@$$args, "/debugexe");

    # Set exe to debuggername
    $$exe= $debugger;

  }
  elsif ( $debugger =~ /windbg/ )
  {
    # windbg exe arg1 .. argn

    # Add name of the exe before args
    unshift(@$$args, "$$exe");

    # Set exe to debuggername
    $$exe= $debugger;

  }
  elsif ( $debugger eq "dbx" )
  {
    # xterm -e dbx -r exe arg1 .. argn

    unshift(@$$args, $$exe);
    unshift(@$$args, "-r");
    unshift(@$$args, $debugger);
    unshift(@$$args, "-e");

    $$exe= "xterm";

  }
  else
  {
    mtr_error("Unknown argument \"$debugger\" passed to --debugger");
  }
}


#
# Modify the exe and args so that program is run in valgrind
#
sub valgrind_arguments {
  my $args= shift;
  my $exe=  shift;

  if ( $opt_callgrind)
  {
    mtr_add_arg($args, "--tool=callgrind");
    mtr_add_arg($args, "--base=$opt_vardir/log");
  }
  else
  {
    mtr_add_arg($args, "--tool=memcheck"); # From >= 2.1.2 needs this option
    mtr_add_arg($args, "--leak-check=yes");
    mtr_add_arg($args, "--num-callers=16");
    mtr_add_arg($args, "--suppressions=%s/valgrind.supp", $glob_mysql_test_dir)
      if -f "$glob_mysql_test_dir/valgrind.supp";
  }

  # Add valgrind options, can be overriden by user
  mtr_add_arg($args, '%s', $_) for (@valgrind_args);

  mtr_add_arg($args, $$exe);

  $$exe= $opt_valgrind_path || "valgrind";

  if ($exe_libtool)
  {
    # Add "libtool --mode-execute" before the test to execute
    # if running in valgrind(to avoid valgrinding bash)
    unshift(@$args, "--mode=execute", $$exe);
    $$exe= $exe_libtool;
  }
}


#
# Usage
#
sub usage ($) {
  my ($message)= @_;

  if ( $message )
  {
    print STDERR "$message\n";
    print STDERR "For full list of options, use $0 --help\n";
    exit;      
  }

  print <<HERE;

$0 [ OPTIONS ] [ TESTCASE ]

Options to control what engine/variation to run

  embedded-server       Use the embedded server, i.e. no mysqld daemons
  ps-protocol           Use the binary protocol between client and server
  cursor-protocol       Use the cursor protocol between client and server
                        (implies --ps-protocol)
  view-protocol         Create a view to execute all non updating queries
  sp-protocol           Create a stored procedure to execute all queries
  compress              Use the compressed protocol between client and server
  ssl                   Use ssl protocol between client and server
  skip-ssl              Dont start server with support for ssl connections
  vs-config             Visual Studio configuration used to create executables
                        (default: MTR_VS_CONFIG environment variable)
  parallel=#            How many parallell test should be run
  defaults-file=<config template> Use fixed config template for all
                        tests
  defaults_extra_file=<config template> Extra config template to add to
                        all generated configs
  combination=<opt>     Use at least twice to run tests with specified
                        options to mysqld
  skip-combinations     Ignore combination file (or options)

Options to control directories to use
  tmpdir=DIR            The directory where temporary files are stored
                        (default: ./var/tmp).
  vardir=DIR            The directory where files generated from the test run
                        is stored (default: ./var). Specifying a ramdisk or
                        tmpfs will speed up tests.
  mem                   Run testsuite in "memory" using tmpfs or ramdisk
                        Attempts to find a suitable location
                        using a builtin list of standard locations
                        for tmpfs (/dev/shm)
                        The option can also be set using environment
                        variable MTR_MEM=[DIR]
  client-bindir=PATH    Path to the directory where client binaries are located
  client-libdir=PATH    Path to the directory where client libraries are located


Options to control what test suites or cases to run

  force                 Continue to run the suite after failure
  with-ndbcluster-only  Run only tests that include "ndb" in the filename
  skip-ndb[cluster]     Skip all tests that need cluster
  do-test=PREFIX or REGEX
                        Run test cases which name are prefixed with PREFIX
                        or fulfills REGEX
  skip-test=PREFIX or REGEX
                        Skip test cases which name are prefixed with PREFIX
                        or fulfills REGEX
  start-from=PREFIX     Run test cases starting test prefixed with PREFIX where
                        prefix may be suite.testname or just testname
  suite[s]=NAME1,..,NAMEN
                        Collect tests in suites from the comma separated
                        list of suite names.
                        The default is: "$DEFAULT_SUITES"
  skip-rpl              Skip the replication test cases.
  big-test              Also run tests marked as "big"
  staging-run           Run a limited number of tests (no slow tests). Used
                        for running staging trees with valgrind.
  enable-disabled       Run also tests marked as disabled
  print-testcases       Don't run the tests but print details about all the
                        selected tests, in the order they would be run.

Options that specify ports

  mtr-port-base=#       Base for port numbers, ports from this number to
  port-base=#           number+9 are reserved. Should be divisible by 10;
                        if not it will be rounded down. May be set with
                        environment variable MTR_PORT_BASE. If this value is
                        set and is not "auto", it overrides build-thread.
  mtr-build-thread=#    Specify unique number to calculate port number(s) from.
  build-thread=#        Can be set in environment variable MTR_BUILD_THREAD.
                        Set  MTR_BUILD_THREAD="auto" to automatically aquire
                        a build thread id that is unique to current host

Options for test case authoring

  record TESTNAME       (Re)genereate the result file for TESTNAME
  check-testcases       Check testcases for sideeffects
  mark-progress         Log line number and elapsed time to <testname>.progress

Options that pass on options

  mysqld=ARGS           Specify additional arguments to "mysqld"
  mysqltest=ARGS        Specify additional arguments to "mysqltest"

Options to run test on running server

  extern option=value   Run only the tests against an already started server
                        the options to use for connection to the extern server
                        must be specified using name-value pair notation
                        For example:
                         ./$0 --extern socket=/tmp/mysqld.sock

Options for debugging the product

  client-ddd            Start mysqltest client in ddd
  client-debugger=NAME  Start mysqltest in the selected debugger
  client-gdb            Start mysqltest client in gdb
  ddd                   Start mysqld in ddd
  debug                 Dump trace output for all servers and client programs
  debugger=NAME         Start mysqld in the selected debugger
  gdb                   Start the mysqld(s) in gdb
  manual-debug          Let user manually start mysqld in debugger, before
                        running test(s)
  manual-gdb            Let user manually start mysqld in gdb, before running
                        test(s)
  manual-ddd            Let user manually start mysqld in ddd, before running
                        test(s)
  strace-client=[path]  Create strace output for mysqltest client, optionally
                        specifying name and path to the trace program to use.
                        Example: $0 --strace-client=ktrace
  max-save-core         Limit the number of core files saved (to avoid filling
                        up disks for heavily crashing server). Defaults to
                        $opt_max_save_core, set to 0 for no limit. Set
                        it's default with MTR_MAX_SAVE_CORE
  max-save-datadir      Limit the number of datadir saved (to avoid filling
                        up disks for heavily crashing server). Defaults to
                        $opt_max_save_datadir, set to 0 for no limit. Set
                        it's default with MTR_MAX_SAVE_DATDIR
  max-test-fail         Limit the number of test failurs before aborting
                        the current test run. Defaults to
                        $opt_max_test_fail, set to 0 for no limit. Set
                        it's default with MTR_MAX_TEST_FAIL

Options for valgrind

  valgrind              Run the "mysqltest" and "mysqld" executables using
                        valgrind with default options
  valgrind-all          Synonym for --valgrind
  valgrind-mysqltest    Run the "mysqltest" and "mysql_client_test" executable
                        with valgrind
  valgrind-mysqld       Run the "mysqld" executable with valgrind
  valgrind-options=ARGS Deprecated, use --valgrind-option
  valgrind-option=ARGS  Option to give valgrind, replaces default option(s),
                        can be specified more then once
  valgrind-path=<EXE>   Path to the valgrind executable
  callgrind             Instruct valgrind to use callgrind

Misc options
  user=USER             User for connecting to mysqld(default: $opt_user)
  comment=STR           Write STR to the output
  notimer               Don't show test case execution time
  verbose               More verbose output(use multiple times for even more)
  verbose-restart       Write when and why servers are restarted
  start                 Only initialize and start the servers, using the
                        startup settings for the first specified test case
                        Example:
                         $0 --start alias &
  start-dirty           Only start the servers (without initialization) for
                        the first specified test case
  wait-all              If --start or --start-dirty option is used, wait for all
                        servers to exit before finishing the process
  fast                  Run as fast as possible, dont't wait for servers
                        to shutdown etc.
  parallel=N            Run tests in N parallel threads (default 1)
                        Use parallel=auto for auto-setting of N
  repeat=N              Run each test N number of times
  retry=N               Retry tests that fail up to N times (default $opt_retry).
                        Retries are also limited by the maximum number of
                        failures before stopping, set with the --retry-failure
                        option
  retry-failure=N       When using the --retry option to retry failed tests,
                        stop when N failures have occured (default $opt_retry_failure)
  reorder               Reorder tests to get fewer server restarts
  help                  Get this help text

  testcase-timeout=MINUTES Max test case run time (default $opt_testcase_timeout)
  suite-timeout=MINUTES Max test suite run time (default $opt_suite_timeout)
  shutdown-timeout=SECONDS Max number of seconds to wait for server shutdown
                        before killing servers (default $opt_shutdown_timeout)
  warnings              Scan the log files for warnings. Use --nowarnings
                        to turn off.

  stop-file=file        (also MTR_STOP_FILE environment variable) if this
                        file detected mysql test will not start new tests
                        until the file will be removed.
  stop-keep-alive=sec   (also MTR_STOP_KEEP_ALIVE environment variable)
                        works with stop-file, print messages every sec
                        seconds when mysql test is waiting to removing
                        the file (for buildbot)

  sleep=SECONDS         Passed to mysqltest, will be used as fixed sleep time
  debug-sync-timeout=NUM Set default timeout for WAIT_FOR debug sync
                        actions. Disable facility with NUM=0.
  gcov                  Collect coverage information after the test.
                        The result is a gcov file per source and header file.
  gcov-src-dir=subdir   Colllect coverage only within the given subdirectory.
                        For example, if you're only developing the SQL layer, 
                        it makes sense to use --gcov-src-dir=sql
  experimental=<file>   Refer to list of tests considered experimental;
                        failures will be marked exp-fail instead of fail.
  report-features       First run a "test" that reports mysql features
  timestamp             Print timestamp before each test report line
  timediff              With --timestamp, also print time passed since
                        *previous* test started
  max-connections=N     Max number of open connection to server in mysqltest

HERE
  exit(1);

}

sub list_options ($) {
  my $hash= shift;

  for (keys %$hash) {
    s/([:=].*|[+!])$//;
    s/\|/\n--/g;
    print "--$_\n";
  }

  exit(1);
}<|MERGE_RESOLUTION|>--- conflicted
+++ resolved
@@ -1913,68 +1913,6 @@
   return defined $maria_var and $maria_var eq 'TRUE';
 }
 
-<<<<<<< HEAD
-
-# Detect plugin presense and set environment variables appropriately.
-# This needs to be done early, so we can know whether to skip tests.
-sub detect_plugins {
-  # --------------------------------------------------------------------------
-  # Add the path where mysqld will find ha_example.so
-  # --------------------------------------------------------------------------
-  if ($mysql_version_id >= 50100) {
-    my $plugin_filename;
-    if (IS_WINDOWS)
-    {
-       $plugin_filename = "ha_example.dll";
-    }
-    else 
-    {
-       $plugin_filename = "ha_example.so";
-    }
-    my $lib_example_plugin=
-      mtr_file_exists(vs_config_dirs('storage/example',$plugin_filename),
-		      "$basedir/storage/example/.libs/".$plugin_filename,
-                      "$basedir/lib/mariadb/plugin/".$plugin_filename,
-                      "$basedir/lib/mysql/plugin/".$plugin_filename);
-    $ENV{'EXAMPLE_PLUGIN'}=
-      ($lib_example_plugin ? basename($lib_example_plugin) : "");
-    $ENV{'EXAMPLE_PLUGIN_OPT'}= "--plugin-dir=".
-      ($lib_example_plugin ? dirname($lib_example_plugin) : "");
-
-    $ENV{'HA_EXAMPLE_SO'}="'".$plugin_filename."'";
-    $ENV{'EXAMPLE_PLUGIN_LOAD'}="--plugin_load=EXAMPLE=".$plugin_filename;
-  }
-
-  # --------------------------------------------------------------------------
-  # Add the path where mysqld will find graph_engine.so
-  # --------------------------------------------------------------------------
-  if ($mysql_version_id >= 50100 && !(IS_WINDOWS && $opt_embedded_server)) {
-    my $plugin_filename;
-    if (IS_WINDOWS)
-    {
-       $plugin_filename = "oqgraph_engine.dll";
-    }
-    else
-    {
-       $plugin_filename = "oqgraph_engine.so";
-    }
-    my $lib_oqgraph_plugin=
-      mtr_file_exists(vs_config_dirs('storage/oqgraph',$plugin_filename),
-                      "$basedir/storage/oqgraph/.libs/".$plugin_filename,
-                      "$basedir/lib/mariadb/plugin/".$plugin_filename,
-                      "$basedir/lib/mysql/plugin/".$plugin_filename);
-    $ENV{'OQGRAPH_PLUGIN'}=
-      ($lib_oqgraph_plugin ? basename($lib_oqgraph_plugin) : "");
-    $ENV{'OQGRAPH_PLUGIN_OPT'}= "--plugin-dir=".
-      ($lib_oqgraph_plugin ? dirname($lib_oqgraph_plugin) : "");
-
-    $ENV{'GRAPH_ENGINE_SO'}="'".$plugin_filename."'";
-    $ENV{'OQGRAPH_PLUGIN_LOAD'}="--plugin_load=;OQGRAPH=".$plugin_filename.";";
-  }
-}
-
-=======
->>>>>>> 1cd47ac7
 #
 # Set environment to be used by childs of this process for
 # things that are constant during the whole lifetime of mysql-test-run
