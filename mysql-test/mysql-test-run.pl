--- conflicted
+++ resolved
@@ -508,19 +508,13 @@
   #
   if ( $ENV{'MTR_BUILD_THREAD'} )
   {
-<<<<<<< HEAD
     # Up to two masters, up to three slaves
     $opt_master_myport=   $ENV{'MTR_BUILD_THREAD'} * 10 + 10000; # and 1
-    $opt_slave_myport=    $opt_master_myport + 2;
-    $opt_ndbcluster_port= $opt_master_myport + 3;  # and 4 5
+    $opt_slave_myport=    $opt_master_myport + 2;  # and 3 4
+    $opt_ndbcluster_port= $opt_master_myport + 5;
     $im_port=             $opt_master_myport + 6;
     $im_mysqld1_port=     $opt_master_myport + 7;
     $im_mysqld2_port=     $opt_master_myport + 8;
-=======
-    $opt_master_myport=   $ENV{'MTR_BUILD_THREAD'} * 10 + 10000;
-    $opt_slave_myport=    $opt_master_myport + 2; # and 3 4
-    $opt_ndbcluster_port= $opt_master_myport + 5;
->>>>>>> c61c8077
   }
 
   # Read the command line
@@ -1115,11 +1109,7 @@
   $ENV{'USE_RUNNING_SERVER'}= $glob_use_running_server;
   $ENV{'MYSQL_TEST_DIR'}=     $glob_mysql_test_dir;
   $ENV{'MYSQL_TEST_WINDIR'}=  $glob_mysql_test_dir;
-<<<<<<< HEAD
   $ENV{'MYSQLTEST_VARDIR'}=   $opt_vardir;
-  $ENV{'MASTER_MYSOCK'}=      $master->[0]->{'path_mysock'};
-=======
->>>>>>> c61c8077
   $ENV{'MASTER_WINMYSOCK'}=   $master->[0]->{'path_mysock'};
   $ENV{'MASTER_MYSOCK'}=      $master->[0]->{'path_mysock'};
   $ENV{'MASTER_MYSOCK1'}=     $master->[1]->{'path_mysock'};
@@ -1131,7 +1121,10 @@
 # $ENV{'MYSQL_TCP_PORT'}=     '@MYSQL_TCP_PORT@'; # FIXME
   $ENV{'MYSQL_TCP_PORT'}=     3306;
 
+  $ENV{'NDBCLUSTER_PORT'}=    $opt_ndbcluster_port;
+
   $ENV{'IM_PATH_PID'}=        $instance_manager->{path_pid};
+  $ENV{'IM_PORT'}=            $instance_manager->{port};
 
   $ENV{'IM_MYSQLD1_SOCK'}=    $instance_manager->{instances}->[0]->{path_sock};
   $ENV{'IM_MYSQLD1_PORT'}=    $instance_manager->{instances}->[0]->{port};
@@ -1159,10 +1152,10 @@
   print "Using SLAVE_MYPORT     = $ENV{SLAVE_MYPORT}\n";
   print "Using SLAVE_MYPORT1    = $ENV{SLAVE_MYPORT1}\n";
   print "Using SLAVE_MYPORT2    = $ENV{SLAVE_MYPORT2}\n";
-  print "Using NDBCLUSTER_PORT  = $opt_ndbcluster_port\n";
-  print "Using IM_PORT          = $instance_manager->{'port'}\n";
-  print "Using IM_MYSQLD1_PORT  = $ENV{'IM_MYSQLD1_PORT'}\n";
-  print "Using IM_MYSQLD2_PORT  = $ENV{'IM_MYSQLD2_PORT'}\n";
+  print "Using NDBCLUSTER_PORT  = $ENV{NDBCLUSTER_PORT}\n";
+  print "Using IM_PORT          = $ENV{IM_PORT}\n";
+  print "Using IM_MYSQLD1_PORT  = $ENV{IM_MYSQLD1_PORT}\n";
+  print "Using IM_MYSQLD2_PORT  = $ENV{IM_MYSQLD2_PORT}\n";
 }
 
 
