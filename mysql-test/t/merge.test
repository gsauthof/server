--- conflicted
+++ resolved
@@ -1433,7 +1433,6 @@
 EXPLAIN SELECT COUNT(*) FROM t4;
 DROP TABLE t1, t2, t3, t4;
 
-<<<<<<< HEAD
 #
 # BUG#39185 - Cardinality for merge tables calculated incorrectly.
 #
@@ -1446,7 +1445,7 @@
 SELECT CARDINALITY FROM INFORMATION_SCHEMA.STATISTICS WHERE TABLE_SCHEMA='test' AND TABLE_NAME='m1'; 
 SELECT CARDINALITY FROM INFORMATION_SCHEMA.STATISTICS WHERE TABLE_SCHEMA='test' AND TABLE_NAME='m1'; 
 DROP TABLE t1, m1;
-=======
+
 --echo #
 --echo # Bug #40675 MySQL 5.1 crash with index merge algorithm and Merge tables
 --echo #
@@ -1496,6 +1495,5 @@
 
 --echo # drop the created tables
 DROP TABLE t1, t2, t3;
->>>>>>> d325957f
 
 --echo End of 5.1 tests