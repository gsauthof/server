#
# Test of group functions that depend on innodb
#

--source include/have_innodb.inc

--disable_warnings
create table t1 (USR_ID integer not null, MAX_REQ integer not null, constraint PK_SEA_USER primary key (USR_ID)) engine=InnoDB;
--enable_warnings
insert into t1 values (1, 3);
select count(*) + MAX_REQ - MAX_REQ + MAX_REQ - MAX_REQ + MAX_REQ - MAX_REQ + MAX_REQ - MAX_REQ + MAX_REQ - MAX_REQ from t1 group by MAX_REQ;
select Case When Count(*) < MAX_REQ Then 1 Else 0 End from t1 where t1.USR_ID = 1 group by MAX_REQ;
drop table t1;


#
# Bug #12882  	min/max inconsistent on empty table
#

--disable_warnings
create table t1m (a int) engine=myisam;
create table t1i (a int) engine=innodb;
create table t2m (a int) engine=myisam;
create table t2i (a int) engine=innodb;
--enable_warnings
insert into t2m values (5);
insert into t2i values (5);

# test with MyISAM
select min(a) from t1m;
select min(7) from t1m;
select min(7) from DUAL;
explain select min(7) from t2m join t1m;
select min(7) from t2m join t1m;

select max(a) from t1m;
select max(7) from t1m;
select max(7) from DUAL;
explain select max(7) from t2m join t1m;
select max(7) from t2m join t1m;

select 1, min(a) from t1m where a=99;
select 1, min(a) from t1m where 1=99;
select 1, min(1) from t1m where a=99;
select 1, min(1) from t1m where 1=99;

select 1, max(a) from t1m where a=99;
select 1, max(a) from t1m where 1=99;
select 1, max(1) from t1m where a=99;
select 1, max(1) from t1m where 1=99;

# test with InnoDB
select min(a) from t1i;
select min(7) from t1i;
select min(7) from DUAL;
explain select min(7) from t2i join t1i;
select min(7) from t2i join t1i;

select max(a) from t1i;
select max(7) from t1i;
select max(7) from DUAL;
explain select max(7) from t2i join t1i;
select max(7) from t2i join t1i;

select 1, min(a) from t1i where a=99;
select 1, min(a) from t1i where 1=99;
select 1, min(1) from t1i where a=99;
select 1, min(1) from t1i where 1=99;

select 1, max(a) from t1i where a=99;
select 1, max(a) from t1i where 1=99;
select 1, max(1) from t1i where a=99;
select 1, max(1) from t1i where 1=99;

# mixed MyISAM/InnoDB test
explain select count(*), min(7), max(7) from t1m, t1i;
select count(*), min(7), max(7) from t1m, t1i;

explain select count(*), min(7), max(7) from t1m, t2i;
select count(*), min(7), max(7) from t1m, t2i;

explain select count(*), min(7), max(7) from t2m, t1i;
select count(*), min(7), max(7) from t2m, t1i;

drop table t1m, t1i, t2m, t2i;

--echo #
--echo # Bug#12713907: STRANGE OPTIMIZE & WRONG RESULT UNDER ORDER BY 
--echo # COUNT(*) LIMIT.
--echo #

CREATE TABLE t1 (
id BIGINT(20) ,
member_id_to INT(11) ,
r_date DATE ,
PRIMARY KEY (id,r_date),
KEY r_date_idx (r_date),
KEY t1_idx01 (member_id_to)
) ENGINE=InnoDB;

INSERT INTO t1 VALUES
(107924526,518491,'2011-05-01'),
(107924527,518491,'2011-05-01'),
(107924528,518491,'2011-05-01'),
(107924529,518491,'2011-05-01'),
(107924530,518491,'2011-05-01'),
(107924531,518491,'2011-05-01'),
(107924532,518491,'2011-05-01'),
(107924534,518491,'2011-06-21'),
(107924535,518491,'2011-06-21'),
(107924536,518491,'2011-06-21'),
(107924537,518491,'2011-06-21'),
(107924538,518491,'2011-06-21'),
(107924542,1601319,'2011-06-21'),
(107924543,1601319,'2011-06-21'),
(107924544,1601319,'2011-06-21'),
(107924545,1601319,'2011-06-21'),
(107924546,1601319,'2011-06-21'),
(107924547,1601319,'2011-06-21'),
(107924548,1601319,'2011-06-21'),
(107924549,1601319,'2011-06-21'),
(107924550,1601319,'2011-06-21');

SELECT member_id_to, COUNT(*) FROM t1 WHERE r_date =
  '2011-06-21' GROUP BY member_id_to ORDER BY 2 LIMIT 1;

DROP TABLE t1;

--echo # End of test  BUG#12713907

--echo #
<<<<<<< HEAD
--echo # Bug#13723054 CRASH WITH MIN/MAX AFTER QUICK_GROUP_MIN_MAX_SELECT::NEXT_MIN
--echo #

CREATE TABLE t1(a BLOB, b VARCHAR(255) CHARSET LATIN1, c INT,
                KEY(b, c, a(765))) ENGINE=INNODB;
INSERT INTO t1(a, b, c) VALUES ('', 'a', 0), ('', 'a', null), ('', 'a', 0);

SELECT MIN(c) FROM t1 GROUP BY b;
EXPLAIN SELECT MIN(c) FROM t1 GROUP BY b;

DROP TABLE t1;
=======
--echo # MDEV-4269: crash when grouping by values()
--echo #

SELECT @@storage_engine INTO @old_engine;
set storage_engine=innodb;

create table y select 1 b;
select 1 from y group by b;
select 1 from y group by values(b);
drop table y;
SET storage_engine=@old_engine;
>>>>>>> 20ae0142
<|MERGE_RESOLUTION|>--- conflicted
+++ resolved
@@ -126,10 +126,22 @@
 
 DROP TABLE t1;
 
---echo # End of test  BUG#12713907
+--echo #
+--echo # MDEV-4269: crash when grouping by values()
+--echo #
+
+SELECT @@storage_engine INTO @old_engine;
+set storage_engine=innodb;
+
+create table y select 1 b;
+select 1 from y group by b;
+select 1 from y group by values(b);
+drop table y;
+SET storage_engine=@old_engine;
+
+### End of 5.1 tests
 
 --echo #
-<<<<<<< HEAD
 --echo # Bug#13723054 CRASH WITH MIN/MAX AFTER QUICK_GROUP_MIN_MAX_SELECT::NEXT_MIN
 --echo #
 
@@ -141,16 +153,5 @@
 EXPLAIN SELECT MIN(c) FROM t1 GROUP BY b;
 
 DROP TABLE t1;
-=======
---echo # MDEV-4269: crash when grouping by values()
---echo #
 
-SELECT @@storage_engine INTO @old_engine;
-set storage_engine=innodb;
-
-create table y select 1 b;
-select 1 from y group by b;
-select 1 from y group by values(b);
-drop table y;
-SET storage_engine=@old_engine;
->>>>>>> 20ae0142
+### End of 5.2 tests
