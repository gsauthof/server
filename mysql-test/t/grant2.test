# Grant tests not performed with embedded server
-- source include/not_embedded.inc

SET NAMES binary;

#
# GRANT tests that require several connections
# (usually it's GRANT, reconnect as another user, try something)
#


# prepare playground before tests
--disable_warnings
drop database if exists mysqltest;
drop database if exists mysqltest_1;
--enable_warnings
delete from mysql.user where user like 'mysqltest\_%';
delete from mysql.db where user like 'mysqltest\_%';
delete from mysql.tables_priv where user like 'mysqltest\_%';
delete from mysql.columns_priv where user like 'mysqltest\_%';
flush privileges;


#
# wild_compare fun
#

grant all privileges on `my\_%`.* to mysqltest_1@localhost with grant option;
connect (user1,localhost,mysqltest_1,,);
connection user1;
select current_user();
grant all privileges on `my\_1`.* to mysqltest_2@localhost with grant option;
--error 1044
grant all privileges on `my_%`.* to mysqltest_3@localhost with grant option;
disconnect user1;
connection default;
show grants for mysqltest_1@localhost;
show grants for mysqltest_2@localhost;
--error 1141
show grants for mysqltest_3@localhost;
delete from mysql.user where user like 'mysqltest\_%';
delete from mysql.db where user like 'mysqltest\_%';
flush privileges;

#
# wild_compare part two - acl_cache
#
create database mysqltest_1;
grant all privileges on `mysqltest\_1`.* to mysqltest_1@localhost with grant option;
connect (user2,localhost,mysqltest_1,,);
connection user2;
select current_user();
show databases;
--error 1044
grant all privileges on `mysqltest_1`.* to mysqltest_1@localhost with grant option;
disconnect user2;
connection default;
show grants for mysqltest_1@localhost;
delete from mysql.user where user like 'mysqltest\_%';
delete from mysql.db where user like 'mysqltest\_%';
drop database mysqltest_1;
flush privileges;

#
# Bug #6173: One can circumvent missing UPDATE privilege if he has SELECT
# and INSERT privilege for table with primary key
#
create database mysqltest;
grant INSERT, SELECT on mysqltest.* to mysqltest_1@localhost;
flush privileges;
use mysqltest;
create table t1 (id int primary key, data varchar(255));

connect (mrbad, localhost, mysqltest_1,,mysqltest);
connection mrbad;
show grants for current_user();
insert into t1 values (1, 'I can''t change it!');
--error 1044
update t1 set data='I can change it!' where id = 1;
# This should not be allowed since it too require UPDATE privilege.
--error 1044
insert into t1 values (1, 'XXX') on duplicate key update data= 'I can change it!';
select * from t1;
disconnect mrbad;

connection default;
drop table t1;
delete from mysql.user where user like 'mysqltest\_%';
delete from mysql.db where user like 'mysqltest\_%';
flush privileges;

create table t1 (a int, b int);
grant select (a) on t1 to mysqltest_1@localhost with grant option;
connect (mrugly, localhost, mysqltest_1,,mysqltest);
connection mrugly;
--error 1143
grant select (a,b) on t1 to mysqltest_2@localhost;
--error 1142
grant select on t1 to mysqltest_3@localhost;
disconnect mrugly;

connection default;
drop table t1;
delete from mysql.user where user like 'mysqltest\_%';
delete from mysql.db where user like 'mysqltest\_%';
delete from mysql.tables_priv where user like 'mysqltest\_%';
delete from mysql.columns_priv where user like 'mysqltest\_%';
flush privileges;

drop database mysqltest;
use test;

# Bug #3309: Test IP addresses with netmask
create database mysqltest_1;
create table mysqltest_1.t1 (i int);
insert into mysqltest_1.t1 values (1),(2),(3);
GRANT ALL ON mysqltest_1.t1 TO mysqltest_1@'127.0.0.0/255.0.0.0';
connect (n1,127.0.0.1,mysqltest_1,,mysqltest_1,$MASTER_MYPORT,$MASTER_MYSOCK);
connection n1;
show grants for current_user();
select * from t1;
disconnect n1;
connection default;
REVOKE ALL ON mysqltest_1.t1 FROM mysqltest_1@'127.0.0.0/255.0.0.0';
delete from mysql.user where user like 'mysqltest\_1';
flush privileges;
drop table mysqltest_1.t1;

#
# Bug #12302: 'SET PASSWORD = ...' didn't work if connecting hostname !=
# hostname the current user is authenticated as. Note that a test for this
# was also added to the test above.
#
grant all on mysqltest_1.* to mysqltest_1@'127.0.0.1';
connect (b12302,127.0.0.1,mysqltest_1,,mysqltest_1,$MASTER_MYPORT,);
connection b12302;
select current_user();
set password = password('changed');
disconnect b12302;
connection default;
select host, length(password) from mysql.user where user like 'mysqltest\_1';
revoke all on mysqltest_1.* from mysqltest_1@'127.0.0.1';
delete from mysql.user where user like 'mysqltest\_1';
flush privileges;
grant all on mysqltest_1.* to mysqltest_1@'127.0.0.0/255.0.0.0';
connect (b12302_2,127.0.0.1,mysqltest_1,,mysqltest_1,$MASTER_MYPORT,);
connection b12302_2;
select current_user();
set password = password('changed');
disconnect b12302_2;
connection default;
select host, length(password) from mysql.user where user like 'mysqltest\_1';
revoke all on mysqltest_1.* from mysqltest_1@'127.0.0.0/255.0.0.0';
delete from mysql.user where user like 'mysqltest\_1';
flush privileges;
drop database mysqltest_1;

<<<<<<< HEAD
# But anonymous users can't change their password
connect (n5,localhost,test,,test,$MASTER_MYPORT,$MASTER_MYSOCK);
connection n5;
--error 1044
set password = password("changed");
disconnect n5;
connection default;
=======

# Bug #12423 "Deadlock when doing FLUSH PRIVILEGES and GRANT in 
# multi-threaded environment". We should be able to execute FLUSH
# PRIVILEGES and SET PASSWORD simultaneously with other account
# management commands (such as GRANT and REVOKE) without causing
# deadlocks. To achieve this we should ensure that all account
# management commands take table and internal locks in the same order.
connect (con2root,localhost,root,,);
connect (con3root,localhost,root,,);
# Check that we can execute FLUSH PRIVILEGES and GRANT simultaneously
# This will check that locks are taken in proper order during both
# user/db-level and table/column-level privileges reloading.
connection default;
lock table mysql.user write;
connection con2root;
send flush privileges;
connection con3root;
send grant all on *.* to 'mysqltest_1'@'localhost';
connection default;
unlock tables;
connection con2root;
reap;
connection con3root;
reap;
# Check for simultaneous SET PASSWORD and REVOKE.
connection default;
lock table mysql.user write;
connection con2root;
send set password for 'mysqltest_1'@'localhost' = password('');
connection con3root;
send revoke all on *.* from 'mysqltest_1'@'localhost';
connection default;
unlock tables;
connection con2root;
reap;
connection con3root;
reap;
connection default;
# Clean-up
drop user 'mysqltest_1'@'localhost';
disconnect con2root;
disconnect con3root;
>>>>>>> da2af0bb

# End of 4.1 tests<|MERGE_RESOLUTION|>--- conflicted
+++ resolved
@@ -155,7 +155,6 @@
 flush privileges;
 drop database mysqltest_1;
 
-<<<<<<< HEAD
 # But anonymous users can't change their password
 connect (n5,localhost,test,,test,$MASTER_MYPORT,$MASTER_MYSOCK);
 connection n5;
@@ -163,7 +162,7 @@
 set password = password("changed");
 disconnect n5;
 connection default;
-=======
+
 
 # Bug #12423 "Deadlock when doing FLUSH PRIVILEGES and GRANT in 
 # multi-threaded environment". We should be able to execute FLUSH
@@ -206,6 +205,5 @@
 drop user 'mysqltest_1'@'localhost';
 disconnect con2root;
 disconnect con3root;
->>>>>>> da2af0bb
 
 # End of 4.1 tests