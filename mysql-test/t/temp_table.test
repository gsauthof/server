#
# Test of temporary tables
#

drop table if exists t1,t2;
CREATE TABLE t1 (c int not null, d char (10) not null);
insert into t1 values(1,""),(2,"a"),(3,"b");
CREATE TEMPORARY TABLE t1 (a int not null, b char (10) not null);
insert into t1 values(4,"e"),(5,"f"),(6,"g");
alter table t1 rename t2;
select * from t1;
select * from t2;
CREATE TABLE t2 (x int not null, y int not null);
alter table t2 rename t1;
select * from t1;
create TEMPORARY TABLE t2 type=heap select * from t1;
create TEMPORARY TABLE IF NOT EXISTS t2 (a int) type=heap;

# This should give errors
!$1050 CREATE TEMPORARY TABLE t1 (a int not null, b char (10) not null);
!$1050 ALTER TABLE t1 RENAME t2;

select * from t2;
alter table t2 add primary key (a,b);
drop table t1,t2;
select * from t1;
drop table t2;
create temporary table t1 select *,2 as "e" from t1;
select * from t1;
drop table t1;
drop table t1;

#
# Test CONCAT_WS with temporary tables
#

drop table if exists t1;
CREATE TABLE t1 (pkCrash INTEGER PRIMARY KEY,strCrash VARCHAR(255));
INSERT INTO t1 ( pkCrash, strCrash ) VALUES ( 1, '1');
SELECT CONCAT_WS(pkCrash, strCrash) FROM t1;
drop table t1;
create temporary table t1 select 1 as 'x';
drop table t1;
CREATE TABLE t1 (x INT);
INSERT INTO t1 VALUES (1), (2), (3);
CREATE TEMPORARY TABLE tmp SELECT *, NULL FROM t1;
drop table t1;

#
# Problem with ELT
#
create temporary table t1 (id int(10) not null unique);
create temporary table t2 (id int(10) not null primary key, 
val int(10) not null);

# put in some initial values
insert into t1 values (1),(2),(4);
insert into t2 values (1,1),(2,1),(3,1),(4,2);

# do a query using ELT, a join and an ORDER BY.
select one.id, two.val, elt(two.val,'one','two') from t1 one, t2 two where two.id=one.id order by one.id;
drop table t1,t2;
<<<<<<< HEAD

#
# In MySQL 4.0.4 doing a GROUP BY on a NULL column created a disk based
# temporary table when a memory based one would be good enough.

drop table if exists t1;

CREATE TABLE t1 (
  d datetime default NULL
) TYPE=MyISAM;


INSERT INTO t1 VALUES ('2002-10-24 14:50:32'),('2002-10-24 14:50:33'),('2002-10-24 14:50:34'),('2002-10-24 14:50:34'),('2002-10-24 14:50:34'),('2002-10-24 14:50:35'),('2002-10-24 14:50:35'),('2002-10-24 14:50:35'),('2002-10-24 14:50:35'),('2002-10-24 14:50:36'),('2002-10-24 14:50:36'),('2002-10-24 14:50:36'),('2002-10-24 14:50:36'),('2002-10-24 14:50:37'),('2002-10-24 14:50:37'),('2002-10-24 14:50:37'),('2002-10-24 14:50:37'),('2002-10-24 14:50:38'),('2002-10-24 14:50:38'),('2002-10-24 14:50:38'),('2002-10-24 14:50:39'),('2002-10-24 14:50:39'),('2002-10-24 14:50:39'),('2002-10-24 14:50:39'),('2002-10-24 14:50:40'),('2002-10-24 14:50:40'),('2002-10-24 14:50:40');

flush status;
select * from t1 group by d;
show status like "created_tmp%tables";
=======
create temporary table t1 (a int not null);
insert into t1 values (1),(1);
-- error 1062
alter table t1 add primary key (a);
>>>>>>> 523a1d00
drop table t1;<|MERGE_RESOLUTION|>--- conflicted
+++ resolved
@@ -60,7 +60,15 @@
 # do a query using ELT, a join and an ORDER BY.
 select one.id, two.val, elt(two.val,'one','two') from t1 one, t2 two where two.id=one.id order by one.id;
 drop table t1,t2;
-<<<<<<< HEAD
+
+#
+# Test of failed ALTER TABLE on temporary table
+#
+create temporary table t1 (a int not null);
+insert into t1 values (1),(1);
+-- error 1062
+alter table t1 add primary key (a);
+drop table t1;
 
 #
 # In MySQL 4.0.4 doing a GROUP BY on a NULL column created a disk based
@@ -78,10 +86,4 @@
 flush status;
 select * from t1 group by d;
 show status like "created_tmp%tables";
-=======
-create temporary table t1 (a int not null);
-insert into t1 values (1),(1);
--- error 1062
-alter table t1 add primary key (a);
->>>>>>> 523a1d00
 drop table t1;