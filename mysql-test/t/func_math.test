#
# Test of math functions
#

select floor(5.5),floor(-5.5);
explain extended select floor(5.5),floor(-5.5);
select ceiling(5.5),ceiling(-5.5);
explain extended select ceiling(5.5),ceiling(-5.5);
select truncate(52.64,1),truncate(52.64,2),truncate(52.64,-1),truncate(52.64,-2), truncate(-52.64,1),truncate(-52.64,-1);
explain extended select truncate(52.64,1),truncate(52.64,2),truncate(52.64,-1),truncate(52.64,-2), truncate(-52.64,1),truncate(-52.64,-1);
select round(5.5),round(-5.5);
explain extended select round(5.5),round(-5.5);
select round(5.64,1),round(5.64,2),round(5.64,-1),round(5.64,-2);
select abs(-10), sign(-5), sign(5), sign(0);
explain extended select abs(-10), sign(-5), sign(5), sign(0);
select log(exp(10)),exp(log(sqrt(10))*2),log(-1),log(NULL),log(1,1),log(3,9),log(-1,2),log(NULL,2);
explain extended select log(exp(10)),exp(log(sqrt(10))*2),log(-1),log(NULL),log(1,1),log(3,9),log(-1,2),log(NULL,2);
select ln(exp(10)),exp(ln(sqrt(10))*2),ln(-1),ln(0),ln(NULL);
explain extended select ln(exp(10)),exp(ln(sqrt(10))*2),ln(-1),ln(0),ln(NULL);
select log2(8),log2(15),log2(-2),log2(0),log2(NULL);
explain extended select log2(8),log2(15),log2(-2),log2(0),log2(NULL);
select log10(100),log10(18),log10(-4),log10(0),log10(NULL);
explain extended select log10(100),log10(18),log10(-4),log10(0),log10(NULL);
select pow(10,log10(10)),power(2,4);
explain extended select pow(10,log10(10)),power(2,4);
set @@rand_seed1=10000000,@@rand_seed2=1000000;
select rand(999999),rand();
explain extended select rand(999999),rand();
select pi(),sin(pi()/2),cos(pi()/2),abs(tan(pi())),cot(1),asin(1),acos(0),atan(1);
explain extended select pi(),sin(pi()/2),cos(pi()/2),abs(tan(pi())),cot(1),asin(1),acos(0),atan(1);
select degrees(pi()),radians(360);

#
# Bug #2338 Trignometric arithmatic problems 
#

SELECT ACOS(1.0);
SELECT ASIN(1.0);
SELECT ACOS(0.2*5.0);
SELECT ACOS(0.5*2.0);
SELECT ASIN(0.8+0.2);
SELECT ASIN(1.2-0.2);

#
# Bug #3051 FLOOR returns invalid 
#

<<<<<<< HEAD
select floor(log(4)/log(2));
select floor(log(8)/log(2));
select floor(log(16)/log(2));
explain extended select degrees(pi()),radians(360);
=======
# This can't be tested as it's not portable
#select floor(log(4)/log(2));
#select floor(log(8)/log(2));
#select floor(log(16)/log(2));
>>>>>>> a63bd6dd
<|MERGE_RESOLUTION|>--- conflicted
+++ resolved
@@ -45,14 +45,9 @@
 # Bug #3051 FLOOR returns invalid 
 #
 
-<<<<<<< HEAD
-select floor(log(4)/log(2));
-select floor(log(8)/log(2));
-select floor(log(16)/log(2));
-explain extended select degrees(pi()),radians(360);
-=======
 # This can't be tested as it's not portable
 #select floor(log(4)/log(2));
 #select floor(log(8)/log(2));
 #select floor(log(16)/log(2));
->>>>>>> a63bd6dd
+
+explain extended select degrees(pi()),radians(360);