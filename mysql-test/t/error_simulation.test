-- source include/have_debug.inc

#
# Bug #28499: crash for grouping query when tmp_table_size is too small
#

DROP TABLE IF EXISTS t1;

CREATE TABLE t1 (
  a varchar(32) character set utf8 collate utf8_bin NOT NULL,
  b varchar(32) character set utf8 collate utf8_bin NOT NULL )
ENGINE=MyISAM DEFAULT CHARSET=utf8;

INSERT INTO t1 VALUES
  ('AAAAAAAAAA','AAAAAAAAAA'), ('AAAAAAAAAB','AAAAAAAAAB '),
  ('AAAAAAAAAB','AAAAAAAAAB'), ('AAAAAAAAAC','AAAAAAAAAC'),
  ('AAAAAAAAAD','AAAAAAAAAD'), ('AAAAAAAAAE','AAAAAAAAAE'),
  ('AAAAAAAAAF','AAAAAAAAAF'), ('AAAAAAAAAG','AAAAAAAAAG'),
  ('AAAAAAAAAH','AAAAAAAAAH'), ('AAAAAAAAAI','AAAAAAAAAI'),
  ('AAAAAAAAAJ','AAAAAAAAAJ'), ('AAAAAAAAAK','AAAAAAAAAK');

set tmp_table_size=1024;

# Set debug flag so an error is returned when
# tmp table in query is converted from heap to myisam
set session debug_dbug="+d,raise_error";

--replace_regex /in table '[^']+'/in table 'tmp_table'/
--error ER_DUP_KEY
SELECT MAX(a) FROM t1 GROUP BY a,b;

set tmp_table_size=default;
DROP TABLE t1;


--echo #
--echo # Bug #50946: fast index creation still seems to copy the table
--echo #
CREATE TABLE t1 (a INT(100) NOT NULL);
INSERT INTO t1 VALUES (1), (0), (2);
SET SESSION debug_dbug='+d,alter_table_only_index_change';
ALTER TABLE t1 ADD INDEX a(a);
SET SESSION debug_dbug=DEFAULT;
SHOW CREATE TABLE t1;
SELECT * FROM t1;
DROP TABLE t1;

--echo #
--echo # Bug#42064: low memory crash when importing hex strings, in Item_hex_string::Item_hex_string
--echo #

CREATE TABLE t1(a BLOB);

SET SESSION debug_dbug="+d,bug42064_simulate_oom";
# May fail with either ER_OUT_OF_RESOURCES or EE_OUTOFMEMORY
--error ER_OUT_OF_RESOURCES, 5
INSERT INTO t1 VALUES("");
SET SESSION debug_dbug=DEFAULT;

DROP TABLE t1;

-- echo #
-- echo # Bug#41660: Sort-index_merge for non-first join table may require 
-- echo # O(#scans) memory
-- echo #

CREATE TABLE t1 (a INT);
INSERT INTO t1 VALUES (0), (1), (2), (3), (4), (5), (6), (7), (8), (9);

CREATE TABLE t2 (a INT, b INT, filler CHAR(100), KEY(a), KEY(b));
INSERT INTO t2 SELECT 1000, 1000, 'filler' FROM t1 A, t1 B, t1 C;
INSERT INTO t2 VALUES (1, 1, 'data');

--echo # the example query uses LEFT JOIN only for the sake of being able to
--echo # demonstrate the issue with a very small dataset. (left outer join 
--echo # disables the use of join buffering, so we get the second table 
--echo # re-scanned for every record in the outer table. if we used inner join,
--echo # we would need to have thousands of records and/or more columns in both
--echo # tables so that the join buffer is filled and re-scans are triggered).

SET @save_optimizer_switch=@@optimizer_switch;
SET optimizer_switch='outer_join_with_cache=off';

SET SESSION debug_dbug= '+d,only_one_Unique_may_be_created';

--replace_column 1 x 2 x 3 x 4 x 5 x 6 x 7 x 8 x 9 x
EXPLAIN
SELECT * FROM t1 LEFT JOIN t2 ON ( t2.a < 10 OR t2.b < 10 );
SELECT * FROM t1 LEFT JOIN t2 ON ( t2.a < 10 OR t2.b < 10 );

SET SESSION debug_dbug= DEFAULT;

SET optimizer_switch=@save_optimizer_switch;

DROP TABLE t1, t2;


--echo #
--echo # Bug#11747970 34660: CRASH WHEN FEDERATED TABLE LOSES CONNECTION DURING INSERT ... SELECT
--echo #
CREATE TABLE t1(f1 INT, KEY(f1));
CREATE TABLE t2(f1 INT);
INSERT INTO t1 VALUES (1),(2);
INSERT INTO t2 VALUES (1),(2);
<<<<<<< HEAD
SET SESSION debug_dbug="+d,bug11747970_raise_error";
--error 1105
=======
SET SESSION debug="+d,bug11747970_raise_error";
--error ER_QUERY_INTERRUPTED
>>>>>>> 1d9682b8
INSERT IGNORE INTO t2 SELECT f1 FROM t1 a WHERE NOT EXISTS (SELECT 1 FROM t2 b WHERE a.f1 = b.f1);
SET SESSION debug_dbug = DEFAULT;
DROP TABLE t1,t2;


--echo #
--echo # End of 5.1 tests
--echo #<|MERGE_RESOLUTION|>--- conflicted
+++ resolved
@@ -102,13 +102,8 @@
 CREATE TABLE t2(f1 INT);
 INSERT INTO t1 VALUES (1),(2);
 INSERT INTO t2 VALUES (1),(2);
-<<<<<<< HEAD
 SET SESSION debug_dbug="+d,bug11747970_raise_error";
---error 1105
-=======
-SET SESSION debug="+d,bug11747970_raise_error";
 --error ER_QUERY_INTERRUPTED
->>>>>>> 1d9682b8
 INSERT IGNORE INTO t2 SELECT f1 FROM t1 a WHERE NOT EXISTS (SELECT 1 FROM t2 b WHERE a.f1 = b.f1);
 SET SESSION debug_dbug = DEFAULT;
 DROP TABLE t1,t2;
