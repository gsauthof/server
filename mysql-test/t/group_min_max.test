#
# Test file for WL#1724 (Min/Max Optimization for Queries with Group By Clause).
# The queries in this file test query execution via QUICK_GROUP_MIN_MAX_SELECT.
#

#
# TODO:
# Add queries with:
# - C != const
# - C IS NOT NULL
# - HAVING clause

--disable_warnings
drop table if exists t1;
--enable_warnings

create table t1 (
  a1 char(64), a2 char(64), b char(16), c char(16) not null, d char(16), dummy char(64) default ' '
);

insert into t1 (a1, a2, b, c, d) values
('a','a','a','a111','xy1'),('a','a','a','b111','xy2'),('a','a','a','c111','xy3'),('a','a','a','d111','xy4'),
('a','a','b','e112','xy1'),('a','a','b','f112','xy2'),('a','a','b','g112','xy3'),('a','a','b','h112','xy4'),
('a','b','a','i121','xy1'),('a','b','a','j121','xy2'),('a','b','a','k121','xy3'),('a','b','a','l121','xy4'),
('a','b','b','m122','xy1'),('a','b','b','n122','xy2'),('a','b','b','o122','xy3'),('a','b','b','p122','xy4'),
('b','a','a','a211','xy1'),('b','a','a','b211','xy2'),('b','a','a','c211','xy3'),('b','a','a','d211','xy4'),
('b','a','b','e212','xy1'),('b','a','b','f212','xy2'),('b','a','b','g212','xy3'),('b','a','b','h212','xy4'),
('b','b','a','i221','xy1'),('b','b','a','j221','xy2'),('b','b','a','k221','xy3'),('b','b','a','l221','xy4'),
('b','b','b','m222','xy1'),('b','b','b','n222','xy2'),('b','b','b','o222','xy3'),('b','b','b','p222','xy4'),
('c','a','a','a311','xy1'),('c','a','a','b311','xy2'),('c','a','a','c311','xy3'),('c','a','a','d311','xy4'),
('c','a','b','e312','xy1'),('c','a','b','f312','xy2'),('c','a','b','g312','xy3'),('c','a','b','h312','xy4'),
('c','b','a','i321','xy1'),('c','b','a','j321','xy2'),('c','b','a','k321','xy3'),('c','b','a','l321','xy4'),
('c','b','b','m322','xy1'),('c','b','b','n322','xy2'),('c','b','b','o322','xy3'),('c','b','b','p322','xy4'),
('d','a','a','a411','xy1'),('d','a','a','b411','xy2'),('d','a','a','c411','xy3'),('d','a','a','d411','xy4'),
('d','a','b','e412','xy1'),('d','a','b','f412','xy2'),('d','a','b','g412','xy3'),('d','a','b','h412','xy4'),
('d','b','a','i421','xy1'),('d','b','a','j421','xy2'),('d','b','a','k421','xy3'),('d','b','a','l421','xy4'),
('d','b','b','m422','xy1'),('d','b','b','n422','xy2'),('d','b','b','o422','xy3'),('d','b','b','p422','xy4'),
('a','a','a','a111','xy1'),('a','a','a','b111','xy2'),('a','a','a','c111','xy3'),('a','a','a','d111','xy4'),
('a','a','b','e112','xy1'),('a','a','b','f112','xy2'),('a','a','b','g112','xy3'),('a','a','b','h112','xy4'),
('a','b','a','i121','xy1'),('a','b','a','j121','xy2'),('a','b','a','k121','xy3'),('a','b','a','l121','xy4'),
('a','b','b','m122','xy1'),('a','b','b','n122','xy2'),('a','b','b','o122','xy3'),('a','b','b','p122','xy4'),
('b','a','a','a211','xy1'),('b','a','a','b211','xy2'),('b','a','a','c211','xy3'),('b','a','a','d211','xy4'),
('b','a','b','e212','xy1'),('b','a','b','f212','xy2'),('b','a','b','g212','xy3'),('b','a','b','h212','xy4'),
('b','b','a','i221','xy1'),('b','b','a','j221','xy2'),('b','b','a','k221','xy3'),('b','b','a','l221','xy4'),
('b','b','b','m222','xy1'),('b','b','b','n222','xy2'),('b','b','b','o222','xy3'),('b','b','b','p222','xy4'),
('c','a','a','a311','xy1'),('c','a','a','b311','xy2'),('c','a','a','c311','xy3'),('c','a','a','d311','xy4'),
('c','a','b','e312','xy1'),('c','a','b','f312','xy2'),('c','a','b','g312','xy3'),('c','a','b','h312','xy4'),
('c','b','a','i321','xy1'),('c','b','a','j321','xy2'),('c','b','a','k321','xy3'),('c','b','a','l321','xy4'),
('c','b','b','m322','xy1'),('c','b','b','n322','xy2'),('c','b','b','o322','xy3'),('c','b','b','p322','xy4'),
('d','a','a','a411','xy1'),('d','a','a','b411','xy2'),('d','a','a','c411','xy3'),('d','a','a','d411','xy4'),
('d','a','b','e412','xy1'),('d','a','b','f412','xy2'),('d','a','b','g412','xy3'),('d','a','b','h412','xy4'),
('d','b','a','i421','xy1'),('d','b','a','j421','xy2'),('d','b','a','k421','xy3'),('d','b','a','l421','xy4'),
('d','b','b','m422','xy1'),('d','b','b','n422','xy2'),('d','b','b','o422','xy3'),('d','b','b','p422','xy4');

create index idx_t1_0 on t1 (a1);
create index idx_t1_1 on t1 (a1,a2,b,c);
create index idx_t1_2 on t1 (a1,a2,b);
analyze table t1;

# t2 is the same as t1, but with some NULLs in the MIN/MAX column, and
# one more nullable attribute

--disable_warnings
drop table if exists t2;
--enable_warnings

create table t2 (
  a1 char(64), a2 char(64) not null, b char(16), c char(16), d char(16), dummy char(64) default ' '
);
insert into t2 select * from t1;
# add few rows with NULL's in the MIN/MAX column
insert into t2 (a1, a2, b, c, d) values
('a','a',NULL,'a777','xyz'),('a','a',NULL,'a888','xyz'),('a','a',NULL,'a999','xyz'),
('a','a','a',NULL,'xyz'),
('a','a','b',NULL,'xyz'),
('a','b','a',NULL,'xyz'),
('c','a',NULL,'c777','xyz'),('c','a',NULL,'c888','xyz'),('c','a',NULL,'c999','xyz'),
('d','b','b',NULL,'xyz'),
('e','a','a',NULL,'xyz'),('e','a','a',NULL,'xyz'),('e','a','a',NULL,'xyz'),('e','a','a',NULL,'xyz'),
('e','a','b',NULL,'xyz'),('e','a','b',NULL,'xyz'),('e','a','b',NULL,'xyz'),('e','a','b',NULL,'xyz'),
('a','a',NULL,'a777','xyz'),('a','a',NULL,'a888','xyz'),('a','a',NULL,'a999','xyz'),
('a','a','a',NULL,'xyz'),
('a','a','b',NULL,'xyz'),
('a','b','a',NULL,'xyz'),
('c','a',NULL,'c777','xyz'),('c','a',NULL,'c888','xyz'),('c','a',NULL,'c999','xyz'),
('d','b','b',NULL,'xyz'),
('e','a','a',NULL,'xyz'),('e','a','a',NULL,'xyz'),('e','a','a',NULL,'xyz'),('e','a','a',NULL,'xyz'),
('e','a','b',NULL,'xyz'),('e','a','b',NULL,'xyz'),('e','a','b',NULL,'xyz'),('e','a','b',NULL,'xyz');

create index idx_t2_0 on t2 (a1);
create index idx_t2_1 on t2 (a1,a2,b,c);
create index idx_t2_2 on t2 (a1,a2,b);
analyze table t2;

# Table t3 is the same as t1, but with smaller column lenghts.
# This allows to test different branches of the cost computation procedure
# when the number of keys per block are less than the number of keys in the
# sub-groups formed by predicates over non-group attributes. 

--disable_warnings
drop table if exists t3;
--enable_warnings

create table t3 (
  a1 char(1), a2 char(1), b char(1), c char(4) not null, d char(3), dummy char(1) default ' '
);

insert into t3 (a1, a2, b, c, d) values
('a','a','a','a111','xy1'),('a','a','a','b111','xy2'),('a','a','a','c111','xy3'),('a','a','a','d111','xy4'),
('a','a','b','e112','xy1'),('a','a','b','f112','xy2'),('a','a','b','g112','xy3'),('a','a','b','h112','xy4'),
('a','b','a','i121','xy1'),('a','b','a','j121','xy2'),('a','b','a','k121','xy3'),('a','b','a','l121','xy4'),
('a','b','b','m122','xy1'),('a','b','b','n122','xy2'),('a','b','b','o122','xy3'),('a','b','b','p122','xy4'),
('b','a','a','a211','xy1'),('b','a','a','b211','xy2'),('b','a','a','c211','xy3'),('b','a','a','d211','xy4'),
('b','a','b','e212','xy1'),('b','a','b','f212','xy2'),('b','a','b','g212','xy3'),('b','a','b','h212','xy4'),
('b','b','a','i221','xy1'),('b','b','a','j221','xy2'),('b','b','a','k221','xy3'),('b','b','a','l221','xy4'),
('b','b','b','m222','xy1'),('b','b','b','n222','xy2'),('b','b','b','o222','xy3'),('b','b','b','p222','xy4'),
('c','a','a','a311','xy1'),('c','a','a','b311','xy2'),('c','a','a','c311','xy3'),('c','a','a','d311','xy4'),
('c','a','b','e312','xy1'),('c','a','b','f312','xy2'),('c','a','b','g312','xy3'),('c','a','b','h312','xy4'),
('c','b','a','i321','xy1'),('c','b','a','j321','xy2'),('c','b','a','k321','xy3'),('c','b','a','l321','xy4'),
('c','b','b','m322','xy1'),('c','b','b','n322','xy2'),('c','b','b','o322','xy3'),('c','b','b','p322','xy4');
insert into t3 (a1, a2, b, c, d) values
('a','a','a','a111','xy1'),('a','a','a','b111','xy2'),('a','a','a','c111','xy3'),('a','a','a','d111','xy4'),
('a','a','b','e112','xy1'),('a','a','b','f112','xy2'),('a','a','b','g112','xy3'),('a','a','b','h112','xy4'),
('a','b','a','i121','xy1'),('a','b','a','j121','xy2'),('a','b','a','k121','xy3'),('a','b','a','l121','xy4'),
('a','b','b','m122','xy1'),('a','b','b','n122','xy2'),('a','b','b','o122','xy3'),('a','b','b','p122','xy4'),
('b','a','a','a211','xy1'),('b','a','a','b211','xy2'),('b','a','a','c211','xy3'),('b','a','a','d211','xy4'),
('b','a','b','e212','xy1'),('b','a','b','f212','xy2'),('b','a','b','g212','xy3'),('b','a','b','h212','xy4'),
('b','b','a','i221','xy1'),('b','b','a','j221','xy2'),('b','b','a','k221','xy3'),('b','b','a','l221','xy4'),
('b','b','b','m222','xy1'),('b','b','b','n222','xy2'),('b','b','b','o222','xy3'),('b','b','b','p222','xy4'),
('c','a','a','a311','xy1'),('c','a','a','b311','xy2'),('c','a','a','c311','xy3'),('c','a','a','d311','xy4'),
('c','a','b','e312','xy1'),('c','a','b','f312','xy2'),('c','a','b','g312','xy3'),('c','a','b','h312','xy4'),
('c','b','a','i321','xy1'),('c','b','a','j321','xy2'),('c','b','a','k321','xy3'),('c','b','a','l321','xy4'),
('c','b','b','m322','xy1'),('c','b','b','n322','xy2'),('c','b','b','o322','xy3'),('c','b','b','p322','xy4');
insert into t3 (a1, a2, b, c, d) values
('a','a','a','a111','xy1'),('a','a','a','b111','xy2'),('a','a','a','c111','xy3'),('a','a','a','d111','xy4'),
('a','a','b','e112','xy1'),('a','a','b','f112','xy2'),('a','a','b','g112','xy3'),('a','a','b','h112','xy4'),
('a','b','a','i121','xy1'),('a','b','a','j121','xy2'),('a','b','a','k121','xy3'),('a','b','a','l121','xy4'),
('a','b','b','m122','xy1'),('a','b','b','n122','xy2'),('a','b','b','o122','xy3'),('a','b','b','p122','xy4'),
('b','a','a','a211','xy1'),('b','a','a','b211','xy2'),('b','a','a','c211','xy3'),('b','a','a','d211','xy4'),
('b','a','b','e212','xy1'),('b','a','b','f212','xy2'),('b','a','b','g212','xy3'),('b','a','b','h212','xy4'),
('b','b','a','i221','xy1'),('b','b','a','j221','xy2'),('b','b','a','k221','xy3'),('b','b','a','l221','xy4'),
('b','b','b','m222','xy1'),('b','b','b','n222','xy2'),('b','b','b','o222','xy3'),('b','b','b','p222','xy4'),
('c','a','a','a311','xy1'),('c','a','a','b311','xy2'),('c','a','a','c311','xy3'),('c','a','a','d311','xy4'),
('c','a','b','e312','xy1'),('c','a','b','f312','xy2'),('c','a','b','g312','xy3'),('c','a','b','h312','xy4'),
('c','b','a','i321','xy1'),('c','b','a','j321','xy2'),('c','b','a','k321','xy3'),('c','b','a','l321','xy4'),
('c','b','b','m322','xy1'),('c','b','b','n322','xy2'),('c','b','b','o322','xy3'),('c','b','b','p322','xy4');
insert into t3 (a1, a2, b, c, d) values
('a','a','a','a111','xy1'),('a','a','a','b111','xy2'),('a','a','a','c111','xy3'),('a','a','a','d111','xy4'),
('a','a','b','e112','xy1'),('a','a','b','f112','xy2'),('a','a','b','g112','xy3'),('a','a','b','h112','xy4'),
('a','b','a','i121','xy1'),('a','b','a','j121','xy2'),('a','b','a','k121','xy3'),('a','b','a','l121','xy4'),
('a','b','b','m122','xy1'),('a','b','b','n122','xy2'),('a','b','b','o122','xy3'),('a','b','b','p122','xy4'),
('b','a','a','a211','xy1'),('b','a','a','b211','xy2'),('b','a','a','c211','xy3'),('b','a','a','d211','xy4'),
('b','a','b','e212','xy1'),('b','a','b','f212','xy2'),('b','a','b','g212','xy3'),('b','a','b','h212','xy4'),
('b','b','a','i221','xy1'),('b','b','a','j221','xy2'),('b','b','a','k221','xy3'),('b','b','a','l221','xy4'),
('b','b','b','m222','xy1'),('b','b','b','n222','xy2'),('b','b','b','o222','xy3'),('b','b','b','p222','xy4'),
('c','a','a','a311','xy1'),('c','a','a','b311','xy2'),('c','a','a','c311','xy3'),('c','a','a','d311','xy4'),
('c','a','b','e312','xy1'),('c','a','b','f312','xy2'),('c','a','b','g312','xy3'),('c','a','b','h312','xy4'),
('c','b','a','i321','xy1'),('c','b','a','j321','xy2'),('c','b','a','k321','xy3'),('c','b','a','l321','xy4'),
('c','b','b','m322','xy1'),('c','b','b','n322','xy2'),('c','b','b','o322','xy3'),('c','b','b','p322','xy4');

create index idx_t3_0 on t3 (a1);
create index idx_t3_1 on t3 (a1,a2,b,c);
create index idx_t3_2 on t3 (a1,a2,b);
analyze table t3;


#
# Queries without a WHERE clause. These queries do not use ranges.
#

# plans
explain select a1, min(a2) from t1 group by a1;
explain select a1, max(a2) from t1 group by a1;
explain select a1, min(a2), max(a2) from t1 group by a1;
explain select a1, a2, b, min(c), max(c) from t1 group by a1,a2,b;
explain select a1,a2,b,max(c),min(c) from t1 group by a1,a2,b;
--replace_column 7 # 9 #
explain select a1,a2,b,max(c),min(c) from t2 group by a1,a2,b;
# Select fields in different order
explain select min(a2), a1, max(a2), min(a2), a1 from t1 group by a1;
explain select a1, b, min(c), a1, max(c), b, a2, max(c), max(c) from t1 group by a1, a2, b;
explain select min(a2) from t1 group by a1;
explain select a2, min(c), max(c) from t1 group by a1,a2,b;

# queries
select a1, min(a2) from t1 group by a1;
select a1, max(a2) from t1 group by a1;
select a1, min(a2), max(a2) from t1 group by a1;
select a1, a2, b, min(c), max(c) from t1 group by a1,a2,b;
select a1,a2,b,max(c),min(c) from t1 group by a1,a2,b;
select a1,a2,b,max(c),min(c) from t2 group by a1,a2,b;
# Select fields in different order
select min(a2), a1, max(a2), min(a2), a1 from t1 group by a1;
select a1, b, min(c), a1, max(c), b, a2, max(c), max(c) from t1 group by a1, a2, b;
select min(a2) from t1 group by a1;
select a2, min(c), max(c) from t1 group by a1,a2,b;

#
# Queries with a where clause
#

# A) Preds only over the group 'A' attributes
# plans
explain select a1,a2,b,min(c),max(c) from t1 where a1 < 'd' group by a1,a2,b;
explain select a1,a2,b,min(c),max(c) from t1 where a1 >= 'b' group by a1,a2,b;
explain select a1,a2,b,       max(c) from t1 where a1 >= 'c' or a1 < 'b' group by a1,a2,b;
explain select a1, max(c)            from t1 where a1 >= 'c' or a1 < 'b' group by a1,a2,b;
explain select a1,a2,b,min(c),max(c) from t1 where a1 >= 'c' or a2 < 'b' group by a1,a2,b;
explain select a1,a2,b,       max(c) from t1 where a1 = 'z' or a1 = 'b' or a1 = 'd' group by a1,a2,b;
explain select a1,a2,b,min(c),max(c) from t1 where a1 = 'z' or a1 = 'b' or a1 = 'd' group by a1,a2,b;
explain select a1,a2,b,       max(c) from t1 where (a1 = 'b' or a1 = 'd' or a1 = 'a' or a1 = 'c') and (a2 > 'a') group by a1,a2,b;
explain select a1,a2,b,min(c),max(c) from t1 where (a1 = 'b' or a1 = 'd' or a1 = 'a' or a1 = 'c') and (a2 > 'a') group by a1,a2,b;
explain select a1,min(c),max(c)      from t1 where a1 >= 'b' group by a1,a2,b;
explain select a1,  max(c)           from t1 where a1 in ('a','b','d') group by a1,a2,b;

--replace_column 9 #
explain select a1,a2,b,       max(c) from t2 where a1 < 'd' group by a1,a2,b;
--replace_column 9 #
explain select a1,a2,b,min(c),max(c) from t2 where a1 < 'd' group by a1,a2,b;
--replace_column 9 #
explain select a1,a2,b,min(c),max(c) from t2 where a1 >= 'b' group by a1,a2,b;
--replace_column 9 #
explain select a1,a2,b,       max(c) from t2 where a1 >= 'c' or a1 < 'b' group by a1,a2,b;
--replace_column 9 #
explain select a1, max(c)            from t2 where a1 >= 'c' or a1 < 'b' group by a1,a2,b;
--replace_column 9 #
explain select a1,a2,b,min(c),max(c) from t2 where a1 >= 'c' or a2 < 'b' group by a1,a2,b;
--replace_column 9 #
explain select a1,a2,b,       max(c) from t2 where a1 = 'z' or a1 = 'b' or a1 = 'd' group by a1,a2,b;
--replace_column 9 #
explain select a1,a2,b,min(c),max(c) from t2 where a1 = 'z' or a1 = 'b' or a1 = 'd' group by a1,a2,b;
--replace_column 9 #
explain select a1,a2,b,       max(c) from t2 where (a1 = 'b' or a1 = 'd' or a1 = 'a' or a1 = 'c') and (a2 > 'a') group by a1,a2,b;
--replace_column 9 #
explain select a1,a2,b,min(c),max(c) from t2 where (a1 = 'b' or a1 = 'd' or a1 = 'a' or a1 = 'c') and (a2 > 'a') group by a1,a2,b;
--replace_column 9 #
explain select a1,min(c),max(c)      from t2 where a1 >= 'b' group by a1,a2,b;
--replace_column 9 #
explain select a1,  max(c)           from t2 where a1 in ('a','b','d') group by a1,a2,b;

# queries
select a1,a2,b,min(c),max(c) from t1 where a1 < 'd' group by a1,a2,b;
select a1,a2,b,min(c),max(c) from t1 where a1 >= 'b' group by a1,a2,b;
select a1,a2,b,       max(c) from t1 where a1 >= 'c' or a1 < 'b' group by a1,a2,b;
select a1, max(c)            from t1 where a1 >= 'c' or a1 < 'b' group by a1,a2,b;
select a1,a2,b,min(c),max(c) from t1 where a1 >= 'c' or a2 < 'b' group by a1,a2,b;
select a1,a2,b,       max(c) from t1 where a1 = 'z' or a1 = 'b' or a1 = 'd' group by a1,a2,b;
select a1,a2,b,min(c),max(c) from t1 where a1 = 'z' or a1 = 'b' or a1 = 'd' group by a1,a2,b;
select a1,a2,b,       max(c) from t1 where (a1 = 'b' or a1 = 'd' or a1 = 'a' or a1 = 'c') and (a2 > 'a') group by a1,a2,b;
select a1,a2,b,min(c),max(c) from t1 where (a1 = 'b' or a1 = 'd' or a1 = 'a' or a1 = 'c') and (a2 > 'a') group by a1,a2,b;
select a1,min(c),max(c)      from t1 where a1 >= 'b' group by a1,a2,b;
select a1,  max(c)           from t1 where a1 in ('a','b','d') group by a1,a2,b;

select a1,a2,b,       max(c) from t2 where a1 < 'd' group by a1,a2,b;
select a1,a2,b,min(c),max(c) from t2 where a1 < 'd' group by a1,a2,b;
select a1,a2,b,min(c),max(c) from t2 where a1 >= 'b' group by a1,a2,b;
select a1,a2,b,       max(c) from t2 where a1 >= 'c' or a1 < 'b' group by a1,a2,b;
select a1, max(c)            from t2 where a1 >= 'c' or a1 < 'b' group by a1,a2,b;
select a1,a2,b,min(c),max(c) from t2 where a1 >= 'c' or a2 < 'b' group by a1,a2,b;
select a1,a2,b,       max(c) from t2 where a1 = 'z' or a1 = 'b' or a1 = 'd' group by a1,a2,b;
select a1,a2,b,min(c),max(c) from t2 where a1 = 'z' or a1 = 'b' or a1 = 'd' group by a1,a2,b;
select a1,a2,b,       max(c) from t2 where (a1 = 'b' or a1 = 'd' or a1 = 'a' or a1 = 'c') and (a2 > 'a') group by a1,a2,b;
select a1,a2,b,min(c),max(c) from t2 where (a1 = 'b' or a1 = 'd' or a1 = 'a' or a1 = 'c') and (a2 > 'a') group by a1,a2,b;
select a1,min(c),max(c)      from t2 where a1 >= 'b' group by a1,a2,b;
select a1,  max(c)           from t2 where a1 in ('a','b','d') group by a1,a2,b;

# B) Equalities only over the non-group 'B' attributes
# plans
explain select a1,a2,b,max(c),min(c) from t1 where (a2 = 'a') and (b = 'b') group by a1;
explain select a1,max(c),min(c)      from t1 where (a2 = 'a') and (b = 'b') group by a1;
explain select a1,a2,b,       max(c) from t1 where (b = 'b') group by a1,a2;
explain select a1,a2,b,min(c),max(c) from t1 where (b = 'b') group by a1,a2;
explain select a1,a2, max(c)         from t1 where (b = 'b') group by a1,a2;

explain select a1,a2,b,max(c),min(c) from t2 where (a2 = 'a') and (b = 'b') group by a1;
explain select a1,max(c),min(c)      from t2 where (a2 = 'a') and (b = 'b') group by a1;
explain select a1,a2,b,       max(c) from t2 where (b = 'b') group by a1,a2;
explain select a1,a2,b,min(c),max(c) from t2 where (b = 'b') group by a1,a2;
explain select a1,a2, max(c)         from t2 where (b = 'b') group by a1,a2;

# these queries test case 2) in TRP_GROUP_MIN_MAX::update_cost()
explain select a1,a2,b,max(c),min(c) from t3 where (a2 = 'a') and (b = 'b') group by a1;
explain select a1,max(c),min(c)      from t3 where (a2 = 'a') and (b = 'b') group by a1;

# queries
select a1,a2,b,max(c),min(c) from t1 where (a2 = 'a') and (b = 'b') group by a1;
select a1,max(c),min(c)      from t1 where (a2 = 'a') and (b = 'b') group by a1;
select a1,a2,b,       max(c) from t1 where (b = 'b') group by a1,a2;
select a1,a2,b,min(c),max(c) from t1 where (b = 'b') group by a1,a2;
select a1,a2, max(c)         from t1 where (b = 'b') group by a1,a2;

select a1,a2,b,max(c),min(c) from t2 where (a2 = 'a') and (b = 'b') group by a1;
select a1,max(c),min(c)      from t2 where (a2 = 'a') and (b = 'b') group by a1;
select a1,a2,b,       max(c) from t2 where (b = 'b') group by a1,a2;
select a1,a2,b,min(c),max(c) from t2 where (b = 'b') group by a1,a2;
select a1,a2, max(c)         from t2 where (b = 'b') group by a1,a2;

# these queries test case 2) in TRP_GROUP_MIN_MAX::update_cost()
select a1,a2,b,max(c),min(c) from t3 where (a2 = 'a') and (b = 'b') group by a1;
select a1,max(c),min(c)      from t3 where (a2 = 'a') and (b = 'b') group by a1;


# IS NULL (makes sense for t2 only)
# plans
explain select a1,a2,b,min(c) from t2 where (a2 = 'a') and b is NULL group by a1;
explain select a1,a2,b,max(c) from t2 where (a2 = 'a') and b is NULL group by a1;
explain select a1,a2,b,min(c) from t2 where b is NULL group by a1,a2;
explain select a1,a2,b,max(c) from t2 where b is NULL group by a1,a2;
explain select a1,a2,b,min(c),max(c) from t2 where b is NULL group by a1,a2;
explain select a1,a2,b,min(c),max(c) from t2 where b is NULL group by a1,a2;
# queries
select a1,a2,b,min(c) from t2 where (a2 = 'a') and b is NULL group by a1;
select a1,a2,b,max(c) from t2 where (a2 = 'a') and b is NULL group by a1;
select a1,a2,b,min(c) from t2 where b is NULL group by a1,a2;
select a1,a2,b,max(c) from t2 where b is NULL group by a1,a2;
select a1,a2,b,min(c),max(c) from t2 where b is NULL group by a1,a2;
select a1,a2,b,min(c),max(c) from t2 where b is NULL group by a1,a2;

# C) Range predicates for the MIN/MAX attribute
# plans
--replace_column 9 #
explain select a1,a2,b,       max(c) from t1 where (c > 'b1') group by a1,a2,b;
explain select a1,a2,b,min(c),max(c) from t1 where (c > 'b1') group by a1,a2,b;
explain select a1,a2,b,       max(c) from t1 where (c > 'f123') group by a1,a2,b;
explain select a1,a2,b,min(c),max(c) from t1 where (c > 'f123') group by a1,a2,b;
explain select a1,a2,b,       max(c) from t1 where (c < 'a0') group by a1,a2,b;
explain select a1,a2,b,min(c),max(c) from t1 where (c < 'a0') group by a1,a2,b;
explain select a1,a2,b,       max(c) from t1 where (c < 'k321') group by a1,a2,b;
explain select a1,a2,b,min(c),max(c) from t1 where (c < 'k321') group by a1,a2,b;
explain select a1,a2,b,       max(c) from t1 where (c < 'a0') or (c > 'b1') group by a1,a2,b;
explain select a1,a2,b,min(c),max(c) from t1 where (c < 'a0') or (c > 'b1') group by a1,a2,b;
explain select a1,a2,b,       max(c) from t1 where (c > 'b1') or (c <= 'g1') group by a1,a2,b;
explain select a1,a2,b,min(c),max(c) from t1 where (c > 'b1') or (c <= 'g1') group by a1,a2,b;
explain select a1,a2,b,min(c),max(c) from t1 where (c > 'b111') and (c <= 'g112') group by a1,a2,b;
explain select a1,a2,b,min(c),max(c) from t1 where (c < 'c5') or (c = 'g412') or (c = 'k421') group by a1,a2,b;
explain select a1,a2,b,min(c),max(c) from t1 where ((c > 'b111') and (c <= 'g112')) or ((c > 'd000') and (c <= 'i110')) group by a1,a2,b;
explain select a1,a2,b,min(c),max(c) from t1 where (c between 'b111' and 'g112') or (c between 'd000' and 'i110') group by a1,a2,b;

--replace_column 9 #
explain select a1,a2,b,       max(c) from t2 where (c > 'b1') group by a1,a2,b;
--replace_column 9 #
explain select a1,a2,b,min(c),max(c) from t2 where (c > 'b1') group by a1,a2,b;
--replace_column 9 #
explain select a1,a2,b,       max(c) from t2 where (c > 'f123') group by a1,a2,b;
--replace_column 9 #
explain select a1,a2,b,min(c),max(c) from t2 where (c > 'f123') group by a1,a2,b;
--replace_column 9 #
explain select a1,a2,b,       max(c) from t2 where (c < 'a0') group by a1,a2,b;
--replace_column 9 #
explain select a1,a2,b,min(c),max(c) from t2 where (c < 'a0') group by a1,a2,b;
--replace_column 9 #
explain select a1,a2,b,       max(c) from t2 where (c < 'k321') group by a1,a2,b;
--replace_column 9 #
explain select a1,a2,b,min(c),max(c) from t2 where (c < 'k321') group by a1,a2,b;
--replace_column 9 #
explain select a1,a2,b,       max(c) from t2 where (c < 'a0') or (c > 'b1') group by a1,a2,b;
--replace_column 9 #
explain select a1,a2,b,min(c),max(c) from t2 where (c < 'a0') or (c > 'b1') group by a1,a2,b;
--replace_column 9 #
explain select a1,a2,b,       max(c) from t2 where (c > 'b1') or (c <= 'g1') group by a1,a2,b;
--replace_column 9 #
explain select a1,a2,b,min(c),max(c) from t2 where (c > 'b1') or (c <= 'g1') group by a1,a2,b;
--replace_column 9 #
explain select a1,a2,b,min(c),max(c) from t2 where (c > 'b111') and (c <= 'g112') group by a1,a2,b;
--replace_column 9 #
explain select a1,a2,b,min(c),max(c) from t2 where (c < 'c5') or (c = 'g412') or (c = 'k421') group by a1,a2,b;
--replace_column 9 #
explain select a1,a2,b,min(c),max(c) from t2 where ((c > 'b111') and (c <= 'g112')) or ((c > 'd000') and (c <= 'i110')) group by a1,a2,b;

# queries
select a1,a2,b,       max(c) from t1 where (c > 'b1') group by a1,a2,b;
select a1,a2,b,min(c),max(c) from t1 where (c > 'b1') group by a1,a2,b;
select a1,a2,b,       max(c) from t1 where (c > 'f123') group by a1,a2,b;
select a1,a2,b,min(c),max(c) from t1 where (c > 'f123') group by a1,a2,b;
select a1,a2,b,       max(c) from t1 where (c < 'a0') group by a1,a2,b;
select a1,a2,b,min(c),max(c) from t1 where (c < 'a0') group by a1,a2,b;
select a1,a2,b,       max(c) from t1 where (c < 'k321') group by a1,a2,b;
select a1,a2,b,min(c),max(c) from t1 where (c < 'k321') group by a1,a2,b;
select a1,a2,b,       max(c) from t1 where (c < 'a0') or (c > 'b1') group by a1,a2,b;
select a1,a2,b,min(c),max(c) from t1 where (c < 'a0') or (c > 'b1') group by a1,a2,b;
select a1,a2,b,       max(c) from t1 where (c > 'b1') or (c <= 'g1') group by a1,a2,b;
select a1,a2,b,min(c),max(c) from t1 where (c > 'b1') or (c <= 'g1') group by a1,a2,b;
select a1,a2,b,min(c),max(c) from t1 where (c > 'b111') and (c <= 'g112') group by a1,a2,b;
select a1,a2,b,min(c),max(c) from t1 where (c < 'c5') or (c = 'g412') or (c = 'k421') group by a1,a2,b;
select a1,a2,b,min(c),max(c) from t1 where ((c > 'b111') and (c <= 'g112')) or ((c > 'd000') and (c <= 'i110')) group by a1,a2,b;
select a1,a2,b,min(c),max(c) from t1 where (c between 'b111' and 'g112') or (c between 'd000' and 'i110') group by a1,a2,b;

select a1,a2,b,       max(c) from t2 where (c > 'b1') group by a1,a2,b;
select a1,a2,b,min(c),max(c) from t2 where (c > 'b1') group by a1,a2,b;
select a1,a2,b,       max(c) from t2 where (c > 'f123') group by a1,a2,b;
select a1,a2,b,min(c),max(c) from t2 where (c > 'f123') group by a1,a2,b;
select a1,a2,b,       max(c) from t2 where (c < 'a0') group by a1,a2,b;
select a1,a2,b,min(c),max(c) from t2 where (c < 'a0') group by a1,a2,b;
select a1,a2,b,       max(c) from t2 where (c < 'k321') group by a1,a2,b;
select a1,a2,b,min(c),max(c) from t2 where (c < 'k321') group by a1,a2,b;
select a1,a2,b,       max(c) from t2 where (c < 'a0') or (c > 'b1') group by a1,a2,b;
select a1,a2,b,min(c),max(c) from t2 where (c < 'a0') or (c > 'b1') group by a1,a2,b;
select a1,a2,b,       max(c) from t2 where (c > 'b1') or (c <= 'g1') group by a1,a2,b;
select a1,a2,b,min(c),max(c) from t2 where (c > 'b1') or (c <= 'g1') group by a1,a2,b;
select a1,a2,b,min(c),max(c) from t2 where (c > 'b111') and (c <= 'g112') group by a1,a2,b;
select a1,a2,b,min(c),max(c) from t2 where (c < 'c5') or (c = 'g412') or (c = 'k421') group by a1,a2,b;
select a1,a2,b,min(c),max(c) from t2 where ((c > 'b111') and (c <= 'g112')) or ((c > 'd000') and (c <= 'i110')) group by a1,a2,b;

# analyze the sub-select
explain select a1,a2,b,min(c),max(c) from t1
where exists ( select * from t2 where t2.c = t1.c )
group by a1,a2,b;

# the sub-select is unrelated to MIN/MAX
explain select a1,a2,b,min(c),max(c) from t1
where exists ( select * from t2 where t2.c > 'b1' )
group by a1,a2,b;


# A,B,C) Predicates referencing mixed classes of attributes
# plans
explain select a1,a2,b,min(c),max(c) from t1 where (a1 >= 'c' or a2 < 'b') and (b > 'a') group by a1,a2,b;
explain select a1,a2,b,min(c),max(c) from t1 where (a1 >= 'c' or a2 < 'b') and (c > 'b111') group by a1,a2,b;
explain select a1,a2,b,min(c),max(c) from t1 where (a2 >= 'b') and (b = 'a') and (c > 'b111') group by a1,a2,b;
explain select a1,a2,b,min(c) from t1 where ((a1 > 'a') or (a1 < '9'))  and ((a2 >= 'b') and (a2 < 'z')) and (b = 'a') and ((c < 'h112') or (c = 'j121') or (c > 'k121' and c < 'm122') or (c > 'o122')) group by a1,a2,b;
explain select a1,a2,b,min(c) from t1 where ((a1 > 'a') or (a1 < '9'))  and ((a2 >= 'b') and (a2 < 'z')) and (b = 'a') and ((c = 'j121') or (c > 'k121' and c < 'm122') or (c > 'o122') or (c < 'h112') or (c = 'c111')) group by a1,a2,b;
explain select a1,a2,b,min(c) from t1 where (a1 > 'a') and (a2 > 'a') and (b = 'c') group by a1,a2,b;
explain select a1,a2,b,min(c) from t1 where (ord(a1) > 97) and (ord(a2) + ord(a1) > 194) and (b = 'c') group by a1,a2,b;

--replace_column 9 #
explain select a1,a2,b,min(c),max(c) from t2 where (a1 >= 'c' or a2 < 'b') and (b > 'a') group by a1,a2,b;
--replace_column 9 #
explain select a1,a2,b,min(c),max(c) from t2 where (a1 >= 'c' or a2 < 'b') and (c > 'b111') group by a1,a2,b;
--replace_column 9 #
explain select a1,a2,b,min(c),max(c) from t2 where (a2 >= 'b') and (b = 'a') and (c > 'b111') group by a1,a2,b;
--replace_column 9 #
explain select a1,a2,b,min(c) from t2 where ((a1 > 'a') or (a1 < '9'))  and ((a2 >= 'b') and (a2 < 'z')) and (b = 'a') and ((c < 'h112') or (c = 'j121') or (c > 'k121' and c < 'm122') or (c > 'o122')) group by a1,a2,b;
--replace_column 9 #
explain select a1,a2,b,min(c) from t2 where ((a1 > 'a') or (a1 < '9'))  and ((a2 >= 'b') and (a2 < 'z')) and (b = 'a') and ((c = 'j121') or (c > 'k121' and c < 'm122') or (c > 'o122') or (c < 'h112') or (c = 'c111')) group by a1,a2,b;
--replace_column 9 #
explain select a1,a2,b,min(c) from t2 where (a1 > 'a') and (a2 > 'a') and (b = 'c') group by a1,a2,b;

# queries
select a1,a2,b,min(c),max(c) from t1 where (a1 >= 'c' or a2 < 'b') and (b > 'a') group by a1,a2,b;
select a1,a2,b,min(c),max(c) from t1 where (a1 >= 'c' or a2 < 'b') and (c > 'b111') group by a1,a2,b;
select a1,a2,b,min(c),max(c) from t1 where (a2 >= 'b') and (b = 'a') and (c > 'b111') group by a1,a2,b;
select a1,a2,b,min(c) from t1 where ((a1 > 'a') or (a1 < '9'))  and ((a2 >= 'b') and (a2 < 'z')) and (b = 'a') and ((c < 'h112') or (c = 'j121') or (c > 'k121' and c < 'm122') or (c > 'o122')) group by a1,a2,b;
select a1,a2,b,min(c) from t1 where ((a1 > 'a') or (a1 < '9'))  and ((a2 >= 'b') and (a2 < 'z')) and (b = 'a') and ((c = 'j121') or (c > 'k121' and c < 'm122') or (c > 'o122') or (c < 'h112') or (c = 'c111')) group by a1,a2,b;
select a1,a2,b,min(c) from t1 where (a1 > 'a') and (a2 > 'a') and (b = 'c') group by a1,a2,b;
select a1,a2,b,min(c) from t1 where (ord(a1) > 97) and (ord(a2) + ord(a1) > 194) and (b = 'c') group by a1,a2,b;

select a1,a2,b,min(c),max(c) from t2 where (a1 >= 'c' or a2 < 'b') and (b > 'a') group by a1,a2,b;
select a1,a2,b,min(c),max(c) from t2 where (a1 >= 'c' or a2 < 'b') and (c > 'b111') group by a1,a2,b;
select a1,a2,b,min(c),max(c) from t2 where (a2 >= 'b') and (b = 'a') and (c > 'b111') group by a1,a2,b;
select a1,a2,b,min(c) from t2 where ((a1 > 'a') or (a1 < '9'))  and ((a2 >= 'b') and (a2 < 'z')) and (b = 'a') and ((c < 'h112') or (c = 'j121') or (c > 'k121' and c < 'm122') or (c > 'o122')) group by a1,a2,b;
select a1,a2,b,min(c) from t2 where ((a1 > 'a') or (a1 < '9'))  and ((a2 >= 'b') and (a2 < 'z')) and (b = 'a') and ((c = 'j121') or (c > 'k121' and c < 'm122') or (c > 'o122') or (c < 'h112') or (c = 'c111')) group by a1,a2,b;
select a1,a2,b,min(c) from t2 where (a1 > 'a') and (a2 > 'a') and (b = 'c') group by a1,a2,b;


#
# GROUP BY queries without MIN/MAX
#

# plans
explain select a1,a2,b from t1 where (a1 >= 'c' or a2 < 'b') and (b > 'a') group by a1,a2,b;
explain select a1,a2,b from t1 where (a2 >= 'b') and (b = 'a') group by a1,a2,b;
explain select a1,a2,b,c from t1 where (a2 >= 'b') and (b = 'a') and (c = 'i121') group by a1,a2,b;
explain select a1,a2,b from t1 where (a1 > 'a') and (a2 > 'a') and (b = 'c') group by a1,a2,b;

--replace_column 9 #
explain select a1,a2,b from t2 where (a1 >= 'c' or a2 < 'b') and (b > 'a') group by a1,a2,b;
--replace_column 9 #
explain select a1,a2,b from t2 where (a2 >= 'b') and (b = 'a') group by a1,a2,b;
--replace_column 9 #
explain select a1,a2,b,c from t2 where (a2 >= 'b') and (b = 'a') and (c = 'i121') group by a1,a2,b;
--replace_column 9 #
explain select a1,a2,b from t2 where (a1 > 'a') and (a2 > 'a') and (b = 'c') group by a1,a2,b;

# queries
select a1,a2,b from t1 where (a1 >= 'c' or a2 < 'b') and (b > 'a') group by a1,a2,b;
select a1,a2,b from t1 where (a2 >= 'b') and (b = 'a') group by a1,a2,b;
select a1,a2,b,c from t1 where (a2 >= 'b') and (b = 'a') and (c = 'i121') group by a1,a2,b;
select a1,a2,b from t1 where (a1 > 'a') and (a2 > 'a') and (b = 'c') group by a1,a2,b;

select a1,a2,b from t2 where (a1 >= 'c' or a2 < 'b') and (b > 'a') group by a1,a2,b;
select a1,a2,b from t2 where (a2 >= 'b') and (b = 'a') group by a1,a2,b;
select a1,a2,b,c from t2 where (a2 >= 'b') and (b = 'a') and (c = 'i121') group by a1,a2,b;
select a1,a2,b from t2 where (a1 > 'a') and (a2 > 'a') and (b = 'c') group by a1,a2,b;

#
# DISTINCT queries
#

# plans
explain select distinct a1,a2,b from t1;
explain select distinct a1,a2,b from t1 where (a2 >= 'b') and (b = 'a');
explain extended select distinct a1,a2,b,c from t1 where (a2 >= 'b') and (b = 'a') and (c = 'i121');
explain select distinct a1,a2,b from t1 where (a1 > 'a') and (a2 > 'a') and (b = 'c');
explain select distinct b from t1 where (a2 >= 'b') and (b = 'a');

--replace_column 9 #
explain select distinct a1,a2,b from t2;
--replace_column 9 #
explain select distinct a1,a2,b from t2 where (a2 >= 'b') and (b = 'a');
explain extended select distinct a1,a2,b,c from t2 where (a2 >= 'b') and (b = 'a') and (c = 'i121');
--replace_column 9 #
explain select distinct a1,a2,b from t2 where (a1 > 'a') and (a2 > 'a') and (b = 'c');
explain select distinct b from t2 where (a2 >= 'b') and (b = 'a');

# queries
select distinct a1,a2,b from t1;
select distinct a1,a2,b from t1 where (a2 >= 'b') and (b = 'a');
select distinct a1,a2,b,c from t1 where (a2 >= 'b') and (b = 'a') and (c = 'i121');
select distinct a1,a2,b from t1 where (a1 > 'a') and (a2 > 'a') and (b = 'c');
select distinct b from t1 where (a2 >= 'b') and (b = 'a');

select distinct a1,a2,b from t2;
select distinct a1,a2,b from t2 where (a2 >= 'b') and (b = 'a');
select distinct a1,a2,b,c from t2 where (a2 >= 'b') and (b = 'a') and (c = 'i121');
select distinct a1,a2,b from t2 where (a1 > 'a') and (a2 > 'a') and (b = 'c');
select distinct b from t2 where (a2 >= 'b') and (b = 'a');

# BUG #6303
select distinct t_00.a1
from t1 t_00
where exists ( select * from t2 where a1 = t_00.a1 );

# BUG #8532 - SELECT DISTINCT a, a causes server to crash
select distinct a1,a1 from t1;
select distinct a2,a1,a2,a1 from t1;
select distinct t1.a1,t2.a1 from t1,t2;


#
# DISTINCT queries with GROUP-BY
#

# plans
explain select distinct a1,a2,b from t1;
explain select distinct a1,a2,b from t1 where (a2 >= 'b') and (b = 'a') group by a1,a2,b;
explain select distinct a1,a2,b,c from t1 where (a2 >= 'b') and (b = 'a') and (c = 'i121') group by a1,a2,b;
explain select distinct a1,a2,b from t1 where (a1 > 'a') and (a2 > 'a') and (b = 'c') group by a1,a2,b;
explain select distinct b from t1 where (a2 >= 'b') and (b = 'a') group by a1,a2,b;

--replace_column 9 #
explain select distinct a1,a2,b from t2;
--replace_column 9 #
explain select distinct a1,a2,b from t2 where (a2 >= 'b') and (b = 'a') group by a1,a2,b;
--replace_column 9 #
explain select distinct a1,a2,b,c from t2 where (a2 >= 'b') and (b = 'a') and (c = 'i121') group by a1,a2,b;
--replace_column 9 #
explain select distinct a1,a2,b from t2 where (a1 > 'a') and (a2 > 'a') and (b = 'c') group by a1,a2,b;
--replace_column 9 #
explain select distinct b from t2 where (a2 >= 'b') and (b = 'a') group by a1,a2,b;

# queries
select distinct a1,a2,b from t1;
select distinct a1,a2,b from t1 where (a2 >= 'b') and (b = 'a') group by a1,a2,b;
select distinct a1,a2,b,c from t1 where (a2 >= 'b') and (b = 'a') and (c = 'i121') group by a1,a2,b;
select distinct a1,a2,b from t1 where (a1 > 'a') and (a2 > 'a') and (b = 'c') group by a1,a2,b;
select distinct b from t1 where (a2 >= 'b') and (b = 'a') group by a1,a2,b;

select distinct a1,a2,b from t2;
select distinct a1,a2,b from t2 where (a2 >= 'b') and (b = 'a') group by a1,a2,b;
select distinct a1,a2,b,c from t2 where (a2 >= 'b') and (b = 'a') and (c = 'i121') group by a1,a2,b;
select distinct a1,a2,b from t2 where (a1 > 'a') and (a2 > 'a') and (b = 'c') group by a1,a2,b;
select distinct b from t2 where (a2 >= 'b') and (b = 'a') group by a1,a2,b;


#
# COUNT (DISTINCT cols) queries
#

explain select count(distinct a1,a2,b) from t1 where (a2 >= 'b') and (b = 'a');
explain select count(distinct a1,a2,b,c) from t1 where (a2 >= 'b') and (b = 'a') and (c = 'i121');
explain extended select count(distinct a1,a2,b) from t1 where (a1 > 'a') and (a2 > 'a') and (b = 'c');
explain select count(distinct b) from t1 where (a2 >= 'b') and (b = 'a');
explain extended select ord(a1) + count(distinct a1,a2,b) from t1 where (a1 > 'a') and (a2 > 'a');

select count(distinct a1,a2,b) from t1 where (a2 >= 'b') and (b = 'a');
select count(distinct a1,a2,b,c) from t1 where (a2 >= 'b') and (b = 'a') and (c = 'i121');
select count(distinct a1,a2,b) from t1 where (a1 > 'a') and (a2 > 'a') and (b = 'c');
select count(distinct b) from t1 where (a2 >= 'b') and (b = 'a');
select ord(a1) + count(distinct a1,a2,b) from t1 where (a1 > 'a') and (a2 > 'a');

#
# Queries with expressions in the select clause
#

explain select a1,a2,b, concat(min(c), max(c)) from t1 where a1 < 'd' group by a1,a2,b;
explain select concat(a1,min(c)),b from t1 where a1 < 'd' group by a1,a2,b;
explain select concat(a1,min(c)),b,max(c) from t1 where a1 < 'd' group by a1,a2,b;
explain select concat(a1,a2),b,min(c),max(c) from t1 where a1 < 'd' group by a1,a2,b;
explain select concat(ord(min(b)),ord(max(b))),min(b),max(b) from t1 group by a1,a2;

select a1,a2,b, concat(min(c), max(c)) from t1 where a1 < 'd' group by a1,a2,b;
select concat(a1,min(c)),b from t1 where a1 < 'd' group by a1,a2,b;
select concat(a1,min(c)),b,max(c) from t1 where a1 < 'd' group by a1,a2,b;
select concat(a1,a2),b,min(c),max(c) from t1 where a1 < 'd' group by a1,a2,b;
select concat(ord(min(b)),ord(max(b))),min(b),max(b) from t1 group by a1,a2;


#
# Negative examples: queries that should NOT be treated as optimizable by
# QUICK_GROUP_MIN_MAX_SELECT
#

# select a non-indexed attribute
explain select a1,a2,b,d,min(c),max(c) from t1 group by a1,a2,b;

explain select a1,a2,b,d from t1 group by a1,a2,b;

# predicate that references an attribute that is after the MIN/MAX argument
# in the index
explain extended select a1,a2,min(b),max(b) from t1
where (a1 = 'b' or a1 = 'd' or a1 = 'a' or a1 = 'c') and (a2 > 'a') and (c > 'a111') group by a1,a2;

# predicate that references a non-indexed attribute
explain extended select a1,a2,b,min(c),max(c) from t1
where (a1 = 'b' or a1 = 'd' or a1 = 'a' or a1 = 'c') and (a2 > 'a') and (d > 'xy2') group by a1,a2,b;

explain extended select a1,a2,b,c from t1
where (a1 = 'b' or a1 = 'd' or a1 = 'a' or a1 = 'c') and (a2 > 'a') and (d > 'xy2') group by a1,a2,b,c;

# non-equality predicate for a non-group select attribute
explain select a1,a2,b,max(c),min(c) from t2 where (a2 = 'a') and (b = 'b') or (b < 'b') group by a1;
explain extended select a1,a2,b from t1 where (a1 = 'b' or a1 = 'd' or a1 = 'a' or a1 = 'c') and (a2 > 'a') and (c > 'a111') group by a1,a2,b;

# non-group field with an equality predicate that references a keypart after the
# MIN/MAX argument
explain select a1,a2,min(b),c from t2 where (a2 = 'a') and (c = 'a111') group by a1;
select a1,a2,min(b),c from t2 where (a2 = 'a') and (c = 'a111') group by a1;

# disjunction for a non-group select attribute
explain select a1,a2,b,max(c),min(c) from t2 where (a2 = 'a') and (b = 'b') or (b = 'a') group by a1;

# non-range predicate for the MIN/MAX attribute
explain select a1,a2,b,min(c),max(c) from t2
where (c > 'a000') and (c <= 'd999') and (c like '_8__') group by a1,a2,b;

# not all attributes are indexed by one index
explain select a1, a2, b, c, min(d), max(d) from t1 group by a1,a2,b,c;

# other aggregate functions than MIN/MAX
explain select a1,a2,count(a2) from t1 group by a1,a2,b;
explain extended select a1,a2,count(a2) from t1 where (a1 > 'a') group by a1,a2,b;
explain extended select sum(ord(a1)) from t1 where (a1 > 'a') group by a1,a2,b;


#
# Bug #16710: select distinct doesn't return all it should
#

explain select distinct(a1) from t1 where ord(a2) = 98;
select distinct(a1) from t1 where ord(a2) = 98;

#
# BUG#11044: DISTINCT or GROUP BY queries with equality predicates instead of MIN/MAX.
#

explain select a1 from t1 where a2 = 'b' group by a1;
select a1 from t1 where a2 = 'b' group by a1;

explain select distinct a1 from t1 where a2 = 'b';
select distinct a1 from t1 where a2 = 'b';

#
# Bug #12672: primary key implcitly included in every innodb index
#
# Test case moved to group_min_max_innodb


#
# Bug #6142: a problem with the empty innodb table
#
# Test case moved to group_min_max_innodb


#
# Bug #9798: group by with rollup
#
# Test case moved to group_min_max_innodb


#
# Bug #13293 Wrongly used index results in endless loop.
#
# Test case moved to group_min_max_innodb


drop table t1,t2,t3;

#
# Bug #14920 Ordering aggregated result sets with composite primary keys
# corrupts resultset
#
create table t1 (c1 int not null,c2 int not null, primary key(c1,c2));
insert into t1 (c1,c2) values
(10,1),(10,2),(10,3),(20,4),(20,5),(20,6),(30,7),(30,8),(30,9);
select distinct c1, c2 from t1 order by c2;
select c1,min(c2) as c2 from t1 group by c1 order by c2;
select c1,c2 from t1 group by c1,c2 order by c2;
drop table t1;

#
# Bug #16203: Analysis for possible min/max optimization erroneously
#             returns impossible range
#

CREATE TABLE t1 (a varchar(5), b int(11), PRIMARY KEY (a,b));
INSERT INTO t1 VALUES ('AA',1), ('AA',2), ('AA',3), ('BB',1), ('AA',4);
OPTIMIZE TABLE t1;

SELECT a FROM t1 WHERE a='AA' GROUP BY a;
SELECT a FROM t1 WHERE a='BB' GROUP BY a;

EXPLAIN SELECT a FROM t1 WHERE a='AA' GROUP BY a;
EXPLAIN SELECT a FROM t1 WHERE a='BB' GROUP BY a;

SELECT DISTINCT a FROM t1 WHERE a='BB';
SELECT DISTINCT a FROM t1 WHERE a LIKE 'B%';
SELECT a FROM t1 WHERE a LIKE 'B%' GROUP BY a;

DROP TABLE t1;


#
# Bug #15102: select distinct returns empty result, select count 
#             distinct > 0 (correct)
#

CREATE TABLE t1 (
   a int(11) NOT NULL DEFAULT '0',
   b varchar(16) COLLATE latin1_general_ci NOT NULL DEFAULT '',
   PRIMARY KEY  (a,b)
 ) ENGINE=MyISAM DEFAULT CHARSET=latin1 COLLATE=latin1_general_ci;

delimiter |;

CREATE PROCEDURE a(x INT)
BEGIN
  DECLARE rnd INT;
  DECLARE cnt INT;

  WHILE x > 0 DO
    SET rnd= x % 100;
    SET cnt = (SELECT COUNT(*) FROM t1 WHERE a = rnd);
    INSERT INTO t1(a,b) VALUES (rnd, CAST(cnt AS CHAR));
    SET x= x - 1;
  END WHILE;
END|

DELIMITER ;|

CALL a(1000);

SELECT a FROM t1 WHERE a=0;
SELECT DISTINCT a FROM t1 WHERE a=0;
SELECT COUNT(DISTINCT a) FROM t1 WHERE a=0;

DROP TABLE t1;
DROP PROCEDURE a;

#
# Bug #18068: SELECT DISTINCT
#

CREATE TABLE t1 (a varchar(64) NOT NULL default '', PRIMARY KEY(a));

INSERT INTO t1 (a) VALUES 
  (''), ('CENTRAL'), ('EASTERN'), ('GREATER LONDON'),
  ('NORTH CENTRAL'), ('NORTH EAST'), ('NORTH WEST'), ('SCOTLAND'),
  ('SOUTH EAST'), ('SOUTH WEST'), ('WESTERN');

EXPLAIN SELECT DISTINCT a,a FROM t1 ORDER BY a;  
SELECT DISTINCT a,a FROM t1 ORDER BY a;  

DROP TABLE t1;

#
# Bug #21007: NATURAL JOIN (any JOIN (2 x NATURAL JOIN)) crashes the server
#

CREATE TABLE t1 (id1 INT, id2 INT);
CREATE TABLE t2 (id2 INT, id3 INT, id5 INT);
CREATE TABLE t3 (id3 INT, id4 INT);
CREATE TABLE t4 (id4 INT);
CREATE TABLE t5 (id5 INT, id6 INT);
CREATE TABLE t6 (id6 INT);

INSERT INTO t1 VALUES(1,1);
INSERT INTO t2 VALUES(1,1,1);
INSERT INTO t3 VALUES(1,1);
INSERT INTO t4 VALUES(1);
INSERT INTO t5 VALUES(1,1);
INSERT INTO t6 VALUES(1);

# original bug query
SELECT * FROM
t1
  NATURAL JOIN
(t2 JOIN (t3 NATURAL JOIN t4, t5 NATURAL JOIN t6)
    ON (t3.id3 = t2.id3 AND t5.id5 = t2.id5));

# inner join swapped
SELECT * FROM
t1
  NATURAL JOIN
(((t3 NATURAL JOIN t4) join (t5 NATURAL JOIN t6) on t3.id4 = t5.id5) JOIN t2
    ON (t3.id3 = t2.id3 AND t5.id5 = t2.id5));

# one join less, no ON cond
SELECT * FROM t1 NATURAL JOIN ((t3 join (t5 NATURAL JOIN t6)) JOIN t2);

# wrong error message: 'id2' - ambiguous column
SELECT * FROM
(t2 JOIN (t3 NATURAL JOIN t4, t5 NATURAL JOIN t6)
    ON (t3.id3 = t2.id3 AND t5.id5 = t2.id5))
  NATURAL JOIN
t1;
SELECT * FROM
(t2 JOIN ((t3 NATURAL JOIN t4) join (t5 NATURAL JOIN t6)))
  NATURAL JOIN
t1;

DROP TABLE t1,t2,t3,t4,t5,t6;

#
# Bug#22342: No results returned for query using max and group by
#
CREATE TABLE t1 (a int, b int, PRIMARY KEY (a,b), KEY b (b));
INSERT INTO t1 VALUES (1,1),(1,2),(1,0),(1,3);

explain SELECT MAX(b), a FROM t1 WHERE b < 2 AND a = 1 GROUP BY a;
SELECT MAX(b), a FROM t1 WHERE b < 2 AND a = 1 GROUP BY a;
SELECT MIN(b), a FROM t1 WHERE b > 1 AND a = 1 GROUP BY a;
CREATE TABLE t2 (a int, b int, c int, PRIMARY KEY (a,b,c));
INSERT INTO t2 SELECT a,b,b FROM t1;
explain SELECT MIN(c) FROM t2 WHERE b = 2 and a = 1 and c > 1 GROUP BY a;
SELECT MIN(c) FROM t2 WHERE b = 2 and a = 1 and c > 1 GROUP BY a;

DROP TABLE t1,t2;

#
# Bug#24156: Loose index scan not used with CREATE TABLE ...SELECT and similar statements
#

CREATE TABLE t1 (a INT, b INT, INDEX (a,b));
INSERT INTO t1 (a, b) VALUES (1,1), (1,2), (1,3), (1,4), (1,5),
       (2,2), (2,3), (2,1), (3,1), (4,1), (4,2), (4,3), (4,4), (4,5), (4,6);
EXPLAIN SELECT max(b), a FROM t1 GROUP BY a;
FLUSH STATUS;
SELECT max(b), a FROM t1 GROUP BY a;
SHOW STATUS LIKE 'handler_read__e%';
EXPLAIN SELECT max(b), a FROM t1 GROUP BY a;
FLUSH STATUS;
CREATE TABLE t2 SELECT max(b), a FROM t1 GROUP BY a;
SHOW STATUS LIKE 'handler_read__e%';
FLUSH STATUS;
SELECT * FROM (SELECT max(b), a FROM t1 GROUP BY a) b;
SHOW STATUS LIKE 'handler_read__e%';
FLUSH STATUS;
(SELECT max(b), a FROM t1 GROUP BY a) UNION 
 (SELECT max(b), a FROM t1 GROUP BY a);
SHOW STATUS LIKE 'handler_read__e%';
EXPLAIN (SELECT max(b), a FROM t1 GROUP BY a) UNION 
 (SELECT max(b), a FROM t1 GROUP BY a);

EXPLAIN SELECT (SELECT max(b) FROM t1 GROUP BY a HAVING a < 2) x
  FROM t1 AS t1_outer;
EXPLAIN SELECT 1 FROM t1 AS t1_outer WHERE EXISTS 
  (SELECT max(b) FROM t1 GROUP BY a HAVING a < 2);
EXPLAIN SELECT 1 FROM t1 AS t1_outer WHERE 
  (SELECT max(b) FROM t1 GROUP BY a HAVING a < 2) > 12;
EXPLAIN SELECT 1 FROM t1 AS t1_outer WHERE 
  a IN (SELECT max(b) FROM t1 GROUP BY a HAVING a < 2);
EXPLAIN SELECT 1 FROM t1 AS t1_outer GROUP BY a HAVING 
  a > (SELECT max(b) FROM t1 GROUP BY a HAVING a < 2);
EXPLAIN SELECT 1 FROM t1 AS t1_outer1 JOIN t1 AS t1_outer2 
   ON t1_outer1.a = (SELECT max(b) FROM t1 GROUP BY a HAVING a < 2) 
   AND t1_outer1.b = t1_outer2.b;
EXPLAIN SELECT (SELECT (SELECT max(b) FROM t1 GROUP BY a HAVING a < 2) x
  FROM t1 AS t1_outer) x2 FROM t1 AS t1_outer2;

CREATE TABLE t3 LIKE t1;
FLUSH STATUS;
INSERT INTO t3 SELECT a,MAX(b) FROM t1 GROUP BY a;
SHOW STATUS LIKE 'handler_read__e%';
DELETE FROM t3;
FLUSH STATUS;
INSERT INTO t3 SELECT 1, (SELECT MAX(b) FROM t1 GROUP BY a HAVING a < 2) 
  FROM t1 LIMIT 1;
SHOW STATUS LIKE 'handler_read__e%';
FLUSH STATUS;
DELETE FROM t3 WHERE (SELECT MAX(b) FROM t1 GROUP BY a HAVING a < 2) > 10000;
SHOW STATUS LIKE 'handler_read__e%';
FLUSH STATUS;
--error ER_SUBQUERY_NO_1_ROW
DELETE FROM t3 WHERE (SELECT (SELECT MAX(b) FROM t1 GROUP BY a HAVING a < 2) x 
                      FROM t1) > 10000;
SHOW STATUS LIKE 'handler_read__e%';

DROP TABLE t1,t2,t3;

#
# Bug#25602: queries with DISTINCT and SQL_BIG_RESULT hint 
#            for which loose scan optimization is applied
#

CREATE TABLE t1 (a int, INDEX idx(a));
INSERT INTO t1 VALUES
  (4), (2), (1), (2), (4), (2), (1), (4),
  (4), (2), (1), (2), (2), (4), (1), (4);

EXPLAIN SELECT DISTINCT(a) FROM t1;
SELECT DISTINCT(a) FROM t1;
EXPLAIN SELECT SQL_BIG_RESULT DISTINCT(a) FROM t1;
SELECT SQL_BIG_RESULT DISTINCT(a) FROM t1;

DROP TABLE t1;

#
# Bug #32268: Indexed queries give bogus MIN and MAX results
#

CREATE TABLE t1 (a INT, b INT);
INSERT INTO t1 (a, b) VALUES (1,1), (1,2), (1,3);
INSERT INTO t1 SELECT a + 1, b FROM t1;
INSERT INTO t1 SELECT a + 2, b FROM t1;

EXPLAIN
SELECT a, MIN(b), MAX(b) FROM t1 GROUP BY a ORDER BY a DESC;
SELECT a, MIN(b), MAX(b) FROM t1 GROUP BY a ORDER BY a DESC;

CREATE INDEX break_it ON t1 (a, b);

EXPLAIN
SELECT a, MIN(b), MAX(b) FROM t1 GROUP BY a ORDER BY a;
SELECT a, MIN(b), MAX(b) FROM t1 GROUP BY a ORDER BY a;

EXPLAIN
SELECT a, MIN(b), MAX(b) FROM t1 GROUP BY a ORDER BY a DESC;
SELECT a, MIN(b), MAX(b) FROM t1 GROUP BY a ORDER BY a DESC;

EXPLAIN
SELECT a, MIN(b), MAX(b), AVG(b) FROM t1 GROUP BY a ORDER BY a DESC;
SELECT a, MIN(b), MAX(b), AVG(b) FROM t1 GROUP BY a ORDER BY a DESC;

DROP TABLE t1;

#
# Bug#38195: Incorrect handling of aggregate functions when loose index scan is
#            used causes server crash.
#
create table t1 (a int, b int, primary key (a,b), key `index` (a,b)) engine=MyISAM;
insert into  t1 (a,b) values 
(0,0),(0,1),(0,2),(0,3),(0,4),(0,5),(0,6),
  (0,7),(0,8),(0,9),(0,10),(0,11),(0,12),(0,13),
(1,0),(1,1),(1,2),(1,3),(1,4),(1,5),(1,6),
  (1,7),(1,8),(1,9),(1,10),(1,11),(1,12),(1,13),
(2,0),(2,1),(2,2),(2,3),(2,4),(2,5),(2,6),
  (2,7),(2,8),(2,9),(2,10),(2,11),(2,12),(2,13),
(3,0),(3,1),(3,2),(3,3),(3,4),(3,5),(3,6),
  (3,7),(3,8),(3,9),(3,10),(3,11),(3,12),(3,13);
insert into t1 (a,b) select a, max(b)+1 from t1 where a = 0 group by a;
select * from t1;
explain extended select sql_buffer_result a, max(b)+1 from t1 where a = 0 group by a;
drop table t1;


#
# Bug #41610: key_infix_len can be overwritten causing some group by queries
# to return no rows
#

CREATE TABLE t1 (a int, b int, c int, d int,
  KEY foo (c,d,a,b), KEY bar (c,a,b,d));

INSERT INTO t1 VALUES (1, 1, 1, 1), (1, 1, 1, 2), (1, 1, 1, 3), (1, 1, 1, 4);
INSERT INTO t1 SELECT * FROM t1;
INSERT INTO t1 SELECT * FROM t1;
INSERT INTO t1 SELECT a,b,c+1,d FROM t1;

#Should be non-empty
EXPLAIN SELECT DISTINCT c FROM t1 WHERE d=4;
SELECT DISTINCT c FROM t1 WHERE d=4;

DROP TABLE t1;

<<<<<<< HEAD
--echo #
--echo # Bug #45386: Wrong query result with MIN function in field list, 
--echo #  WHERE and GROUP BY clause
--echo #

CREATE TABLE t (a INT, b INT, INDEX (a,b));
INSERT INTO t VALUES (2,0), (2,0), (2,1), (2,1);
INSERT INTO t SELECT * FROM t;

--echo # test MIN
--echo #should use range with index for group by
EXPLAIN
SELECT a, MIN(b) FROM t WHERE b <> 0 GROUP BY a;
--echo #should return 1 row
SELECT a, MIN(b) FROM t WHERE b <> 0 GROUP BY a;

--echo # test MAX
--echo #should use range with index for group by
EXPLAIN
SELECT a, MAX(b) FROM t WHERE b <> 1 GROUP BY a;
--echo #should return 1 row
SELECT a, MAX(b) FROM t WHERE b <> 1 GROUP BY a;

--echo # test 3 ranges and use the middle one
INSERT INTO t SELECT a, 2 FROM t;

--echo #should use range with index for group by
EXPLAIN
SELECT a, MAX(b) FROM t WHERE b > 0 AND b < 2 GROUP BY a;
--echo #should return 1 row
SELECT a, MAX(b) FROM t WHERE b > 0 AND b < 2 GROUP BY a;

DROP TABLE t;


--echo End of 5.0 tests
=======
--echo End of 5.0 tests
#
# Bug#44821: select distinct on partitioned table returns wrong results
#
CREATE TABLE t1 ( a INT, b INT, c INT, KEY bc(b, c) )
PARTITION BY KEY (a, b) PARTITIONS 3
;

INSERT INTO t1 VALUES
(17, 1, -8),
(3,  1, -7),
(23, 1, -6),
(22, 1, -5),
(11, 1, -4),
(21, 1, -3),
(19, 1, -2),
(30, 1, -1),

(20, 1, 1),
(16, 1, 2),
(18, 1, 3),
(9,  1, 4),
(15, 1, 5),
(28, 1, 6),
(29, 1, 7),
(25, 1, 8),
(10, 1, 9),
(13, 1, 10),
(27, 1, 11),
(24, 1, 12),
(12, 1, 13),
(26, 1, 14),
(14, 1, 15)
;

SELECT b, c FROM t1 WHERE b = 1 GROUP BY b, c;

EXPLAIN
SELECT b, c FROM t1 WHERE b = 1 GROUP BY b, c;

DROP TABLE t1;
>>>>>>> f2448c93
<|MERGE_RESOLUTION|>--- conflicted
+++ resolved
@@ -982,7 +982,6 @@
 
 DROP TABLE t1;
 
-<<<<<<< HEAD
 --echo #
 --echo # Bug #45386: Wrong query result with MIN function in field list, 
 --echo #  WHERE and GROUP BY clause
@@ -1018,8 +1017,6 @@
 DROP TABLE t;
 
 
---echo End of 5.0 tests
-=======
 --echo End of 5.0 tests
 #
 # Bug#44821: select distinct on partitioned table returns wrong results
@@ -1060,5 +1057,4 @@
 EXPLAIN
 SELECT b, c FROM t1 WHERE b = 1 GROUP BY b, c;
 
-DROP TABLE t1;
->>>>>>> f2448c93
+DROP TABLE t1;