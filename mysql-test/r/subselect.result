--- conflicted
+++ resolved
@@ -4074,44 +4074,6 @@
 INSERT INTO t1 VALUES (1), (2);
 EXPLAIN EXTENDED
 SELECT * FROM (SELECT count(*) FROM t1 GROUP BY a) as res;
-id	select_type	table	type	possible_keys	key	key_len	ref	rows	filtered	Extra
-1	PRIMARY	<derived2>	ALL	NULL	NULL	NULL	NULL	2	100.00	
-2	DERIVED	t1	ALL	NULL	NULL	NULL	NULL	2	100.00	Using temporary; Using filesort
-Warnings:
-Note	1003	select `res`.`count(*)` AS `count(*)` from (select count(0) AS `count(*)` from `test`.`t1` group by `test`.`t1`.`a`) `res`
-DROP TABLE t1;
-<<<<<<< HEAD
-End of 5.0 tests.
-CREATE TABLE t1 (a int, b int);
-INSERT INTO t1 VALUES (2,22),(1,11),(2,22);
-SELECT a FROM t1 WHERE (SELECT COUNT(b) FROM DUAL) > 0 GROUP BY a;
-a
-1
-2
-SELECT a FROM t1 WHERE (SELECT COUNT(b) FROM DUAL) > 1 GROUP BY a;
-a
-SELECT a FROM t1 t0
-WHERE (SELECT COUNT(t0.b) FROM t1 t WHERE t.b>20) GROUP BY a;
-a
-1
-2
-SET @@sql_mode='ansi';
-SELECT a FROM t1 WHERE (SELECT COUNT(b) FROM DUAL) > 0 GROUP BY a;
-ERROR HY000: Invalid use of group function
-SELECT a FROM t1 WHERE (SELECT COUNT(b) FROM DUAL) > 1 GROUP BY a;
-ERROR HY000: Invalid use of group function
-SELECT a FROM t1 t0
-WHERE (SELECT COUNT(t0.b) FROM t1 t WHERE t.b>20) GROUP BY a;
-ERROR HY000: Invalid use of group function
-SET @@sql_mode=default;
-DROP TABLE t1;
-CREATE TABLE t1 (s1 char(1));
-INSERT INTO t1 VALUES ('a');
-SELECT * FROM t1 WHERE _utf8'a' = ANY (SELECT s1 FROM t1);
-s1
-a
-DROP TABLE t1;
-=======
 CREATE TABLE t1 (
 a varchar(255) default NULL,
 b timestamp NOT NULL default CURRENT_TIMESTAMP on update CURRENT_TIMESTAMP,
@@ -4138,5 +4100,39 @@
 1
 1
 DROP TABLE t1,t2;
+id	select_type	table	type	possible_keys	key	key_len	ref	rows	filtered	Extra
+1	PRIMARY	<derived2>	ALL	NULL	NULL	NULL	NULL	2	100.00	
+2	DERIVED	t1	ALL	NULL	NULL	NULL	NULL	2	100.00	Using temporary; Using filesort
+Warnings:
+Note	1003	select `res`.`count(*)` AS `count(*)` from (select count(0) AS `count(*)` from `test`.`t1` group by `test`.`t1`.`a`) `res`
+DROP TABLE t1;
 End of 5.0 tests.
->>>>>>> 2d29a57f
+CREATE TABLE t1 (a int, b int);
+INSERT INTO t1 VALUES (2,22),(1,11),(2,22);
+SELECT a FROM t1 WHERE (SELECT COUNT(b) FROM DUAL) > 0 GROUP BY a;
+a
+1
+2
+SELECT a FROM t1 WHERE (SELECT COUNT(b) FROM DUAL) > 1 GROUP BY a;
+a
+SELECT a FROM t1 t0
+WHERE (SELECT COUNT(t0.b) FROM t1 t WHERE t.b>20) GROUP BY a;
+a
+1
+2
+SET @@sql_mode='ansi';
+SELECT a FROM t1 WHERE (SELECT COUNT(b) FROM DUAL) > 0 GROUP BY a;
+ERROR HY000: Invalid use of group function
+SELECT a FROM t1 WHERE (SELECT COUNT(b) FROM DUAL) > 1 GROUP BY a;
+ERROR HY000: Invalid use of group function
+SELECT a FROM t1 t0
+WHERE (SELECT COUNT(t0.b) FROM t1 t WHERE t.b>20) GROUP BY a;
+ERROR HY000: Invalid use of group function
+SET @@sql_mode=default;
+DROP TABLE t1;
+CREATE TABLE t1 (s1 char(1));
+INSERT INTO t1 VALUES ('a');
+SELECT * FROM t1 WHERE _utf8'a' = ANY (SELECT s1 FROM t1);
+s1
+a
+DROP TABLE t1;