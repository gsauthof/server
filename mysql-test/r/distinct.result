--- conflicted
+++ resolved
@@ -847,19 +847,6 @@
 00:00:00.000200
 00:00:00.000300
 drop table t1;
-<<<<<<< HEAD
-#
-# Bug #11744875: 4082: integer lengths cause truncation with distinct concat and innodb
-#
-CREATE TABLE t1 (a INT(1), b INT(1));
-INSERT INTO t1 VALUES (1111, 2222), (3333, 4444);
-SELECT DISTINCT CONCAT(a,b) AS c FROM t1 ORDER BY 1;
-c
-11112222
-33334444
-DROP TABLE t1;
-End of 5.5 tests
-=======
 create table t1(i int, g int);
 insert into t1 values (null, 1), (0, 2);
 select distinct i from t1 group by g;
@@ -892,4 +879,14 @@
 7
 drop view v;
 drop table t1, t2;
->>>>>>> 34e84c22
+#
+# Bug #11744875: 4082: integer lengths cause truncation with distinct concat and innodb
+#
+CREATE TABLE t1 (a INT(1), b INT(1));
+INSERT INTO t1 VALUES (1111, 2222), (3333, 4444);
+SELECT DISTINCT CONCAT(a,b) AS c FROM t1 ORDER BY 1;
+c
+11112222
+33334444
+DROP TABLE t1;
+End of 5.5 tests