--- conflicted
+++ resolved
@@ -2126,55 +2126,6 @@
 z
 4
 drop table t1;
-<<<<<<< HEAD
-# end of 5.3 tests
-#
-# Bug#52123 Assertion failed: aggregator == aggr->Aggrtype(),
-#           file .\item_sum.cc, line 587
-#
-CREATE TABLE t1(a int, KEY(a));
-INSERT INTO t1 VALUES (1), (2);
-SELECT 1 FROM t1 ORDER BY AVG(DISTINCT a);
-1
-1
-DROP TABLE t1;
-#
-# Bug#55648: Server crash on MIN/MAX on maximum time value
-#
-CREATE TABLE t1(c1 TIME NOT NULL);
-INSERT INTO t1 VALUES('837:59:59');
-INSERT INTO t1 VALUES('838:59:59');
-SELECT MAX(c1) FROM t1;
-MAX(c1)
-838:59:59
-DROP TABLE t1;
-# End of the bug#55648
-#
-# Bug#56120: Failed assertion on MIN/MAX on negative time value
-#
-CREATE TABLE t1(c1 TIME NOT NULL);
-INSERT INTO t1 VALUES('-00:00:01');
-SELECT MAX(c1),MIN(c1) FROM t1;
-MAX(c1)	MIN(c1)
--00:00:01	-00:00:01
-DROP TABLE t1;
-# End of the bug#56120
-#
-# Bug#57932 "query with AVG(DISTINCT) returns NULL if last
-# aggregated value was NULL"
-#
-CREATE TABLE t1 (col_int_nokey int(11));
-INSERT INTO t1 VALUES (7),(8),(NULL);
-SELECT AVG(DISTINCT col_int_nokey) FROM t1;
-AVG(DISTINCT col_int_nokey)
-7.5000
-SELECT AVG(DISTINCT outr.col_int_nokey) FROM t1 AS outr LEFT JOIN t1 AS outr2 ON
-outr.col_int_nokey = outr2.col_int_nokey;
-AVG(DISTINCT outr.col_int_nokey)
-7.5000
-DROP TABLE t1;
-# End of the bug#57932
-=======
 CREATE TABLE t1 (i1 int, INDEX(i1));
 INSERT INTO t1 VALUES (9),(8);
 CREATE TABLE t2 (i2 int);
@@ -2189,4 +2140,49 @@
 8
 DROP TABLE  t1,t2,t3;
 # end of 5.3 tests
->>>>>>> 996f6194
+#
+# Bug#52123 Assertion failed: aggregator == aggr->Aggrtype(),
+#           file .\item_sum.cc, line 587
+#
+CREATE TABLE t1(a int, KEY(a));
+INSERT INTO t1 VALUES (1), (2);
+SELECT 1 FROM t1 ORDER BY AVG(DISTINCT a);
+1
+1
+DROP TABLE t1;
+#
+# Bug#55648: Server crash on MIN/MAX on maximum time value
+#
+CREATE TABLE t1(c1 TIME NOT NULL);
+INSERT INTO t1 VALUES('837:59:59');
+INSERT INTO t1 VALUES('838:59:59');
+SELECT MAX(c1) FROM t1;
+MAX(c1)
+838:59:59
+DROP TABLE t1;
+# End of the bug#55648
+#
+# Bug#56120: Failed assertion on MIN/MAX on negative time value
+#
+CREATE TABLE t1(c1 TIME NOT NULL);
+INSERT INTO t1 VALUES('-00:00:01');
+SELECT MAX(c1),MIN(c1) FROM t1;
+MAX(c1)	MIN(c1)
+-00:00:01	-00:00:01
+DROP TABLE t1;
+# End of the bug#56120
+#
+# Bug#57932 "query with AVG(DISTINCT) returns NULL if last
+# aggregated value was NULL"
+#
+CREATE TABLE t1 (col_int_nokey int(11));
+INSERT INTO t1 VALUES (7),(8),(NULL);
+SELECT AVG(DISTINCT col_int_nokey) FROM t1;
+AVG(DISTINCT col_int_nokey)
+7.5000
+SELECT AVG(DISTINCT outr.col_int_nokey) FROM t1 AS outr LEFT JOIN t1 AS outr2 ON
+outr.col_int_nokey = outr2.col_int_nokey;
+AVG(DISTINCT outr.col_int_nokey)
+7.5000
+DROP TABLE t1;
+# End of the bug#57932