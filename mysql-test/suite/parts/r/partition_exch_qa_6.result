CREATE USER test2@localhost;
CREATE TABLE t_10 (a INT, b VARCHAR(55), PRIMARY KEY (a))   ENGINE = MYISAM;
CREATE TABLE t_100 (a INT, b VARCHAR(55), PRIMARY KEY (a))   ENGINE = MYISAM;
CREATE TABLE t_1000 (a INT, b VARCHAR(55), PRIMARY KEY (a))   ENGINE = MYISAM;
CREATE TABLE t_empty (a INT, b VARCHAR(55), PRIMARY KEY (a))   ENGINE = MYISAM;
CREATE TABLE t_null (a INT, b VARCHAR(55), PRIMARY KEY (a))   ENGINE = MYISAM;
CREATE TABLE tp (a INT, b VARCHAR(55), PRIMARY KEY (a))   ENGINE = MYISAM
PARTITION BY RANGE (a)
(PARTITION p0 VALUES LESS THAN (10)  ,
PARTITION p1 VALUES LESS THAN (100)  ,
PARTITION p2 VALUES LESS THAN (1000)  );
CREATE TABLE tsp (a INT, b VARCHAR(55), PRIMARY KEY (a))   ENGINE = MYISAM
PARTITION BY RANGE (a)
SUBPARTITION BY HASH(a)
(PARTITION p0 VALUES LESS THAN (10)  
(SUBPARTITION sp00,
SUBPARTITION sp01,
SUBPARTITION sp02,
SUBPARTITION sp03,
SUBPARTITION sp04), PARTITION p1 VALUES LESS THAN (100)
(SUBPARTITION sp10  ,
SUBPARTITION sp11  ,
SUBPARTITION sp12  ,
SUBPARTITION sp13  ,
SUBPARTITION sp14  ),
PARTITION p2 VALUES LESS THAN (1000)  
(SUBPARTITION sp20,
SUBPARTITION sp21,
SUBPARTITION sp22,
SUBPARTITION sp23,
SUBPARTITION sp24));
INSERT INTO t_10 VALUES (1, "One"), (3, "Three"), (5, "Five"), (9, "Nine");
INSERT INTO t_100 VALUES (11, "Eleven"), (13, "Thirdteen"), (15, "Fifeteen"), (19, "Nineteen");
INSERT INTO t_100 VALUES (91, "Ninety-one"), (93, "Ninety-three"), (95, "Ninety-five"), (99, "Ninety-nine");
INSERT INTO t_1000 VALUES (111, "Hundred elven"), (113, "Hundred thirdteen"), (115, "Hundred fiveteen"), (119, "Hundred nineteen");
INSERT INTO t_1000 VALUES (131, "Hundred thirty-one"), (133, "Hundred thirty-three"), (135, "Hundred thirty-five"), (139, "Hundred thirty-nine");
INSERT INTO t_1000 VALUES (151, "Hundred fifty-one"), (153, "Hundred fifty-three"), (155, "Hundred fity-five"), (159, "Hundred fifty-nine");
INSERT INTO t_1000 VALUES (191, "Hundred ninety-one"), (193, "Hundred ninety-three"), (195, "Hundred ninety-five"), (199, "Hundred ninety-nine");
INSERT INTO t_null VALUES (1, "NULL");
INSERT INTO tp VALUES (2, "Two"), (4, "Four"), (6, "Six"), (8, "Eight");
INSERT INTO tp VALUES (12, "twelve"), (14, "Fourteen"), (16, "Sixteen"), (18, "Eightteen");
INSERT INTO tp VALUES (112, "Hundred twelve"), (114, "Hundred fourteen"), (116, "Hundred sixteen"), (118, "Hundred eightteen");
INSERT INTO tp VALUES (122, "Hundred twenty-two"), (124, "Hundred twenty-four"), (126, "Hundred twenty-six"), (128, "Hundred twenty-eight");
INSERT INTO tp VALUES (162, "Hundred sixty-two"), (164, "Hundred sixty-four"), (166, "Hundred sixty-six"), (168, "Hundred sixty-eight");
INSERT INTO tp VALUES (182, "Hundred eighty-two"), (184, "Hundred eighty-four"), (186, "Hundred eighty-six"), (188, "Hundred eighty-eight");
INSERT INTO tsp VALUES (2, "Two"), (4, "Four"), (6, "Six"), (8, "Eight");
INSERT INTO tsp VALUES (12, "twelve"), (14, "Fourteen"), (16, "Sixteen"), (18, "Eightteen");
INSERT INTO tsp VALUES (112, "Hundred twelve"), (114, "Hundred fourteen"), (116, "Hundred sixteen"), (118, "Hundred eightteen");
INSERT INTO tsp VALUES (122, "Hundred twenty-two"), (124, "Hundred twenty-four"), (126, "Hundred twenty-six"), (128, "Hundred twenty-eight");
INSERT INTO tsp VALUES (162, "Hundred sixty-two"), (164, "Hundred sixty-four"), (166, "Hundred sixty-six"), (168, "Hundred sixty-eight");
INSERT INTO tsp VALUES (182, "Hundred eight-two"), (184, "Hundred eighty-four"), (186, "Hundred eighty-six"), (188, "Hundred eighty-eight");
CREATE TABLE tsp_01(a INT,b VARCHAR(55),PRIMARY KEY (a)) ENGINE = MYISAM   AS SELECT a, b FROM t_10 WHERE MOD(a,5)= 1;
CREATE TABLE tsp_02(a INT,b VARCHAR(55),PRIMARY KEY (a)) ENGINE = MYISAM   AS SELECT a, b FROM t_10 WHERE MOD(a,5)= 2;
CREATE TABLE tsp_03(a INT,b VARCHAR(55),PRIMARY KEY (a)) ENGINE = MYISAM   AS SELECT a, b FROM t_10 WHERE MOD(a,5)= 3;
CREATE TABLE tsp_04(a INT,b VARCHAR(55),PRIMARY KEY (a)) ENGINE = MYISAM   AS SELECT a, b FROM t_10 WHERE MOD(a,5)= 4;
CREATE TABLE tsp_00(a INT,b VARCHAR(55),PRIMARY KEY (a)) ENGINE = MYISAM   AS SELECT a, b FROM t_10 WHERE MOD(a,5)= 0;
GRANT USAGE ON *.* TO test2@localhost;
GRANT CREATE, DROP, ALTER, UPDATE, INSERT, SELECT ON test.* TO test2@localhost;
<<<<<<< HEAD
connect  test2,localhost,test2,,test,$MASTER_MYPORT,$MASTER_MYSOCK;
USE test;
=======
>>>>>>> ec6042bd
SHOW GRANTS FOR CURRENT_USER;
Grants for test2@localhost
GRANT USAGE ON *.* TO 'test2'@'localhost'
GRANT SELECT, INSERT, UPDATE, CREATE, DROP, ALTER ON `test`.* TO 'test2'@'localhost'
ALTER TABLE tp EXCHANGE PARTITION p0 WITH TABLE t_10;
SELECT * FROM t_10;
a	b
2	Two
4	Four
6	Six
8	Eight
SELECT * FROM tp WHERE a BETWEEN 0 AND 10;
a	b
1	One
3	Three
5	Five
9	Nine
ALTER TABLE tp EXCHANGE PARTITION p0 WITH TABLE t_10;
SELECT * FROM t_10;
a	b
1	One
3	Three
5	Five
9	Nine
SELECT * FROM tp WHERE a BETWEEN 0 AND 10;
a	b
2	Two
4	Four
6	Six
8	Eight
ALTER TABLE tsp EXCHANGE PARTITION sp00 WITH TABLE tsp_00;
SELECT * FROM tsp_00;
a	b
SELECT * FROM tsp WHERE a BETWEEN 0 AND 10;
a	b
2	Two
4	Four
5	Five
6	Six
8	Eight
ALTER TABLE tsp EXCHANGE PARTITION sp00 WITH TABLE tsp_00;
SELECT * FROM tsp_00;
a	b
5	Five
SELECT * FROM tsp WHERE a BETWEEN 0 AND 10;
a	b
2	Two
4	Four
6	Six
8	Eight
REVOKE INSERT ON test.* FROM test2@localhost;
<<<<<<< HEAD
connect  test2,localhost,test2,,test,$MASTER_MYPORT,$MASTER_MYSOCK;
=======
>>>>>>> ec6042bd
USE test;
SHOW GRANTS FOR CURRENT_USER;
Grants for test2@localhost
GRANT USAGE ON *.* TO 'test2'@'localhost'
GRANT SELECT, UPDATE, CREATE, DROP, ALTER ON `test`.* TO 'test2'@'localhost'
ALTER TABLE tp EXCHANGE PARTITION p0 WITH TABLE t_10;
ERROR 42000: INSERT command denied to user 'test2'@'localhost' for table 'tp'
GRANT INSERT ON test.* TO test2@localhost;
REVOKE CREATE ON test.* FROM test2@localhost;
<<<<<<< HEAD
connect  test2,localhost,test2,,test,$MASTER_MYPORT,$MASTER_MYSOCK;
=======
>>>>>>> ec6042bd
USE test;
SHOW GRANTS FOR CURRENT_USER;
Grants for test2@localhost
GRANT USAGE ON *.* TO 'test2'@'localhost'
GRANT SELECT, INSERT, UPDATE, DROP, ALTER ON `test`.* TO 'test2'@'localhost'
ALTER TABLE tsp EXCHANGE PARTITION sp00 WITH TABLE tsp_00;
ERROR 42000: CREATE command denied to user 'test2'@'localhost' for table 'tsp'
GRANT CREATE ON test.* TO test2@localhost;
REVOKE DROP ON test.* FROM test2@localhost;
<<<<<<< HEAD
connect  test2,localhost,test2,,test,$MASTER_MYPORT,$MASTER_MYSOCK;
USE test;
=======
>>>>>>> ec6042bd
SHOW GRANTS FOR CURRENT_USER;
Grants for test2@localhost
GRANT USAGE ON *.* TO 'test2'@'localhost'
GRANT SELECT, INSERT, UPDATE, CREATE, ALTER ON `test`.* TO 'test2'@'localhost'
ALTER TABLE tp EXCHANGE PARTITION p0 WITH TABLE t_10;
ERROR 42000: DROP command denied to user 'test2'@'localhost' for table 'tp'
DROP TABLE IF EXISTS t_10;
DROP TABLE IF EXISTS t_100;
DROP TABLE IF EXISTS t_1000;
DROP TABLE IF EXISTS tp;
DROP TABLE IF EXISTS tsp;
DROP TABLE IF EXISTS tsp_00;
DROP TABLE IF EXISTS tsp_01;
DROP TABLE IF EXISTS tsp_02;
DROP TABLE IF EXISTS tsp_03;
DROP TABLE IF EXISTS tsp_04;
DROP TABLE IF EXISTS t_empty;
DROP TABLE IF EXISTS t_null;
DROP USER test2@localhost;<|MERGE_RESOLUTION|>--- conflicted
+++ resolved
@@ -56,11 +56,6 @@
 CREATE TABLE tsp_00(a INT,b VARCHAR(55),PRIMARY KEY (a)) ENGINE = MYISAM   AS SELECT a, b FROM t_10 WHERE MOD(a,5)= 0;
 GRANT USAGE ON *.* TO test2@localhost;
 GRANT CREATE, DROP, ALTER, UPDATE, INSERT, SELECT ON test.* TO test2@localhost;
-<<<<<<< HEAD
-connect  test2,localhost,test2,,test,$MASTER_MYPORT,$MASTER_MYSOCK;
-USE test;
-=======
->>>>>>> ec6042bd
 SHOW GRANTS FOR CURRENT_USER;
 Grants for test2@localhost
 GRANT USAGE ON *.* TO 'test2'@'localhost'
@@ -112,10 +107,6 @@
 6	Six
 8	Eight
 REVOKE INSERT ON test.* FROM test2@localhost;
-<<<<<<< HEAD
-connect  test2,localhost,test2,,test,$MASTER_MYPORT,$MASTER_MYSOCK;
-=======
->>>>>>> ec6042bd
 USE test;
 SHOW GRANTS FOR CURRENT_USER;
 Grants for test2@localhost
@@ -125,10 +116,6 @@
 ERROR 42000: INSERT command denied to user 'test2'@'localhost' for table 'tp'
 GRANT INSERT ON test.* TO test2@localhost;
 REVOKE CREATE ON test.* FROM test2@localhost;
-<<<<<<< HEAD
-connect  test2,localhost,test2,,test,$MASTER_MYPORT,$MASTER_MYSOCK;
-=======
->>>>>>> ec6042bd
 USE test;
 SHOW GRANTS FOR CURRENT_USER;
 Grants for test2@localhost
@@ -138,11 +125,6 @@
 ERROR 42000: CREATE command denied to user 'test2'@'localhost' for table 'tsp'
 GRANT CREATE ON test.* TO test2@localhost;
 REVOKE DROP ON test.* FROM test2@localhost;
-<<<<<<< HEAD
-connect  test2,localhost,test2,,test,$MASTER_MYPORT,$MASTER_MYSOCK;
-USE test;
-=======
->>>>>>> ec6042bd
 SHOW GRANTS FOR CURRENT_USER;
 Grants for test2@localhost
 GRANT USAGE ON *.* TO 'test2'@'localhost'
