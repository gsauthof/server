--- conflicted
+++ resolved
@@ -1,35 +1 @@
-<<<<<<< HEAD
-# BUG#13979418: SHOW BINLOG EVENTS MAY CRASH THE SERVER
-#
-# The function mysql_show_binlog_events has a local stack variable
-# 'LOG_INFO linfo;', which is assigned to thd->current_linfo, however
-# this variable goes out of scope and is destroyed before clean
-# thd->current_linfo.
-#
-# This test case runs SHOW BINLOG EVENTS and FLUSH LOGS to make sure
-# that with the fix local variable linfo is valid along all
-# mysql_show_binlog_events function scope.
-#
---source include/have_debug_sync.inc
---source include/master-slave.inc
-
---connection slave
-SET DEBUG_SYNC= 'after_show_binlog_events SIGNAL on_show_binlog_events WAIT_FOR end';
---send SHOW BINLOG EVENTS
-
---connection slave1
-SET DEBUG_SYNC= 'now WAIT_FOR on_show_binlog_events';
-FLUSH LOGS;
-SET DEBUG_SYNC= 'now SIGNAL end';
-
---connection slave
---disable_result_log
---reap
---enable_result_log
-SET DEBUG_SYNC= 'RESET';
-
---connection master
---source include/rpl_end.inc
-=======
---source extra/rpl_tests/rpl_parallel_show_binlog_events_purge_logs.inc
->>>>>>> c13b5011
+--source extra/rpl_tests/rpl_parallel_show_binlog_events_purge_logs.inc