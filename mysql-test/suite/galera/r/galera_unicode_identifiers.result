--- conflicted
+++ resolved
@@ -1,12 +1,7 @@
-<<<<<<< HEAD
-SET GLOBAL wsrep_sync_wait = 7;
+SET GLOBAL wsrep_sync_wait = 15;
 connection node_2;
-SET GLOBAL wsrep_sync_wait = 7;
+SET GLOBAL wsrep_sync_wait = 15;
 connection node_1;
-=======
-SET GLOBAL wsrep_sync_wait = 15;
-SET GLOBAL wsrep_sync_wait = 15;
->>>>>>> b29f26d7
 CREATE DATABASE `database with space`;
 USE `database with space`;
 CREATE TABLE `table with space` (
