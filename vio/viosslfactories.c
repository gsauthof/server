/* Copyright (c) 2000, 2011, Oracle and/or its affiliates. All rights reserved.

   This program is free software; you can redistribute it and/or modify
   it under the terms of the GNU General Public License as published by
   the Free Software Foundation; version 2 of the License.

   This program is distributed in the hope that it will be useful,
   but WITHOUT ANY WARRANTY; without even the implied warranty of
   MERCHANTABILITY or FITNESS FOR A PARTICULAR PURPOSE.  See the
   GNU General Public License for more details.

   You should have received a copy of the GNU General Public License
   along with this program; if not, write to the Free Software
   Foundation, Inc., 51 Franklin St, Fifth Floor, Boston, MA 02110-1301  USA */

#include "vio_priv.h"

#ifdef HAVE_OPENSSL

static my_bool     ssl_algorithms_added    = FALSE;
static my_bool     ssl_error_strings_loaded= FALSE;

static unsigned char dh512_p[]=
{
  0xDA,0x58,0x3C,0x16,0xD9,0x85,0x22,0x89,0xD0,0xE4,0xAF,0x75,
  0x6F,0x4C,0xCA,0x92,0xDD,0x4B,0xE5,0x33,0xB8,0x04,0xFB,0x0F,
  0xED,0x94,0xEF,0x9C,0x8A,0x44,0x03,0xED,0x57,0x46,0x50,0xD3,
  0x69,0x99,0xDB,0x29,0xD7,0x76,0x27,0x6B,0xA2,0xD3,0xD4,0x12,
  0xE2,0x18,0xF4,0xDD,0x1E,0x08,0x4C,0xF6,0xD8,0x00,0x3E,0x7C,
  0x47,0x74,0xE8,0x33,
};

static unsigned char dh512_g[]={
  0x02,
};

static DH *get_dh512(void)
{
  DH *dh;
  if ((dh=DH_new()))
  {
    dh->p=BN_bin2bn(dh512_p,sizeof(dh512_p),NULL);
    dh->g=BN_bin2bn(dh512_g,sizeof(dh512_g),NULL);
    if (! dh->p || ! dh->g)
    {
      DH_free(dh);
      dh=0;
    }
  }
  return(dh);
}


static void
report_errors()
{
  unsigned long	l;
  const char*	file;
  const char*	data;
  int		line,flags;

  DBUG_ENTER("report_errors");

  while ((l=ERR_get_error_line_data(&file,&line,&data,&flags)) != 0)
  {
#ifndef DBUG_OFF				/* Avoid warning */
    char buf[200];
    DBUG_PRINT("error", ("OpenSSL: %s:%s:%d:%s\n", ERR_error_string(l,buf),
			 file,line,(flags & ERR_TXT_STRING) ? data : "")) ;
#endif
  }
  DBUG_VOID_RETURN;
}

static const char*
ssl_error_string[] = 
{
  "No error",
  "Unable to get certificate",
  "Unable to get private key",
  "Private key does not match the certificate public key",
  "SSL_CTX_set_default_verify_paths failed",
  "Failed to set ciphers to use",
  "SSL_CTX_new failed"
};

const char*
sslGetErrString(enum enum_ssl_init_error e)
{
  DBUG_ASSERT(SSL_INITERR_NOERROR < e && e < SSL_INITERR_LASTERR);
  return ssl_error_string[e];
}

static int
vio_set_cert_stuff(SSL_CTX *ctx, const char *cert_file, const char *key_file,
                   enum enum_ssl_init_error* error)
{
  DBUG_ENTER("vio_set_cert_stuff");
  DBUG_PRINT("enter", ("ctx: 0x%lx  cert_file: %s  key_file: %s",
		       (long) ctx, cert_file, key_file));

  if (!cert_file &&  key_file)
    cert_file= key_file;
  
  if (!key_file &&  cert_file)
    key_file= cert_file;

  if (cert_file &&
      SSL_CTX_use_certificate_chain_file(ctx, cert_file) <= 0)
  {
    *error= SSL_INITERR_CERT;
    DBUG_PRINT("error",("%s from file '%s'", sslGetErrString(*error), cert_file));
    DBUG_EXECUTE("error", ERR_print_errors_fp(DBUG_FILE););
    fprintf(stderr, "SSL error: %s from '%s'\n", sslGetErrString(*error),
            cert_file);
    fflush(stderr);
    DBUG_RETURN(1);
  }

  if (key_file &&
      SSL_CTX_use_PrivateKey_file(ctx, key_file, SSL_FILETYPE_PEM) <= 0)
  {
    *error= SSL_INITERR_KEY;
    DBUG_PRINT("error", ("%s from file '%s'", sslGetErrString(*error), key_file));
    DBUG_EXECUTE("error", ERR_print_errors_fp(DBUG_FILE););
    fprintf(stderr, "SSL error: %s from '%s'\n", sslGetErrString(*error),
            key_file);
    fflush(stderr);
    DBUG_RETURN(1);
<<<<<<< HEAD
  }

  /*
    If we are using DSA, we can copy the parameters from the private key
    Now we know that a key and cert have been set against the SSL context
  */
  if (cert_file && !SSL_CTX_check_private_key(ctx))
  {
    *error= SSL_INITERR_NOMATCH;
    DBUG_PRINT("error", ("%s",sslGetErrString(*error)));
    DBUG_EXECUTE("error", ERR_print_errors_fp(DBUG_FILE););
    fprintf(stderr, "SSL error: %s\n", sslGetErrString(*error));
    fflush(stderr);
    DBUG_RETURN(1);
  }

=======
  }

  /*
    If we are using DSA, we can copy the parameters from the private key
    Now we know that a key and cert have been set against the SSL context
  */
  if (cert_file && !SSL_CTX_check_private_key(ctx))
  {
    *error= SSL_INITERR_NOMATCH;
    DBUG_PRINT("error", ("%s",sslGetErrString(*error)));
    DBUG_EXECUTE("error", ERR_print_errors_fp(DBUG_FILE););
    fprintf(stderr, "SSL error: %s\n", sslGetErrString(*error));
    fflush(stderr);
    DBUG_RETURN(1);
  }

>>>>>>> 21ae8572
  DBUG_RETURN(0);
}


static void check_ssl_init()
{
  if (!ssl_algorithms_added)
  {
    ssl_algorithms_added= TRUE;
    SSL_library_init();
    OpenSSL_add_all_algorithms();

  }

  if (!ssl_error_strings_loaded)
  {
    ssl_error_strings_loaded= TRUE;
    SSL_load_error_strings();
  }
}

/************************ VioSSLFd **********************************/
static struct st_VioSSLFd *
new_VioSSLFd(const char *key_file, const char *cert_file,
             const char *ca_file, const char *ca_path,
             const char *cipher, my_bool is_client_method,
             enum enum_ssl_init_error *error,
             const char *crl_file, const char *crl_path)
{
  DH *dh;
  struct st_VioSSLFd *ssl_fd;
  DBUG_ENTER("new_VioSSLFd");
  DBUG_PRINT("enter",
             ("key_file: '%s'  cert_file: '%s'  ca_file: '%s'  ca_path: '%s'  "
              "cipher: '%s' crl_file: '%s' crl_path: '%s' ",
              key_file ? key_file : "NULL",
              cert_file ? cert_file : "NULL",
              ca_file ? ca_file : "NULL",
              ca_path ? ca_path : "NULL",
              cipher ? cipher : "NULL",
              crl_file ? crl_file : "NULL",
              crl_path ? crl_path : "NULL"));

  check_ssl_init();

  if (!(ssl_fd= ((struct st_VioSSLFd*)
                 my_malloc(sizeof(struct st_VioSSLFd),MYF(0)))))
    DBUG_RETURN(0);

  if (!(ssl_fd->ssl_context= SSL_CTX_new(is_client_method ? 
                                         TLSv1_client_method() :
                                         TLSv1_server_method())))
  {
    *error= SSL_INITERR_MEMFAIL;
    DBUG_PRINT("error", ("%s", sslGetErrString(*error)));
    report_errors();
    my_free(ssl_fd);
    DBUG_RETURN(0);
  }

  /*
    Set the ciphers that can be used
    NOTE: SSL_CTX_set_cipher_list will return 0 if
    none of the provided ciphers could be selected
  */
  if (cipher &&
      SSL_CTX_set_cipher_list(ssl_fd->ssl_context, cipher) == 0)
  {
    *error= SSL_INITERR_CIPHERS;
    DBUG_PRINT("error", ("%s", sslGetErrString(*error)));
    report_errors();
    SSL_CTX_free(ssl_fd->ssl_context);
    my_free(ssl_fd);
    DBUG_RETURN(0);
  }

  /* Load certs from the trusted ca */
  if (SSL_CTX_load_verify_locations(ssl_fd->ssl_context, ca_file, ca_path) == 0)
  {
    DBUG_PRINT("warning", ("SSL_CTX_load_verify_locations failed"));
    if (ca_file || ca_path)
    {
      /* fail only if ca file or ca path were supplied and looking into 
         them fails. */
      *error= SSL_INITERR_BAD_PATHS;
      DBUG_PRINT("error", ("SSL_CTX_load_verify_locations failed : %s", 
                 sslGetErrString(*error)));
      report_errors();
      SSL_CTX_free(ssl_fd->ssl_context);
      my_free(ssl_fd);
      DBUG_RETURN(0);
    }

    /* otherwise go use the defaults */
    if (SSL_CTX_set_default_verify_paths(ssl_fd->ssl_context) == 0)
    {
      *error= SSL_INITERR_BAD_PATHS;
      DBUG_PRINT("error", ("%s", sslGetErrString(*error)));
      report_errors();
      SSL_CTX_free(ssl_fd->ssl_context);
      my_free(ssl_fd);
      DBUG_RETURN(0);
    }
  }

  if (crl_file || crl_path)
  {
#ifdef HAVE_YASSL
    DBUG_PRINT("warning", ("yaSSL doesn't support CRL"));
    DBUG_ASSERT(0);
#else
    X509_STORE *store= SSL_CTX_get_cert_store(ssl_fd->ssl_context);
    /* Load crls from the trusted ca */
    if (X509_STORE_load_locations(store, crl_file, crl_path) == 0 ||
        X509_STORE_set_flags(store,
                             X509_V_FLAG_CRL_CHECK | 
                             X509_V_FLAG_CRL_CHECK_ALL) == 0)
    {
      DBUG_PRINT("warning", ("X509_STORE_load_locations for CRL failed"));
      *error= SSL_INITERR_BAD_PATHS;
      DBUG_PRINT("error", ("%s", sslGetErrString(*error)));
      report_errors();
      SSL_CTX_free(ssl_fd->ssl_context);
      my_free(ssl_fd);
      DBUG_RETURN(0);
    }
#endif
  }

  if (vio_set_cert_stuff(ssl_fd->ssl_context, cert_file, key_file, error))
  {
    DBUG_PRINT("error", ("vio_set_cert_stuff failed"));
    report_errors();
    SSL_CTX_free(ssl_fd->ssl_context);
    my_free(ssl_fd);
    DBUG_RETURN(0);
  }

  /* DH stuff */
  dh=get_dh512();
  SSL_CTX_set_tmp_dh(ssl_fd->ssl_context, dh);
  DH_free(dh);

  DBUG_PRINT("exit", ("OK 1"));

  DBUG_RETURN(ssl_fd);
}


/************************ VioSSLConnectorFd **********************************/
struct st_VioSSLFd *
new_VioSSLConnectorFd(const char *key_file, const char *cert_file,
                      const char *ca_file, const char *ca_path,
                      const char *cipher, enum enum_ssl_init_error* error,
                      const char *crl_file, const char *crl_path)
{
  struct st_VioSSLFd *ssl_fd;
  int verify= SSL_VERIFY_PEER;

  /*
    Turn off verification of servers certificate if both
    ca_file and ca_path is set to NULL
  */
  if (ca_file == 0 && ca_path == 0)
    verify= SSL_VERIFY_NONE;

  if (!(ssl_fd= new_VioSSLFd(key_file, cert_file, ca_file,
                             ca_path, cipher, TRUE, error,
                             crl_file, crl_path)))
  {
    return 0;
  }

  /* Init the VioSSLFd as a "connector" ie. the client side */

  SSL_CTX_set_verify(ssl_fd->ssl_context, verify, NULL);

  return ssl_fd;
}


/************************ VioSSLAcceptorFd **********************************/
struct st_VioSSLFd *
new_VioSSLAcceptorFd(const char *key_file, const char *cert_file,
		     const char *ca_file, const char *ca_path,
		     const char *cipher, enum enum_ssl_init_error* error,
                     const char *crl_file, const char *crl_path)
{
  struct st_VioSSLFd *ssl_fd;
  int verify= SSL_VERIFY_PEER | SSL_VERIFY_CLIENT_ONCE;
  if (!(ssl_fd= new_VioSSLFd(key_file, cert_file, ca_file,
                             ca_path, cipher, FALSE, error,
                             crl_file, crl_path)))
  {
    return 0;
  }
  /* Init the the VioSSLFd as a "acceptor" ie. the server side */

  /* Set max number of cached sessions, returns the previous size */
  SSL_CTX_sess_set_cache_size(ssl_fd->ssl_context, 128);

  SSL_CTX_set_verify(ssl_fd->ssl_context, verify, NULL);

  /*
    Set session_id - an identifier for this server session
    Use the ssl_fd pointer
   */
  SSL_CTX_set_session_id_context(ssl_fd->ssl_context,
				 (const unsigned char *)ssl_fd,
				 sizeof(ssl_fd));

  return ssl_fd;
}

void free_vio_ssl_acceptor_fd(struct st_VioSSLFd *fd)
{
  SSL_CTX_free(fd->ssl_context);
  my_free(fd);
}
#endif /* HAVE_OPENSSL */<|MERGE_RESOLUTION|>--- conflicted
+++ resolved
@@ -127,7 +127,6 @@
             key_file);
     fflush(stderr);
     DBUG_RETURN(1);
-<<<<<<< HEAD
   }
 
   /*
@@ -144,24 +143,6 @@
     DBUG_RETURN(1);
   }
 
-=======
-  }
-
-  /*
-    If we are using DSA, we can copy the parameters from the private key
-    Now we know that a key and cert have been set against the SSL context
-  */
-  if (cert_file && !SSL_CTX_check_private_key(ctx))
-  {
-    *error= SSL_INITERR_NOMATCH;
-    DBUG_PRINT("error", ("%s",sslGetErrString(*error)));
-    DBUG_EXECUTE("error", ERR_print_errors_fp(DBUG_FILE););
-    fprintf(stderr, "SSL error: %s\n", sslGetErrString(*error));
-    fflush(stderr);
-    DBUG_RETURN(1);
-  }
-
->>>>>>> 21ae8572
   DBUG_RETURN(0);
 }
 
