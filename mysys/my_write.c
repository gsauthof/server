/* Copyright (c) 2000, 2011, Oracle and/or its affiliates. All rights reserved.

   This program is free software; you can redistribute it and/or modify
   it under the terms of the GNU General Public License as published by
   the Free Software Foundation; version 2 of the License.

   This program is distributed in the hope that it will be useful,
   but WITHOUT ANY WARRANTY; without even the implied warranty of
   MERCHANTABILITY or FITNESS FOR A PARTICULAR PURPOSE.  See the
   GNU General Public License for more details.

   You should have received a copy of the GNU General Public License
   along with this program; if not, write to the Free Software
   Foundation, Inc., 51 Franklin St, Fifth Floor, Boston, MA 02110-1301  USA */

#include "mysys_priv.h"
#include "mysys_err.h"
#include <errno.h>


	/* Write a chunk of bytes to a file */

size_t my_write(File Filedes, const uchar *Buffer, size_t Count, myf MyFlags)
{
  size_t writtenbytes, written;
  uint errors;
  DBUG_ENTER("my_write");
  DBUG_PRINT("my",("fd: %d  Buffer: %p  Count: %lu  MyFlags: %d",
		   Filedes, Buffer, (ulong) Count, MyFlags));
  errors= 0; written= 0;

  /* The behavior of write(fd, buf, 0) is not portable */
  if (unlikely(!Count))
    DBUG_RETURN(0);
  
  for (;;)
  {
<<<<<<< HEAD
#ifdef _WIN32
    writtenbytes= my_win_write(Filedes, Buffer, Count);
#else
    writtenbytes= write(Filedes, Buffer, Count);
#endif
    if (writtenbytes == Count)
=======
    writenbytes= write(Filedes, Buffer, Count);
    /**
       To simulate the write error set the errno = error code
       and the number pf written bytes to -1.
     */
    DBUG_EXECUTE_IF ("simulate_file_write_error",
                     {
                       errno= ENOSPC;
                       writenbytes= (size_t) -1;
                     });
    if (writenbytes == Count)
>>>>>>> 35d4c18e
      break;
    if (writtenbytes != (size_t) -1)
    {						/* Safeguard */
      written+= writtenbytes;
      Buffer+= writtenbytes;
      Count-= writtenbytes;
    }
    my_errno= errno;
    DBUG_PRINT("error",("Write only %ld bytes, error: %d",
			(long) writtenbytes, my_errno));
#ifndef NO_BACKGROUND
    if (my_thread_var->abort)
      MyFlags&= ~ MY_WAIT_IF_FULL;		/* End if aborted by user */

    if ((my_errno == ENOSPC || my_errno == EDQUOT) &&
        (MyFlags & MY_WAIT_IF_FULL))
    {
      wait_for_free_space(my_filename(Filedes), errors);
      errors++;
      continue;
    }

    if ((writtenbytes == 0 || writtenbytes == (size_t) -1))
    {
      if (my_errno == EINTR)
      {
        DBUG_PRINT("debug", ("my_write() was interrupted and returned %ld",
                             (long) writtenbytes));
        continue;                               /* Interrupted */
      }

      if (!writtenbytes && !errors++)		/* Retry once */
      {
        /* We may come here if the file quota is exeeded */
        errno= EFBIG;				/* Assume this is the error */
        continue;
      }
    }
    else
      continue;					/* Retry */
#endif
    if (MyFlags & (MY_NABP | MY_FNABP))
    {
      if (MyFlags & (MY_WME | MY_FAE | MY_FNABP))
      {
	my_error(EE_WRITE, MYF(ME_BELL+ME_WAITTANG),
		 my_filename(Filedes),my_errno);
      }
      DBUG_RETURN(MY_FILE_ERROR);		/* Error on read */
    }
    else
      break;					/* Return bytes written */
  }
  if (MyFlags & (MY_NABP | MY_FNABP))
    DBUG_RETURN(0);			/* Want only errors */
  DBUG_RETURN(writtenbytes+written);
} /* my_write */<|MERGE_RESOLUTION|>--- conflicted
+++ resolved
@@ -35,26 +35,17 @@
   
   for (;;)
   {
-<<<<<<< HEAD
 #ifdef _WIN32
     writtenbytes= my_win_write(Filedes, Buffer, Count);
 #else
     writtenbytes= write(Filedes, Buffer, Count);
 #endif
+    DBUG_EXECUTE_IF("simulate_file_write_error",
+                    {
+                      errno= ENOSPC;
+                      writtenbytes= (size_t) -1;
+                    });
     if (writtenbytes == Count)
-=======
-    writenbytes= write(Filedes, Buffer, Count);
-    /**
-       To simulate the write error set the errno = error code
-       and the number pf written bytes to -1.
-     */
-    DBUG_EXECUTE_IF ("simulate_file_write_error",
-                     {
-                       errno= ENOSPC;
-                       writenbytes= (size_t) -1;
-                     });
-    if (writenbytes == Count)
->>>>>>> 35d4c18e
       break;
     if (writtenbytes != (size_t) -1)
     {						/* Safeguard */
