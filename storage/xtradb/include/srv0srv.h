--- conflicted
+++ resolved
@@ -1313,7 +1313,6 @@
 # define srv_file_per_table			1
 #endif /* !UNIV_HOTBACKUP */
 
-<<<<<<< HEAD
 #ifdef WITH_WSREP
 UNIV_INTERN
 void
@@ -1322,7 +1321,7 @@
 	trx_t*	trx);	/*!< in: transaction object associated with the
 			thread */
 #endif /* WITH_WSREP */
-=======
+
 #ifndef DBUG_OFF
 /** false before InnoDB monitor has been printed at least once, true
 afterwards */
@@ -1330,6 +1329,5 @@
 #else
 #define	srv_debug_monitor_printed	false
 #endif
->>>>>>> 9fe92a97
 
 #endif