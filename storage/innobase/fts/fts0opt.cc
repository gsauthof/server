/*****************************************************************************

Copyright (c) 2007, 2018, Oracle and/or its affiliates. All Rights Reserved.
Copyright (c) 2016, 2019, MariaDB Corporation.

This program is free software; you can redistribute it and/or modify it under
the terms of the GNU General Public License as published by the Free Software
Foundation; version 2 of the License.

This program is distributed in the hope that it will be useful, but WITHOUT
ANY WARRANTY; without even the implied warranty of MERCHANTABILITY or FITNESS
FOR A PARTICULAR PURPOSE. See the GNU General Public License for more details.

You should have received a copy of the GNU General Public License along with
this program; if not, write to the Free Software Foundation, Inc.,
51 Franklin Street, Suite 500, Boston, MA 02110-1335 USA

*****************************************************************************/

/******************************************************************//**
@file fts/fts0opt.cc
Full Text Search optimize thread

Created 2007/03/27 Sunny Bains
Completed 2011/7/10 Sunny and Jimmy Yang

***********************************************************************/

#include "fts0fts.h"
#include "row0sel.h"
#include "que0types.h"
#include "fts0priv.h"
#include "fts0types.h"
#include "ut0wqueue.h"
#include "srv0start.h"
#include "ut0list.h"
#include "zlib.h"

/** The FTS optimize thread's work queue. */
static ib_wqueue_t* fts_optimize_wq;

/** The FTS vector to store fts_slot_t */
static ib_vector_t*  fts_slots;

/** Time to wait for a message. */
static const ulint FTS_QUEUE_WAIT_IN_USECS = 5000000;

/** Default optimize interval in secs. */
static const ulint FTS_OPTIMIZE_INTERVAL_IN_SECS = 300;

/** Server is shutting down, so does we exiting the optimize thread */
static bool fts_opt_start_shutdown = false;

/** Event to wait for shutdown of the optimize thread */
static os_event_t fts_opt_shutdown_event = NULL;

/** Initial size of nodes in fts_word_t. */
static const ulint FTS_WORD_NODES_INIT_SIZE = 64;

/** Last time we did check whether system need a sync */
static ib_time_t	last_check_sync_time;

/** State of a table within the optimization sub system. */
enum fts_state_t {
	FTS_STATE_LOADED,
	FTS_STATE_RUNNING,
	FTS_STATE_SUSPENDED,
	FTS_STATE_DONE,
	FTS_STATE_EMPTY
};

/** FTS optimize thread message types. */
enum fts_msg_type_t {
	FTS_MSG_STOP,			/*!< Stop optimizing and exit thread */

	FTS_MSG_ADD_TABLE,		/*!< Add table to the optimize thread's
					work queue */

	FTS_MSG_DEL_TABLE,		/*!< Remove a table from the optimize
					threads work queue */
	FTS_MSG_SYNC_TABLE		/*!< Sync fts cache of a table */
};

/** Compressed list of words that have been read from FTS INDEX
that needs to be optimized. */
struct fts_zip_t {
	lint		status;		/*!< Status of (un)/zip operation */

	ulint		n_words;	/*!< Number of words compressed */

	ulint		block_sz;	/*!< Size of a block in bytes */

	ib_vector_t*	blocks;		/*!< Vector of compressed blocks */

	ib_alloc_t*	heap_alloc;	/*!< Heap to use for allocations */

	ulint		pos;		/*!< Offset into blocks */

	ulint		last_big_block;	/*!< Offset of last block in the
					blocks array that is of size
					block_sz. Blocks beyond this offset
					are of size FTS_MAX_WORD_LEN */

	z_streamp	zp;		/*!< ZLib state */

					/*!< The value of the last word read
					from the FTS INDEX table. This is
					used to discard duplicates */

	fts_string_t	word;		/*!< UTF-8 string */

	ulint		max_words;	/*!< maximum number of words to read
					in one pase */
};

/** Prepared statemets used during optimize */
struct fts_optimize_graph_t {
					/*!< Delete a word from FTS INDEX */
	que_t*		delete_nodes_graph;
					/*!< Insert a word into FTS INDEX */
	que_t*		write_nodes_graph;
					/*!< COMMIT a transaction */
	que_t*		commit_graph;
					/*!< Read the nodes from FTS_INDEX */
	que_t*		read_nodes_graph;
};

/** Used by fts_optimize() to store state. */
struct fts_optimize_t {
	trx_t*		trx;		/*!< The transaction used for all SQL */

	ib_alloc_t*	self_heap;	/*!< Heap to use for allocations */

	char*		name_prefix;	/*!< FTS table name prefix */

	fts_table_t	fts_index_table;/*!< Common table definition */

					/*!< Common table definition */
	fts_table_t	fts_common_table;

	dict_table_t*	table;		/*!< Table that has to be queried */

	dict_index_t*	index;		/*!< The FTS index to be optimized */

	fts_doc_ids_t*	to_delete;	/*!< doc ids to delete, we check against
					this vector and purge the matching
					entries during the optimizing
					process. The vector entries are
					sorted on doc id */

	ulint		del_pos;	/*!< Offset within to_delete vector,
					this is used to keep track of where
					we are up to in the vector */

	ibool		done;		/*!< TRUE when optimize finishes */

	ib_vector_t*	words;		/*!< Word + Nodes read from FTS_INDEX,
					it contains instances of fts_word_t */

	fts_zip_t*	zip;		/*!< Words read from the FTS_INDEX */

	fts_optimize_graph_t		/*!< Prepared statements used during */
			graph;		/*optimize */

	ulint		n_completed;	/*!< Number of FTS indexes that have
					been optimized */
	ibool		del_list_regenerated;
					/*!< BEING_DELETED list regenarated */
};

/** Used by the optimize, to keep state during compacting nodes. */
struct fts_encode_t {
	doc_id_t	src_last_doc_id;/*!< Last doc id read from src node */
	byte*		src_ilist_ptr;	/*!< Current ptr within src ilist */
};

/** We use this information to determine when to start the optimize
cycle for a table. */
struct fts_slot_t {
	dict_table_t*	table;		/*!< Table to optimize */

	table_id_t	table_id;	/*!< Table id */

	fts_state_t	state;		/*!< State of this slot */

	ulint		added;		/*!< Number of doc ids added since the
					last time this table was optimized */

	ulint		deleted;	/*!< Number of doc ids deleted since the
					last time this table was optimized */

	ib_time_t	last_run;	/*!< Time last run completed */

	ib_time_t	completed;	/*!< Optimize finish time */

	ib_time_t	interval_time;	/*!< Minimum time to wait before
					optimizing the table again. */
};

/** A table remove message for the FTS optimize thread. */
struct fts_msg_del_t {
	dict_table_t*	table;		/*!< The table to remove */

	os_event_t	event;		/*!< Event to synchronize acknowledgement
					of receipt and processing of the
					this message by the consumer */
};

/** The FTS optimize message work queue message type. */
struct fts_msg_t {
	fts_msg_type_t	type;		/*!< Message type */

	void*		ptr;		/*!< The message contents */

	mem_heap_t*	heap;		/*!< The heap used to allocate this
					message, the message consumer will
					free the heap. */
};

/** The number of words to read and optimize in a single pass. */
ulong	fts_num_word_optimize;

/** Whether to enable additional FTS diagnostic printout. */
char	fts_enable_diag_print;

/** ZLib compressed block size.*/
static ulint FTS_ZIP_BLOCK_SIZE	= 1024;

/** The amount of time optimizing in a single pass, in milliseconds. */
static ib_time_t fts_optimize_time_limit = 0;

/** It's defined in fts0fts.cc  */
extern const char* fts_common_tables[];

/** SQL Statement for changing state of rows to be deleted from FTS Index. */
static	const char* fts_init_delete_sql =
	"BEGIN\n"
	"\n"
	"INSERT INTO $BEING_DELETED\n"
		"SELECT doc_id FROM $DELETED;\n"
	"\n"
	"INSERT INTO $BEING_DELETED_CACHE\n"
		"SELECT doc_id FROM $DELETED_CACHE;\n";

static const char* fts_delete_doc_ids_sql =
	"BEGIN\n"
	"\n"
	"DELETE FROM $DELETED WHERE doc_id = :doc_id1;\n"
	"DELETE FROM $DELETED_CACHE WHERE doc_id = :doc_id2;\n";

static const char* fts_end_delete_sql =
	"BEGIN\n"
	"\n"
	"DELETE FROM $BEING_DELETED;\n"
	"DELETE FROM $BEING_DELETED_CACHE;\n";

/**********************************************************************//**
Initialize fts_zip_t. */
static
void
fts_zip_initialize(
/*===============*/
	fts_zip_t*	zip)		/*!< out: zip instance to initialize */
{
	zip->pos = 0;
	zip->n_words = 0;

	zip->status = Z_OK;

	zip->last_big_block = 0;

	zip->word.f_len = 0;
	*zip->word.f_str = 0;

	ib_vector_reset(zip->blocks);

	memset(zip->zp, 0, sizeof(*zip->zp));
}

/**********************************************************************//**
Create an instance of fts_zip_t.
@return a new instance of fts_zip_t */
static
fts_zip_t*
fts_zip_create(
/*===========*/
	mem_heap_t*	heap,		/*!< in: heap */
	ulint		block_sz,	/*!< in: size of a zip block.*/
	ulint		max_words)	/*!< in: max words to read */
{
	fts_zip_t*	zip;

	zip = static_cast<fts_zip_t*>(mem_heap_zalloc(heap, sizeof(*zip)));

	zip->word.f_str = static_cast<byte*>(
		mem_heap_zalloc(heap, FTS_MAX_WORD_LEN + 1));

	zip->block_sz = block_sz;

	zip->heap_alloc = ib_heap_allocator_create(heap);

	zip->blocks = ib_vector_create(zip->heap_alloc, sizeof(void*), 128);

	zip->max_words = max_words;

	zip->zp = static_cast<z_stream*>(
		mem_heap_zalloc(heap, sizeof(*zip->zp)));

	return(zip);
}

/**********************************************************************//**
Initialize an instance of fts_zip_t. */
static
void
fts_zip_init(
/*=========*/

	fts_zip_t*	zip)		/*!< in: zip instance to init */
{
	memset(zip->zp, 0, sizeof(*zip->zp));

	zip->word.f_len = 0;
	*zip->word.f_str = '\0';
}

/**********************************************************************//**
Create a fts_optimizer_word_t instance.
@return new instance */
static
fts_word_t*
fts_word_init(
/*==========*/
	fts_word_t*	word,		/*!< in: word to initialize */
	byte*		utf8,		/*!< in: UTF-8 string */
	ulint		len)		/*!< in: length of string in bytes */
{
	mem_heap_t*	heap = mem_heap_create(sizeof(fts_node_t));

	memset(word, 0, sizeof(*word));

	word->text.f_len = len;
	word->text.f_str = static_cast<byte*>(mem_heap_alloc(heap, len + 1));

	/* Need to copy the NUL character too. */
	memcpy(word->text.f_str, utf8, word->text.f_len);
	word->text.f_str[word->text.f_len] = 0;

	word->heap_alloc = ib_heap_allocator_create(heap);

	word->nodes = ib_vector_create(
		word->heap_alloc, sizeof(fts_node_t), FTS_WORD_NODES_INIT_SIZE);

	return(word);
}

/**********************************************************************//**
Read the FTS INDEX row.
@return fts_node_t instance */
static
fts_node_t*
fts_optimize_read_node(
/*===================*/
	fts_word_t*	word,		/*!< in: */
	que_node_t*	exp)		/*!< in: */
{
	int		i;
	fts_node_t*	node = static_cast<fts_node_t*>(
		ib_vector_push(word->nodes, NULL));

	/* Start from 1 since the first node has been read by the caller */
	for (i = 1; exp; exp = que_node_get_next(exp), ++i) {

		dfield_t*	dfield = que_node_get_val(exp);
		byte*		data = static_cast<byte*>(
			dfield_get_data(dfield));
		ulint		len = dfield_get_len(dfield);

		ut_a(len != UNIV_SQL_NULL);

		/* Note: The column numbers below must match the SELECT */
		switch (i) {
		case 1: /* DOC_COUNT */
			node->doc_count = mach_read_from_4(data);
			break;

		case 2: /* FIRST_DOC_ID */
			node->first_doc_id = fts_read_doc_id(data);
			break;

		case 3: /* LAST_DOC_ID */
			node->last_doc_id = fts_read_doc_id(data);
			break;

		case 4: /* ILIST */
			node->ilist_size_alloc = node->ilist_size = len;
			node->ilist = static_cast<byte*>(ut_malloc_nokey(len));
			memcpy(node->ilist, data, len);
			break;

		default:
			ut_error;
		}
	}

	/* Make sure all columns were read. */
	ut_a(i == 5);

	return(node);
}

/**********************************************************************//**
Callback function to fetch the rows in an FTS INDEX record.
@return always returns non-NULL */
ibool
fts_optimize_index_fetch_node(
/*==========================*/
	void*		row,		/*!< in: sel_node_t* */
	void*		user_arg)	/*!< in: pointer to ib_vector_t */
{
	fts_word_t*	word;
	sel_node_t*	sel_node = static_cast<sel_node_t*>(row);
	fts_fetch_t*	fetch = static_cast<fts_fetch_t*>(user_arg);
	ib_vector_t*	words = static_cast<ib_vector_t*>(fetch->read_arg);
	que_node_t*	exp = sel_node->select_list;
	dfield_t*	dfield = que_node_get_val(exp);
	void*		data = dfield_get_data(dfield);
	ulint		dfield_len = dfield_get_len(dfield);
	fts_node_t*	node;
	bool		is_word_init = false;

	ut_a(dfield_len <= FTS_MAX_WORD_LEN);

	if (ib_vector_size(words) == 0) {

		word = static_cast<fts_word_t*>(ib_vector_push(words, NULL));
		fts_word_init(word, (byte*) data, dfield_len);
		is_word_init = true;
	}

	word = static_cast<fts_word_t*>(ib_vector_last(words));

	if (dfield_len != word->text.f_len
	    || memcmp(word->text.f_str, data, dfield_len)) {

		word = static_cast<fts_word_t*>(ib_vector_push(words, NULL));
		fts_word_init(word, (byte*) data, dfield_len);
		is_word_init = true;
	}

	node = fts_optimize_read_node(word, que_node_get_next(exp));

	fetch->total_memory += node->ilist_size;
	if (is_word_init) {
		fetch->total_memory += sizeof(fts_word_t)
			+ sizeof(ib_alloc_t) + sizeof(ib_vector_t) + dfield_len
			+ sizeof(fts_node_t) * FTS_WORD_NODES_INIT_SIZE;
	} else if (ib_vector_size(words) > FTS_WORD_NODES_INIT_SIZE) {
		fetch->total_memory += sizeof(fts_node_t);
	}

	if (fetch->total_memory >= fts_result_cache_limit) {
		return(FALSE);
	}

	return(TRUE);
}

/**********************************************************************//**
Read the rows from the FTS inde.
@return DB_SUCCESS or error code */
dberr_t
fts_index_fetch_nodes(
/*==================*/
	trx_t*		trx,		/*!< in: transaction */
	que_t**		graph,		/*!< in: prepared statement */
	fts_table_t*	fts_table,	/*!< in: table of the FTS INDEX */
	const fts_string_t*
			word,		/*!< in: the word to fetch */
	fts_fetch_t*	fetch)		/*!< in: fetch callback.*/
{
	pars_info_t*	info;
	dberr_t		error;
	char		table_name[MAX_FULL_NAME_LEN];

	trx->op_info = "fetching FTS index nodes";

	if (*graph) {
		info = (*graph)->info;
	} else {
		ulint	selected;

		info = pars_info_create();

		ut_a(fts_table->type == FTS_INDEX_TABLE);

		selected = fts_select_index(fts_table->charset,
					    word->f_str, word->f_len);

		fts_table->suffix = fts_get_suffix(selected);

		fts_get_table_name(fts_table, table_name);

		pars_info_bind_id(info, true, "table_name", table_name);
	}

	pars_info_bind_function(info, "my_func", fetch->read_record, fetch);
	pars_info_bind_varchar_literal(info, "word", word->f_str, word->f_len);

	if (!*graph) {

		*graph = fts_parse_sql(
			fts_table,
			info,
			"DECLARE FUNCTION my_func;\n"
			"DECLARE CURSOR c IS"
			" SELECT word, doc_count, first_doc_id, last_doc_id,"
			" ilist\n"
			" FROM $table_name\n"
			" WHERE word LIKE :word\n"
			" ORDER BY first_doc_id;\n"
			"BEGIN\n"
			"\n"
			"OPEN c;\n"
			"WHILE 1 = 1 LOOP\n"
			"  FETCH c INTO my_func();\n"
			"  IF c % NOTFOUND THEN\n"
			"    EXIT;\n"
			"  END IF;\n"
			"END LOOP;\n"
			"CLOSE c;");
	}

	for (;;) {
		error = fts_eval_sql(trx, *graph);

		if (error == DB_SUCCESS) {
			fts_sql_commit(trx);

			break;				/* Exit the loop. */
		} else {
			fts_sql_rollback(trx);

			if (error == DB_LOCK_WAIT_TIMEOUT) {
				ib::warn() << "lock wait timeout reading"
					" FTS index. Retrying!";

				trx->error_state = DB_SUCCESS;
			} else {
				ib::error() << "(" << ut_strerr(error)
					<< ") while reading FTS index.";

				break;			/* Exit the loop. */
			}
		}
	}

	return(error);
}

/**********************************************************************//**
Read a word */
static
byte*
fts_zip_read_word(
/*==============*/
	fts_zip_t*	zip,		/*!< in: Zip state + data */
	fts_string_t*	word)		/*!< out: uncompressed word */
{
	short		len = 0;
	void*		null = NULL;
	byte*		ptr = word->f_str;
	int		flush = Z_NO_FLUSH;

	/* Either there was an error or we are at the Z_STREAM_END. */
	if (zip->status != Z_OK) {
		return(NULL);
	}

	zip->zp->next_out = reinterpret_cast<byte*>(&len);
	zip->zp->avail_out = sizeof(len);

	while (zip->status == Z_OK && zip->zp->avail_out > 0) {

		/* Finished decompressing block. */
		if (zip->zp->avail_in == 0) {

			/* Free the block thats been decompressed. */
			if (zip->pos > 0) {
				ulint	prev = zip->pos - 1;

				ut_a(zip->pos < ib_vector_size(zip->blocks));

				ut_free(ib_vector_getp(zip->blocks, prev));
				ib_vector_set(zip->blocks, prev, &null);
			}

			/* Any more blocks to decompress. */
			if (zip->pos < ib_vector_size(zip->blocks)) {

				zip->zp->next_in = static_cast<byte*>(
					ib_vector_getp(
						zip->blocks, zip->pos));

				if (zip->pos > zip->last_big_block) {
					zip->zp->avail_in =
						FTS_MAX_WORD_LEN;
				} else {
					zip->zp->avail_in =
						static_cast<uInt>(zip->block_sz);
				}

				++zip->pos;
			} else {
				flush = Z_FINISH;
			}
		}

		switch (zip->status = inflate(zip->zp, flush)) {
		case Z_OK:
			if (zip->zp->avail_out == 0 && len > 0) {

				ut_a(len <= FTS_MAX_WORD_LEN);
				ptr[len] = 0;

				zip->zp->next_out = ptr;
				zip->zp->avail_out = uInt(len);

				word->f_len = ulint(len);
				len = 0;
			}
			break;

		case Z_BUF_ERROR:	/* No progress possible. */
		case Z_STREAM_END:
			inflateEnd(zip->zp);
			break;

		case Z_STREAM_ERROR:
		default:
			ut_error;
		}
	}

	/* All blocks must be freed at end of inflate. */
	if (zip->status != Z_OK) {
		for (ulint i = 0; i < ib_vector_size(zip->blocks); ++i) {
			if (ib_vector_getp(zip->blocks, i)) {
				ut_free(ib_vector_getp(zip->blocks, i));
				ib_vector_set(zip->blocks, i, &null);
			}
		}
	}

	if (ptr != NULL) {
		ut_ad(word->f_len == strlen((char*) ptr));
	}

	return(zip->status == Z_OK || zip->status == Z_STREAM_END ? ptr : NULL);
}

/**********************************************************************//**
Callback function to fetch and compress the word in an FTS
INDEX record.
@return FALSE on EOF */
static
ibool
fts_fetch_index_words(
/*==================*/
	void*		row,		/*!< in: sel_node_t* */
	void*		user_arg)	/*!< in: pointer to ib_vector_t */
{
	sel_node_t*	sel_node = static_cast<sel_node_t*>(row);
	fts_zip_t*	zip = static_cast<fts_zip_t*>(user_arg);
	que_node_t*	exp = sel_node->select_list;
	dfield_t*	dfield = que_node_get_val(exp);

	ut_a(dfield_get_len(dfield) <= FTS_MAX_WORD_LEN);

	uint16		len = uint16(dfield_get_len(dfield));
	void*		data = dfield_get_data(dfield);

	/* Skip the duplicate words. */
<<<<<<< HEAD
	if (zip->word.f_len == static_cast<ulint>(len)
	    && !memcmp(zip->word.f_str, data, zip->word.f_len)) {

		return(TRUE);
	}

	ut_a(len <= FTS_MAX_WORD_LEN);

	zip->word.f_len = ulint(len);
	memcpy(zip->word.f_str, data, zip->word.f_len);
=======
	if (zip->word.f_len == len && !memcmp(zip->word.f_str, data, len)) {
		return(TRUE);
	}

	memcpy(zip->word.f_str, data, len);
	zip->word.f_len = len;
>>>>>>> c155946c

	ut_a(zip->zp->avail_in == 0);
	ut_a(zip->zp->next_in == NULL);

	/* The string is prefixed by len. */
	/* FIXME: This is not byte order agnostic (InnoDB data files
	with FULLTEXT INDEX are not portable between little-endian and
	big-endian systems!) */
	zip->zp->next_in = reinterpret_cast<byte*>(&len);
	zip->zp->avail_in = sizeof(len);

	/* Compress the word, create output blocks as necessary. */
	while (zip->zp->avail_in > 0) {

		/* No space left in output buffer, create a new one. */
		if (zip->zp->avail_out == 0) {
			byte*		block;

			block = static_cast<byte*>(
				ut_malloc_nokey(zip->block_sz));

			ib_vector_push(zip->blocks, &block);

			zip->zp->next_out = block;
			zip->zp->avail_out = static_cast<uInt>(zip->block_sz);
		}

		switch (zip->status = deflate(zip->zp, Z_NO_FLUSH)) {
		case Z_OK:
			if (zip->zp->avail_in == 0) {
				zip->zp->next_in = static_cast<byte*>(data);
				zip->zp->avail_in = uInt(len);
				ut_a(len <= FTS_MAX_WORD_LEN);
				len = 0;
			}
			continue;

		case Z_STREAM_END:
		case Z_BUF_ERROR:
		case Z_STREAM_ERROR:
		default:
			ut_error;
		}
	}

	/* All data should have been compressed. */
	ut_a(zip->zp->avail_in == 0);
	zip->zp->next_in = NULL;

	++zip->n_words;

	return(zip->n_words >= zip->max_words ? FALSE : TRUE);
}

/**********************************************************************//**
Finish Zip deflate. */
static
void
fts_zip_deflate_end(
/*================*/
	fts_zip_t*	zip)		/*!< in: instance that should be closed*/
{
	ut_a(zip->zp->avail_in == 0);
	ut_a(zip->zp->next_in == NULL);

	zip->status = deflate(zip->zp, Z_FINISH);

	ut_a(ib_vector_size(zip->blocks) > 0);
	zip->last_big_block = ib_vector_size(zip->blocks) - 1;

	/* Allocate smaller block(s), since this is trailing data. */
	while (zip->status == Z_OK) {
		byte*		block;

		ut_a(zip->zp->avail_out == 0);

		block = static_cast<byte*>(
			ut_malloc_nokey(FTS_MAX_WORD_LEN + 1));

		ib_vector_push(zip->blocks, &block);

		zip->zp->next_out = block;
		zip->zp->avail_out = FTS_MAX_WORD_LEN;

		zip->status = deflate(zip->zp, Z_FINISH);
	}

	ut_a(zip->status == Z_STREAM_END);

	zip->status = deflateEnd(zip->zp);
	ut_a(zip->status == Z_OK);

	/* Reset the ZLib data structure. */
	memset(zip->zp, 0, sizeof(*zip->zp));
}

/**********************************************************************//**
Read the words from the FTS INDEX.
@return DB_SUCCESS if all OK, DB_TABLE_NOT_FOUND if no more indexes
        to search else error code */
static MY_ATTRIBUTE((nonnull, warn_unused_result))
dberr_t
fts_index_fetch_words(
/*==================*/
	fts_optimize_t*		optim,	/*!< in: optimize scratch pad */
	const fts_string_t*	word,	/*!< in: get words greater than this
					 word */
	ulint			n_words)/*!< in: max words to read */
{
	pars_info_t*	info;
	que_t*		graph;
	ulint		selected;
	fts_zip_t*	zip = NULL;
	dberr_t		error = DB_SUCCESS;
	mem_heap_t*	heap = static_cast<mem_heap_t*>(optim->self_heap->arg);
	ibool		inited = FALSE;

	optim->trx->op_info = "fetching FTS index words";

	if (optim->zip == NULL) {
		optim->zip = fts_zip_create(heap, FTS_ZIP_BLOCK_SIZE, n_words);
	} else {
		fts_zip_initialize(optim->zip);
	}

	for (selected = fts_select_index(
		     optim->fts_index_table.charset, word->f_str, word->f_len);
	     selected < FTS_NUM_AUX_INDEX;
	     selected++) {

		char	table_name[MAX_FULL_NAME_LEN];

		optim->fts_index_table.suffix = fts_get_suffix(selected);

		info = pars_info_create();

		pars_info_bind_function(
			info, "my_func", fts_fetch_index_words, optim->zip);

		pars_info_bind_varchar_literal(
			info, "word", word->f_str, word->f_len);

		fts_get_table_name(&optim->fts_index_table, table_name);
		pars_info_bind_id(info, true, "table_name", table_name);

		graph = fts_parse_sql(
			&optim->fts_index_table,
			info,
			"DECLARE FUNCTION my_func;\n"
			"DECLARE CURSOR c IS"
			" SELECT word\n"
			" FROM $table_name\n"
			" WHERE word > :word\n"
			" ORDER BY word;\n"
			"BEGIN\n"
			"\n"
			"OPEN c;\n"
			"WHILE 1 = 1 LOOP\n"
			"  FETCH c INTO my_func();\n"
			"  IF c % NOTFOUND THEN\n"
			"    EXIT;\n"
			"  END IF;\n"
			"END LOOP;\n"
			"CLOSE c;");

		zip = optim->zip;

		for (;;) {
			int	err;

			if (!inited && ((err = deflateInit(zip->zp, 9))
					!= Z_OK)) {
				ib::error() << "ZLib deflateInit() failed: "
					<< err;

				error = DB_ERROR;
				break;
			} else {
				inited = TRUE;
				error = fts_eval_sql(optim->trx, graph);
			}

			if (error == DB_SUCCESS) {
				//FIXME fts_sql_commit(optim->trx);
				break;
			} else {
				//FIXME fts_sql_rollback(optim->trx);

				if (error == DB_LOCK_WAIT_TIMEOUT) {
					ib::warn() << "Lock wait timeout"
						" reading document. Retrying!";

					/* We need to reset the ZLib state. */
					inited = FALSE;
					deflateEnd(zip->zp);
					fts_zip_init(zip);

					optim->trx->error_state = DB_SUCCESS;
				} else {
					ib::error() << "(" << ut_strerr(error)
						<< ") while reading document.";

					break;	/* Exit the loop. */
				}
			}
		}

		fts_que_graph_free(graph);

		/* Check if max word to fetch is exceeded */
		if (optim->zip->n_words >= n_words) {
			break;
		}
	}

	if (error == DB_SUCCESS && zip->status == Z_OK && zip->n_words > 0) {

		/* All data should have been read. */
		ut_a(zip->zp->avail_in == 0);

		fts_zip_deflate_end(zip);
	} else {
		deflateEnd(zip->zp);
	}

	return(error);
}

/**********************************************************************//**
Callback function to fetch the doc id from the record.
@return always returns TRUE */
static
ibool
fts_fetch_doc_ids(
/*==============*/
	void*	row,		/*!< in: sel_node_t* */
	void*	user_arg)	/*!< in: pointer to ib_vector_t */
{
	que_node_t*	exp;
	int		i = 0;
	sel_node_t*	sel_node = static_cast<sel_node_t*>(row);
	fts_doc_ids_t*	fts_doc_ids = static_cast<fts_doc_ids_t*>(user_arg);
	fts_update_t*	update = static_cast<fts_update_t*>(
		ib_vector_push(fts_doc_ids->doc_ids, NULL));

	for (exp = sel_node->select_list;
	     exp;
	     exp = que_node_get_next(exp), ++i) {

		dfield_t*	dfield = que_node_get_val(exp);
		void*		data = dfield_get_data(dfield);
		ulint		len = dfield_get_len(dfield);

		ut_a(len != UNIV_SQL_NULL);

		/* Note: The column numbers below must match the SELECT. */
		switch (i) {
		case 0: /* DOC_ID */
			update->fts_indexes = NULL;
			update->doc_id = fts_read_doc_id(
				static_cast<byte*>(data));
			break;

		default:
			ut_error;
		}
	}

	return(TRUE);
}

/**********************************************************************//**
Read the rows from a FTS common auxiliary table.
@return DB_SUCCESS or error code */
dberr_t
fts_table_fetch_doc_ids(
/*====================*/
	trx_t*		trx,		/*!< in: transaction */
	fts_table_t*	fts_table,	/*!< in: table */
	fts_doc_ids_t*	doc_ids)	/*!< in: For collecting doc ids */
{
	dberr_t		error;
	que_t*		graph;
	pars_info_t*	info = pars_info_create();
	ibool		alloc_bk_trx = FALSE;
	char		table_name[MAX_FULL_NAME_LEN];

	ut_a(fts_table->suffix != NULL);
	ut_a(fts_table->type == FTS_COMMON_TABLE);

	if (!trx) {
		trx = trx_create();
		alloc_bk_trx = TRUE;
	}

	trx->op_info = "fetching FTS doc ids";

	pars_info_bind_function(info, "my_func", fts_fetch_doc_ids, doc_ids);

	fts_get_table_name(fts_table, table_name);
	pars_info_bind_id(info, true, "table_name", table_name);

	graph = fts_parse_sql(
		fts_table,
		info,
		"DECLARE FUNCTION my_func;\n"
		"DECLARE CURSOR c IS"
		" SELECT doc_id FROM $table_name;\n"
		"BEGIN\n"
		"\n"
		"OPEN c;\n"
		"WHILE 1 = 1 LOOP\n"
		"  FETCH c INTO my_func();\n"
		"  IF c % NOTFOUND THEN\n"
		"    EXIT;\n"
		"  END IF;\n"
		"END LOOP;\n"
		"CLOSE c;");

	error = fts_eval_sql(trx, graph);
	fts_sql_commit(trx);

	mutex_enter(&dict_sys->mutex);
	que_graph_free(graph);
	mutex_exit(&dict_sys->mutex);

	if (error == DB_SUCCESS) {
		ib_vector_sort(doc_ids->doc_ids, fts_update_doc_id_cmp);
	}

	if (alloc_bk_trx) {
		trx_free(trx);
	}

	return(error);
}

/**********************************************************************//**
Do a binary search for a doc id in the array
@return +ve index if found -ve index where it should be inserted
        if not found */
int
fts_bsearch(
/*========*/
	fts_update_t*	array,	/*!< in: array to sort */
	int		lower,	/*!< in: the array lower bound */
	int		upper,	/*!< in: the array upper bound */
	doc_id_t	doc_id)	/*!< in: the doc id to search for */
{
	int	orig_size = upper;

	if (upper == 0) {
		/* Nothing to search */
		return(-1);
	} else {
		while (lower < upper) {
			int	i = (lower + upper) >> 1;

			if (doc_id > array[i].doc_id) {
				lower = i + 1;
			} else if (doc_id < array[i].doc_id) {
				upper = i - 1;
			} else {
				return(i); /* Found. */
			}
		}
	}

	if (lower == upper && lower < orig_size) {
		if (doc_id == array[lower].doc_id) {
			return(lower);
		} else if (lower == 0) {
			return(-1);
		}
	}

	/* Not found. */
	return( (lower == 0) ? -1 : -(lower));
}

/**********************************************************************//**
Search in the to delete array whether any of the doc ids within
the [first, last] range are to be deleted
@return +ve index if found -ve index where it should be inserted
        if not found */
static
int
fts_optimize_lookup(
/*================*/
	ib_vector_t*	doc_ids,	/*!< in: array to search */
	ulint		lower,		/*!< in: lower limit of array */
	doc_id_t	first_doc_id,	/*!< in: doc id to lookup */
	doc_id_t	last_doc_id)	/*!< in: doc id to lookup */
{
	int		pos;
	int		upper = static_cast<int>(ib_vector_size(doc_ids));
	fts_update_t*	array = (fts_update_t*) doc_ids->data;

	pos = fts_bsearch(array, static_cast<int>(lower), upper, first_doc_id);

	ut_a(abs(pos) <= upper + 1);

	if (pos < 0) {

		int	i = abs(pos);

		/* If i is 1, it could be first_doc_id is less than
		either the first or second array item, do a
		double check */
		if (i == 1 && array[0].doc_id <= last_doc_id
		    && first_doc_id < array[0].doc_id) {
			pos = 0;
		} else if (i < upper && array[i].doc_id <= last_doc_id) {

			/* Check if the "next" doc id is within the
			first & last doc id of the node. */
			pos = i;
		}
	}

	return(pos);
}

/**********************************************************************//**
Encode the word pos list into the node
@return DB_SUCCESS or error code*/
static MY_ATTRIBUTE((nonnull))
dberr_t
fts_optimize_encode_node(
/*=====================*/
	fts_node_t*	node,		/*!< in: node to fill*/
	doc_id_t	doc_id,		/*!< in: doc id to encode */
	fts_encode_t*	enc)		/*!< in: encoding state.*/
{
	byte*		dst;
	ulint		enc_len;
	ulint		pos_enc_len;
	doc_id_t	doc_id_delta;
	dberr_t		error = DB_SUCCESS;
	byte*		src = enc->src_ilist_ptr;

	if (node->first_doc_id == 0) {
		ut_a(node->last_doc_id == 0);

		node->first_doc_id = doc_id;
	}

	/* Calculate the space required to store the ilist. */
	ut_ad(doc_id > node->last_doc_id);
	doc_id_delta = doc_id - node->last_doc_id;
	enc_len = fts_get_encoded_len(static_cast<ulint>(doc_id_delta));

	/* Calculate the size of the encoded pos array. */
	while (*src) {
		fts_decode_vlc(&src);
	}

	/* Skip the 0x00 byte at the end of the word positions list. */
	++src;

	/* Number of encoded pos bytes to copy. */
	pos_enc_len = ulint(src - enc->src_ilist_ptr);

	/* Total number of bytes required for copy. */
	enc_len += pos_enc_len;

	/* Check we have enough space in the destination buffer for
	copying the document word list. */
	if (!node->ilist) {
		ulint	new_size;

		ut_a(node->ilist_size == 0);

		new_size = enc_len > FTS_ILIST_MAX_SIZE
			? enc_len : FTS_ILIST_MAX_SIZE;

		node->ilist = static_cast<byte*>(ut_malloc_nokey(new_size));
		node->ilist_size_alloc = new_size;

	} else if ((node->ilist_size + enc_len) > node->ilist_size_alloc) {
		ulint	new_size = node->ilist_size + enc_len;
		byte*	ilist = static_cast<byte*>(ut_malloc_nokey(new_size));

		memcpy(ilist, node->ilist, node->ilist_size);

		ut_free(node->ilist);

		node->ilist = ilist;
		node->ilist_size_alloc = new_size;
	}

	src = enc->src_ilist_ptr;
	dst = node->ilist + node->ilist_size;

	/* Encode the doc id. Cast to ulint, the delta should be small and
	therefore no loss of precision. */
	dst += fts_encode_int((ulint) doc_id_delta, dst);

	/* Copy the encoded pos array. */
	memcpy(dst, src, pos_enc_len);

	node->last_doc_id = doc_id;

	/* Data copied upto here. */
	node->ilist_size += enc_len;
	enc->src_ilist_ptr += pos_enc_len;

	ut_a(node->ilist_size <= node->ilist_size_alloc);

	return(error);
}

/**********************************************************************//**
Optimize the data contained in a node.
@return DB_SUCCESS or error code*/
static MY_ATTRIBUTE((nonnull))
dberr_t
fts_optimize_node(
/*==============*/
	ib_vector_t*	del_vec,	/*!< in: vector of doc ids to delete*/
	int*		del_pos,	/*!< in: offset into above vector */
	fts_node_t*	dst_node,	/*!< in: node to fill*/
	fts_node_t*	src_node,	/*!< in: source node for data*/
	fts_encode_t*	enc)		/*!< in: encoding state */
{
	ulint		copied;
	dberr_t		error = DB_SUCCESS;
	doc_id_t	doc_id = enc->src_last_doc_id;

	if (!enc->src_ilist_ptr) {
		enc->src_ilist_ptr = src_node->ilist;
	}

	copied = ulint(enc->src_ilist_ptr - src_node->ilist);

	/* While there is data in the source node and space to copy
	into in the destination node. */
	while (copied < src_node->ilist_size
	       && dst_node->ilist_size < FTS_ILIST_MAX_SIZE) {

		doc_id_t	delta;
		doc_id_t	del_doc_id = FTS_NULL_DOC_ID;

		delta = fts_decode_vlc(&enc->src_ilist_ptr);

test_again:
		/* Check whether the doc id is in the delete list, if
		so then we skip the entries but we need to track the
		delta for decoding the entries following this document's
		entries. */
		if (*del_pos >= 0 && *del_pos < (int) ib_vector_size(del_vec)) {
			fts_update_t*	update;

			update = (fts_update_t*) ib_vector_get(
				del_vec, ulint(*del_pos));

			del_doc_id = update->doc_id;
		}

		if (enc->src_ilist_ptr == src_node->ilist && doc_id == 0) {
			ut_a(delta == src_node->first_doc_id);
		}

		doc_id += delta;

		if (del_doc_id > 0 && doc_id == del_doc_id) {

			++*del_pos;

			/* Skip the entries for this document. */
			while (*enc->src_ilist_ptr) {
				fts_decode_vlc(&enc->src_ilist_ptr);
			}

			/* Skip the end of word position marker. */
			++enc->src_ilist_ptr;

		} else {

			/* DOC ID already becomes larger than
			del_doc_id, check the next del_doc_id */
			if (del_doc_id > 0 && doc_id > del_doc_id) {
				del_doc_id = 0;
				++*del_pos;
				delta = 0;
				goto test_again;
			}

			/* Decode and copy the word positions into
			the dest node. */
			fts_optimize_encode_node(dst_node, doc_id, enc);

			++dst_node->doc_count;

			ut_a(dst_node->last_doc_id == doc_id);
		}

		/* Bytes copied so for from source. */
		copied = ulint(enc->src_ilist_ptr - src_node->ilist);
	}

	if (copied >= src_node->ilist_size) {
		ut_a(doc_id == src_node->last_doc_id);
	}

	enc->src_last_doc_id = doc_id;

	return(error);
}

/**********************************************************************//**
Determine the starting pos within the deleted doc id vector for a word.
@return delete position */
static MY_ATTRIBUTE((nonnull, warn_unused_result))
int
fts_optimize_deleted_pos(
/*=====================*/
	fts_optimize_t*	optim,		/*!< in: optimize state data */
	fts_word_t*	word)		/*!< in: the word data to check */
{
	int		del_pos;
	ib_vector_t*	del_vec = optim->to_delete->doc_ids;

	/* Get the first and last dict ids for the word, we will use
	these values to determine which doc ids need to be removed
	when we coalesce the nodes. This way we can reduce the numer
	of elements that need to be searched in the deleted doc ids
	vector and secondly we can remove the doc ids during the
	coalescing phase. */
	if (ib_vector_size(del_vec) > 0) {
		fts_node_t*	node;
		doc_id_t	last_id;
		doc_id_t	first_id;
		ulint		size = ib_vector_size(word->nodes);

		node = (fts_node_t*) ib_vector_get(word->nodes, 0);
		first_id = node->first_doc_id;

		node = (fts_node_t*) ib_vector_get(word->nodes, size - 1);
		last_id = node->last_doc_id;

		ut_a(first_id <= last_id);

		del_pos = fts_optimize_lookup(
			del_vec, optim->del_pos, first_id, last_id);
	} else {

		del_pos = -1; /* Note that there is nothing to delete. */
	}

	return(del_pos);
}

#define FTS_DEBUG_PRINT
/**********************************************************************//**
Compact the nodes for a word, we also remove any doc ids during the
compaction pass.
@return DB_SUCCESS or error code.*/
static
ib_vector_t*
fts_optimize_word(
/*==============*/
	fts_optimize_t*	optim,		/*!< in: optimize state data */
	fts_word_t*	word)		/*!< in: the word to optimize */
{
	fts_encode_t	enc;
	ib_vector_t*	nodes;
	ulint		i = 0;
	int		del_pos;
	fts_node_t*	dst_node = NULL;
	ib_vector_t*	del_vec = optim->to_delete->doc_ids;
	ulint		size = ib_vector_size(word->nodes);

	del_pos = fts_optimize_deleted_pos(optim, word);
	nodes = ib_vector_create(word->heap_alloc, sizeof(*dst_node), 128);

	enc.src_last_doc_id = 0;
	enc.src_ilist_ptr = NULL;

	if (fts_enable_diag_print) {
		word->text.f_str[word->text.f_len] = 0;
		ib::info() << "FTS_OPTIMIZE: optimize \"" << word->text.f_str
			<< "\"";
	}

	while (i < size) {
		ulint		copied;
		fts_node_t*	src_node;

		src_node = (fts_node_t*) ib_vector_get(word->nodes, i);

		if (dst_node == NULL
		    || dst_node->last_doc_id > src_node->first_doc_id) {

			dst_node = static_cast<fts_node_t*>(
				ib_vector_push(nodes, NULL));
			memset(dst_node, 0, sizeof(*dst_node));
		}

		/* Copy from the src to the dst node. */
		fts_optimize_node(del_vec, &del_pos, dst_node, src_node, &enc);

		ut_a(enc.src_ilist_ptr != NULL);

		/* Determine the numer of bytes copied to dst_node. */
		copied = ulint(enc.src_ilist_ptr - src_node->ilist);

		/* Can't copy more than whats in the vlc array. */
		ut_a(copied <= src_node->ilist_size);

		/* We are done with this node release the resources. */
		if (copied == src_node->ilist_size) {

			enc.src_last_doc_id = 0;
			enc.src_ilist_ptr = NULL;

			ut_free(src_node->ilist);

			src_node->ilist = NULL;
			src_node->ilist_size = src_node->ilist_size_alloc = 0;

			src_node = NULL;

			++i; /* Get next source node to OPTIMIZE. */
		}

		if (dst_node->ilist_size >= FTS_ILIST_MAX_SIZE || i >= size) {

			dst_node = NULL;
		}
	}

	/* All dst nodes created should have been added to the vector. */
	ut_a(dst_node == NULL);

	/* Return the OPTIMIZED nodes. */
	return(nodes);
}

/**********************************************************************//**
Update the FTS index table. This is a delete followed by an insert.
@return DB_SUCCESS or error code */
static MY_ATTRIBUTE((nonnull, warn_unused_result))
dberr_t
fts_optimize_write_word(
/*====================*/
	trx_t*		trx,		/*!< in: transaction */
	fts_table_t*	fts_table,	/*!< in: table of FTS index */
	fts_string_t*	word,		/*!< in: word data to write */
	ib_vector_t*	nodes)		/*!< in: the nodes to write */
{
	ulint		i;
	pars_info_t*	info;
	que_t*		graph;
	ulint		selected;
	dberr_t		error = DB_SUCCESS;
	char		table_name[MAX_FULL_NAME_LEN];

	info = pars_info_create();

	ut_ad(fts_table->charset);

	if (fts_enable_diag_print) {
		ib::info() << "FTS_OPTIMIZE: processed \"" << word->f_str
			<< "\"";
	}

	pars_info_bind_varchar_literal(
		info, "word", word->f_str, word->f_len);

	selected = fts_select_index(fts_table->charset,
				    word->f_str, word->f_len);

	fts_table->suffix = fts_get_suffix(selected);
	fts_get_table_name(fts_table, table_name);
	pars_info_bind_id(info, true, "table_name", table_name);

	graph = fts_parse_sql(
		fts_table,
		info,
		"BEGIN DELETE FROM $table_name WHERE word = :word;");

	error = fts_eval_sql(trx, graph);

	if (error != DB_SUCCESS) {
		ib::error() << "(" << ut_strerr(error) << ") during optimize,"
			" when deleting a word from the FTS index.";
	}

	fts_que_graph_free(graph);
	graph = NULL;

	/* Even if the operation needs to be rolled back and redone,
	we iterate over the nodes in order to free the ilist. */
	for (i = 0; i < ib_vector_size(nodes); ++i) {

		fts_node_t* node = (fts_node_t*) ib_vector_get(nodes, i);

		if (error == DB_SUCCESS) {
			/* Skip empty node. */
			if (node->ilist == NULL) {
				ut_ad(node->ilist_size == 0);
				continue;
			}

			error = fts_write_node(
				trx, &graph, fts_table, word, node);

			if (error != DB_SUCCESS) {
				ib::error() << "(" << ut_strerr(error) << ")"
					" during optimize, while adding a"
					" word to the FTS index.";
			}
		}

		ut_free(node->ilist);
		node->ilist = NULL;
		node->ilist_size = node->ilist_size_alloc = 0;
	}

	if (graph != NULL) {
		fts_que_graph_free(graph);
	}

	return(error);
}

/**********************************************************************//**
Free fts_optimizer_word_t instanace.*/
void
fts_word_free(
/*==========*/
	fts_word_t*	word)		/*!< in: instance to free.*/
{
	mem_heap_t*	heap = static_cast<mem_heap_t*>(word->heap_alloc->arg);

#ifdef UNIV_DEBUG
	memset(word, 0, sizeof(*word));
#endif /* UNIV_DEBUG */

	mem_heap_free(heap);
}

/**********************************************************************//**
Optimize the word ilist and rewrite data to the FTS index.
@return status one of RESTART, EXIT, ERROR */
static MY_ATTRIBUTE((nonnull, warn_unused_result))
dberr_t
fts_optimize_compact(
/*=================*/
	fts_optimize_t*	optim,		/*!< in: optimize state data */
	dict_index_t*	index,		/*!< in: current FTS being optimized */
	ib_time_t	start_time)	/*!< in: optimize start time */
{
	ulint		i;
	dberr_t		error = DB_SUCCESS;
	ulint		size = ib_vector_size(optim->words);

	for (i = 0; i < size && error == DB_SUCCESS && !optim->done; ++i) {
		fts_word_t*	word;
		ib_vector_t*	nodes;
		trx_t*		trx = optim->trx;

		word = (fts_word_t*) ib_vector_get(optim->words, i);

		/* nodes is allocated from the word heap and will be destroyed
		when the word is freed. We however have to be careful about
		the ilist, that needs to be freed explicitly. */
		nodes = fts_optimize_word(optim, word);

		/* Update the data on disk. */
		error = fts_optimize_write_word(
			trx, &optim->fts_index_table, &word->text, nodes);

		if (error == DB_SUCCESS) {
			/* Write the last word optimized to the config table,
			we use this value for restarting optimize. */
			error = fts_config_set_index_value(
				optim->trx, index,
				FTS_LAST_OPTIMIZED_WORD, &word->text);
		}

		/* Free the word that was optimized. */
		fts_word_free(word);

		if (fts_optimize_time_limit > 0
		    && (ut_time() - start_time) > fts_optimize_time_limit) {

			optim->done = TRUE;
		}
	}

	return(error);
}

/**********************************************************************//**
Create an instance of fts_optimize_t. Also create a new
background transaction.*/
static
fts_optimize_t*
fts_optimize_create(
/*================*/
	dict_table_t*	table)		/*!< in: table with FTS indexes */
{
	fts_optimize_t*	optim;
	mem_heap_t*	heap = mem_heap_create(128);

	optim = (fts_optimize_t*) mem_heap_zalloc(heap, sizeof(*optim));

	optim->self_heap = ib_heap_allocator_create(heap);

	optim->to_delete = fts_doc_ids_create();

	optim->words = ib_vector_create(
		optim->self_heap, sizeof(fts_word_t), 256);

	optim->table = table;

	optim->trx = trx_create();
	trx_start_internal(optim->trx);

	optim->fts_common_table.parent = table->name.m_name;
	optim->fts_common_table.table_id = table->id;
	optim->fts_common_table.type = FTS_COMMON_TABLE;
	optim->fts_common_table.table = table;

	optim->fts_index_table.parent = table->name.m_name;
	optim->fts_index_table.table_id = table->id;
	optim->fts_index_table.type = FTS_INDEX_TABLE;
	optim->fts_index_table.table = table;

	/* The common prefix for all this parent table's aux tables. */
	optim->name_prefix = fts_get_table_name_prefix(
		&optim->fts_common_table);

	return(optim);
}

#ifdef FTS_OPTIMIZE_DEBUG
/**********************************************************************//**
Get optimize start time of an FTS index.
@return DB_SUCCESS if all OK else error code */
static MY_ATTRIBUTE((nonnull, warn_unused_result))
dberr_t
fts_optimize_get_index_start_time(
/*==============================*/
	trx_t*		trx,			/*!< in: transaction */
	dict_index_t*	index,			/*!< in: FTS index */
	ib_time_t*	start_time)		/*!< out: time in secs */
{
	return(fts_config_get_index_ulint(
		       trx, index, FTS_OPTIMIZE_START_TIME,
		       (ulint*) start_time));
}

/**********************************************************************//**
Set the optimize start time of an FTS index.
@return DB_SUCCESS if all OK else error code */
static MY_ATTRIBUTE((nonnull, warn_unused_result))
dberr_t
fts_optimize_set_index_start_time(
/*==============================*/
	trx_t*		trx,			/*!< in: transaction */
	dict_index_t*	index,			/*!< in: FTS index */
	ib_time_t	start_time)		/*!< in: start time */
{
	return(fts_config_set_index_ulint(
		       trx, index, FTS_OPTIMIZE_START_TIME,
		       (ulint) start_time));
}

/**********************************************************************//**
Get optimize end time of an FTS index.
@return DB_SUCCESS if all OK else error code */
static MY_ATTRIBUTE((nonnull, warn_unused_result))
dberr_t
fts_optimize_get_index_end_time(
/*============================*/
	trx_t*		trx,			/*!< in: transaction */
	dict_index_t*	index,			/*!< in: FTS index */
	ib_time_t*	end_time)		/*!< out: time in secs */
{
	return(fts_config_get_index_ulint(
		       trx, index, FTS_OPTIMIZE_END_TIME, (ulint*) end_time));
}

/**********************************************************************//**
Set the optimize end time of an FTS index.
@return DB_SUCCESS if all OK else error code */
static MY_ATTRIBUTE((nonnull, warn_unused_result))
dberr_t
fts_optimize_set_index_end_time(
/*============================*/
	trx_t*		trx,			/*!< in: transaction */
	dict_index_t*	index,			/*!< in: FTS index */
	ib_time_t	end_time)		/*!< in: end time */
{
	return(fts_config_set_index_ulint(
		       trx, index, FTS_OPTIMIZE_END_TIME, (ulint) end_time));
}
#endif

/**********************************************************************//**
Free the optimize prepared statements.*/
static
void
fts_optimize_graph_free(
/*====================*/
	fts_optimize_graph_t*	graph)	/*!< in/out: The graph instances
					to free */
{
	if (graph->commit_graph) {
		que_graph_free(graph->commit_graph);
		graph->commit_graph = NULL;
	}

	if (graph->write_nodes_graph) {
		que_graph_free(graph->write_nodes_graph);
		graph->write_nodes_graph = NULL;
	}

	if (graph->delete_nodes_graph) {
		que_graph_free(graph->delete_nodes_graph);
		graph->delete_nodes_graph = NULL;
	}

	if (graph->read_nodes_graph) {
		que_graph_free(graph->read_nodes_graph);
		graph->read_nodes_graph = NULL;
	}
}

/**********************************************************************//**
Free all optimize resources. */
static
void
fts_optimize_free(
/*==============*/
	fts_optimize_t*	optim)		/*!< in: table with on FTS index */
{
	mem_heap_t*	heap = static_cast<mem_heap_t*>(optim->self_heap->arg);

	trx_commit_for_mysql(optim->trx);
	trx_free(optim->trx);

	fts_doc_ids_free(optim->to_delete);
	fts_optimize_graph_free(&optim->graph);

	ut_free(optim->name_prefix);

	/* This will free the heap from which optim itself was allocated. */
	mem_heap_free(heap);
}

/**********************************************************************//**
Get the max time optimize should run in millisecs.
@return max optimize time limit in millisecs. */
static
ib_time_t
fts_optimize_get_time_limit(
/*========================*/
	trx_t*		trx,			/*!< in: transaction */
	fts_table_t*	fts_table)		/*!< in: aux table */
{
	ib_time_t	time_limit = 0;

	fts_config_get_ulint(
		trx, fts_table,
		FTS_OPTIMIZE_LIMIT_IN_SECS, (ulint*) &time_limit);

	return(time_limit * 1000);
}


/**********************************************************************//**
Run OPTIMIZE on the given table. Note: this can take a very long time
(hours). */
static
void
fts_optimize_words(
/*===============*/
	fts_optimize_t*	optim,	/*!< in: optimize instance */
	dict_index_t*	index,	/*!< in: current FTS being optimized */
	fts_string_t*	word)	/*!< in: the starting word to optimize */
{
	fts_fetch_t	fetch;
	ib_time_t	start_time;
	que_t*		graph = NULL;
	CHARSET_INFO*	charset = optim->fts_index_table.charset;

	ut_a(!optim->done);

	/* Get the time limit from the config table. */
	fts_optimize_time_limit = fts_optimize_get_time_limit(
		optim->trx, &optim->fts_common_table);

	start_time = ut_time();

	/* Setup the callback to use for fetching the word ilist etc. */
	fetch.read_arg = optim->words;
	fetch.read_record = fts_optimize_index_fetch_node;

	ib::info().write(word->f_str, word->f_len);

	while (!optim->done) {
		dberr_t	error;
		trx_t*	trx = optim->trx;
		ulint	selected;

		ut_a(ib_vector_size(optim->words) == 0);

		selected = fts_select_index(charset, word->f_str, word->f_len);

		/* Read the index records to optimize. */
		fetch.total_memory = 0;
		error = fts_index_fetch_nodes(
			trx, &graph, &optim->fts_index_table, word,
			&fetch);
		ut_ad(fetch.total_memory < fts_result_cache_limit);

		if (error == DB_SUCCESS) {
			/* There must be some nodes to read. */
			ut_a(ib_vector_size(optim->words) > 0);

			/* Optimize the nodes that were read and write
			back to DB. */
			error = fts_optimize_compact(optim, index, start_time);

			if (error == DB_SUCCESS) {
				fts_sql_commit(optim->trx);
			} else {
				fts_sql_rollback(optim->trx);
			}
		}

		ib_vector_reset(optim->words);

		if (error == DB_SUCCESS) {
			if (!optim->done) {
				if (!fts_zip_read_word(optim->zip, word)) {
					optim->done = TRUE;
				} else if (selected
					   != fts_select_index(
						charset, word->f_str,
						word->f_len)
					  && graph) {
					fts_que_graph_free(graph);
					graph = NULL;
				}
			}
		} else if (error == DB_LOCK_WAIT_TIMEOUT) {
			ib::warn() << "Lock wait timeout during optimize."
				" Retrying!";

			trx->error_state = DB_SUCCESS;
		} else if (error == DB_DEADLOCK) {
			ib::warn() << "Deadlock during optimize. Retrying!";

			trx->error_state = DB_SUCCESS;
		} else {
			optim->done = TRUE;		/* Exit the loop. */
		}
	}

	if (graph != NULL) {
		fts_que_graph_free(graph);
	}
}

/**********************************************************************//**
Optimize is complete. Set the completion time, and reset the optimize
start string for this FTS index to "".
@return DB_SUCCESS if all OK */
static MY_ATTRIBUTE((nonnull, warn_unused_result))
dberr_t
fts_optimize_index_completed(
/*=========================*/
	fts_optimize_t*	optim,	/*!< in: optimize instance */
	dict_index_t*	index)	/*!< in: table with one FTS index */
{
	fts_string_t	word;
	dberr_t		error;
	byte		buf[sizeof(ulint)];
#ifdef FTS_OPTIMIZE_DEBUG
	ib_time_t	end_time = ut_time();

	error = fts_optimize_set_index_end_time(optim->trx, index, end_time);
#endif

	/* If we've reached the end of the index then set the start
	word to the empty string. */

	word.f_len = 0;
	word.f_str = buf;
	*word.f_str = '\0';

	error = fts_config_set_index_value(
		optim->trx, index, FTS_LAST_OPTIMIZED_WORD, &word);

	if (error != DB_SUCCESS) {

		ib::error() << "(" << ut_strerr(error) << ") while updating"
			" last optimized word!";
	}

	return(error);
}


/**********************************************************************//**
Read the list of words from the FTS auxiliary index that will be
optimized in this pass.
@return DB_SUCCESS if all OK */
static MY_ATTRIBUTE((nonnull, warn_unused_result))
dberr_t
fts_optimize_index_read_words(
/*==========================*/
	fts_optimize_t*	optim,	/*!< in: optimize instance */
	dict_index_t*	index,	/*!< in: table with one FTS index */
	fts_string_t*	word)	/*!< in: buffer to use */
{
	dberr_t	error = DB_SUCCESS;

	if (optim->del_list_regenerated) {
		word->f_len = 0;
	} else {

		/* Get the last word that was optimized from
		the config table. */
		error = fts_config_get_index_value(
			optim->trx, index, FTS_LAST_OPTIMIZED_WORD, word);
	}

	/* If record not found then we start from the top. */
	if (error == DB_RECORD_NOT_FOUND) {
		word->f_len = 0;
		error = DB_SUCCESS;
	}

	while (error == DB_SUCCESS) {

		error = fts_index_fetch_words(
			optim, word, fts_num_word_optimize);

		if (error == DB_SUCCESS) {
			/* Reset the last optimized word to '' if no
			more words could be read from the FTS index. */
			if (optim->zip->n_words == 0) {
				word->f_len = 0;
				*word->f_str = 0;
			}

			break;
		}
	}

	return(error);
}

/**********************************************************************//**
Run OPTIMIZE on the given FTS index. Note: this can take a very long
time (hours).
@return DB_SUCCESS if all OK */
static MY_ATTRIBUTE((nonnull, warn_unused_result))
dberr_t
fts_optimize_index(
/*===============*/
	fts_optimize_t*	optim,	/*!< in: optimize instance */
	dict_index_t*	index)	/*!< in: table with one FTS index */
{
	fts_string_t	word;
	dberr_t		error;
	byte		str[FTS_MAX_WORD_LEN + 1];

	/* Set the current index that we have to optimize. */
	optim->fts_index_table.index_id = index->id;
	optim->fts_index_table.charset = fts_index_get_charset(index);

	optim->done = FALSE; /* Optimize until !done */

	/* We need to read the last word optimized so that we start from
	the next word. */
	word.f_str = str;

	/* We set the length of word to the size of str since we
	need to pass the max len info to the fts_get_config_value() function. */
	word.f_len = sizeof(str) - 1;

	memset(word.f_str, 0x0, word.f_len);

	/* Read the words that will be optimized in this pass. */
	error = fts_optimize_index_read_words(optim, index, &word);

	if (error == DB_SUCCESS) {
		int	zip_error;

		ut_a(optim->zip->pos == 0);
		ut_a(optim->zip->zp->total_in == 0);
		ut_a(optim->zip->zp->total_out == 0);

		zip_error = inflateInit(optim->zip->zp);
		ut_a(zip_error == Z_OK);

		word.f_len = 0;
		word.f_str = str;

		/* Read the first word to optimize from the Zip buffer. */
		if (!fts_zip_read_word(optim->zip, &word)) {

			optim->done = TRUE;
		} else {
			fts_optimize_words(optim, index, &word);
		}

		/* If we couldn't read any records then optimize is
		complete. Increment the number of indexes that have
		been optimized and set FTS index optimize state to
		completed. */
		if (error == DB_SUCCESS && optim->zip->n_words == 0) {

			error = fts_optimize_index_completed(optim, index);

			if (error == DB_SUCCESS) {
				++optim->n_completed;
			}
		}
	}

	return(error);
}

/**********************************************************************//**
Delete the document ids in the delete, and delete cache tables.
@return DB_SUCCESS if all OK */
static MY_ATTRIBUTE((nonnull, warn_unused_result))
dberr_t
fts_optimize_purge_deleted_doc_ids(
/*===============================*/
	fts_optimize_t*	optim)	/*!< in: optimize instance */
{
	ulint		i;
	pars_info_t*	info;
	que_t*		graph;
	fts_update_t*	update;
	doc_id_t	write_doc_id;
	dberr_t		error = DB_SUCCESS;
	char		deleted[MAX_FULL_NAME_LEN];
	char		deleted_cache[MAX_FULL_NAME_LEN];

	info = pars_info_create();

	ut_a(ib_vector_size(optim->to_delete->doc_ids) > 0);

	update = static_cast<fts_update_t*>(
		ib_vector_get(optim->to_delete->doc_ids, 0));

	/* Convert to "storage" byte order. */
	fts_write_doc_id((byte*) &write_doc_id, update->doc_id);

	/* This is required for the SQL parser to work. It must be able
	to find the following variables. So we do it twice. */
	fts_bind_doc_id(info, "doc_id1", &write_doc_id);
	fts_bind_doc_id(info, "doc_id2", &write_doc_id);

	/* Make sure the following two names are consistent with the name
	used in the fts_delete_doc_ids_sql */
	optim->fts_common_table.suffix = fts_common_tables[3];
	fts_get_table_name(&optim->fts_common_table, deleted);
	pars_info_bind_id(info, true, fts_common_tables[3], deleted);

	optim->fts_common_table.suffix = fts_common_tables[4];
	fts_get_table_name(&optim->fts_common_table, deleted_cache);
	pars_info_bind_id(info, true, fts_common_tables[4], deleted_cache);

	graph = fts_parse_sql(NULL, info, fts_delete_doc_ids_sql);

	/* Delete the doc ids that were copied at the start. */
	for (i = 0; i < ib_vector_size(optim->to_delete->doc_ids); ++i) {

		update = static_cast<fts_update_t*>(ib_vector_get(
			optim->to_delete->doc_ids, i));

		/* Convert to "storage" byte order. */
		fts_write_doc_id((byte*) &write_doc_id, update->doc_id);

		fts_bind_doc_id(info, "doc_id1", &write_doc_id);

		fts_bind_doc_id(info, "doc_id2", &write_doc_id);

		error = fts_eval_sql(optim->trx, graph);

		// FIXME: Check whether delete actually succeeded!
		if (error != DB_SUCCESS) {

			fts_sql_rollback(optim->trx);
			break;
		}
	}

	fts_que_graph_free(graph);

	return(error);
}

/**********************************************************************//**
Delete the document ids in the pending delete, and delete tables.
@return DB_SUCCESS if all OK */
static MY_ATTRIBUTE((nonnull, warn_unused_result))
dberr_t
fts_optimize_purge_deleted_doc_id_snapshot(
/*=======================================*/
	fts_optimize_t*	optim)	/*!< in: optimize instance */
{
	dberr_t		error;
	que_t*		graph;
	pars_info_t*	info;
	char		being_deleted[MAX_FULL_NAME_LEN];
	char		being_deleted_cache[MAX_FULL_NAME_LEN];

	info = pars_info_create();

	/* Make sure the following two names are consistent with the name
	used in the fts_end_delete_sql */
	optim->fts_common_table.suffix = fts_common_tables[0];
	fts_get_table_name(&optim->fts_common_table, being_deleted);
	pars_info_bind_id(info, true, fts_common_tables[0], being_deleted);

	optim->fts_common_table.suffix = fts_common_tables[1];
	fts_get_table_name(&optim->fts_common_table, being_deleted_cache);
	pars_info_bind_id(info, true, fts_common_tables[1],
			  being_deleted_cache);

	/* Delete the doc ids that were copied to delete pending state at
	the start of optimize. */
	graph = fts_parse_sql(NULL, info, fts_end_delete_sql);

	error = fts_eval_sql(optim->trx, graph);
	fts_que_graph_free(graph);

	return(error);
}

/**********************************************************************//**
Copy the deleted doc ids that will be purged during this optimize run
to the being deleted FTS auxiliary tables. The transaction is committed
upon successfull copy and rolled back on DB_DUPLICATE_KEY error.
@return DB_SUCCESS if all OK */
static
ulint
fts_optimize_being_deleted_count(
/*=============================*/
	fts_optimize_t*	optim)	/*!< in: optimize instance */
{
	fts_table_t	fts_table;

	FTS_INIT_FTS_TABLE(&fts_table, "BEING_DELETED", FTS_COMMON_TABLE,
			   optim->table);

	return(fts_get_rows_count(&fts_table));
}

/*********************************************************************//**
Copy the deleted doc ids that will be purged during this optimize run
to the being deleted FTS auxiliary tables. The transaction is committed
upon successfull copy and rolled back on DB_DUPLICATE_KEY error.
@return DB_SUCCESS if all OK */
static MY_ATTRIBUTE((nonnull, warn_unused_result))
dberr_t
fts_optimize_create_deleted_doc_id_snapshot(
/*========================================*/
	fts_optimize_t*	optim)	/*!< in: optimize instance */
{
	dberr_t		error;
	que_t*		graph;
	pars_info_t*	info;
	char		being_deleted[MAX_FULL_NAME_LEN];
	char		deleted[MAX_FULL_NAME_LEN];
	char		being_deleted_cache[MAX_FULL_NAME_LEN];
	char		deleted_cache[MAX_FULL_NAME_LEN];

	info = pars_info_create();

	/* Make sure the following four names are consistent with the name
	used in the fts_init_delete_sql */
	optim->fts_common_table.suffix = fts_common_tables[0];
	fts_get_table_name(&optim->fts_common_table, being_deleted);
	pars_info_bind_id(info, true, fts_common_tables[0], being_deleted);

	optim->fts_common_table.suffix = fts_common_tables[3];
	fts_get_table_name(&optim->fts_common_table, deleted);
	pars_info_bind_id(info, true, fts_common_tables[3], deleted);

	optim->fts_common_table.suffix = fts_common_tables[1];
	fts_get_table_name(&optim->fts_common_table, being_deleted_cache);
	pars_info_bind_id(info, true, fts_common_tables[1],
			  being_deleted_cache);

	optim->fts_common_table.suffix = fts_common_tables[4];
	fts_get_table_name(&optim->fts_common_table, deleted_cache);
	pars_info_bind_id(info, true, fts_common_tables[4], deleted_cache);

	/* Move doc_ids that are to be deleted to state being deleted. */
	graph = fts_parse_sql(NULL, info, fts_init_delete_sql);

	error = fts_eval_sql(optim->trx, graph);

	fts_que_graph_free(graph);

	if (error != DB_SUCCESS) {
		fts_sql_rollback(optim->trx);
	} else {
		fts_sql_commit(optim->trx);
	}

	optim->del_list_regenerated = TRUE;

	return(error);
}

/*********************************************************************//**
Read in the document ids that are to be purged during optimize. The
transaction is committed upon successfully read.
@return DB_SUCCESS if all OK */
static MY_ATTRIBUTE((nonnull, warn_unused_result))
dberr_t
fts_optimize_read_deleted_doc_id_snapshot(
/*======================================*/
	fts_optimize_t*	optim)	/*!< in: optimize instance */
{
	dberr_t		error;

	optim->fts_common_table.suffix = "BEING_DELETED";

	/* Read the doc_ids to delete. */
	error = fts_table_fetch_doc_ids(
		optim->trx, &optim->fts_common_table, optim->to_delete);

	if (error == DB_SUCCESS) {

		optim->fts_common_table.suffix = "BEING_DELETED_CACHE";

		/* Read additional doc_ids to delete. */
		error = fts_table_fetch_doc_ids(
			optim->trx, &optim->fts_common_table, optim->to_delete);
	}

	if (error != DB_SUCCESS) {

		fts_doc_ids_free(optim->to_delete);
		optim->to_delete = NULL;
	}

	return(error);
}

/*********************************************************************//**
Optimze all the FTS indexes, skipping those that have already been
optimized, since the FTS auxiliary indexes are not guaranteed to be
of the same cardinality.
@return DB_SUCCESS if all OK */
static MY_ATTRIBUTE((nonnull, warn_unused_result))
dberr_t
fts_optimize_indexes(
/*=================*/
	fts_optimize_t*	optim)	/*!< in: optimize instance */
{
	ulint		i;
	dberr_t		error = DB_SUCCESS;
	fts_t*		fts = optim->table->fts;

	/* Optimize the FTS indexes. */
	for (i = 0; i < ib_vector_size(fts->indexes); ++i) {
		dict_index_t*	index;

#ifdef	FTS_OPTIMIZE_DEBUG
		ib_time_t	end_time;
		ib_time_t	start_time;

		/* Get the start and end optimize times for this index. */
		error = fts_optimize_get_index_start_time(
			optim->trx, index, &start_time);

		if (error != DB_SUCCESS) {
			break;
		}

		error = fts_optimize_get_index_end_time(
			optim->trx, index, &end_time);

		if (error != DB_SUCCESS) {
			break;
		}

		/* Start time will be 0 only for the first time or after
		completing the optimization of all FTS indexes. */
		if (start_time == 0) {
			start_time = ut_time();

			error = fts_optimize_set_index_start_time(
				optim->trx, index, start_time);
		}

		/* Check if this index needs to be optimized or not. */
		if (ut_difftime(end_time, start_time) < 0) {
			error = fts_optimize_index(optim, index);

			if (error != DB_SUCCESS) {
				break;
			}
		} else {
			++optim->n_completed;
		}
#endif
		index = static_cast<dict_index_t*>(
			ib_vector_getp(fts->indexes, i));
		error = fts_optimize_index(optim, index);
	}

	if (error == DB_SUCCESS) {
		fts_sql_commit(optim->trx);
	} else {
		fts_sql_rollback(optim->trx);
	}

	return(error);
}

/*********************************************************************//**
Cleanup the snapshot tables and the master deleted table.
@return DB_SUCCESS if all OK */
static MY_ATTRIBUTE((nonnull, warn_unused_result))
dberr_t
fts_optimize_purge_snapshot(
/*========================*/
	fts_optimize_t*	optim)	/*!< in: optimize instance */
{
	dberr_t		error;

	/* Delete the doc ids from the master deleted tables, that were
	in the snapshot that was taken at the start of optimize. */
	error = fts_optimize_purge_deleted_doc_ids(optim);

	if (error == DB_SUCCESS) {
		/* Destroy the deleted doc id snapshot. */
		error = fts_optimize_purge_deleted_doc_id_snapshot(optim);
	}

	if (error == DB_SUCCESS) {
		fts_sql_commit(optim->trx);
	} else {
		fts_sql_rollback(optim->trx);
	}

	return(error);
}

/*********************************************************************//**
Reset the start time to 0 so that a new optimize can be started.
@return DB_SUCCESS if all OK */
static MY_ATTRIBUTE((nonnull, warn_unused_result))
dberr_t
fts_optimize_reset_start_time(
/*==========================*/
	fts_optimize_t*	optim)	/*!< in: optimize instance */
{
	dberr_t		error = DB_SUCCESS;
#ifdef FTS_OPTIMIZE_DEBUG
	fts_t*		fts = optim->table->fts;

	/* Optimization should have been completed for all indexes. */
	ut_a(optim->n_completed == ib_vector_size(fts->indexes));

	for (uint i = 0; i < ib_vector_size(fts->indexes); ++i) {
		dict_index_t*	index;

		ib_time_t	start_time = 0;

		/* Reset the start time to 0 for this index. */
		error = fts_optimize_set_index_start_time(
			optim->trx, index, start_time);

		index = static_cast<dict_index_t*>(
			ib_vector_getp(fts->indexes, i));
	}
#endif

	if (error == DB_SUCCESS) {
		fts_sql_commit(optim->trx);
	} else {
		fts_sql_rollback(optim->trx);
	}

	return(error);
}

/*********************************************************************//**
Run OPTIMIZE on the given table by a background thread.
@return DB_SUCCESS if all OK */
static MY_ATTRIBUTE((nonnull))
dberr_t
fts_optimize_table_bk(
/*==================*/
	fts_slot_t*	slot)	/*!< in: table to optimiza */
{
	dberr_t		error;
	dict_table_t*	table = slot->table;
	fts_t*		fts = table->fts;

	/* Avoid optimizing tables that were optimized recently. */
	if (slot->last_run > 0
	    && (ut_time() - slot->last_run) < slot->interval_time) {

		return(DB_SUCCESS);

	} else if (fts && fts->cache
		   && fts->cache->deleted >= FTS_OPTIMIZE_THRESHOLD) {

		error = fts_optimize_table(table);

		if (error == DB_SUCCESS) {
			slot->state = FTS_STATE_DONE;
			slot->last_run = 0;
			slot->completed = ut_time();
		}
	} else {
		error = DB_SUCCESS;
	}

	/* Note time this run completed. */
	slot->last_run = ut_time();

	return(error);
}
/*********************************************************************//**
Run OPTIMIZE on the given table.
@return DB_SUCCESS if all OK */
dberr_t
fts_optimize_table(
/*===============*/
	dict_table_t*	table)	/*!< in: table to optimiza */
{
	if (srv_read_only_mode) {
		return DB_READ_ONLY;
	}

	dberr_t		error = DB_SUCCESS;
	fts_optimize_t*	optim = NULL;
	fts_t*		fts = table->fts;

	if (fts_enable_diag_print) {
		ib::info() << "FTS start optimize " << table->name;
	}

	optim = fts_optimize_create(table);

	// FIXME: Call this only at the start of optimize, currently we
	// rely on DB_DUPLICATE_KEY to handle corrupting the snapshot.

	/* Check whether there are still records in BEING_DELETED table */
	if (fts_optimize_being_deleted_count(optim) == 0) {
		/* Take a snapshot of the deleted document ids, they are copied
		to the BEING_ tables. */
		error = fts_optimize_create_deleted_doc_id_snapshot(optim);
	}

	/* A duplicate error is OK, since we don't erase the
	doc ids from the being deleted state until all FTS
	indexes have been optimized. */
	if (error == DB_DUPLICATE_KEY) {
		error = DB_SUCCESS;
	}

	if (error == DB_SUCCESS) {

		/* These document ids will be filtered out during the
		index optimization phase. They are in the snapshot that we
		took above, at the start of the optimize. */
		error = fts_optimize_read_deleted_doc_id_snapshot(optim);

		if (error == DB_SUCCESS) {

			/* Commit the read of being deleted
			doc ids transaction. */
			fts_sql_commit(optim->trx);

			/* We would do optimization only if there
			are deleted records to be cleaned up */
			if (ib_vector_size(optim->to_delete->doc_ids) > 0) {
				error = fts_optimize_indexes(optim);
			}

		} else {
			ut_a(optim->to_delete == NULL);
		}

		/* Only after all indexes have been optimized can we
		delete the (snapshot) doc ids in the pending delete,
		and master deleted tables. */
		if (error == DB_SUCCESS
		    && optim->n_completed == ib_vector_size(fts->indexes)) {

			if (fts_enable_diag_print) {
				ib::info() << "FTS_OPTIMIZE: Completed"
					" Optimize, cleanup DELETED table";
			}

			if (ib_vector_size(optim->to_delete->doc_ids) > 0) {

				/* Purge the doc ids that were in the
				snapshot from the snapshot tables and
				the master deleted table. */
				error = fts_optimize_purge_snapshot(optim);
			}

			if (error == DB_SUCCESS) {
				/* Reset the start time of all the FTS indexes
				so that optimize can be restarted. */
				error = fts_optimize_reset_start_time(optim);
			}
		}
	}

	fts_optimize_free(optim);

	if (fts_enable_diag_print) {
		ib::info() << "FTS end optimize " << table->name;
	}

	return(error);
}

/********************************************************************//**
Add the table to add to the OPTIMIZER's list.
@return new message instance */
static
fts_msg_t*
fts_optimize_create_msg(
/*====================*/
	fts_msg_type_t	type,		/*!< in: type of message */
	void*		ptr)		/*!< in: message payload */
{
	mem_heap_t*	heap;
	fts_msg_t*	msg;

	heap = mem_heap_create(sizeof(*msg) + sizeof(ib_list_node_t) + 16);
	msg = static_cast<fts_msg_t*>(mem_heap_alloc(heap, sizeof(*msg)));

	msg->ptr = ptr;
	msg->type = type;
	msg->heap = heap;

	return(msg);
}

/** Add the table to add to the OPTIMIZER's list.
@param[in]	table	table to add */
void fts_optimize_add_table(dict_table_t* table)
{
	fts_msg_t*	msg;

	if (!fts_optimize_wq) {
		return;
	}

	/* Make sure table with FTS index cannot be evicted */
	dict_table_prevent_eviction(table);

	msg = fts_optimize_create_msg(FTS_MSG_ADD_TABLE, table);

	ib_wqueue_add(fts_optimize_wq, msg, msg->heap);
}

/**********************************************************************//**
Remove the table from the OPTIMIZER's list. We do wait for
acknowledgement from the consumer of the message. */
void
fts_optimize_remove_table(
/*======================*/
	dict_table_t*	table)			/*!< in: table to remove */
{
	fts_msg_t*	msg;
	os_event_t	event;
	fts_msg_del_t*	remove;

	/* if the optimize system not yet initialized, return */
	if (!fts_optimize_wq) {
		return;
	}

	/* FTS optimizer thread is already exited */
	if (fts_opt_start_shutdown) {
		ib::info() << "Try to remove table " << table->name
			<< " after FTS optimize thread exiting.";
		return;
	}

	msg = fts_optimize_create_msg(FTS_MSG_DEL_TABLE, NULL);

	/* We will wait on this event until signalled by the consumer. */
	event = os_event_create(0);

	remove = static_cast<fts_msg_del_t*>(
		mem_heap_alloc(msg->heap, sizeof(*remove)));

	remove->table = table;
	remove->event = event;
	msg->ptr = remove;

	ib_wqueue_add(fts_optimize_wq, msg, msg->heap);

	os_event_wait(event);

	os_event_destroy(event);
}

/** Send sync fts cache for the table.
@param[in]	table	table to sync */
void
fts_optimize_request_sync_table(
	dict_table_t*	table)
{
	fts_msg_t*	msg;
	table_id_t*	table_id;

	/* if the optimize system not yet initialized, return */
	if (!fts_optimize_wq) {
		return;
	}

	/* FTS optimizer thread is already exited */
	if (fts_opt_start_shutdown) {
		ib::info() << "Try to sync table " << table->name
			<< " after FTS optimize thread exiting.";
		return;
	}

	msg = fts_optimize_create_msg(FTS_MSG_SYNC_TABLE, NULL);

	table_id = static_cast<table_id_t*>(
		mem_heap_alloc(msg->heap, sizeof(table_id_t)));
	*table_id = table->id;
	msg->ptr = table_id;

	ib_wqueue_add(fts_optimize_wq, msg, msg->heap);
}

/**********************************************************************//**
Add the table to the vector if it doesn't already exist. */
static
ibool
fts_optimize_new_table(
/*===================*/
	ib_vector_t*	tables,			/*!< in/out: vector of tables */
	dict_table_t*	table)			/*!< in: table to add */
{
	ulint		i;
	fts_slot_t*	slot;
	ulint		empty_slot = ULINT_UNDEFINED;

	/* Search for duplicates, also find a free slot if one exists. */
	for (i = 0; i < ib_vector_size(tables); ++i) {

		slot = static_cast<fts_slot_t*>(
			ib_vector_get(tables, i));

		if (slot->state == FTS_STATE_EMPTY) {
			empty_slot = i;
		} else if (slot->table == table) {
			/* Already exists in our optimize queue. */
			ut_ad(slot->table_id == table->id);
			return(FALSE);
		}
	}

	/* Reuse old slot. */
	if (empty_slot != ULINT_UNDEFINED) {

		slot = static_cast<fts_slot_t*>(
			ib_vector_get(tables, empty_slot));

		ut_a(slot->state == FTS_STATE_EMPTY);

	} else { /* Create a new slot. */

		slot = static_cast<fts_slot_t*>(ib_vector_push(tables, NULL));
	}

	memset(slot, 0x0, sizeof(*slot));

	slot->table = table;
	slot->table_id = table->id;
	slot->state = FTS_STATE_LOADED;
	slot->interval_time = FTS_OPTIMIZE_INTERVAL_IN_SECS;

	return(TRUE);
}

/**********************************************************************//**
Remove the table from the vector if it exists. */
static
ibool
fts_optimize_del_table(
/*===================*/
	ib_vector_t*	tables,			/*!< in/out: vector of tables */
	fts_msg_del_t*	msg)			/*!< in: table to delete */
{
	ulint		i;
	dict_table_t*	table = msg->table;

	for (i = 0; i < ib_vector_size(tables); ++i) {
		fts_slot_t*	slot;

		slot = static_cast<fts_slot_t*>(ib_vector_get(tables, i));

		if (slot->state != FTS_STATE_EMPTY
		    && slot->table == table) {

			if (fts_enable_diag_print) {
				ib::info() << "FTS Optimize Removing table "
					<< table->name;
			}

			slot->table = NULL;
			slot->state = FTS_STATE_EMPTY;

			return(TRUE);
		}
	}

	return(FALSE);
}

/**********************************************************************//**
Calculate how many of the registered tables need to be optimized.
@return no. of tables to optimize */
static
ulint
fts_optimize_how_many(
/*==================*/
	const ib_vector_t*	tables)		/*!< in: registered tables
						vector*/
{
	ulint		i;
	ib_time_t	delta;
	ulint		n_tables = 0;
	ib_time_t	current_time;

	current_time = ut_time();

	for (i = 0; i < ib_vector_size(tables); ++i) {
		const fts_slot_t*	slot;

		slot = static_cast<const fts_slot_t*>(
			ib_vector_get_const(tables, i));

		switch (slot->state) {
		case FTS_STATE_DONE:
		case FTS_STATE_LOADED:
			ut_a(slot->completed <= current_time);

			delta = current_time - slot->completed;

			/* Skip slots that have been optimized recently. */
			if (delta >= slot->interval_time) {
				++n_tables;
			}
			break;

		case FTS_STATE_RUNNING:
			ut_a(slot->last_run <= current_time);

			delta = current_time - slot->last_run;

			if (delta > slot->interval_time) {
				++n_tables;
			}
			break;

			/* Slots in a state other than the above
			are ignored. */
		case FTS_STATE_EMPTY:
		case FTS_STATE_SUSPENDED:
			break;
		}

	}

	return(n_tables);
}

/**********************************************************************//**
Check if the total memory used by all FTS table exceeds the maximum limit.
@return true if a sync is needed, false otherwise */
static
bool
fts_is_sync_needed(
/*===============*/
	const ib_vector_t*	tables)		/*!< in: registered tables
						vector*/
{
	ulint	total_memory = 0;
	double	time_diff = difftime(ut_time(), last_check_sync_time);

	if (fts_need_sync || time_diff < 5) {
		return(false);
	}

	last_check_sync_time = ut_time();

	for (ulint i = 0; i < ib_vector_size(tables); ++i) {
		const fts_slot_t*	slot;

		slot = static_cast<const fts_slot_t*>(
			ib_vector_get_const(tables, i));

		if (slot->state != FTS_STATE_EMPTY && slot->table
		    && slot->table->fts && slot->table->fts->cache) {
			total_memory += slot->table->fts->cache->total_size;
		}

		if (total_memory > fts_max_total_cache_size) {
			return(true);
		}
	}

	return(false);
}

/** Sync fts cache of a table
@param[in]	table_id	table id */
void
fts_optimize_sync_table(
	table_id_t	table_id)
{
	dict_table_t*   table = NULL;

	table = dict_table_open_on_id(table_id, FALSE, DICT_TABLE_OP_NORMAL);

	if (table) {
		if (dict_table_has_fts_index(table) && table->fts->cache) {
			fts_sync_table(table, true, false, false);
		}

		dict_table_close(table, FALSE, FALSE);
	}
}

/**********************************************************************//**
Optimize all FTS tables.
@return Dummy return */
static
os_thread_ret_t
DECLARE_THREAD(fts_optimize_thread)(
/*================*/
	void*		arg)			/*!< in: work queue*/
{
	ulint		current = 0;
	ibool		done = FALSE;
	ulint		n_tables = 0;
	ulint		n_optimize = 0;
	ib_wqueue_t*	wq = (ib_wqueue_t*) arg;

	ut_ad(!srv_read_only_mode);
	my_thread_init();

	ut_ad(fts_slots);

	/* Assign number of tables added in fts_slots_t to n_tables */
	n_tables = ib_vector_size(fts_slots);

	while (!done && srv_shutdown_state == SRV_SHUTDOWN_NONE) {

		/* If there is no message in the queue and we have tables
		to optimize then optimize the tables. */

		if (!done
		    && ib_wqueue_is_empty(wq)
		    && n_tables > 0
		    && n_optimize > 0) {

			fts_slot_t*	slot;

			ut_a(ib_vector_size(fts_slots) > 0);

			slot = static_cast<fts_slot_t*>(
				ib_vector_get(fts_slots, current));

			/* Handle the case of empty slots. */
			if (slot->state != FTS_STATE_EMPTY) {

				slot->state = FTS_STATE_RUNNING;

				fts_optimize_table_bk(slot);
			}

			++current;

			/* Wrap around the counter. */
			if (current >= ib_vector_size(fts_slots)) {
				n_optimize = fts_optimize_how_many(fts_slots);

				current = 0;
			}

		} else if (n_optimize == 0 || !ib_wqueue_is_empty(wq)) {
			fts_msg_t*	msg;

			msg = static_cast<fts_msg_t*>(
				ib_wqueue_timedwait(wq, FTS_QUEUE_WAIT_IN_USECS));

			/* Timeout ? */
			if (msg == NULL) {
				if (fts_is_sync_needed(fts_slots)) {
					fts_need_sync = true;
				}

				continue;
			}

			switch (msg->type) {
			case FTS_MSG_STOP:
				done = TRUE;
				break;

			case FTS_MSG_ADD_TABLE:
				ut_a(!done);
				if (fts_optimize_new_table(
					fts_slots,
					static_cast<dict_table_t*>(
					msg->ptr))) {
					++n_tables;
				}
				break;

			case FTS_MSG_DEL_TABLE:
				if (fts_optimize_del_table(
					fts_slots, static_cast<fts_msg_del_t*>(
						msg->ptr))) {
					--n_tables;
				}

				/* Signal the producer that we have
				removed the table. */
				os_event_set(
					((fts_msg_del_t*) msg->ptr)->event);
				break;

			case FTS_MSG_SYNC_TABLE:
				DBUG_EXECUTE_IF(
					"fts_instrument_msg_sync_sleep",
					os_thread_sleep(300000););

				fts_optimize_sync_table(
					*static_cast<table_id_t*>(msg->ptr));
				break;

			default:
				ut_error;
			}

			mem_heap_free(msg->heap);

			if (!done) {
				n_optimize = fts_optimize_how_many(fts_slots);
			} else {
				n_optimize = 0;
			}
		}
	}

	/* Server is being shutdown, sync the data from FTS cache to disk
	if needed */
	if (n_tables > 0) {
		ulint	i;

		for (i = 0; i < ib_vector_size(fts_slots); i++) {
			fts_slot_t*	slot;

			slot = static_cast<fts_slot_t*>(
				ib_vector_get(fts_slots, i));

			if (slot->state != FTS_STATE_EMPTY) {
				fts_optimize_sync_table(slot->table_id);
			}
		}
	}

	ib_vector_free(fts_slots);

	ib::info() << "FTS optimize thread exiting.";

	os_event_set(fts_opt_shutdown_event);
	my_thread_end();

	/* We count the number of threads in os_thread_exit(). A created
	thread should always use that to exit and not use return() to exit. */
	os_thread_exit();

	OS_THREAD_DUMMY_RETURN;
}

/**********************************************************************//**
Startup the optimize thread and create the work queue. */
void
fts_optimize_init(void)
/*===================*/
{
	mem_heap_t*	heap;
	ib_alloc_t*     heap_alloc;
	dict_table_t*   table;

	ut_ad(!srv_read_only_mode);

	/* For now we only support one optimize thread. */
	ut_a(!fts_optimize_wq);

	/* Create FTS optimize work queue */
	fts_optimize_wq = ib_wqueue_create();
	ut_a(fts_optimize_wq != NULL);

	/* Create FTS vector to store fts_slot_t */
	heap = mem_heap_create(sizeof(dict_table_t*) * 64);
	heap_alloc = ib_heap_allocator_create(heap);
	fts_slots = ib_vector_create(heap_alloc, sizeof(fts_slot_t), 4);

	/* Add fts tables to the fts_slots vector which were skipped during restart */
	std::vector<dict_table_t*> table_vector;
	std::vector<dict_table_t*>::iterator it;

	mutex_enter(&dict_sys->mutex);
	for (table = UT_LIST_GET_FIRST(dict_sys->table_LRU);
             table != NULL;
             table = UT_LIST_GET_NEXT(table_LRU, table)) {
                if (table->fts &&
                    dict_table_has_fts_index(table)) {
			if (fts_optimize_new_table(fts_slots,
						   table)){
				table_vector.push_back(table);
			}
		}
	}

	/* It is better to call dict_table_prevent_eviction()
	outside the above loop because it operates on
	dict_sys->table_LRU list.*/
	for (it=table_vector.begin();it!=table_vector.end();++it) {
		dict_table_prevent_eviction(*it);
	}

	mutex_exit(&dict_sys->mutex);
	table_vector.clear();

	fts_opt_shutdown_event = os_event_create(0);
	last_check_sync_time = ut_time();

	os_thread_create(fts_optimize_thread, fts_optimize_wq, NULL);
}

/** Shutdown fts optimize thread. */
void
fts_optimize_shutdown()
{
	ut_ad(!srv_read_only_mode);

	fts_msg_t*	msg;

	/* If there is an ongoing activity on dictionary, such as
	srv_master_evict_from_table_cache(), wait for it */
	dict_mutex_enter_for_mysql();

	/* Tells FTS optimizer system that we are exiting from
	optimizer thread, message send their after will not be
	processed */
	fts_opt_start_shutdown = true;
	dict_mutex_exit_for_mysql();

	/* We tell the OPTIMIZE thread to switch to state done, we
	can't delete the work queue here because the add thread needs
	deregister the FTS tables. */

	msg = fts_optimize_create_msg(FTS_MSG_STOP, NULL);

	ib_wqueue_add(fts_optimize_wq, msg, msg->heap);

	os_event_wait(fts_opt_shutdown_event);

	os_event_destroy(fts_opt_shutdown_event);

	ib_wqueue_free(fts_optimize_wq);
	fts_optimize_wq = NULL;
}<|MERGE_RESOLUTION|>--- conflicted
+++ resolved
@@ -681,25 +681,12 @@
 	void*		data = dfield_get_data(dfield);
 
 	/* Skip the duplicate words. */
-<<<<<<< HEAD
-	if (zip->word.f_len == static_cast<ulint>(len)
-	    && !memcmp(zip->word.f_str, data, zip->word.f_len)) {
-
-		return(TRUE);
-	}
-
-	ut_a(len <= FTS_MAX_WORD_LEN);
-
-	zip->word.f_len = ulint(len);
-	memcpy(zip->word.f_str, data, zip->word.f_len);
-=======
 	if (zip->word.f_len == len && !memcmp(zip->word.f_str, data, len)) {
 		return(TRUE);
 	}
 
 	memcpy(zip->word.f_str, data, len);
 	zip->word.f_len = len;
->>>>>>> c155946c
 
 	ut_a(zip->zp->avail_in == 0);
 	ut_a(zip->zp->next_in == NULL);
