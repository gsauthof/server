--- conflicted
+++ resolved
@@ -1160,7 +1160,7 @@
 /**********************************************************************
 Check if the length of the identifier exceeds the maximum allowed.
 return true when length of identifier is too long. */
-extern "C" UNIV_INTERN
+extern "C"
 my_bool
 innobase_check_identifier_length(
 /*=============================*/
@@ -1168,13 +1168,8 @@
 				database portion. */
 {
 	int		well_formed_error = 0;
-<<<<<<< HEAD
-	CHARSET_INFO*	cs1 = &my_charset_filename;
-	CHARSET_INFO*	cs2 = thd_charset(current_thd);
-=======
 	CHARSET_INFO	*cs = system_charset_info;
 	DBUG_ENTER("innobase_check_identifier_length");
->>>>>>> bf7325bb
 
 	uint res = cs->cset->well_formed_len(cs, id, id + strlen(id),
 					     NAME_CHAR_LEN,
@@ -1200,71 +1195,10 @@
 {
 	uint	errors;
 
-<<<<<<< HEAD
 	strconvert(cs, from, system_charset_info, to, (uint) len, &errors);
 }
 
 /******************************************************************//**
-=======
-	strconvert(thd_charset(current_thd), from,
-		   system_charset_info, to, (uint) len, &errors);
-}
-
-/**********************************************************************
-Converts an identifier from my_charset_filename to UTF-8 charset. */
-extern "C"
-uint
-innobase_convert_to_system_charset(
-/*===============================*/
-	char*		to,	/* out: converted identifier */
-	const char*	from,	/* in: identifier to convert */
-	ulint		len,	/* in: length of 'to', in bytes */
-	uint*		errors)	/* out: error return */
-{
-	uint		rlen;
-	CHARSET_INFO*	cs1 = &my_charset_filename;
-	CHARSET_INFO*	cs2 = system_charset_info;
-
-	rlen = strconvert(cs1, from, cs2, to, len, errors);
-
-	if (*errors) {
-		fprintf(stderr, "InnoDB: There was a problem in converting"
-			"'%s' in charset %s to charset %s", from, cs1->name,
-			cs2->name);
-	}
-
-	return(rlen);
-}
-
-/**********************************************************************
-Converts an identifier from my_charset_filename to UTF-8 charset. */
-extern "C"
-uint
-innobase_convert_to_filename_charset(
-/*=================================*/
-	char*		to,	/* out: converted identifier */
-	const char*	from,	/* in: identifier to convert */
-	ulint		len)	/* in: length of 'to', in bytes */
-{
-	uint		errors;
-	uint		rlen;
-	CHARSET_INFO*	cs_to = &my_charset_filename;
-	CHARSET_INFO*	cs_from = system_charset_info;
-
-	rlen = strconvert(cs_from, from, cs_to, to, len, &errors);
-
-	if (errors) {
-		fprintf(stderr, "InnoDB: There was a problem in converting"
-			"'%s' in charset %s to charset %s", from, cs_from->name,
-			cs_to->name);
-	}
-
-	return(rlen);
-}
-
-
-/**********************************************************************
->>>>>>> bf7325bb
 Compares NUL-terminated UTF-8 strings case insensitively.
 @return	0 if a=b, <0 if a<b, >1 if a>b */
 extern "C" UNIV_INTERN
@@ -12025,4 +11959,56 @@
 	}
 }
 
-#endif /* UNIV_COMPILE_TEST_FUNCS */+#endif /* UNIV_COMPILE_TEST_FUNCS */
+
+/**********************************************************************
+Converts an identifier from my_charset_filename to UTF-8 charset. */
+extern "C"
+uint
+innobase_convert_to_filename_charset(
+/*=================================*/
+	char*		to,	/* out: converted identifier */
+	const char*	from,	/* in: identifier to convert */
+	ulint		len)	/* in: length of 'to', in bytes */
+{
+	uint		errors;
+	uint		rlen;
+	CHARSET_INFO*	cs_to = &my_charset_filename;
+	CHARSET_INFO*	cs_from = system_charset_info;
+
+	rlen = strconvert(cs_from, from, cs_to, to, len, &errors);
+
+	if (errors) {
+		fprintf(stderr, "InnoDB: There was a problem in converting"
+			"'%s' in charset %s to charset %s", from, cs_from->name,
+			cs_to->name);
+	}
+
+	return(rlen);
+}
+
+/**********************************************************************
+Converts an identifier from my_charset_filename to UTF-8 charset. */
+extern "C"
+uint
+innobase_convert_to_system_charset(
+/*===============================*/
+	char*		to,	/* out: converted identifier */
+	const char*	from,	/* in: identifier to convert */
+	ulint		len,	/* in: length of 'to', in bytes */
+	uint*		errors)	/* out: error return */
+{
+	uint		rlen;
+	CHARSET_INFO*	cs1 = &my_charset_filename;
+	CHARSET_INFO*	cs2 = system_charset_info;
+
+	rlen = strconvert(cs1, from, cs2, to, len, errors);
+
+	if (*errors) {
+		fprintf(stderr, "InnoDB: There was a problem in converting"
+			"'%s' in charset %s to charset %s", from, cs1->name,
+			cs2->name);
+	}
+
+	return(rlen);
+}