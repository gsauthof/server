/*****************************************************************************

Copyright (c) 1995, 2016, Oracle and/or its affiliates. All Rights Reserved.
Copyright (c) 2017, 2018, MariaDB Corporation.

This program is free software; you can redistribute it and/or modify it under
the terms of the GNU General Public License as published by the Free Software
Foundation; version 2 of the License.

This program is distributed in the hope that it will be useful, but WITHOUT
ANY WARRANTY; without even the implied warranty of MERCHANTABILITY or FITNESS
FOR A PARTICULAR PURPOSE. See the GNU General Public License for more details.

You should have received a copy of the GNU General Public License along with
this program; if not, write to the Free Software Foundation, Inc.,
51 Franklin Street, Suite 500, Boston, MA 02110-1335 USA

*****************************************************************************/

/**************************************************//**
@file include/buf0lru.h
The database buffer pool LRU replacement algorithm

Created 11/5/1995 Heikki Tuuri
*******************************************************/

#ifndef buf0lru_h
#define buf0lru_h

#include "univ.i"
#include "ut0byte.h"
#include "buf0types.h"

// Forward declaration
struct trx_t;
struct dict_table_t;

/******************************************************************//**
Returns TRUE if less than 25 % of the buffer pool is available. This can be
used in heuristics to prevent huge transactions eating up the whole buffer
pool for their locks.
@return TRUE if less than 25 % of buffer pool left */
ibool
buf_LRU_buf_pool_running_out(void);
/*==============================*/

/*#######################################################################
These are low-level functions
#########################################################################*/

/** Minimum LRU list length for which the LRU_old pointer is defined */
#define BUF_LRU_OLD_MIN_LEN	512	/* 8 megabytes of 16k pages */

/** Drop the adaptive hash index for a tablespace.
@param[in,out]	table	table */
UNIV_INTERN void buf_LRU_drop_page_hash_for_tablespace(dict_table_t* table);

/** Empty the flush list for all pages belonging to a tablespace.
@param[in]	id		tablespace identifier
<<<<<<< HEAD
@param[in,out]	observer	flush observer,
				or NULL if nothing is to be written */
void
buf_LRU_flush_or_remove_pages(
	ulint		id,
	FlushObserver*	observer
#ifdef BTR_CUR_HASH_ADAPT
	, bool drop_ahi = false /*!< whether to drop the adaptive hash index */
#endif /* BTR_CUR_HASH_ADAPT */
	);
=======
@param[in]	trx		transaction, for checking for user interrupt;
				or NULL if nothing is to be written */
UNIV_INTERN void buf_LRU_flush_or_remove_pages(ulint id, const trx_t* trx);
>>>>>>> 6aa50bad

#if defined UNIV_DEBUG || defined UNIV_BUF_DEBUG
/********************************************************************//**
Insert a compressed block into buf_pool->zip_clean in the LRU order. */
void
buf_LRU_insert_zip_clean(
/*=====================*/
	buf_page_t*	bpage);	/*!< in: pointer to the block in question */
#endif /* UNIV_DEBUG || UNIV_BUF_DEBUG */

/******************************************************************//**
Try to free a block.  If bpage is a descriptor of a compressed-only
page, the descriptor object will be freed as well.

NOTE: If this function returns true, it will temporarily
release buf_pool->mutex.  Furthermore, the page frame will no longer be
accessible via bpage.

The caller must hold buf_pool->mutex and must not hold any
buf_page_get_mutex() when calling this function.
@return true if freed, false otherwise. */
bool
buf_LRU_free_page(
/*==============*/
	buf_page_t*	bpage,	/*!< in: block to be freed */
	bool		zip)	/*!< in: true if should remove also the
				compressed page of an uncompressed page */
	MY_ATTRIBUTE((nonnull));
/******************************************************************//**
Try to free a replaceable block.
@return true if found and freed */
bool
buf_LRU_scan_and_free_block(
/*========================*/
	buf_pool_t*	buf_pool,	/*!< in: buffer pool instance */
	bool		scan_all)	/*!< in: scan whole LRU list
					if true, otherwise scan only
					'old' blocks. */
	MY_ATTRIBUTE((nonnull,warn_unused_result));
/******************************************************************//**
Returns a free block from the buf_pool.  The block is taken off the
free list.  If it is empty, returns NULL.
@return a free control block, or NULL if the buf_block->free list is empty */
buf_block_t*
buf_LRU_get_free_only(
/*==================*/
	buf_pool_t*	buf_pool);	/*!< buffer pool instance */
/******************************************************************//**
Returns a free block from the buf_pool. The block is taken off the
free list. If free list is empty, blocks are moved from the end of the
LRU list to the free list.
This function is called from a user thread when it needs a clean
block to read in a page. Note that we only ever get a block from
the free list. Even when we flush a page or find a page in LRU scan
we put it to free list to be used.
* iteration 0:
  * get a block from free list, success:done
  * if buf_pool->try_LRU_scan is set
    * scan LRU up to srv_LRU_scan_depth to find a clean block
    * the above will put the block on free list
    * success:retry the free list
  * flush one dirty page from tail of LRU to disk
    * the above will put the block on free list
    * success: retry the free list
* iteration 1:
  * same as iteration 0 except:
    * scan whole LRU list
    * scan LRU list even if buf_pool->try_LRU_scan is not set
* iteration > 1:
  * same as iteration 1 but sleep 10ms
@return the free control block, in state BUF_BLOCK_READY_FOR_USE */
buf_block_t*
buf_LRU_get_free_block(
/*===================*/
	buf_pool_t*	buf_pool)	/*!< in/out: buffer pool instance */
	MY_ATTRIBUTE((nonnull,warn_unused_result));
/******************************************************************//**
Determines if the unzip_LRU list should be used for evicting a victim
instead of the general LRU list.
@return TRUE if should use unzip_LRU */
ibool
buf_LRU_evict_from_unzip_LRU(
/*=========================*/
	buf_pool_t*	buf_pool);
/******************************************************************//**
Puts a block back to the free list. */
void
buf_LRU_block_free_non_file_page(
/*=============================*/
	buf_block_t*	block);	/*!< in: block, must not contain a file page */
/******************************************************************//**
Adds a block to the LRU list. Please make sure that the page_size is
already set when invoking the function, so that we can get correct
page_size from the buffer page when adding a block into LRU */
void
buf_LRU_add_block(
/*==============*/
	buf_page_t*	bpage,	/*!< in: control block */
	ibool		old);	/*!< in: TRUE if should be put to the old
				blocks in the LRU list, else put to the
				start; if the LRU list is very short, added to
				the start regardless of this parameter */
/******************************************************************//**
Adds a block to the LRU list of decompressed zip pages. */
void
buf_unzip_LRU_add_block(
/*====================*/
	buf_block_t*	block,	/*!< in: control block */
	ibool		old);	/*!< in: TRUE if should be put to the end
				of the list, else put to the start */
/******************************************************************//**
Moves a block to the start of the LRU list. */
void
buf_LRU_make_block_young(
/*=====================*/
	buf_page_t*	bpage);	/*!< in: control block */
/**********************************************************************//**
Updates buf_pool->LRU_old_ratio.
@return updated old_pct */
uint
buf_LRU_old_ratio_update(
/*=====================*/
	uint	old_pct,/*!< in: Reserve this percentage of
			the buffer pool for "old" blocks. */
	ibool	adjust);/*!< in: TRUE=adjust the LRU list;
			FALSE=just assign buf_pool->LRU_old_ratio
			during the initialization of InnoDB */
/********************************************************************//**
Update the historical stats that we are collecting for LRU eviction
policy at the end of each interval. */
void
buf_LRU_stat_update(void);
/*=====================*/

/******************************************************************//**
Remove one page from LRU list and put it to free list */
void
buf_LRU_free_one_page(
/*==================*/
	buf_page_t*	bpage)	/*!< in/out: block, must contain a file page and
				be in a state where it can be freed; there
				may or may not be a hash index to the page */
	MY_ATTRIBUTE((nonnull));

/******************************************************************//**
Adjust LRU hazard pointers if needed. */
void
buf_LRU_adjust_hp(
/*==============*/
	buf_pool_t*		buf_pool,/*!< in: buffer pool instance */
	const buf_page_t*	bpage);	/*!< in: control block */

#if defined UNIV_DEBUG || defined UNIV_BUF_DEBUG
/**********************************************************************//**
Validates the LRU list.
@return TRUE */
ibool
buf_LRU_validate(void);
/*==================*/
#endif /* UNIV_DEBUG || UNIV_BUF_DEBUG */
#if defined UNIV_DEBUG_PRINT || defined UNIV_DEBUG || defined UNIV_BUF_DEBUG
/**********************************************************************//**
Prints the LRU list. */
void
buf_LRU_print(void);
/*===============*/
#endif /* UNIV_DEBUG_PRINT || UNIV_DEBUG || UNIV_BUF_DEBUG */

/** @name Heuristics for detecting index scan @{ */
/** The denominator of buf_pool->LRU_old_ratio. */
#define BUF_LRU_OLD_RATIO_DIV	1024
/** Maximum value of buf_pool->LRU_old_ratio.
@see buf_LRU_old_adjust_len
@see buf_pool->LRU_old_ratio_update */
#define BUF_LRU_OLD_RATIO_MAX	BUF_LRU_OLD_RATIO_DIV
/** Minimum value of buf_pool->LRU_old_ratio.
@see buf_LRU_old_adjust_len
@see buf_pool->LRU_old_ratio_update
The minimum must exceed
(BUF_LRU_OLD_TOLERANCE + 5) * BUF_LRU_OLD_RATIO_DIV / BUF_LRU_OLD_MIN_LEN. */
#define BUF_LRU_OLD_RATIO_MIN	51

#if BUF_LRU_OLD_RATIO_MIN >= BUF_LRU_OLD_RATIO_MAX
# error "BUF_LRU_OLD_RATIO_MIN >= BUF_LRU_OLD_RATIO_MAX"
#endif
#if BUF_LRU_OLD_RATIO_MAX > BUF_LRU_OLD_RATIO_DIV
# error "BUF_LRU_OLD_RATIO_MAX > BUF_LRU_OLD_RATIO_DIV"
#endif

/** Move blocks to "new" LRU list only if the first access was at
least this many milliseconds ago.  Not protected by any mutex or latch. */
extern uint	buf_LRU_old_threshold_ms;
/* @} */

/** @brief Statistics for selecting the LRU list for eviction.

These statistics are not 'of' LRU but 'for' LRU.  We keep count of I/O
and page_zip_decompress() operations.  Based on the statistics we decide
if we want to evict from buf_pool->unzip_LRU or buf_pool->LRU. */
struct buf_LRU_stat_t
{
	ulint	io;	/**< Counter of buffer pool I/O operations. */
	ulint	unzip;	/**< Counter of page_zip_decompress operations. */
};

/** Current operation counters.  Not protected by any mutex.
Cleared by buf_LRU_stat_update(). */
extern buf_LRU_stat_t	buf_LRU_stat_cur;

/** Running sum of past values of buf_LRU_stat_cur.
Updated by buf_LRU_stat_update().  Protected by buf_pool->mutex. */
extern buf_LRU_stat_t	buf_LRU_stat_sum;

/********************************************************************//**
Increments the I/O counter in buf_LRU_stat_cur. */
#define buf_LRU_stat_inc_io() buf_LRU_stat_cur.io++
/********************************************************************//**
Increments the page_zip_decompress() counter in buf_LRU_stat_cur. */
#define buf_LRU_stat_inc_unzip() buf_LRU_stat_cur.unzip++

#endif<|MERGE_RESOLUTION|>--- conflicted
+++ resolved
@@ -33,7 +33,6 @@
 
 // Forward declaration
 struct trx_t;
-struct dict_table_t;
 
 /******************************************************************//**
 Returns TRUE if less than 25 % of the buffer pool is available. This can be
@@ -51,28 +50,20 @@
 /** Minimum LRU list length for which the LRU_old pointer is defined */
 #define BUF_LRU_OLD_MIN_LEN	512	/* 8 megabytes of 16k pages */
 
+#ifdef BTR_CUR_HASH_ADAPT
+struct dict_table_t;
 /** Drop the adaptive hash index for a tablespace.
 @param[in,out]	table	table */
-UNIV_INTERN void buf_LRU_drop_page_hash_for_tablespace(dict_table_t* table);
+void buf_LRU_drop_page_hash_for_tablespace(dict_table_t* table);
+#else
+# define buf_LRU_drop_page_hash_for_tablespace(table)
+#endif /* BTR_CUR_HASH_ADAPT */
 
 /** Empty the flush list for all pages belonging to a tablespace.
 @param[in]	id		tablespace identifier
-<<<<<<< HEAD
 @param[in,out]	observer	flush observer,
 				or NULL if nothing is to be written */
-void
-buf_LRU_flush_or_remove_pages(
-	ulint		id,
-	FlushObserver*	observer
-#ifdef BTR_CUR_HASH_ADAPT
-	, bool drop_ahi = false /*!< whether to drop the adaptive hash index */
-#endif /* BTR_CUR_HASH_ADAPT */
-	);
-=======
-@param[in]	trx		transaction, for checking for user interrupt;
-				or NULL if nothing is to be written */
-UNIV_INTERN void buf_LRU_flush_or_remove_pages(ulint id, const trx_t* trx);
->>>>>>> 6aa50bad
+void buf_LRU_flush_or_remove_pages(ulint id, FlushObserver* observer);
 
 #if defined UNIV_DEBUG || defined UNIV_BUF_DEBUG
 /********************************************************************//**
