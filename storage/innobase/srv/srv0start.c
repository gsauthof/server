--- conflicted
+++ resolved
@@ -1590,11 +1590,7 @@
 		consistent state, this is REQUIRED for the recovery
 		process to work. */
 		err = trx_sys_file_format_max_check(
-<<<<<<< HEAD
-			srv_check_file_format_at_startup);
-=======
 			srv_max_file_format_at_startup);
->>>>>>> a96267c1
 
 		if (err != DB_SUCCESS) {
 			return(err);
