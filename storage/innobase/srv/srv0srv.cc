--- conflicted
+++ resolved
@@ -52,9 +52,7 @@
 #include "buf0flu.h"
 #include "buf0lru.h"
 #include "dict0boot.h"
-<<<<<<< HEAD
 #include "dict0load.h"
-#include "dict0stats_bg.h"
 #include "fsp0sysspace.h"
 #include "ibuf0ibuf.h"
 #include "lock0lock.h"
@@ -63,9 +61,6 @@
 #include "os0proc.h"
 #include "pars0pars.h"
 #include "que0que.h"
-=======
-#include "srv0start.h"
->>>>>>> 758af98f
 #include "row0mysql.h"
 #include "row0trunc.h"
 #include "row0log.h"
@@ -94,25 +89,13 @@
 in microseconds, in order to reduce the lagging of the purge thread. */
 ulint	srv_dml_needed_delay = 0;
 
-<<<<<<< HEAD
-ibool	srv_monitor_active = FALSE;
-ibool	srv_error_monitor_active = FALSE;
-
-ibool	srv_buf_dump_thread_active = FALSE;
-
-bool	srv_buf_resize_thread_active = false;
-=======
-UNIV_INTERN bool	srv_monitor_active;
-UNIV_INTERN bool	srv_error_monitor_active;
-
-UNIV_INTERN bool	srv_buf_dump_thread_active;
-
-UNIV_INTERN bool	srv_dict_stats_thread_active;
->>>>>>> 758af98f
-
-UNIV_INTERN my_bool	srv_scrub_log;
-
-ibool	srv_dict_stats_thread_active = FALSE;
+bool	srv_monitor_active;
+bool	srv_error_monitor_active;
+bool	srv_buf_dump_thread_active;
+bool	srv_dict_stats_thread_active;
+bool	srv_buf_resize_thread_active;
+
+my_bool	srv_scrub_log;
 
 const char*	srv_main_thread_op_info = "";
 
@@ -2052,55 +2035,6 @@
 	return(ret);
 }
 
-<<<<<<< HEAD
-/**********************************************************************//**
-Check whether any background thread are active. If so print which thread
-is active. Send the threads wakeup signal.
-@return name of thread that is active or NULL */
-const char*
-srv_any_background_threads_are_active(void)
-/*=======================================*/
-{
-	const char*	thread_active = NULL;
-
-	if (srv_read_only_mode) {
-		if (srv_buf_resize_thread_active) {
-			thread_active = "buf_resize_thread";
-		}
-		os_event_set(srv_buf_resize_event);
-		return(thread_active);
-	} else if (srv_error_monitor_active) {
-		thread_active = "srv_error_monitor_thread";
-	} else if (lock_sys->timeout_thread_active) {
-		thread_active = "srv_lock_timeout thread";
-	} else if (srv_monitor_active) {
-		thread_active = "srv_monitor_thread";
-	} else if (srv_buf_dump_thread_active) {
-		thread_active = "buf_dump_thread";
-	} else if (srv_buf_resize_thread_active) {
-		thread_active = "buf_resize_thread";
-	} else if (srv_dict_stats_thread_active) {
-		thread_active = "dict_stats_thread";
-	} else if (srv_scrub_log && srv_log_scrub_thread_active) {
-		thread_active = "log_scrub_thread";
-	}
-
-	os_event_set(srv_error_event);
-	os_event_set(srv_monitor_event);
-	os_event_set(srv_buf_dump_event);
-	os_event_set(lock_sys->timeout_event);
-	os_event_set(dict_stats_event);
-	os_event_set(srv_buf_resize_event);
-
-	if (srv_scrub_log) {
-		os_event_set(log_scrub_event);
-	}
-
-	return(thread_active);
-}
-
-=======
->>>>>>> 758af98f
 /*******************************************************************//**
 Tells the InnoDB server that there has been activity in the database
 and wakes up the master thread if it is suspended (not sleeping). Used
