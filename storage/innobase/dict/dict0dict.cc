/*****************************************************************************

Copyright (c) 1996, 2016, Oracle and/or its affiliates. All Rights Reserved.
Copyright (c) 2012, Facebook Inc.
Copyright (c) 2013, 2019, MariaDB Corporation.

This program is free software; you can redistribute it and/or modify it under
the terms of the GNU General Public License as published by the Free Software
Foundation; version 2 of the License.

This program is distributed in the hope that it will be useful, but WITHOUT
ANY WARRANTY; without even the implied warranty of MERCHANTABILITY or FITNESS
FOR A PARTICULAR PURPOSE. See the GNU General Public License for more details.

You should have received a copy of the GNU General Public License along with
this program; if not, write to the Free Software Foundation, Inc.,
51 Franklin Street, Suite 500, Boston, MA 02110-1335 USA

*****************************************************************************/

/******************************************************************//**
@file dict/dict0dict.cc
Data dictionary system

Created 1/8/1996 Heikki Tuuri
***********************************************************************/

#include <my_config.h>
#include <string>

#include "ha_prototypes.h"
#include <mysqld.h>
#include <strfunc.h>

#include "dict0dict.h"
#include "fts0fts.h"
#include "fil0fil.h"
#include <algorithm>

/** dummy index for ROW_FORMAT=REDUNDANT supremum and infimum records */
dict_index_t*	dict_ind_redundant;

#if defined UNIV_DEBUG || defined UNIV_IBUF_DEBUG
/** Flag to control insert buffer debugging. */
extern uint	ibuf_debug;
#endif /* UNIV_DEBUG || UNIV_IBUF_DEBUG */

/**********************************************************************
Issue a warning that the row is too big. */
void
ib_warn_row_too_big(const dict_table_t*	table);

#include "btr0btr.h"
#include "btr0cur.h"
#include "btr0sea.h"
#include "buf0buf.h"
#include "data0type.h"
#include "dict0boot.h"
#include "dict0crea.h"
#include "dict0mem.h"
#include "dict0priv.h"
#include "dict0stats.h"
#include "fts0fts.h"
#include "fts0types.h"
#include "lock0lock.h"
#include "mach0data.h"
#include "mem0mem.h"
#include "os0once.h"
#include "page0page.h"
#include "page0zip.h"
#include "pars0pars.h"
#include "pars0sym.h"
#include "que0que.h"
#include "rem0cmp.h"
#include "row0log.h"
#include "row0merge.h"
#include "row0mysql.h"
#include "row0upd.h"
#include "srv0mon.h"
#include "srv0start.h"
#include "sync0sync.h"
#include "trx0undo.h"

#include <vector>
#include <algorithm>

/** the dictionary system */
dict_sys_t*	dict_sys	= NULL;

/** @brief the data dictionary rw-latch protecting dict_sys

table create, drop, etc. reserve this in X-mode; implicit or
backround operations purge, rollback, foreign key checks reserve this
in S-mode; we cannot trust that MySQL protects implicit or background
operations a table drop since MySQL does not know of them; therefore
we need this; NOTE: a transaction which reserves this must keep book
on the mode in trx_t::dict_operation_lock_mode */
rw_lock_t*	dict_operation_lock;

/** Percentage of compression failures that are allowed in a single
round */
ulong	zip_failure_threshold_pct = 5;

/** Maximum percentage of a page that can be allowed as a pad to avoid
compression failures */
ulong	zip_pad_max = 50;

#define	DICT_HEAP_SIZE		100	/*!< initial memory heap size when
					creating a table or index object */
#define DICT_POOL_PER_TABLE_HASH 512	/*!< buffer pool max size per table
					hash table fixed size in bytes */
#define DICT_POOL_PER_VARYING	4	/*!< buffer pool max size per data
					dictionary varying size in bytes */

/** Identifies generated InnoDB foreign key names */
static char	dict_ibfk[] = "_ibfk_";

bool		innodb_table_stats_not_found = false;
bool		innodb_index_stats_not_found = false;
static bool	innodb_table_stats_not_found_reported = false;
static bool	innodb_index_stats_not_found_reported = false;

/*******************************************************************//**
Tries to find column names for the index and sets the col field of the
index.
@param[in]	table	table
@param[in]	index	index
@param[in]	add_v	new virtual columns added along with an add index call
@return TRUE if the column names were found */
static
ibool
dict_index_find_cols(
	const dict_table_t*	table,
	dict_index_t*		index,
	const dict_add_v_col_t*	add_v);
/*******************************************************************//**
Builds the internal dictionary cache representation for a clustered
index, containing also system fields not defined by the user.
@return own: the internal representation of the clustered index */
static
dict_index_t*
dict_index_build_internal_clust(
/*============================*/
	const dict_table_t*	table,	/*!< in: table */
	dict_index_t*		index);	/*!< in: user representation of
					a clustered index */
/*******************************************************************//**
Builds the internal dictionary cache representation for a non-clustered
index, containing also system fields not defined by the user.
@return own: the internal representation of the non-clustered index */
static
dict_index_t*
dict_index_build_internal_non_clust(
/*================================*/
	const dict_table_t*	table,	/*!< in: table */
	dict_index_t*		index);	/*!< in: user representation of
					a non-clustered index */
/**********************************************************************//**
Builds the internal dictionary cache representation for an FTS index.
@return own: the internal representation of the FTS index */
static
dict_index_t*
dict_index_build_internal_fts(
/*==========================*/
	dict_table_t*	table,	/*!< in: table */
	dict_index_t*	index);	/*!< in: user representation of an FTS index */

/**********************************************************************//**
Removes an index from the dictionary cache. */
static
void
dict_index_remove_from_cache_low(
/*=============================*/
	dict_table_t*	table,		/*!< in/out: table */
	dict_index_t*	index,		/*!< in, own: index */
	ibool		lru_evict);	/*!< in: TRUE if page being evicted
					to make room in the table LRU list */
#ifdef UNIV_DEBUG
/**********************************************************************//**
Validate the dictionary table LRU list.
@return TRUE if validate OK */
static
ibool
dict_lru_validate(void);
/*===================*/
/**********************************************************************//**
Check if table is in the dictionary table LRU list.
@return TRUE if table found */
static
ibool
dict_lru_find_table(
/*================*/
	const dict_table_t*	find_table);	/*!< in: table to find */
/**********************************************************************//**
Check if a table exists in the dict table non-LRU list.
@return TRUE if table found */
static
ibool
dict_non_lru_find_table(
/*====================*/
	const dict_table_t*	find_table);	/*!< in: table to find */
#endif /* UNIV_DEBUG */

/* Stream for storing detailed information about the latest foreign key
and unique key errors. Only created if !srv_read_only_mode */
FILE*	dict_foreign_err_file		= NULL;
/* mutex protecting the foreign and unique error buffers */
ib_mutex_t	dict_foreign_err_mutex;

/********************************************************************//**
Checks if the database name in two table names is the same.
@return TRUE if same db name */
ibool
dict_tables_have_same_db(
/*=====================*/
	const char*	name1,	/*!< in: table name in the form
				dbname '/' tablename */
	const char*	name2)	/*!< in: table name in the form
				dbname '/' tablename */
{
	for (; *name1 == *name2; name1++, name2++) {
		if (*name1 == '/') {
			return(TRUE);
		}
		ut_a(*name1); /* the names must contain '/' */
	}
	return(FALSE);
}

/********************************************************************//**
Return the end of table name where we have removed dbname and '/'.
@return table name */
const char*
dict_remove_db_name(
/*================*/
	const char*	name)	/*!< in: table name in the form
				dbname '/' tablename */
{
	const char*	s = strchr(name, '/');
	ut_a(s);

	return(s + 1);
}

/********************************************************************//**
Get the database name length in a table name.
@return database name length */
ulint
dict_get_db_name_len(
/*=================*/
	const char*	name)	/*!< in: table name in the form
				dbname '/' tablename */
{
	const char*	s;
	s = strchr(name, '/');
	ut_a(s);
	return(s - name);
}

/** Reserve the dictionary system mutex. */
void
dict_mutex_enter_for_mysql_func(const char *file, unsigned line)
{
	mutex_enter_loc(&dict_sys->mutex, file, line);
}

/********************************************************************//**
Releases the dictionary system mutex for MySQL. */
void
dict_mutex_exit_for_mysql(void)
/*===========================*/
{
	mutex_exit(&dict_sys->mutex);
}

/** Allocate and init a dict_table_t's stats latch.
This function must not be called concurrently on the same table object.
@param[in,out]	table_void	table whose stats latch to create */
static
void
dict_table_stats_latch_alloc(
	void*	table_void)
{
	dict_table_t*	table = static_cast<dict_table_t*>(table_void);

	/* Note: rw_lock_create() will call the constructor */

	table->stats_latch = static_cast<rw_lock_t*>(
		ut_malloc_nokey(sizeof(rw_lock_t)));

	ut_a(table->stats_latch != NULL);

	rw_lock_create(dict_table_stats_key, table->stats_latch,
		       SYNC_INDEX_TREE);
}

/** Deinit and free a dict_table_t's stats latch.
This function must not be called concurrently on the same table object.
@param[in,out]	table	table whose stats latch to free */
static
void
dict_table_stats_latch_free(
	dict_table_t*	table)
{
	rw_lock_free(table->stats_latch);
	ut_free(table->stats_latch);
}

/** Create a dict_table_t's stats latch or delay for lazy creation.
This function is only called from either single threaded environment
or from a thread that has not shared the table object with other threads.
@param[in,out]	table	table whose stats latch to create
@param[in]	enabled	if false then the latch is disabled
and dict_table_stats_lock()/unlock() become noop on this table. */
void
dict_table_stats_latch_create(
	dict_table_t*	table,
	bool		enabled)
{
	if (!enabled) {
		table->stats_latch = NULL;
		table->stats_latch_created = os_once::DONE;
		return;
	}

	/* We create this lazily the first time it is used. */
	table->stats_latch = NULL;
	table->stats_latch_created = os_once::NEVER_DONE;
}

/** Destroy a dict_table_t's stats latch.
This function is only called from either single threaded environment
or from a thread that has not shared the table object with other threads.
@param[in,out]	table	table whose stats latch to destroy */
void
dict_table_stats_latch_destroy(
	dict_table_t*	table)
{
	if (table->stats_latch_created == os_once::DONE
	    && table->stats_latch != NULL) {

		dict_table_stats_latch_free(table);
	}
}

/** Lock the appropriate latch to protect a given table's statistics.
@param[in]	table		table whose stats to lock
@param[in]	latch_mode	RW_S_LATCH or RW_X_LATCH */
void
dict_table_stats_lock(
	dict_table_t*	table,
	ulint		latch_mode)
{
	ut_ad(table != NULL);
	ut_ad(table->magic_n == DICT_TABLE_MAGIC_N);

	os_once::do_or_wait_for_done(
		&table->stats_latch_created,
		dict_table_stats_latch_alloc, table);

	if (table->stats_latch == NULL) {
		/* This is a dummy table object that is private in the current
		thread and is not shared between multiple threads, thus we
		skip any locking. */
		return;
	}

	switch (latch_mode) {
	case RW_S_LATCH:
		rw_lock_s_lock(table->stats_latch);
		break;
	case RW_X_LATCH:
		rw_lock_x_lock(table->stats_latch);
		break;
	case RW_NO_LATCH:
		/* fall through */
	default:
		ut_error;
	}
}

/** Unlock the latch that has been locked by dict_table_stats_lock().
@param[in]	table		table whose stats to unlock
@param[in]	latch_mode	RW_S_LATCH or RW_X_LATCH */
void
dict_table_stats_unlock(
	dict_table_t*	table,
	ulint		latch_mode)
{
	ut_ad(table != NULL);
	ut_ad(table->magic_n == DICT_TABLE_MAGIC_N);

	if (table->stats_latch == NULL) {
		/* This is a dummy table object that is private in the current
		thread and is not shared between multiple threads, thus we
		skip any locking. */
		return;
	}

	switch (latch_mode) {
	case RW_S_LATCH:
		rw_lock_s_unlock(table->stats_latch);
		break;
	case RW_X_LATCH:
		rw_lock_x_unlock(table->stats_latch);
		break;
	case RW_NO_LATCH:
		/* fall through */
	default:
		ut_error;
	}
}

/**********************************************************************//**
Try to drop any indexes after an aborted index creation.
This can also be after a server kill during DROP INDEX. */
static
void
dict_table_try_drop_aborted(
/*========================*/
	dict_table_t*	table,		/*!< in: table, or NULL if it
					needs to be looked up again */
	table_id_t	table_id,	/*!< in: table identifier */
	int32		ref_count)	/*!< in: expected table->n_ref_count */
{
	trx_t*		trx;

	trx = trx_allocate_for_background();
	trx->op_info = "try to drop any indexes after an aborted index creation";
	row_mysql_lock_data_dictionary(trx);
	trx_set_dict_operation(trx, TRX_DICT_OP_INDEX);

	if (table == NULL) {
		table = dict_table_open_on_id_low(
			table_id, DICT_ERR_IGNORE_NONE, FALSE);
	} else {
		ut_ad(table->id == table_id);
	}

	if (table && table->get_ref_count() == ref_count && table->drop_aborted
	    && !UT_LIST_GET_FIRST(table->locks)) {
		/* Silence a debug assertion in row_merge_drop_indexes(). */
		ut_d(table->acquire());
		row_merge_drop_indexes(trx, table, TRUE);
		ut_d(table->release());
		ut_ad(table->get_ref_count() == ref_count);
		trx_commit_for_mysql(trx);
	}

	row_mysql_unlock_data_dictionary(trx);
	trx_free_for_background(trx);
}

/**********************************************************************//**
When opening a table,
try to drop any indexes after an aborted index creation.
Release the dict_sys->mutex. */
static
void
dict_table_try_drop_aborted_and_mutex_exit(
/*=======================================*/
	dict_table_t*	table,		/*!< in: table (may be NULL) */
	ibool		try_drop)	/*!< in: FALSE if should try to
					drop indexes whose online creation
					was aborted */
{
	if (try_drop
	    && table != NULL
	    && table->drop_aborted
	    && table->get_ref_count() == 1
	    && dict_table_get_first_index(table)) {

		/* Attempt to drop the indexes whose online creation
		was aborted. */
		table_id_t	table_id = table->id;

		mutex_exit(&dict_sys->mutex);

		dict_table_try_drop_aborted(table, table_id, 1);
	} else {
		mutex_exit(&dict_sys->mutex);
	}
}

/********************************************************************//**
Decrements the count of open handles to a table. */
void
dict_table_close(
/*=============*/
	dict_table_t*	table,		/*!< in/out: table */
	ibool		dict_locked,	/*!< in: TRUE=data dictionary locked */
	ibool		try_drop)	/*!< in: TRUE=try to drop any orphan
					indexes after an aborted online
					index creation */
{
	if (!dict_locked) {
		mutex_enter(&dict_sys->mutex);
	}

	ut_ad(mutex_own(&dict_sys->mutex));
	ut_a(table->get_ref_count() > 0);

	const bool last_handle = table->release();

	/* Force persistent stats re-read upon next open of the table
	so that FLUSH TABLE can be used to forcibly fetch stats from disk
	if they have been manually modified. We reset table->stat_initialized
	only if table reference count is 0 because we do not want too frequent
	stats re-reads (e.g. in other cases than FLUSH TABLE). */
	if (last_handle && strchr(table->name.m_name, '/') != NULL
	    && dict_stats_is_persistent_enabled(table)) {

		dict_stats_deinit(table);
	}

	MONITOR_DEC(MONITOR_TABLE_REFERENCE);

	ut_ad(dict_lru_validate());

#ifdef UNIV_DEBUG
	if (table->can_be_evicted) {
		ut_ad(dict_lru_find_table(table));
	} else {
		ut_ad(dict_non_lru_find_table(table));
	}
#endif /* UNIV_DEBUG */

	if (!dict_locked) {
		table_id_t	table_id	= table->id;
		const bool	drop_aborted	= last_handle && try_drop
			&& table->drop_aborted
			&& dict_table_get_first_index(table);

		mutex_exit(&dict_sys->mutex);

		if (drop_aborted) {
			dict_table_try_drop_aborted(NULL, table_id, 0);
		}
	}
}

/********************************************************************//**
Closes the only open handle to a table and drops a table while assuring
that dict_sys->mutex is held the whole time.  This assures that the table
is not evicted after the close when the count of open handles goes to zero.
Because dict_sys->mutex is held, we do not need to call
dict_table_prevent_eviction().  */
void
dict_table_close_and_drop(
/*======================*/
	trx_t*		trx,		/*!< in: data dictionary transaction */
	dict_table_t*	table)		/*!< in/out: table */
{
	dberr_t err = DB_SUCCESS;

	ut_ad(mutex_own(&dict_sys->mutex));
	ut_ad(rw_lock_own(dict_operation_lock, RW_LOCK_X));
	ut_ad(trx->dict_operation != TRX_DICT_OP_NONE);
	ut_ad(trx_state_eq(trx, TRX_STATE_ACTIVE));

	dict_table_close(table, TRUE, FALSE);

#if defined UNIV_DEBUG || defined UNIV_DDL_DEBUG
	/* Nobody should have initialized the stats of the newly created
	table when this is called. So we know that it has not been added
	for background stats gathering. */
	ut_a(!table->stat_initialized);
#endif /* UNIV_DEBUG || UNIV_DDL_DEBUG */

	err = row_merge_drop_table(trx, table);

	if (err != DB_SUCCESS) {
		ib::error() << "At " << __FILE__ << ":" << __LINE__
			    << " row_merge_drop_table returned error: " << err
			    << " table: " << table->name;
	}
}

/** Check if the table has a given (non_virtual) column.
@param[in]	table		table object
@param[in]	col_name	column name
@param[in]	col_nr		column number guessed, 0 as default
@return column number if the table has the specified column,
otherwise table->n_def */
ulint
dict_table_has_column(
	const dict_table_t*	table,
	const char*		col_name,
	ulint			col_nr)
{
	ulint		col_max = table->n_def;

	ut_ad(table);
	ut_ad(col_name);
	ut_ad(table->magic_n == DICT_TABLE_MAGIC_N);

	if (col_nr < col_max
	    && innobase_strcasecmp(
		col_name, dict_table_get_col_name(table, col_nr)) == 0) {
		return(col_nr);
	}

	/** The order of column may changed, check it with other columns */
	for (ulint i = 0; i < col_max; i++) {
		if (i != col_nr
		    && innobase_strcasecmp(
			col_name, dict_table_get_col_name(table, i)) == 0) {

			return(i);
		}
	}

	return(col_max);
}

/**********************************************************************//**
Returns a column's name.
@return column name. NOTE: not guaranteed to stay valid if table is
modified in any way (columns added, etc.). */
const char*
dict_table_get_col_name(
/*====================*/
	const dict_table_t*	table,	/*!< in: table */
	ulint			col_nr)	/*!< in: column number */
{
	ulint		i;
	const char*	s;

	ut_ad(table);
	ut_ad(col_nr < table->n_def);
	ut_ad(table->magic_n == DICT_TABLE_MAGIC_N);

	s = table->col_names;
	if (s) {
		for (i = 0; i < col_nr; i++) {
			s += strlen(s) + 1;
		}
	}

	return(s);
}

/** Returns a virtual column's name.
@param[in]	table	target table
@param[in]	col_nr	virtual column number (nth virtual column)
@return column name or NULL if column number out of range. */
const char*
dict_table_get_v_col_name(
	const dict_table_t*	table,
	ulint			col_nr)
{
	const char*	s;

	ut_ad(table);
	ut_ad(col_nr < table->n_v_def);
	ut_ad(table->magic_n == DICT_TABLE_MAGIC_N);

	if (col_nr >= table->n_v_def) {
		return(NULL);
	}

	s = table->v_col_names;

	if (s != NULL) {
		for (ulint i = 0; i < col_nr; i++) {
			s += strlen(s) + 1;
		}
	}

	return(s);
}

/** Search virtual column's position in InnoDB according to its position
in original table's position
@param[in]	table	target table
@param[in]	col_nr	column number (nth column in the MySQL table)
@return virtual column's position in InnoDB, ULINT_UNDEFINED if not find */
static
ulint
dict_table_get_v_col_pos_for_mysql(
	const dict_table_t*	table,
	ulint			col_nr)
{
	ulint	i;

	ut_ad(table);
	ut_ad(col_nr < static_cast<ulint>(table->n_t_def));
	ut_ad(table->magic_n == DICT_TABLE_MAGIC_N);

	for (i = 0; i < table->n_v_def; i++) {
		if (col_nr == dict_get_v_col_mysql_pos(
				table->v_cols[i].m_col.ind)) {
			break;
		}
	}

	if (i == table->n_v_def) {
		return(ULINT_UNDEFINED);
	}

	return(i);
}

/** Returns a virtual column's name according to its original
MySQL table position.
@param[in]	table	target table
@param[in]	col_nr	column number (nth column in the table)
@return column name. */
static
const char*
dict_table_get_v_col_name_mysql(
	const dict_table_t*	table,
	ulint			col_nr)
{
	ulint	i = dict_table_get_v_col_pos_for_mysql(table, col_nr);

	if (i == ULINT_UNDEFINED) {
		return(NULL);
	}

	return(dict_table_get_v_col_name(table, i));
}

/** Get nth virtual column according to its original MySQL table position
@param[in]	table	target table
@param[in]	col_nr	column number in MySQL Table definition
@return dict_v_col_t ptr */
dict_v_col_t*
dict_table_get_nth_v_col_mysql(
	const dict_table_t*	table,
	ulint			col_nr)
{
	ulint	i = dict_table_get_v_col_pos_for_mysql(table, col_nr);

	if (i == ULINT_UNDEFINED) {
		return(NULL);
	}

	return(dict_table_get_nth_v_col(table, i));
}

/** Allocate and init the autoinc latch of a given table.
This function must not be called concurrently on the same table object.
@param[in,out]	table_void	table whose autoinc latch to create */
static
void
dict_table_autoinc_alloc(
	void*	table_void)
{
	dict_table_t*	table = static_cast<dict_table_t*>(table_void);
	table->autoinc_mutex = UT_NEW_NOKEY(ib_mutex_t());
	ut_a(table->autoinc_mutex != NULL);
	mutex_create(LATCH_ID_AUTOINC, table->autoinc_mutex);
}

/** Allocate and init the zip_pad_mutex of a given index.
This function must not be called concurrently on the same index object.
@param[in,out]	index_void	index whose zip_pad_mutex to create */
static
void
dict_index_zip_pad_alloc(
	void*	index_void)
{
	dict_index_t*	index = static_cast<dict_index_t*>(index_void);
	index->zip_pad.mutex = UT_NEW_NOKEY(SysMutex());
	ut_a(index->zip_pad.mutex != NULL);
	mutex_create(LATCH_ID_ZIP_PAD_MUTEX, index->zip_pad.mutex);
}

/********************************************************************//**
Acquire the autoinc lock. */
void
dict_table_autoinc_lock(
/*====================*/
	dict_table_t*	table)	/*!< in/out: table */
{
	os_once::do_or_wait_for_done(
		&table->autoinc_mutex_created,
		dict_table_autoinc_alloc, table);

	mutex_enter(table->autoinc_mutex);
}

/** Acquire the zip_pad_mutex latch.
@param[in,out]	index	the index whose zip_pad_mutex to acquire.*/
static
void
dict_index_zip_pad_lock(
	dict_index_t*	index)
{
	os_once::do_or_wait_for_done(
		&index->zip_pad.mutex_created,
		dict_index_zip_pad_alloc, index);

	mutex_enter(index->zip_pad.mutex);
}

/** Get all the FTS indexes on a table.
@param[in]	table	table
@param[out]	indexes	all FTS indexes on this table
@return number of FTS indexes */
ulint
dict_table_get_all_fts_indexes(
	const dict_table_t*	table,
	ib_vector_t*		indexes)
{
	dict_index_t* index;

	ut_a(ib_vector_size(indexes) == 0);

	for (index = dict_table_get_first_index(table);
	     index;
	     index = dict_table_get_next_index(index)) {

		if (index->type == DICT_FTS) {
			ib_vector_push(indexes, &index);
		}
	}

	return(ib_vector_size(indexes));
}

/********************************************************************//**
Release the autoinc lock. */
void
dict_table_autoinc_unlock(
/*======================*/
	dict_table_t*	table)	/*!< in/out: table */
{
	mutex_exit(table->autoinc_mutex);
}

/** Looks for column n in an index.
@param[in]	index		index
@param[in]	n		column number
@param[in]	inc_prefix	true=consider column prefixes too
@param[in]	is_virtual	true==virtual column
@param[out]	prefix_col_pos	col num if prefix
@return position in internal representation of the index;
ULINT_UNDEFINED if not contained */
ulint
dict_index_get_nth_col_or_prefix_pos(
	const dict_index_t*	index,
	ulint			n,
	bool			inc_prefix,
	bool			is_virtual,
	ulint*			prefix_col_pos)
{
	const dict_field_t*	field;
	const dict_col_t*	col;
	ulint			pos;
	ulint			n_fields;

	ut_ad(index);
	ut_ad(index->magic_n == DICT_INDEX_MAGIC_N);

	if (prefix_col_pos) {
		*prefix_col_pos = ULINT_UNDEFINED;
	}

	if (is_virtual) {
		col = &(dict_table_get_nth_v_col(index->table, n)->m_col);
	} else {
		col = dict_table_get_nth_col(index->table, n);
	}

	if (dict_index_is_clust(index)) {

		return(dict_col_get_clust_pos(col, index));
	}

	n_fields = dict_index_get_n_fields(index);

	for (pos = 0; pos < n_fields; pos++) {
		field = dict_index_get_nth_field(index, pos);

		if (col == field->col) {
			if (prefix_col_pos) {
				*prefix_col_pos = pos;
			}
			if (inc_prefix || field->prefix_len == 0) {
				return(pos);
			}
		}
	}

	return(ULINT_UNDEFINED);
}

/** Returns TRUE if the index contains a column or a prefix of that column.
@param[in]	index		index
@param[in]	n		column number
@param[in]	is_virtual	whether it is a virtual col
@return TRUE if contains the column or its prefix */
ibool
dict_index_contains_col_or_prefix(
	const dict_index_t*	index,
	ulint			n,
	bool			is_virtual)
{
	const dict_field_t*	field;
	const dict_col_t*	col;
	ulint			pos;
	ulint			n_fields;

	ut_ad(index);
	ut_ad(index->magic_n == DICT_INDEX_MAGIC_N);

	if (dict_index_is_clust(index)) {
		return(!is_virtual);
	}

	if (is_virtual) {
		col = &dict_table_get_nth_v_col(index->table, n)->m_col;
	} else {
		col = dict_table_get_nth_col(index->table, n);
	}

	n_fields = dict_index_get_n_fields(index);

	for (pos = 0; pos < n_fields; pos++) {
		field = dict_index_get_nth_field(index, pos);

		if (col == field->col) {

			return(TRUE);
		}
	}

	return(FALSE);
}

/********************************************************************//**
Looks for a matching field in an index. The column has to be the same. The
column in index must be complete, or must contain a prefix longer than the
column in index2. That is, we must be able to construct the prefix in index2
from the prefix in index.
@return position in internal representation of the index;
ULINT_UNDEFINED if not contained */
ulint
dict_index_get_nth_field_pos(
/*=========================*/
	const dict_index_t*	index,	/*!< in: index from which to search */
	const dict_index_t*	index2,	/*!< in: index */
	ulint			n)	/*!< in: field number in index2 */
{
	const dict_field_t*	field;
	const dict_field_t*	field2;
	ulint			n_fields;
	ulint			pos;

	ut_ad(index);
	ut_ad(index->magic_n == DICT_INDEX_MAGIC_N);

	field2 = dict_index_get_nth_field(index2, n);

	n_fields = dict_index_get_n_fields(index);

	/* Are we looking for a MBR (Minimum Bound Box) field of
	a spatial index */
	bool	is_mbr_fld = (n == 0 && dict_index_is_spatial(index2));

	for (pos = 0; pos < n_fields; pos++) {
		field = dict_index_get_nth_field(index, pos);

		/* The first field of a spatial index is a transformed
		MBR (Minimum Bound Box) field made out of original column,
		so its field->col still points to original cluster index
		col, but the actual content is different. So we cannot
		consider them equal if neither of them is MBR field */
		if (pos == 0 && dict_index_is_spatial(index) && !is_mbr_fld) {
			continue;
		}

		if (field->col == field2->col
		    && (field->prefix_len == 0
			|| (field->prefix_len >= field2->prefix_len
			    && field2->prefix_len != 0))) {

			return(pos);
		}
	}

	return(ULINT_UNDEFINED);
}

/**********************************************************************//**
Returns a table object based on table id.
@return table, NULL if does not exist */
dict_table_t*
dict_table_open_on_id(
/*==================*/
	table_id_t	table_id,	/*!< in: table id */
	ibool		dict_locked,	/*!< in: TRUE=data dictionary locked */
	dict_table_op_t	table_op)	/*!< in: operation to perform */
{
	dict_table_t*	table;

	if (!dict_locked) {
		mutex_enter(&dict_sys->mutex);
	}

	ut_ad(mutex_own(&dict_sys->mutex));

	table = dict_table_open_on_id_low(
		table_id,
		table_op == DICT_TABLE_OP_LOAD_TABLESPACE
		? DICT_ERR_IGNORE_RECOVER_LOCK
		: DICT_ERR_IGNORE_NONE,
		table_op == DICT_TABLE_OP_OPEN_ONLY_IF_CACHED);

	if (table != NULL) {

		if (table->can_be_evicted) {
			dict_move_to_mru(table);
		}

		table->acquire();

		MONITOR_INC(MONITOR_TABLE_REFERENCE);
	}

	if (!dict_locked) {
		dict_table_try_drop_aborted_and_mutex_exit(
			table, table_op == DICT_TABLE_OP_DROP_ORPHAN);
	}

	return(table);
}

/********************************************************************//**
Looks for column n position in the clustered index.
@return position in internal representation of the clustered index */
ulint
dict_table_get_nth_col_pos(
/*=======================*/
	const dict_table_t*	table,	/*!< in: table */
	ulint			n,	/*!< in: column number */
	ulint*			prefix_col_pos)
{
	return(dict_index_get_nth_col_pos(dict_table_get_first_index(table),
					  n, prefix_col_pos));
}

/********************************************************************//**
Checks if a column is in the ordering columns of the clustered index of a
table. Column prefixes are treated like whole columns.
@return TRUE if the column, or its prefix, is in the clustered key */
ibool
dict_table_col_in_clustered_key(
/*============================*/
	const dict_table_t*	table,	/*!< in: table */
	ulint			n)	/*!< in: column number */
{
	const dict_index_t*	index;
	const dict_field_t*	field;
	const dict_col_t*	col;
	ulint			pos;
	ulint			n_fields;

	ut_ad(table);

	col = dict_table_get_nth_col(table, n);

	index = dict_table_get_first_index(table);

	n_fields = dict_index_get_n_unique(index);

	for (pos = 0; pos < n_fields; pos++) {
		field = dict_index_get_nth_field(index, pos);

		if (col == field->col) {

			return(TRUE);
		}
	}

	return(FALSE);
}

/**********************************************************************//**
Inits the data dictionary module. */
void
dict_init(void)
/*===========*/
{
	dict_operation_lock = static_cast<rw_lock_t*>(
		ut_zalloc_nokey(sizeof(*dict_operation_lock)));

	dict_sys = static_cast<dict_sys_t*>(ut_zalloc_nokey(sizeof(*dict_sys)));

	UT_LIST_INIT(dict_sys->table_LRU, &dict_table_t::table_LRU);
	UT_LIST_INIT(dict_sys->table_non_LRU, &dict_table_t::table_LRU);

	mutex_create(LATCH_ID_DICT_SYS, &dict_sys->mutex);

	dict_sys->table_hash = hash_create(
		buf_pool_get_curr_size()
		/ (DICT_POOL_PER_TABLE_HASH * UNIV_WORD_SIZE));

	dict_sys->table_id_hash = hash_create(
		buf_pool_get_curr_size()
		/ (DICT_POOL_PER_TABLE_HASH * UNIV_WORD_SIZE));

	rw_lock_create(dict_operation_lock_key,
		       dict_operation_lock, SYNC_DICT_OPERATION);

	if (!srv_read_only_mode) {
		dict_foreign_err_file = os_file_create_tmpfile(NULL);
		ut_a(dict_foreign_err_file);
	}

	mutex_create(LATCH_ID_DICT_FOREIGN_ERR, &dict_foreign_err_mutex);
}

/**********************************************************************//**
Move to the most recently used segment of the LRU list. */
void
dict_move_to_mru(
/*=============*/
	dict_table_t*	table)		/*!< in: table to move to MRU */
{
	ut_ad(mutex_own(&dict_sys->mutex));
	ut_ad(dict_lru_validate());
	ut_ad(dict_lru_find_table(table));

	ut_a(table->can_be_evicted);

	UT_LIST_REMOVE(dict_sys->table_LRU, table);

	UT_LIST_ADD_FIRST(dict_sys->table_LRU, table);

	ut_ad(dict_lru_validate());
}

/**********************************************************************//**
Returns a table object and increment its open handle count.
NOTE! This is a high-level function to be used mainly from outside the
'dict' module. Inside this directory dict_table_get_low
is usually the appropriate function.
@return table, NULL if does not exist */
dict_table_t*
dict_table_open_on_name(
/*====================*/
	const char*	table_name,	/*!< in: table name */
	ibool		dict_locked,	/*!< in: TRUE=data dictionary locked */
	ibool		try_drop,	/*!< in: TRUE=try to drop any orphan
					indexes after an aborted online
					index creation */
	dict_err_ignore_t
			ignore_err)	/*!< in: error to be ignored when
					loading a table definition */
{
	dict_table_t*	table;
	DBUG_ENTER("dict_table_open_on_name");
	DBUG_PRINT("dict_table_open_on_name", ("table: '%s'", table_name));

	if (!dict_locked) {
		mutex_enter(&dict_sys->mutex);
	}

	ut_ad(table_name);
	ut_ad(mutex_own(&dict_sys->mutex));

	table = dict_table_check_if_in_cache_low(table_name);

	if (table == NULL) {
		table = dict_load_table(table_name, true, ignore_err);
	}

	ut_ad(!table || table->cached);

	if (table != NULL) {

		/* If table is encrypted or corrupted */
		if (ignore_err == DICT_ERR_IGNORE_NONE
		    && !table->is_readable()) {
			/* Make life easy for drop table. */
			dict_table_prevent_eviction(table);

			if (table->corrupted) {

				ib::error() << "Table " << table->name
					<< " is corrupted. Please "
					"drop the table and recreate.";
				if (!dict_locked) {
					mutex_exit(&dict_sys->mutex);
				}

				DBUG_RETURN(NULL);
			}

			if (table->can_be_evicted) {
				dict_move_to_mru(table);
			}

			table->acquire();

			if (!dict_locked) {
				mutex_exit(&dict_sys->mutex);
			}

			DBUG_RETURN(table);
		}

		if (table->can_be_evicted) {
			dict_move_to_mru(table);
		}

		table->acquire();

		MONITOR_INC(MONITOR_TABLE_REFERENCE);
	}

	ut_ad(dict_lru_validate());

	if (!dict_locked) {
		dict_table_try_drop_aborted_and_mutex_exit(table, try_drop);
	}

	DBUG_RETURN(table);
}

/**********************************************************************//**
Adds system columns to a table object. */
void
dict_table_add_system_columns(
/*==========================*/
	dict_table_t*	table,	/*!< in/out: table */
	mem_heap_t*	heap)	/*!< in: temporary heap */
{
	ut_ad(table);
	ut_ad(table->n_def ==
	      (table->n_cols - dict_table_get_n_sys_cols(table)));
	ut_ad(table->magic_n == DICT_TABLE_MAGIC_N);
	ut_ad(!table->cached);

	/* NOTE: the system columns MUST be added in the following order
	(so that they can be indexed by the numerical value of DATA_ROW_ID,
	etc.) and as the last columns of the table memory object.
	The clustered index will not always physically contain all system
	columns. */

	dict_mem_table_add_col(table, heap, "DB_ROW_ID", DATA_SYS,
			       DATA_ROW_ID | DATA_NOT_NULL,
			       DATA_ROW_ID_LEN);

#if DATA_ROW_ID != 0
#error "DATA_ROW_ID != 0"
#endif
	dict_mem_table_add_col(table, heap, "DB_TRX_ID", DATA_SYS,
			       DATA_TRX_ID | DATA_NOT_NULL,
			       DATA_TRX_ID_LEN);
#if DATA_TRX_ID != 1
#error "DATA_TRX_ID != 1"
#endif

	dict_mem_table_add_col(table, heap, "DB_ROLL_PTR", DATA_SYS,
			       DATA_ROLL_PTR | DATA_NOT_NULL,
			       DATA_ROLL_PTR_LEN);
#if DATA_ROLL_PTR != 2
#error "DATA_ROLL_PTR != 2"
#endif

	/* This check reminds that if a new system column is added to
	the program, it should be dealt with here */
#if DATA_N_SYS_COLS != 3
#error "DATA_N_SYS_COLS != 3"
#endif
}

/**********************************************************************//**
Adds a table object to the dictionary cache. */
void
dict_table_add_to_cache(
/*====================*/
	dict_table_t*	table,		/*!< in: table */
	bool		can_be_evicted,	/*!< in: whether can be evicted */
	mem_heap_t*	heap)		/*!< in: temporary heap */
{
	ulint	fold;
	ulint	id_fold;

	ut_ad(dict_lru_validate());
	ut_ad(mutex_own(&dict_sys->mutex));

	dict_table_add_system_columns(table, heap);

	table->cached = TRUE;

	fold = ut_fold_string(table->name.m_name);
	id_fold = ut_fold_ull(table->id);

	/* Look for a table with the same name: error if such exists */
	{
		dict_table_t*	table2;
		HASH_SEARCH(name_hash, dict_sys->table_hash, fold,
			    dict_table_t*, table2, ut_ad(table2->cached),
			    !strcmp(table2->name.m_name, table->name.m_name));
		ut_a(table2 == NULL);

#ifdef UNIV_DEBUG
		/* Look for the same table pointer with a different name */
		HASH_SEARCH_ALL(name_hash, dict_sys->table_hash,
				dict_table_t*, table2, ut_ad(table2->cached),
				table2 == table);
		ut_ad(table2 == NULL);
#endif /* UNIV_DEBUG */
	}

	/* Look for a table with the same id: error if such exists */
	{
		dict_table_t*	table2;
		HASH_SEARCH(id_hash, dict_sys->table_id_hash, id_fold,
			    dict_table_t*, table2, ut_ad(table2->cached),
			    table2->id == table->id);
		ut_a(table2 == NULL);

#ifdef UNIV_DEBUG
		/* Look for the same table pointer with a different id */
		HASH_SEARCH_ALL(id_hash, dict_sys->table_id_hash,
				dict_table_t*, table2, ut_ad(table2->cached),
				table2 == table);
		ut_ad(table2 == NULL);
#endif /* UNIV_DEBUG */
	}

	/* Add table to hash table of tables */
	HASH_INSERT(dict_table_t, name_hash, dict_sys->table_hash, fold,
		    table);

	/* Add table to hash table of tables based on table id */
	HASH_INSERT(dict_table_t, id_hash, dict_sys->table_id_hash, id_fold,
		    table);

	table->can_be_evicted = can_be_evicted;

	if (table->can_be_evicted) {
		UT_LIST_ADD_FIRST(dict_sys->table_LRU, table);
	} else {
		UT_LIST_ADD_FIRST(dict_sys->table_non_LRU, table);
	}

	ut_ad(dict_lru_validate());
}

/**********************************************************************//**
Test whether a table can be evicted from the LRU cache.
@return TRUE if table can be evicted. */
static
ibool
dict_table_can_be_evicted(
/*======================*/
	dict_table_t*	table)		/*!< in: table to test */
{
	ut_ad(mutex_own(&dict_sys->mutex));
	ut_ad(rw_lock_own(dict_operation_lock, RW_LOCK_X));

	ut_a(table->can_be_evicted);
	ut_a(table->foreign_set.empty());
	ut_a(table->referenced_set.empty());

	if (table->get_ref_count() == 0) {
		/* The transaction commit and rollback are called from
		outside the handler interface. This means that there is
		a window where the table->n_ref_count can be zero but
		the table instance is in "use". */

		if (lock_table_has_locks(table)) {
			return(FALSE);
		}

#ifdef BTR_CUR_HASH_ADAPT
		for (dict_index_t* index = dict_table_get_first_index(table);
		     index != NULL;
		     index = dict_table_get_next_index(index)) {

			btr_search_t*	info = btr_search_get_info(index);

			/* We are not allowed to free the in-memory index
			struct dict_index_t until all entries in the adaptive
			hash index that point to any of the page belonging to
			his b-tree index are dropped. This is so because
			dropping of these entries require access to
			dict_index_t struct. To avoid such scenario we keep
			a count of number of such pages in the search_info and
			only free the dict_index_t struct when this count
			drops to zero.

			See also: dict_index_remove_from_cache_low() */

			if (btr_search_info_get_ref_count(info, index) > 0) {
				return(FALSE);
			}
		}
#endif /* BTR_CUR_HASH_ADAPT */

		return(TRUE);
	}

	return(FALSE);
}

/**********************************************************************//**
Make room in the table cache by evicting an unused table. The unused table
should not be part of FK relationship and currently not used in any user
transaction. There is no guarantee that it will remove a table.
@return number of tables evicted. If the number of tables in the dict_LRU
is less than max_tables it will not do anything. */
ulint
dict_make_room_in_cache(
/*====================*/
	ulint		max_tables,	/*!< in: max tables allowed in cache */
	ulint		pct_check)	/*!< in: max percent to check */
{
	ulint		i;
	ulint		len;
	dict_table_t*	table;
	ulint		check_up_to;
	ulint		n_evicted = 0;

	ut_a(pct_check > 0);
	ut_a(pct_check <= 100);
	ut_ad(mutex_own(&dict_sys->mutex));
	ut_ad(rw_lock_own(dict_operation_lock, RW_LOCK_X));
	ut_ad(dict_lru_validate());

	i = len = UT_LIST_GET_LEN(dict_sys->table_LRU);

	if (len < max_tables) {
		return(0);
	}

	check_up_to = len - ((len * pct_check) / 100);

	/* Check for overflow */
	ut_a(i == 0 || check_up_to <= i);

	/* Find a suitable candidate to evict from the cache. Don't scan the
	entire LRU list. Only scan pct_check list entries. */

	for (table = UT_LIST_GET_LAST(dict_sys->table_LRU);
	     table != NULL
	     && i > check_up_to
	     && (len - n_evicted) > max_tables;
	     --i) {

		dict_table_t*	prev_table;

	        prev_table = UT_LIST_GET_PREV(table_LRU, table);

		if (dict_table_can_be_evicted(table)) {

			DBUG_EXECUTE_IF("crash_if_fts_table_is_evicted",
			{
				  if (table->fts &&
				      dict_table_has_fts_index(table)) {
					ut_ad(0);
				  }
			};);
			dict_table_remove_from_cache_low(table, TRUE);

			++n_evicted;
		}

		table = prev_table;
	}

	return(n_evicted);
}

/**********************************************************************//**
Move a table to the non-LRU list from the LRU list. */
void
dict_table_move_from_lru_to_non_lru(
/*================================*/
	dict_table_t*	table)	/*!< in: table to move from LRU to non-LRU */
{
	ut_ad(mutex_own(&dict_sys->mutex));
	ut_ad(dict_lru_find_table(table));

	ut_a(table->can_be_evicted);

	UT_LIST_REMOVE(dict_sys->table_LRU, table);

	UT_LIST_ADD_LAST(dict_sys->table_non_LRU, table);

	table->can_be_evicted = FALSE;
}

/** Looks for an index with the given id given a table instance.
@param[in]	table	table instance
@param[in]	id	index id
@return index or NULL */
dict_index_t*
dict_table_find_index_on_id(
	const dict_table_t*	table,
	index_id_t		id)
{
	dict_index_t*	index;

	for (index = dict_table_get_first_index(table);
	     index != NULL;
	     index = dict_table_get_next_index(index)) {

		if (id == index->id) {
			/* Found */

			return(index);
		}
	}

	return(NULL);
}

/**********************************************************************//**
Looks for an index with the given id. NOTE that we do not reserve
the dictionary mutex: this function is for emergency purposes like
printing info of a corrupt database page!
@return index or NULL if not found in cache */
dict_index_t*
dict_index_find_on_id_low(
/*======================*/
	index_id_t	id)	/*!< in: index id */
{
	dict_table_t*	table;

	/* This can happen if the system tablespace is the wrong page size */
	if (dict_sys == NULL) {
		return(NULL);
	}

	for (table = UT_LIST_GET_FIRST(dict_sys->table_LRU);
	     table != NULL;
	     table = UT_LIST_GET_NEXT(table_LRU, table)) {

		dict_index_t*	index = dict_table_find_index_on_id(table, id);

		if (index != NULL) {
			return(index);
		}
	}

	for (table = UT_LIST_GET_FIRST(dict_sys->table_non_LRU);
	     table != NULL;
	     table = UT_LIST_GET_NEXT(table_LRU, table)) {

		dict_index_t*	index = dict_table_find_index_on_id(table, id);

		if (index != NULL) {
			return(index);
		}
	}

	return(NULL);
}

/** Function object to remove a foreign key constraint from the
referenced_set of the referenced table.  The foreign key object is
also removed from the dictionary cache.  The foreign key constraint
is not removed from the foreign_set of the table containing the
constraint. */
struct dict_foreign_remove_partial
{
	void operator()(dict_foreign_t* foreign) {
		dict_table_t*	table = foreign->referenced_table;
		if (table != NULL) {
			table->referenced_set.erase(foreign);
		}
		dict_foreign_free(foreign);
	}
};

/**********************************************************************//**
Renames a table object.
@return TRUE if success */
dberr_t
dict_table_rename_in_cache(
/*=======================*/
	dict_table_t*	table,		/*!< in/out: table */
	const char*	new_name,	/*!< in: new name */
	bool		rename_also_foreigns,
					/*!< in: in ALTER TABLE we want
					to preserve the original table name
					in constraints which reference it */
	bool		replace_new_file)
					/*!< in: whether to replace the
					file with the new name
					(as part of rolling back TRUNCATE) */
{
	dberr_t		err;
	dict_foreign_t*	foreign;
	dict_index_t*	index;
	ulint		fold;
	char		old_name[MAX_FULL_NAME_LEN + 1];
	os_file_type_t	ftype;

	ut_ad(mutex_own(&dict_sys->mutex));

	/* store the old/current name to an automatic variable */
	if (strlen(table->name.m_name) + 1 <= sizeof(old_name)) {
		strcpy(old_name, table->name.m_name);
	} else {
		ib::fatal() << "Too long table name: "
			<< table->name
			<< ", max length is " << MAX_FULL_NAME_LEN;
	}

	fold = ut_fold_string(new_name);

	/* Look for a table with the same name: error if such exists */
	dict_table_t*	table2;
	HASH_SEARCH(name_hash, dict_sys->table_hash, fold,
			dict_table_t*, table2, ut_ad(table2->cached),
			(ut_strcmp(table2->name.m_name, new_name) == 0));
	DBUG_EXECUTE_IF("dict_table_rename_in_cache_failure",
		if (table2 == NULL) {
			table2 = (dict_table_t*) -1;
		} );
	if (table2) {
		ib::error() << "Cannot rename table '" << old_name
			<< "' to '" << new_name << "' since the"
			" dictionary cache already contains '" << new_name << "'.";
		return(DB_ERROR);
	}

	/* If the table is stored in a single-table tablespace, rename the
	.ibd file and rebuild the .isl file if needed. */

	if (dict_table_is_discarded(table)) {
		bool		exists;
		char*		filepath;

		ut_ad(dict_table_is_file_per_table(table));
		ut_ad(!dict_table_is_temporary(table));

		/* Make sure the data_dir_path is set. */
		dict_get_and_save_data_dir_path(table, true);

		if (DICT_TF_HAS_DATA_DIR(table->flags)) {
			ut_a(table->data_dir_path);

			filepath = fil_make_filepath(
				table->data_dir_path, table->name.m_name,
				IBD, true);
		} else {
			filepath = fil_make_filepath(
				NULL, table->name.m_name, IBD, false);
		}

		if (filepath == NULL) {
			return(DB_OUT_OF_MEMORY);
		}

		fil_delete_tablespace(table->space);

		/* Delete any temp file hanging around. */
		if (os_file_status(filepath, &exists, &ftype)
		    && exists
		    && !os_file_delete_if_exists(innodb_temp_file_key,
						 filepath, NULL)) {

			ib::info() << "Delete of " << filepath << " failed.";
		}
		ut_free(filepath);

	} else if (dict_table_is_file_per_table(table)) {
		char*	new_path = NULL;
		char*	old_path = fil_space_get_first_path(table->space);

		ut_ad(!dict_table_is_temporary(table));

		if (DICT_TF_HAS_DATA_DIR(table->flags)) {
			new_path = os_file_make_new_pathname(
				old_path, new_name);
			err = RemoteDatafile::create_link_file(
				new_name, new_path);

			if (err != DB_SUCCESS) {
				ut_free(new_path);
				ut_free(old_path);
				return(DB_TABLESPACE_EXISTS);
			}
		} else {
			new_path = fil_make_filepath(
				NULL, new_name, IBD, false);
		}

		/* New filepath must not exist. */
		err = fil_rename_tablespace_check(
			table->space, old_path, new_path, false,
			replace_new_file);
		if (err != DB_SUCCESS) {
			ut_free(old_path);
			ut_free(new_path);
			return(err);
		}

		fil_name_write_rename(table->space, old_path, new_path);

		bool	success = fil_rename_tablespace(
			table->space, old_path, new_name, new_path);

		ut_free(old_path);
		ut_free(new_path);

		/* If the tablespace is remote, a new .isl file was created
		If success, delete the old one. If not, delete the new one. */
		if (DICT_TF_HAS_DATA_DIR(table->flags)) {
			RemoteDatafile::delete_link_file(
				success ? old_name : new_name);
		}

		if (!success) {
			return(DB_ERROR);
		}
	}

	/* Remove table from the hash tables of tables */
	HASH_DELETE(dict_table_t, name_hash, dict_sys->table_hash,
		    ut_fold_string(old_name), table);

	if (strlen(new_name) > strlen(table->name.m_name)) {
		/* We allocate MAX_FULL_NAME_LEN + 1 bytes here to avoid
		memory fragmentation, we assume a repeated calls of
		ut_realloc() with the same size do not cause fragmentation */
		ut_a(strlen(new_name) <= MAX_FULL_NAME_LEN);

		table->name.m_name = static_cast<char*>(
			ut_realloc(table->name.m_name, MAX_FULL_NAME_LEN + 1));
	}
	strcpy(table->name.m_name, new_name);

	/* Add table to hash table of tables */
	HASH_INSERT(dict_table_t, name_hash, dict_sys->table_hash, fold,
		    table);

	/* Update the table_name field in indexes */
	for (index = dict_table_get_first_index(table);
	     index != NULL;
	     index = dict_table_get_next_index(index)) {

		index->table_name = table->name.m_name;
	}

	if (!rename_also_foreigns) {
		/* In ALTER TABLE we think of the rename table operation
		in the direction table -> temporary table (#sql...)
		as dropping the table with the old name and creating
		a new with the new name. Thus we kind of drop the
		constraints from the dictionary cache here. The foreign key
		constraints will be inherited to the new table from the
		system tables through a call of dict_load_foreigns. */

		/* Remove the foreign constraints from the cache */
		std::for_each(table->foreign_set.begin(),
			      table->foreign_set.end(),
			      dict_foreign_remove_partial());
		table->foreign_set.clear();

		/* Reset table field in referencing constraints */
		for (dict_foreign_set::iterator it
			= table->referenced_set.begin();
		     it != table->referenced_set.end();
		     ++it) {

			foreign = *it;
			foreign->referenced_table = NULL;
			foreign->referenced_index = NULL;

		}

		/* Make the set of referencing constraints empty */
		table->referenced_set.clear();

		return(DB_SUCCESS);
	}

	/* Update the table name fields in foreign constraints, and update also
	the constraint id of new format >= 4.0.18 constraints. Note that at
	this point we have already changed table->name to the new name. */

	dict_foreign_set	fk_set;

	for (;;) {

		dict_foreign_set::iterator	it
			= table->foreign_set.begin();

		if (it == table->foreign_set.end()) {
			break;
		}

		foreign = *it;

		if (foreign->referenced_table) {
			foreign->referenced_table->referenced_set.erase(foreign);
		}

		if (ut_strlen(foreign->foreign_table_name)
		    < ut_strlen(table->name.m_name)) {
			/* Allocate a longer name buffer;
			TODO: store buf len to save memory */

			foreign->foreign_table_name = mem_heap_strdup(
				foreign->heap, table->name.m_name);
			dict_mem_foreign_table_name_lookup_set(foreign, TRUE);
		} else {
			strcpy(foreign->foreign_table_name,
			       table->name.m_name);
			dict_mem_foreign_table_name_lookup_set(foreign, FALSE);
		}
		if (strchr(foreign->id, '/')) {
			/* This is a >= 4.0.18 format id */

			ulint	db_len;
			char*	old_id;
			char    old_name_cs_filename[MAX_TABLE_NAME_LEN+20];
			uint    errors = 0;

			/* All table names are internally stored in charset
			my_charset_filename (except the temp tables and the
			partition identifier suffix in partition tables). The
			foreign key constraint names are internally stored
			in UTF-8 charset.  The variable fkid here is used
			to store foreign key constraint name in charset
			my_charset_filename for comparison further below. */
			char    fkid[MAX_TABLE_NAME_LEN+20];
			ibool	on_tmp = FALSE;

			/* The old table name in my_charset_filename is stored
			in old_name_cs_filename */

			strncpy(old_name_cs_filename, old_name,
				MAX_TABLE_NAME_LEN);
			if (strstr(old_name, TEMP_TABLE_PATH_PREFIX) == NULL) {

				innobase_convert_to_system_charset(
					strchr(old_name_cs_filename, '/') + 1,
					strchr(old_name, '/') + 1,
					MAX_TABLE_NAME_LEN, &errors);

				if (errors) {
					/* There has been an error to convert
					old table into UTF-8.  This probably
					means that the old table name is
					actually in UTF-8. */
					innobase_convert_to_filename_charset(
						strchr(old_name_cs_filename,
						       '/') + 1,
						strchr(old_name, '/') + 1,
						MAX_TABLE_NAME_LEN);
				} else {
					/* Old name already in
					my_charset_filename */
					strncpy(old_name_cs_filename, old_name,
						MAX_TABLE_NAME_LEN);
				}
			}

			strncpy(fkid, foreign->id, MAX_TABLE_NAME_LEN);

			if (strstr(fkid, TEMP_TABLE_PATH_PREFIX) == NULL) {
				innobase_convert_to_filename_charset(
					strchr(fkid, '/') + 1,
					strchr(foreign->id, '/') + 1,
					MAX_TABLE_NAME_LEN+20);
			} else {
				on_tmp = TRUE;
			}

			old_id = mem_strdup(foreign->id);

			if (ut_strlen(fkid) > ut_strlen(old_name_cs_filename)
			    + ((sizeof dict_ibfk) - 1)
			    && !memcmp(fkid, old_name_cs_filename,
				       ut_strlen(old_name_cs_filename))
			    && !memcmp(fkid + ut_strlen(old_name_cs_filename),
				       dict_ibfk, (sizeof dict_ibfk) - 1)) {

				/* This is a generated >= 4.0.18 format id */

				char	table_name[MAX_TABLE_NAME_LEN] = "";
				uint	errors = 0;

				if (strlen(table->name.m_name)
				    > strlen(old_name)) {
					foreign->id = static_cast<char*>(
						mem_heap_alloc(
						foreign->heap,
						strlen(table->name.m_name)
						+ strlen(old_id) + 1));
				}

				/* Convert the table name to UTF-8 */
				strncpy(table_name, table->name.m_name,
					MAX_TABLE_NAME_LEN);
				innobase_convert_to_system_charset(
					strchr(table_name, '/') + 1,
					strchr(table->name.m_name, '/') + 1,
					MAX_TABLE_NAME_LEN, &errors);

				if (errors) {
					/* Table name could not be converted
					from charset my_charset_filename to
					UTF-8. This means that the table name
					is already in UTF-8 (#mysql#50). */
					strncpy(table_name, table->name.m_name,
						MAX_TABLE_NAME_LEN);
				}

				/* Replace the prefix 'databasename/tablename'
				with the new names */
				strcpy(foreign->id, table_name);
				if (on_tmp) {
					strcat(foreign->id,
					       old_id + ut_strlen(old_name));
				} else {
					sprintf(strchr(foreign->id, '/') + 1,
						"%s%s",
						strchr(table_name, '/') +1,
						strstr(old_id, "_ibfk_") );
				}

			} else {
				/* This is a >= 4.0.18 format id where the user
				gave the id name */
				db_len = dict_get_db_name_len(
					table->name.m_name) + 1;

				if (db_len - 1
				    > dict_get_db_name_len(foreign->id)) {

					foreign->id = static_cast<char*>(
						mem_heap_alloc(
						foreign->heap,
						db_len + strlen(old_id) + 1));
				}

				/* Replace the database prefix in id with the
				one from table->name */

				ut_memcpy(foreign->id,
					  table->name.m_name, db_len);

				strcpy(foreign->id + db_len,
				       dict_remove_db_name(old_id));
			}

			ut_free(old_id);
		}

		table->foreign_set.erase(it);
		fk_set.insert(foreign);

		if (foreign->referenced_table) {
			foreign->referenced_table->referenced_set.insert(foreign);
		}
	}

	ut_a(table->foreign_set.empty());
	table->foreign_set.swap(fk_set);

	for (dict_foreign_set::iterator it = table->referenced_set.begin();
	     it != table->referenced_set.end();
	     ++it) {

		foreign = *it;

		if (ut_strlen(foreign->referenced_table_name)
		    < ut_strlen(table->name.m_name)) {
			/* Allocate a longer name buffer;
			TODO: store buf len to save memory */

			foreign->referenced_table_name = mem_heap_strdup(
				foreign->heap, table->name.m_name);

			dict_mem_referenced_table_name_lookup_set(
				foreign, TRUE);
		} else {
			/* Use the same buffer */
			strcpy(foreign->referenced_table_name,
			       table->name.m_name);

			dict_mem_referenced_table_name_lookup_set(
				foreign, FALSE);
		}
	}

	return(DB_SUCCESS);
}

/**********************************************************************//**
Change the id of a table object in the dictionary cache. This is used in
DISCARD TABLESPACE. */
void
dict_table_change_id_in_cache(
/*==========================*/
	dict_table_t*	table,	/*!< in/out: table object already in cache */
	table_id_t	new_id)	/*!< in: new id to set */
{
	ut_ad(table);
	ut_ad(mutex_own(&dict_sys->mutex));
	ut_ad(table->magic_n == DICT_TABLE_MAGIC_N);

	/* Remove the table from the hash table of id's */

	HASH_DELETE(dict_table_t, id_hash, dict_sys->table_id_hash,
		    ut_fold_ull(table->id), table);
	table->id = new_id;

	/* Add the table back to the hash table */
	HASH_INSERT(dict_table_t, id_hash, dict_sys->table_id_hash,
		    ut_fold_ull(table->id), table);
}

/**********************************************************************//**
Removes a table object from the dictionary cache. */
void
dict_table_remove_from_cache_low(
/*=============================*/
	dict_table_t*	table,		/*!< in, own: table */
	ibool		lru_evict)	/*!< in: TRUE if table being evicted
					to make room in the table LRU list */
{
	dict_foreign_t*	foreign;
	dict_index_t*	index;

	ut_ad(table);
	ut_ad(dict_lru_validate());
	ut_a(table->get_ref_count() == 0);
	ut_a(table->n_rec_locks == 0);
	ut_ad(mutex_own(&dict_sys->mutex));
	ut_ad(table->magic_n == DICT_TABLE_MAGIC_N);

	/* Remove the foreign constraints from the cache */
	std::for_each(table->foreign_set.begin(), table->foreign_set.end(),
		      dict_foreign_remove_partial());
	table->foreign_set.clear();

	/* Reset table field in referencing constraints */
	for (dict_foreign_set::iterator it = table->referenced_set.begin();
	     it != table->referenced_set.end();
	     ++it) {

		foreign = *it;
		foreign->referenced_table = NULL;
		foreign->referenced_index = NULL;
	}

	/* Remove the indexes from the cache */

	for (index = UT_LIST_GET_LAST(table->indexes);
	     index != NULL;
	     index = UT_LIST_GET_LAST(table->indexes)) {

		dict_index_remove_from_cache_low(table, index, lru_evict);
	}

	/* Remove table from the hash tables of tables */

	HASH_DELETE(dict_table_t, name_hash, dict_sys->table_hash,
		    ut_fold_string(table->name.m_name), table);

	HASH_DELETE(dict_table_t, id_hash, dict_sys->table_id_hash,
		    ut_fold_ull(table->id), table);

	/* Remove table from LRU or non-LRU list. */
	if (table->can_be_evicted) {
		ut_ad(dict_lru_find_table(table));
		UT_LIST_REMOVE(dict_sys->table_LRU, table);
	} else {
		ut_ad(dict_non_lru_find_table(table));
		UT_LIST_REMOVE(dict_sys->table_non_LRU, table);
	}

	ut_ad(dict_lru_validate());

	if (lru_evict && table->drop_aborted) {
		/* When evicting the table definition,
		drop the orphan indexes from the data dictionary
		and free the index pages. */
		trx_t* trx = trx_allocate_for_background();

		ut_ad(mutex_own(&dict_sys->mutex));
		ut_ad(rw_lock_own(dict_operation_lock, RW_LOCK_X));

		/* Mimic row_mysql_lock_data_dictionary(). */
		trx->dict_operation_lock_mode = RW_X_LATCH;

		trx_set_dict_operation(trx, TRX_DICT_OP_INDEX);
		row_merge_drop_indexes_dict(trx, table->id);
		trx_commit_for_mysql(trx);
		trx->dict_operation_lock_mode = 0;
		trx_free_for_background(trx);
	}

	/* Free virtual column template if any */
	if (table->vc_templ != NULL) {
		dict_free_vc_templ(table->vc_templ);
		UT_DELETE(table->vc_templ);
	}

	dict_mem_table_free(table);
}

/**********************************************************************//**
Removes a table object from the dictionary cache. */
void
dict_table_remove_from_cache(
/*=========================*/
	dict_table_t*	table)	/*!< in, own: table */
{
	dict_table_remove_from_cache_low(table, FALSE);
}

/****************************************************************//**
If the given column name is reserved for InnoDB system columns, return
TRUE.
@return TRUE if name is reserved */
ibool
dict_col_name_is_reserved(
/*======================*/
	const char*	name)	/*!< in: column name */
{
	/* This check reminds that if a new system column is added to
	the program, it should be dealt with here. */
#if DATA_N_SYS_COLS != 3
#error "DATA_N_SYS_COLS != 3"
#endif

	static const char*	reserved_names[] = {
		"DB_ROW_ID", "DB_TRX_ID", "DB_ROLL_PTR"
	};

	ulint			i;

	for (i = 0; i < UT_ARR_SIZE(reserved_names); i++) {
		if (innobase_strcasecmp(name, reserved_names[i]) == 0) {

			return(TRUE);
		}
	}

	return(FALSE);
}

/****************************************************************//**
If a record of this index might not fit on a single B-tree page,
return TRUE.
@return TRUE if the index record could become too big */
static
ibool
dict_index_too_big_for_tree(
/*========================*/
	const dict_table_t*	table,		/*!< in: table */
	const dict_index_t*	new_index,	/*!< in: index */
	bool			strict)		/*!< in: TRUE=report error if
						records could be too big to
						fit in an B-tree page */
{
	ulint	comp;
	ulint	i;
	/* maximum possible storage size of a record */
	ulint	rec_max_size;
	/* maximum allowed size of a record on a leaf page */
	ulint	page_rec_max;
	/* maximum allowed size of a node pointer record */
	ulint	page_ptr_max;

	/* FTS index consists of auxiliary tables, they shall be excluded from
	index row size check */
	if (new_index->type & DICT_FTS) {
		return(false);
	}

	DBUG_EXECUTE_IF(
		"ib_force_create_table",
		return(FALSE););

	comp = dict_table_is_comp(table);

	const page_size_t	page_size(dict_table_page_size(table));

	if (page_size.is_compressed()
	    && page_size.physical() < univ_page_size.physical()) {
		/* On a compressed page, two records must fit in the
		uncompressed page modification log. On compressed pages
		with size.physical() == univ_page_size.physical(),
		this limit will never be reached. */
		ut_ad(comp);
		/* The maximum allowed record size is the size of
		an empty page, minus a byte for recoding the heap
		number in the page modification log.  The maximum
		allowed node pointer size is half that. */
		page_rec_max = page_zip_empty_size(new_index->n_fields,
						   page_size.physical());
		if (page_rec_max) {
			page_rec_max--;
		}
		page_ptr_max = page_rec_max / 2;
		/* On a compressed page, there is a two-byte entry in
		the dense page directory for every record.  But there
		is no record header. */
		rec_max_size = 2;
	} else {
		/* The maximum allowed record size is half a B-tree
		page(16k for 64k page size).  No additional sparse
		page directory entry will be generated for the first
		few user records. */
		page_rec_max = (comp || srv_page_size < UNIV_PAGE_SIZE_MAX)
			? page_get_free_space_of_empty(comp) / 2
			: REDUNDANT_REC_MAX_DATA_SIZE;

		page_ptr_max = page_rec_max;
		/* Each record has a header. */
		rec_max_size = comp
			? REC_N_NEW_EXTRA_BYTES
			: REC_N_OLD_EXTRA_BYTES;
	}

	if (comp) {
		/* Include the "null" flags in the
		maximum possible record size. */
		rec_max_size += UT_BITS_IN_BYTES(new_index->n_nullable);
	} else {
		/* For each column, include a 2-byte offset and a
		"null" flag.  The 1-byte format is only used in short
		records that do not contain externally stored columns.
		Such records could never exceed the page limit, even
		when using the 2-byte format. */
		rec_max_size += 2 * new_index->n_fields;
	}

	/* Compute the maximum possible record size. */
	for (i = 0; i < new_index->n_fields; i++) {
		const dict_field_t*	field
			= dict_index_get_nth_field(new_index, i);
		const dict_col_t*	col
			= dict_field_get_col(field);
		ulint			field_max_size;
		ulint			field_ext_max_size;

		/* In dtuple_convert_big_rec(), variable-length columns
		that are longer than BTR_EXTERN_LOCAL_STORED_MAX_SIZE
		may be chosen for external storage.

		Fixed-length columns, and all columns of secondary
		index records are always stored inline. */

		/* Determine the maximum length of the index field.
		The field_ext_max_size should be computed as the worst
		case in rec_get_converted_size_comp() for
		REC_STATUS_ORDINARY records. */

		field_max_size = dict_col_get_fixed_size(col, comp);
		if (field_max_size && field->fixed_len != 0) {
			/* dict_index_add_col() should guarantee this */
			ut_ad(!field->prefix_len
			      || field->fixed_len == field->prefix_len);
			/* Fixed lengths are not encoded
			in ROW_FORMAT=COMPACT. */
			field_ext_max_size = 0;
			goto add_field_size;
		}

		field_max_size = dict_col_get_max_size(col);
		field_ext_max_size = field_max_size < 256 ? 1 : 2;

		if (field->prefix_len) {
			if (field->prefix_len < field_max_size) {
				field_max_size = field->prefix_len;
			}
		} else if (field_max_size > BTR_EXTERN_LOCAL_STORED_MAX_SIZE
			   && dict_index_is_clust(new_index)) {

			/* In the worst case, we have a locally stored
			column of BTR_EXTERN_LOCAL_STORED_MAX_SIZE bytes.
			The length can be stored in one byte.  If the
			column were stored externally, the lengths in
			the clustered index page would be
			BTR_EXTERN_FIELD_REF_SIZE and 2. */
			field_max_size = BTR_EXTERN_LOCAL_STORED_MAX_SIZE;
			field_ext_max_size = 1;
		}

		if (comp) {
			/* Add the extra size for ROW_FORMAT=COMPACT.
			For ROW_FORMAT=REDUNDANT, these bytes were
			added to rec_max_size before this loop. */
			rec_max_size += field_ext_max_size;
		}
add_field_size:
		rec_max_size += field_max_size;

		/* Check the size limit on leaf pages. */
		if (rec_max_size >= page_rec_max) {
			ib::error_or_warn(strict)
				<< "Cannot add field " << field->name
				<< " in table " << table->name
				<< " because after adding it, the row size is "
				<< rec_max_size
				<< " which is greater than maximum allowed"
				" size (" << page_rec_max
				<< ") for a record on index leaf page.";

			return(TRUE);
		}

		/* Check the size limit on non-leaf pages.  Records
		stored in non-leaf B-tree pages consist of the unique
		columns of the record (the key columns of the B-tree)
		and a node pointer field.  When we have processed the
		unique columns, rec_max_size equals the size of the
		node pointer record minus the node pointer column. */
		if (i + 1 == dict_index_get_n_unique_in_tree(new_index)
		    && rec_max_size + REC_NODE_PTR_SIZE >= page_ptr_max) {

			return(TRUE);
		}
	}

	return(FALSE);
}

/** Adds an index to the dictionary cache.
@param[in,out]	table	table on which the index is
@param[in,out]	index	index; NOTE! The index memory
			object is freed in this function!
@param[in]	page_no	root page number of the index
@param[in]	strict	TRUE=refuse to create the index
			if records could be too big to fit in
			an B-tree page
@return DB_SUCCESS, DB_TOO_BIG_RECORD, or DB_CORRUPTION */
dberr_t
dict_index_add_to_cache(
	dict_table_t*	table,
	dict_index_t*	index,
	ulint		page_no,
	ibool		strict)
{
	return(dict_index_add_to_cache_w_vcol(
		table, index, NULL, page_no, strict));
}

/** Clears the virtual column's index list before index is
being freed.
@param[in]  index   Index being freed */
void
dict_index_remove_from_v_col_list(dict_index_t* index) {
	/* Index is not completely formed */
	if (!index->cached) {
		return;
	}
        if (dict_index_has_virtual(index)) {
                const dict_col_t*       col;
                const dict_v_col_t*     vcol;

                for (ulint i = 0; i < dict_index_get_n_fields(index); i++) {
                        col =  dict_index_get_nth_col(index, i);
                        if (dict_col_is_virtual(col)) {
                                vcol = reinterpret_cast<const dict_v_col_t*>(
                                        col);
				/* This could be NULL, when we do add
                                virtual column, add index together. We do not
                                need to track this virtual column's index */
				if (vcol->v_indexes == NULL) {
                                        continue;
                                }
				dict_v_idx_list::iterator       it;
				for (it = vcol->v_indexes->begin();
                                     it != vcol->v_indexes->end(); ++it) {
                                        dict_v_idx_t    v_index = *it;
                                        if (v_index.index == index) {
                                                vcol->v_indexes->erase(it);
                                                break;
                                        }
				}
			}
		}
	}
}

/** Adds an index to the dictionary cache, with possible indexing newly
added column.
@param[in,out]	table	table on which the index is
@param[in,out]	index	index; NOTE! The index memory
			object is freed in this function!
@param[in]	add_v	new virtual column that being added along with
			an add index call
@param[in]	page_no	root page number of the index
@param[in]	strict	TRUE=refuse to create the index
			if records could be too big to fit in
			an B-tree page
@return DB_SUCCESS, DB_TOO_BIG_RECORD, or DB_CORRUPTION */
dberr_t
dict_index_add_to_cache_w_vcol(
	dict_table_t*		table,
	dict_index_t*		index,
	const dict_add_v_col_t* add_v,
	ulint			page_no,
	ibool			strict)
{
	dict_index_t*	new_index;
	ulint		n_ord;
	ulint		i;

	ut_ad(index);
	ut_ad(mutex_own(&dict_sys->mutex));
	ut_ad(index->n_def == index->n_fields);
	ut_ad(index->magic_n == DICT_INDEX_MAGIC_N);
	ut_ad(!dict_index_is_online_ddl(index));
	ut_ad(!dict_index_is_ibuf(index));

	ut_d(mem_heap_validate(index->heap));
	ut_a(!dict_index_is_clust(index)
	     || UT_LIST_GET_LEN(table->indexes) == 0);

	if (!dict_index_find_cols(table, index, add_v)) {

		dict_mem_index_free(index);
		return(DB_CORRUPTION);
	}

	/* Build the cache internal representation of the index,
	containing also the added system fields */

	if (index->type == DICT_FTS) {
		new_index = dict_index_build_internal_fts(table, index);
	} else if (dict_index_is_clust(index)) {
		new_index = dict_index_build_internal_clust(table, index);
	} else {
		new_index = dict_index_build_internal_non_clust(table, index);
	}

	/* Set the n_fields value in new_index to the actual defined
	number of fields in the cache internal representation */

	new_index->n_fields = new_index->n_def;
	new_index->trx_id = index->trx_id;
	new_index->set_committed(index->is_committed());
	new_index->nulls_equal = index->nulls_equal;
#ifdef MYSQL_INDEX_DISABLE_AHI
	new_index->disable_ahi = index->disable_ahi;
#endif

	if (dict_index_too_big_for_tree(table, new_index, strict)) {

		if (strict) {
			dict_mem_index_free(new_index);
			dict_mem_index_free(index);
			return(DB_TOO_BIG_RECORD);
		} else if (current_thd != NULL) {
			/* Avoid the warning to be printed
			during recovery. */
			ib_warn_row_too_big((const dict_table_t*)table);
		}
	}

	n_ord = new_index->n_uniq;
	/* Flag the ordering columns and also set column max_prefix */

	for (i = 0; i < n_ord; i++) {
		const dict_field_t*	field
			= dict_index_get_nth_field(new_index, i);

		/* Check the column being added in the index for
		the first time and flag the ordering column. */
		if (field->col->ord_part == 0 ) {
			field->col->max_prefix = field->prefix_len;
			field->col->ord_part = 1;
		} else if (field->prefix_len == 0) {
			/* Set the max_prefix for a column to 0 if
			its prefix length is 0 (for this index)
			even if it was a part of any other index
			with some prefix length. */
			field->col->max_prefix = 0;
		} else if (field->col->max_prefix != 0
			   && field->prefix_len
			   > field->col->max_prefix) {
			/* Set the max_prefix value based on the
			prefix_len. */
			field->col->max_prefix = field->prefix_len;
		}
		ut_ad(field->col->ord_part == 1);
	}

	new_index->stat_n_diff_key_vals =
		static_cast<ib_uint64_t*>(mem_heap_zalloc(
			new_index->heap,
			dict_index_get_n_unique(new_index)
			* sizeof(*new_index->stat_n_diff_key_vals)));

	new_index->stat_n_sample_sizes =
		static_cast<ib_uint64_t*>(mem_heap_zalloc(
			new_index->heap,
			dict_index_get_n_unique(new_index)
			* sizeof(*new_index->stat_n_sample_sizes)));

	new_index->stat_n_non_null_key_vals =
		static_cast<ib_uint64_t*>(mem_heap_zalloc(
			new_index->heap,
			dict_index_get_n_unique(new_index)
			* sizeof(*new_index->stat_n_non_null_key_vals)));

	new_index->stat_index_size = 1;
	new_index->stat_n_leaf_pages = 1;

	new_index->stat_defrag_n_pages_freed = 0;
	new_index->stat_defrag_n_page_split = 0;

	new_index->stat_defrag_sample_next_slot = 0;
	memset(&new_index->stat_defrag_data_size_sample,
	       0x0, sizeof(ulint) * STAT_DEFRAG_DATA_SIZE_N_SAMPLE);

	/* Add the new index as the last index for the table */

	UT_LIST_ADD_LAST(table->indexes, new_index);
	new_index->table = table;
	new_index->table_name = table->name.m_name;
#ifdef BTR_CUR_ADAPT
	new_index->search_info = btr_search_info_create(new_index->heap);
#endif /* BTR_CUR_ADAPT */

	new_index->page = unsigned(page_no);
	rw_lock_create(index_tree_rw_lock_key, &new_index->lock,
		       SYNC_INDEX_TREE);

	dict_mem_index_free(index);

	return(DB_SUCCESS);
}

/**********************************************************************//**
Removes an index from the dictionary cache. */
static
void
dict_index_remove_from_cache_low(
/*=============================*/
	dict_table_t*	table,		/*!< in/out: table */
	dict_index_t*	index,		/*!< in, own: index */
	ibool		lru_evict)	/*!< in: TRUE if index being evicted
					to make room in the table LRU list */
{
	ut_ad(table && index);
	ut_ad(table->magic_n == DICT_TABLE_MAGIC_N);
	ut_ad(index->magic_n == DICT_INDEX_MAGIC_N);
	ut_ad(mutex_own(&dict_sys->mutex));

	/* No need to acquire the dict_index_t::lock here because
	there can't be any active operations on this index (or table). */

	if (index->online_log) {
		ut_ad(index->online_status == ONLINE_INDEX_CREATION);
		row_log_free(index->online_log);
	}

#ifdef BTR_CUR_HASH_ADAPT
	/* We always create search info whether or not adaptive
	hash index is enabled or not. */
	btr_search_t*	info = btr_search_get_info(index);
	ulint		retries = 0;
	ut_ad(info);

	/* We are not allowed to free the in-memory index struct
	dict_index_t until all entries in the adaptive hash index
	that point to any of the page belonging to his b-tree index
	are dropped. This is so because dropping of these entries
	require access to dict_index_t struct. To avoid such scenario
	We keep a count of number of such pages in the search_info and
	only free the dict_index_t struct when this count drops to
	zero. See also: dict_table_can_be_evicted() */

	do {
		if (!btr_search_info_get_ref_count(info, index)
		    || !buf_LRU_drop_page_hash_for_tablespace(table)) {
			break;
		}

		ut_a(++retries < 10000);
	} while (srv_shutdown_state == SRV_SHUTDOWN_NONE || !lru_evict);
#endif /* BTR_CUR_HASH_ADAPT */

	rw_lock_free(&index->lock);

	/* The index is being dropped, remove any compression stats for it. */
	if (!lru_evict && DICT_TF_GET_ZIP_SSIZE(index->table->flags)) {
		mutex_enter(&page_zip_stat_per_index_mutex);
		page_zip_stat_per_index.erase(index->id);
		mutex_exit(&page_zip_stat_per_index_mutex);
	}

	/* Remove the index from the list of indexes of the table */
	UT_LIST_REMOVE(table->indexes, index);

	/* Remove the index from affected virtual column index list */
	index->detach_columns();

	dict_mem_index_free(index);
}

/**********************************************************************//**
Removes an index from the dictionary cache. */
void
dict_index_remove_from_cache(
/*=========================*/
	dict_table_t*	table,	/*!< in/out: table */
	dict_index_t*	index)	/*!< in, own: index */
{
	dict_index_remove_from_cache_low(table, index, FALSE);
}

/** Tries to find column names for the index and sets the col field of the
index.
@param[in]	table	table
@param[in,out]	index	index
@param[in]	add_v	new virtual columns added along with an add index call
@return TRUE if the column names were found */
static
ibool
dict_index_find_cols(
	const dict_table_t*	table,
	dict_index_t*		index,
	const dict_add_v_col_t*	add_v)
{
	std::vector<ulint, ut_allocator<ulint> >	col_added;
	std::vector<ulint, ut_allocator<ulint> >	v_col_added;

	ut_ad(table != NULL && index != NULL);
	ut_ad(table->magic_n == DICT_TABLE_MAGIC_N);
	ut_ad(mutex_own(&dict_sys->mutex));

	for (ulint i = 0; i < index->n_fields; i++) {
		ulint		j;
		dict_field_t*	field = dict_index_get_nth_field(index, i);

		for (j = 0; j < table->n_cols; j++) {
			if (!innobase_strcasecmp(dict_table_get_col_name(table, j),
				    field->name)) {

				/* Check if same column is being assigned again
				which suggest that column has duplicate name. */
				bool exists =
					std::find(col_added.begin(),
						  col_added.end(), j)
					!= col_added.end();

				if (exists) {
					/* Duplicate column found. */
					goto dup_err;
				}

				field->col = dict_table_get_nth_col(table, j);

				col_added.push_back(j);

				goto found;
			}
		}

		/* Let's check if it is a virtual column */
		for (j = 0; j < table->n_v_cols; j++) {
			if (!strcmp(dict_table_get_v_col_name(table, j),
				    field->name)) {

				/* Check if same column is being assigned again
				which suggest that column has duplicate name. */
				bool exists =
					std::find(v_col_added.begin(),
						  v_col_added.end(), j)
					!= v_col_added.end();

				if (exists) {
					/* Duplicate column found. */
					break;
				}

				field->col = reinterpret_cast<dict_col_t*>(
					dict_table_get_nth_v_col(table, j));

				v_col_added.push_back(j);

				goto found;
			}
		}

		if (add_v) {
			for (j = 0; j < add_v->n_v_col; j++) {
				if (!strcmp(add_v->v_col_name[j],
					    field->name)) {
					field->col = const_cast<dict_col_t*>(
						&add_v->v_col[j].m_col);
					goto found;
				}
			}
		}

dup_err:
#ifdef UNIV_DEBUG
		/* It is an error not to find a matching column. */
		ib::error() << "No matching column for " << field->name
			<< " in index " << index->name
			<< " of table " << table->name;
#endif /* UNIV_DEBUG */
		return(FALSE);

found:
		;
	}

	return(TRUE);
}

/*******************************************************************//**
Adds a column to index. */
void
dict_index_add_col(
/*===============*/
	dict_index_t*		index,		/*!< in/out: index */
	const dict_table_t*	table,		/*!< in: table */
	dict_col_t*		col,		/*!< in: column */
	ulint			prefix_len)	/*!< in: column prefix length */
{
	dict_field_t*	field;
	const char*	col_name;

	if (dict_col_is_virtual(col)) {
		dict_v_col_t*	v_col = reinterpret_cast<dict_v_col_t*>(col);

		/* When v_col->v_indexes==NULL,
		ha_innobase::commit_inplace_alter_table(commit=true)
		will evict and reload the table definition, and
		v_col->v_indexes will not be NULL for the new table. */
		if (v_col->v_indexes != NULL) {
			/* Register the index with the virtual column index
			list */
			struct dict_v_idx_t	new_idx
				 = {index, index->n_def};

			v_col->v_indexes->push_back(new_idx);

		}

		col_name = dict_table_get_v_col_name_mysql(
			table, dict_col_get_no(col));
	} else {
		col_name = dict_table_get_col_name(table, dict_col_get_no(col));
	}

	dict_mem_index_add_field(index, col_name, prefix_len);

	field = dict_index_get_nth_field(index, index->n_def - 1);

	field->col = col;
	field->fixed_len = static_cast<unsigned int>(
		dict_col_get_fixed_size(
			col, dict_table_is_comp(table)));

	if (prefix_len && field->fixed_len > prefix_len) {
		field->fixed_len = (unsigned int) prefix_len;
	}

	/* Long fixed-length fields that need external storage are treated as
	variable-length fields, so that the extern flag can be embedded in
	the length word. */

	if (field->fixed_len > DICT_MAX_FIXED_COL_LEN) {
		field->fixed_len = 0;
	}
#if DICT_MAX_FIXED_COL_LEN != 768
	/* The comparison limit above must be constant.  If it were
	changed, the disk format of some fixed-length columns would
	change, which would be a disaster. */
# error "DICT_MAX_FIXED_COL_LEN != 768"
#endif

	if (!(col->prtype & DATA_NOT_NULL)) {
		index->n_nullable++;
	}
}

/*******************************************************************//**
Copies fields contained in index2 to index1. */
static
void
dict_index_copy(
/*============*/
	dict_index_t*		index1,	/*!< in: index to copy to */
	dict_index_t*		index2,	/*!< in: index to copy from */
	const dict_table_t*	table,	/*!< in: table */
	ulint			start,	/*!< in: first position to copy */
	ulint			end)	/*!< in: last position to copy */
{
	dict_field_t*	field;
	ulint		i;

	/* Copy fields contained in index2 */

	for (i = start; i < end; i++) {

		field = dict_index_get_nth_field(index2, i);

		dict_index_add_col(index1, table, field->col,
				   field->prefix_len);
	}
}

/*******************************************************************//**
Copies types of fields contained in index to tuple. */
void
dict_index_copy_types(
/*==================*/
	dtuple_t*		tuple,		/*!< in/out: data tuple */
	const dict_index_t*	index,		/*!< in: index */
	ulint			n_fields)	/*!< in: number of
						field types to copy */
{
	ulint		i;

	if (dict_index_is_ibuf(index)) {
		dtuple_set_types_binary(tuple, n_fields);

		return;
	}

	for (i = 0; i < n_fields; i++) {
		const dict_field_t*	ifield;
		dtype_t*		dfield_type;

		ifield = dict_index_get_nth_field(index, i);
		dfield_type = dfield_get_type(dtuple_get_nth_field(tuple, i));
		dict_col_copy_type(dict_field_get_col(ifield), dfield_type);
		if (dict_index_is_spatial(index)
		    && DATA_GEOMETRY_MTYPE(dfield_type->mtype)) {
			dfield_type->prtype |= DATA_GIS_MBR;
		}
	}
}

/** Copies types of virtual columns contained in table to tuple and sets all
fields of the tuple to the SQL NULL value.  This function should
be called right after dtuple_create().
@param[in,out]	tuple	data tuple
@param[in]	table	table
*/
void
dict_table_copy_v_types(
	dtuple_t*		tuple,
	const dict_table_t*	table)
{
	/* tuple could have more virtual columns than existing table,
	if we are calling this for creating index along with adding
	virtual columns */
	ulint	n_fields = ut_min(dtuple_get_n_v_fields(tuple),
				  static_cast<ulint>(table->n_v_def));

	for (ulint i = 0; i < n_fields; i++) {

		dfield_t*	dfield	= dtuple_get_nth_v_field(tuple, i);
		dtype_t*	dtype	= dfield_get_type(dfield);

		dfield_set_null(dfield);
		dict_col_copy_type(
			&(dict_table_get_nth_v_col(table, i)->m_col),
			dtype);
	}
}
/*******************************************************************//**
Copies types of columns contained in table to tuple and sets all
fields of the tuple to the SQL NULL value.  This function should
be called right after dtuple_create(). */
void
dict_table_copy_types(
/*==================*/
	dtuple_t*		tuple,	/*!< in/out: data tuple */
	const dict_table_t*	table)	/*!< in: table */
{
	ulint		i;

	for (i = 0; i < dtuple_get_n_fields(tuple); i++) {

		dfield_t*	dfield	= dtuple_get_nth_field(tuple, i);
		dtype_t*	dtype	= dfield_get_type(dfield);

		dfield_set_null(dfield);
		dict_col_copy_type(dict_table_get_nth_col(table, i), dtype);
	}

	dict_table_copy_v_types(tuple, table);
}

/********************************************************************
Wait until all the background threads of the given table have exited, i.e.,
bg_threads == 0. Note: bg_threads_mutex must be reserved when
calling this. */
void
dict_table_wait_for_bg_threads_to_exit(
/*===================================*/
	dict_table_t*	table,	/*< in: table */
	ulint		delay)	/*< in: time in microseconds to wait between
				checks of bg_threads. */
{
	fts_t*		fts = table->fts;

	ut_ad(mutex_own(&fts->bg_threads_mutex));

	while (fts->bg_threads > 0) {
		mutex_exit(&fts->bg_threads_mutex);

		os_thread_sleep(delay);

		mutex_enter(&fts->bg_threads_mutex);
	}
}

/*******************************************************************//**
Builds the internal dictionary cache representation for a clustered
index, containing also system fields not defined by the user.
@return own: the internal representation of the clustered index */
static
dict_index_t*
dict_index_build_internal_clust(
/*============================*/
	const dict_table_t*	table,	/*!< in: table */
	dict_index_t*		index)	/*!< in: user representation of
					a clustered index */
{
	dict_index_t*	new_index;
	dict_field_t*	field;
	ulint		trx_id_pos;
	ulint		i;
	ibool*		indexed;

	ut_ad(table && index);
	ut_ad(dict_index_is_clust(index));
	ut_ad(!dict_index_is_ibuf(index));

	ut_ad(mutex_own(&dict_sys->mutex));
	ut_ad(table->magic_n == DICT_TABLE_MAGIC_N);

	/* Create a new index object with certainly enough fields */
	new_index = dict_mem_index_create(table->name.m_name,
					  index->name, table->space,
					  index->type,
					  index->n_fields + table->n_cols);

	/* Copy other relevant data from the old index struct to the new
	struct: it inherits the values */

	new_index->n_user_defined_cols = index->n_fields;

	new_index->id = index->id;

	/* Copy the fields of index */
	dict_index_copy(new_index, index, table, 0, index->n_fields);

	if (dict_index_is_unique(index)) {
		/* Only the fields defined so far are needed to identify
		the index entry uniquely */

		new_index->n_uniq = new_index->n_def;
	} else {
		/* Also the row id is needed to identify the entry */
		new_index->n_uniq = 1 + new_index->n_def;
	}

	new_index->trx_id_offset = 0;

	/* Add system columns, trx id first */

	trx_id_pos = new_index->n_def;

#if DATA_ROW_ID != 0
# error "DATA_ROW_ID != 0"
#endif
#if DATA_TRX_ID != 1
# error "DATA_TRX_ID != 1"
#endif
#if DATA_ROLL_PTR != 2
# error "DATA_ROLL_PTR != 2"
#endif

	if (!dict_index_is_unique(index)) {
		dict_index_add_col(new_index, table,
				   dict_table_get_sys_col(
					   table, DATA_ROW_ID),
				   0);
		trx_id_pos++;
	}

	dict_index_add_col(
		new_index, table,
		dict_table_get_sys_col(table, DATA_TRX_ID), 0);

	for (i = 0; i < trx_id_pos; i++) {

		ulint	fixed_size = dict_col_get_fixed_size(
			dict_index_get_nth_col(new_index, i),
			dict_table_is_comp(table));

		if (fixed_size == 0) {
			new_index->trx_id_offset = 0;

			break;
		}

		dict_field_t* field = dict_index_get_nth_field(
			new_index, i);
		if (field->prefix_len > 0) {
			new_index->trx_id_offset = 0;

			break;
		}

		/* Add fixed_size to new_index->trx_id_offset.
		Because the latter is a bit-field, an overflow
		can theoretically occur. Check for it. */
		fixed_size += new_index->trx_id_offset;

		new_index->trx_id_offset = unsigned(fixed_size);

		if (new_index->trx_id_offset != fixed_size) {
			/* Overflow. Pretend that this is a
			variable-length PRIMARY KEY. */
			ut_ad(0);
			new_index->trx_id_offset = 0;
			break;
		}
	}

	dict_index_add_col(
		new_index, table,
		dict_table_get_sys_col(table, DATA_ROLL_PTR), 0);

	/* Remember the table columns already contained in new_index */
	indexed = static_cast<ibool*>(
		ut_zalloc_nokey(table->n_cols * sizeof *indexed));

	/* Mark the table columns already contained in new_index */
	for (i = 0; i < new_index->n_def; i++) {

		field = dict_index_get_nth_field(new_index, i);

		/* If there is only a prefix of the column in the index
		field, do not mark the column as contained in the index */

		if (field->prefix_len == 0) {

			indexed[field->col->ind] = TRUE;
		}
	}

	/* Add to new_index non-system columns of table not yet included
	there */
	ulint n_sys_cols = dict_table_get_n_sys_cols(table);
	for (i = 0; i + n_sys_cols < (ulint) table->n_cols; i++) {

		dict_col_t*	col = dict_table_get_nth_col(table, i);
		ut_ad(col->mtype != DATA_SYS);

		if (!indexed[col->ind]) {
			dict_index_add_col(new_index, table, col, 0);
		}
	}

	ut_free(indexed);

	ut_ad(UT_LIST_GET_LEN(table->indexes) == 0);

	new_index->cached = TRUE;

	return(new_index);
}

/*******************************************************************//**
Builds the internal dictionary cache representation for a non-clustered
index, containing also system fields not defined by the user.
@return own: the internal representation of the non-clustered index */
static
dict_index_t*
dict_index_build_internal_non_clust(
/*================================*/
	const dict_table_t*	table,	/*!< in: table */
	dict_index_t*		index)	/*!< in: user representation of
					a non-clustered index */
{
	dict_field_t*	field;
	dict_index_t*	new_index;
	dict_index_t*	clust_index;
	ulint		i;
	ibool*		indexed;

	ut_ad(table && index);
	ut_ad(!dict_index_is_clust(index));
	ut_ad(!dict_index_is_ibuf(index));
	ut_ad(mutex_own(&dict_sys->mutex));
	ut_ad(table->magic_n == DICT_TABLE_MAGIC_N);

	/* The clustered index should be the first in the list of indexes */
	clust_index = UT_LIST_GET_FIRST(table->indexes);

	ut_ad(clust_index);
	ut_ad(dict_index_is_clust(clust_index));
	ut_ad(!dict_index_is_ibuf(clust_index));

	/* Create a new index */
	new_index = dict_mem_index_create(
		table->name.m_name, index->name, index->space, index->type,
		index->n_fields + 1 + clust_index->n_uniq);

	/* Copy other relevant data from the old index
	struct to the new struct: it inherits the values */

	new_index->n_user_defined_cols = index->n_fields;

	new_index->id = index->id;

	/* Copy fields from index to new_index */
	dict_index_copy(new_index, index, table, 0, index->n_fields);

	/* Remember the table columns already contained in new_index */
	indexed = static_cast<ibool*>(
		ut_zalloc_nokey(table->n_cols * sizeof *indexed));

	/* Mark the table columns already contained in new_index */
	for (i = 0; i < new_index->n_def; i++) {

		field = dict_index_get_nth_field(new_index, i);

		if (dict_col_is_virtual(field->col)) {
			continue;
		}

		/* If there is only a prefix of the column in the index
		field, do not mark the column as contained in the index */

		if (field->prefix_len == 0) {

			indexed[field->col->ind] = TRUE;
		}
	}

	/* Add to new_index the columns necessary to determine the clustered
	index entry uniquely */

	for (i = 0; i < clust_index->n_uniq; i++) {

		field = dict_index_get_nth_field(clust_index, i);

		if (!indexed[field->col->ind]) {
			dict_index_add_col(new_index, table, field->col,
					   field->prefix_len);
		} else if (dict_index_is_spatial(index)) {
			/*For spatial index, we still need to add the
			field to index. */
			dict_index_add_col(new_index, table, field->col,
					   field->prefix_len);
		}
	}

	ut_free(indexed);

	if (dict_index_is_unique(index)) {
		new_index->n_uniq = index->n_fields;
	} else {
		new_index->n_uniq = new_index->n_def;
	}

	/* Set the n_fields value in new_index to the actual defined
	number of fields */

	new_index->n_fields = new_index->n_def;

	new_index->cached = TRUE;

	return(new_index);
}

/***********************************************************************
Builds the internal dictionary cache representation for an FTS index.
@return own: the internal representation of the FTS index */
static
dict_index_t*
dict_index_build_internal_fts(
/*==========================*/
	dict_table_t*	table,	/*!< in: table */
	dict_index_t*	index)	/*!< in: user representation of an FTS index */
{
	dict_index_t*	new_index;

	ut_ad(table && index);
	ut_ad(index->type == DICT_FTS);
	ut_ad(mutex_own(&dict_sys->mutex));
	ut_ad(table->magic_n == DICT_TABLE_MAGIC_N);

	/* Create a new index */
	new_index = dict_mem_index_create(
		table->name.m_name, index->name, index->space, index->type,
		index->n_fields);

	/* Copy other relevant data from the old index struct to the new
	struct: it inherits the values */

	new_index->n_user_defined_cols = index->n_fields;

	new_index->id = index->id;

	/* Copy fields from index to new_index */
	dict_index_copy(new_index, index, table, 0, index->n_fields);

	new_index->n_uniq = 0;
	new_index->cached = TRUE;

	if (table->fts->cache == NULL) {
		table->fts->cache = fts_cache_create(table);
	}

	rw_lock_x_lock(&table->fts->cache->init_lock);
	/* Notify the FTS cache about this index. */
	fts_cache_index_cache_create(table, new_index);
	rw_lock_x_unlock(&table->fts->cache->init_lock);

	return(new_index);
}
/*====================== FOREIGN KEY PROCESSING ========================*/

#define  DB_FOREIGN_KEY_IS_PREFIX_INDEX 200
#define  DB_FOREIGN_KEY_COL_NOT_NULL    201
#define  DB_FOREIGN_KEY_COLS_NOT_EQUAL  202
#define  DB_FOREIGN_KEY_INDEX_NOT_FOUND 203

/** Check whether the dict_table_t is a partition.
A partitioned table on the SQL level is composed of InnoDB tables,
where each InnoDB table is a [sub]partition including its secondary indexes
which belongs to the partition.
@param[in]	table	Table to check.
@return true if the dict_table_t is a partition else false. */
UNIV_INLINE
bool
dict_table_is_partition(
	const dict_table_t*	table)
{
	/* Check both P and p on all platforms in case it was moved to/from
	WIN. */
	return(strstr(table->name.m_name, "#p#")
	       || strstr(table->name.m_name, "#P#"));
}

/*********************************************************************//**
Checks if a table is referenced by foreign keys.
@return TRUE if table is referenced by a foreign key */
ibool
dict_table_is_referenced_by_foreign_key(
/*====================================*/
	const dict_table_t*	table)	/*!< in: InnoDB table */
{
	return(!table->referenced_set.empty());
}

/**********************************************************************//**
Removes a foreign constraint struct from the dictionary cache. */
void
dict_foreign_remove_from_cache(
/*===========================*/
	dict_foreign_t*	foreign)	/*!< in, own: foreign constraint */
{
	ut_ad(mutex_own(&dict_sys->mutex));
	ut_a(foreign);

	if (foreign->referenced_table != NULL) {
		foreign->referenced_table->referenced_set.erase(foreign);
	}

	if (foreign->foreign_table != NULL) {
		foreign->foreign_table->foreign_set.erase(foreign);
	}

	dict_foreign_free(foreign);
}

/**********************************************************************//**
Looks for the foreign constraint from the foreign and referenced lists
of a table.
@return foreign constraint */
static
dict_foreign_t*
dict_foreign_find(
/*==============*/
	dict_table_t*	table,		/*!< in: table object */
	dict_foreign_t*	foreign)	/*!< in: foreign constraint */
{
	ut_ad(mutex_own(&dict_sys->mutex));

	ut_ad(dict_foreign_set_validate(table->foreign_set));
	ut_ad(dict_foreign_set_validate(table->referenced_set));

	dict_foreign_set::iterator it = table->foreign_set.find(foreign);

	if (it != table->foreign_set.end()) {
		return(*it);
	}

	it = table->referenced_set.find(foreign);

	if (it != table->referenced_set.end()) {
		return(*it);
	}

	return(NULL);
}

/*********************************************************************//**
Tries to find an index whose first fields are the columns in the array,
in the same order and is not marked for deletion and is not the same
as types_idx.
@return matching index, NULL if not found */
dict_index_t*
dict_foreign_find_index(
/*====================*/
	const dict_table_t*	table,	/*!< in: table */
	const char**		col_names,
					/*!< in: column names, or NULL
					to use table->col_names */
	const char**		columns,/*!< in: array of column names */
	ulint			n_cols,	/*!< in: number of columns */
	const dict_index_t*	types_idx,
					/*!< in: NULL or an index
					whose types the column types
					must match */
	bool			check_charsets,
					/*!< in: whether to check
					charsets.  only has an effect
					if types_idx != NULL */
	ulint			check_null,
					/*!< in: nonzero if none of
					the columns must be declared
					NOT NULL */
	ulint*			error,	/*!< out: error code */
	ulint*			err_col_no,
					/*!< out: column number where
					error happened */
	dict_index_t**		err_index)
					/*!< out: index where error
					happened */
{
	dict_index_t*	index;

	ut_ad(mutex_own(&dict_sys->mutex));

	if (error) {
		*error = DB_FOREIGN_KEY_INDEX_NOT_FOUND;
	}

	index = dict_table_get_first_index(table);

	while (index != NULL) {
		if (types_idx != index
		    && !index->to_be_dropped
		    && !dict_index_is_online_ddl(index)
		    && dict_foreign_qualify_index(
			    table, col_names, columns, n_cols,
			    index, types_idx,
			    check_charsets, check_null,
			    error, err_col_no,err_index)) {
			if (error) {
				*error = DB_SUCCESS;
			}

			return(index);
		}

		index = dict_table_get_next_index(index);
	}

	return(NULL);
}
#ifdef WITH_WSREP
dict_index_t*
wsrep_dict_foreign_find_index(
/*====================*/
	dict_table_t*	table,	/*!< in: table */
	const char**	col_names, /*!< in: column names, or NULL
					to use table->col_names */
	const char**	columns,/*!< in: array of column names */
	ulint		n_cols,	/*!< in: number of columns */
	dict_index_t*	types_idx, /*!< in: NULL or an index to whose types the
				   column types must match */
	ibool		check_charsets,
				/*!< in: whether to check charsets.
				only has an effect if types_idx != NULL */
	ulint		check_null)
				/*!< in: nonzero if none of the columns must
				be declared NOT NULL */
{
	return dict_foreign_find_index(
		table, col_names, columns, n_cols, types_idx, check_charsets,
		check_null, NULL, NULL, NULL);
}
#endif /* WITH_WSREP */
/**********************************************************************//**
Report an error in a foreign key definition. */
static
void
dict_foreign_error_report_low(
/*==========================*/
	FILE*		file,	/*!< in: output stream */
	const char*	name)	/*!< in: table name */
{
	rewind(file);
	ut_print_timestamp(file);
	fprintf(file, " Error in foreign key constraint of table %s:\n",
		name);
}

/**********************************************************************//**
Report an error in a foreign key definition. */
static
void
dict_foreign_error_report(
/*======================*/
	FILE*		file,	/*!< in: output stream */
	dict_foreign_t*	fk,	/*!< in: foreign key constraint */
	const char*	msg)	/*!< in: the error message */
{
	std::string fk_str;
	mutex_enter(&dict_foreign_err_mutex);
	dict_foreign_error_report_low(file, fk->foreign_table_name);
	fputs(msg, file);
	fputs(" Constraint:\n", file);
	fk_str = dict_print_info_on_foreign_key_in_create_format(NULL, fk, TRUE);
	fputs(fk_str.c_str(), file);
	putc('\n', file);
	if (fk->foreign_index) {
		fprintf(file, "The index in the foreign key in table is"
			" %s\n%s\n", fk->foreign_index->name(),
			FOREIGN_KEY_CONSTRAINTS_MSG);
	}
	mutex_exit(&dict_foreign_err_mutex);
}

/**********************************************************************//**
Adds a foreign key constraint object to the dictionary cache. May free
the object if there already is an object with the same identifier in.
At least one of the foreign table and the referenced table must already
be in the dictionary cache!
@return DB_SUCCESS or error code */
dberr_t
dict_foreign_add_to_cache(
/*======================*/
	dict_foreign_t*		foreign,
				/*!< in, own: foreign key constraint */
	const char**		col_names,
				/*!< in: column names, or NULL to use
				foreign->foreign_table->col_names */
	bool			check_charsets,
				/*!< in: whether to check charset
				compatibility */
	dict_err_ignore_t	ignore_err)
				/*!< in: error to be ignored */
{
	dict_table_t*	for_table;
	dict_table_t*	ref_table;
	dict_foreign_t*	for_in_cache		= NULL;
	dict_index_t*	index;
	ibool		added_to_referenced_list= FALSE;
	FILE*		ef			= dict_foreign_err_file;

	DBUG_ENTER("dict_foreign_add_to_cache");
	DBUG_PRINT("dict_foreign_add_to_cache", ("id: %s", foreign->id));

	ut_ad(mutex_own(&dict_sys->mutex));

	for_table = dict_table_check_if_in_cache_low(
		foreign->foreign_table_name_lookup);

	ref_table = dict_table_check_if_in_cache_low(
		foreign->referenced_table_name_lookup);
	ut_a(for_table || ref_table);

	if (for_table) {
		for_in_cache = dict_foreign_find(for_table, foreign);
	}

	if (!for_in_cache && ref_table) {
		for_in_cache = dict_foreign_find(ref_table, foreign);
	}

	if (for_in_cache) {
		dict_foreign_free(foreign);
	} else {
		for_in_cache = foreign;

	}

	if (ref_table && !for_in_cache->referenced_table) {
		ulint index_error;
		ulint err_col;
		dict_index_t *err_index=NULL;

		index = dict_foreign_find_index(
			ref_table, NULL,
			for_in_cache->referenced_col_names,
			for_in_cache->n_fields, for_in_cache->foreign_index,
			check_charsets, false, &index_error, &err_col, &err_index);

		if (index == NULL
		    && !(ignore_err & DICT_ERR_IGNORE_FK_NOKEY)) {
			dict_foreign_error_report(
				ef, for_in_cache,
				"there is no index in referenced table"
				" which would contain\n"
				"the columns as the first columns,"
				" or the data types in the\n"
				"referenced table do not match"
				" the ones in table.");

			if (for_in_cache == foreign) {
				dict_foreign_free(foreign);
			}

			DBUG_RETURN(DB_CANNOT_ADD_CONSTRAINT);
		}

		for_in_cache->referenced_table = ref_table;
		for_in_cache->referenced_index = index;

		std::pair<dict_foreign_set::iterator, bool>	ret
			= ref_table->referenced_set.insert(for_in_cache);

		ut_a(ret.second);	/* second is true if the insertion
					took place */
		added_to_referenced_list = TRUE;
	}

	if (for_table && !for_in_cache->foreign_table) {
		ulint index_error;
		ulint err_col;
		dict_index_t *err_index=NULL;

		index = dict_foreign_find_index(
			for_table, col_names,
			for_in_cache->foreign_col_names,
			for_in_cache->n_fields,
			for_in_cache->referenced_index, check_charsets,
			for_in_cache->type
			& (DICT_FOREIGN_ON_DELETE_SET_NULL
				| DICT_FOREIGN_ON_UPDATE_SET_NULL),
			&index_error, &err_col, &err_index);

		if (index == NULL
		    && !(ignore_err & DICT_ERR_IGNORE_FK_NOKEY)) {
			dict_foreign_error_report(
				ef, for_in_cache,
				"there is no index in the table"
				" which would contain\n"
				"the columns as the first columns,"
				" or the data types in the\n"
				"table do not match"
				" the ones in the referenced table\n"
				"or one of the ON ... SET NULL columns"
				" is declared NOT NULL.");

			if (for_in_cache == foreign) {
				if (added_to_referenced_list) {
					const dict_foreign_set::size_type
						n = ref_table->referenced_set
						  .erase(for_in_cache);

					ut_a(n == 1);	/* the number of
							elements removed must
							be one */
				}

				dict_foreign_free(foreign);
			}

			DBUG_RETURN(DB_CANNOT_ADD_CONSTRAINT);
		}

		for_in_cache->foreign_table = for_table;
		for_in_cache->foreign_index = index;

		std::pair<dict_foreign_set::iterator, bool>	ret
			= for_table->foreign_set.insert(for_in_cache);

		ut_a(ret.second);	/* second is true if the insertion
					took place */
	}

	/* We need to move the table to the non-LRU end of the table LRU
	list. Otherwise it will be evicted from the cache. */

	if (ref_table != NULL) {
		dict_table_prevent_eviction(ref_table);
	}

	if (for_table != NULL) {
		dict_table_prevent_eviction(for_table);
	}

	ut_ad(dict_lru_validate());
	DBUG_RETURN(DB_SUCCESS);
}

/*********************************************************************//**
Scans from pointer onwards. Stops if is at the start of a copy of
'string' where characters are compared without case sensitivity, and
only outside `` or "" quotes. Stops also at NUL.
@return scanned up to this */
static
const char*
dict_scan_to(
/*=========*/
	const char*	ptr,	/*!< in: scan from */
	const char*	string)	/*!< in: look for this */
{
	char	quote	= '\0';
	bool	escape	= false;

	for (; *ptr; ptr++) {
		if (*ptr == quote) {
			/* Closing quote character: do not look for
			starting quote or the keyword. */

			/* If the quote character is escaped by a
			backslash, ignore it. */
			if (escape) {
				escape = false;
			} else {
				quote = '\0';
			}
		} else if (quote) {
			/* Within quotes: do nothing. */
			if (escape) {
				escape = false;
			} else if (*ptr == '\\') {
				escape = true;
			}
		} else if (*ptr == '`' || *ptr == '"' || *ptr == '\'') {
			/* Starting quote: remember the quote character. */
			quote = *ptr;
		} else {
			/* Outside quotes: look for the keyword. */
			ulint	i;
			for (i = 0; string[i]; i++) {
				if (toupper((int)(unsigned char)(ptr[i]))
				    != toupper((int)(unsigned char)
					       (string[i]))) {
					goto nomatch;
				}
			}
			break;
nomatch:
			;
		}
	}

	return(ptr);
}

/*********************************************************************//**
Accepts a specified string. Comparisons are case-insensitive.
@return if string was accepted, the pointer is moved after that, else
ptr is returned */
static
const char*
dict_accept(
/*========*/
	CHARSET_INFO*	cs,	/*!< in: the character set of ptr */
	const char*	ptr,	/*!< in: scan from this */
	const char*	string,	/*!< in: accept only this string as the next
				non-whitespace string */
	ibool*		success)/*!< out: TRUE if accepted */
{
	const char*	old_ptr = ptr;
	const char*	old_ptr2;

	*success = FALSE;

	while (my_isspace(cs, *ptr)) {
		ptr++;
	}

	old_ptr2 = ptr;

	ptr = dict_scan_to(ptr, string);

	if (*ptr == '\0' || old_ptr2 != ptr) {
		return(old_ptr);
	}

	*success = TRUE;

	return(ptr + ut_strlen(string));
}

/*********************************************************************//**
Scans an id. For the lexical definition of an 'id', see the code below.
Strips backquotes or double quotes from around the id.
@return scanned to */
static
const char*
dict_scan_id(
/*=========*/
	CHARSET_INFO*	cs,	/*!< in: the character set of ptr */
	const char*	ptr,	/*!< in: scanned to */
	mem_heap_t*	heap,	/*!< in: heap where to allocate the id
				(NULL=id will not be allocated, but it
				will point to string near ptr) */
	const char**	id,	/*!< out,own: the id; NULL if no id was
				scannable */
	ibool		table_id,/*!< in: TRUE=convert the allocated id
				as a table name; FALSE=convert to UTF-8 */
	ibool		accept_also_dot)
				/*!< in: TRUE if also a dot can appear in a
				non-quoted id; in a quoted id it can appear
				always */
{
	char		quote	= '\0';
	ulint		len	= 0;
	const char*	s;
	char*		str;
	char*		dst;

	*id = NULL;

	while (my_isspace(cs, *ptr)) {
		ptr++;
	}

	if (*ptr == '\0') {

		return(ptr);
	}

	if (*ptr == '`' || *ptr == '"') {
		quote = *ptr++;
	}

	s = ptr;

	if (quote) {
		for (;;) {
			if (!*ptr) {
				/* Syntax error */
				return(ptr);
			}
			if (*ptr == quote) {
				ptr++;
				if (*ptr != quote) {
					break;
				}
			}
			ptr++;
			len++;
		}
	} else {
		while (!my_isspace(cs, *ptr) && *ptr != '(' && *ptr != ')'
		       && (accept_also_dot || *ptr != '.')
		       && *ptr != ',' && *ptr != '\0') {

			ptr++;
		}

		len = ptr - s;
	}

	if (heap == NULL) {
		/* no heap given: id will point to source string */
		*id = s;
		return(ptr);
	}

	if (quote) {
		char*	d;

		str = d = static_cast<char*>(
			mem_heap_alloc(heap, len + 1));

		while (len--) {
			if ((*d++ = *s++) == quote) {
				s++;
			}
		}
		*d++ = 0;
		len = d - str;
		ut_ad(*s == quote);
		ut_ad(s + 1 == ptr);
	} else {
		str = mem_heap_strdupl(heap, s, len);
	}

	if (!table_id) {
convert_id:
		/* Convert the identifier from connection character set
		to UTF-8. */
		len = 3 * len + 1;
		*id = dst = static_cast<char*>(mem_heap_alloc(heap, len));

		innobase_convert_from_id(cs, dst, str, len);
	} else if (!strncmp(str, srv_mysql50_table_name_prefix,
			    sizeof(srv_mysql50_table_name_prefix) - 1)) {
		/* This is a pre-5.1 table name
		containing chars other than [A-Za-z0-9].
		Discard the prefix and use raw UTF-8 encoding. */
		str += sizeof(srv_mysql50_table_name_prefix) - 1;
		len -= sizeof(srv_mysql50_table_name_prefix) - 1;
		goto convert_id;
	} else {
		/* Encode using filename-safe characters. */
		len = 5 * len + 1;
		*id = dst = static_cast<char*>(mem_heap_alloc(heap, len));

		innobase_convert_from_table_id(cs, dst, str, len);
	}

	return(ptr);
}

/*********************************************************************//**
Tries to scan a column name.
@return scanned to */
static
const char*
dict_scan_col(
/*==========*/
	CHARSET_INFO*		cs,	/*!< in: the character set of ptr */
	const char*		ptr,	/*!< in: scanned to */
	ibool*			success,/*!< out: TRUE if success */
	dict_table_t*		table,	/*!< in: table in which the column is */
	const dict_col_t**	column,	/*!< out: pointer to column if success */
	mem_heap_t*		heap,	/*!< in: heap where to allocate */
	const char**		name)	/*!< out,own: the column name;
					NULL if no name was scannable */
{
	ulint		i;

	*success = FALSE;

	ptr = dict_scan_id(cs, ptr, heap, name, FALSE, TRUE);

	if (*name == NULL) {

		return(ptr);	/* Syntax error */
	}

	if (table == NULL) {
		*success = TRUE;
		*column = NULL;
	} else {
		for (i = 0; i < dict_table_get_n_cols(table); i++) {

			const char*	col_name = dict_table_get_col_name(
				table, i);

			if (0 == innobase_strcasecmp(col_name, *name)) {
				/* Found */

				*success = TRUE;
				*column = dict_table_get_nth_col(table, i);
				strcpy((char*) *name, col_name);

				break;
			}
		}

		for (i = 0; i < dict_table_get_n_v_cols(table); i++) {

			const char*	col_name = dict_table_get_v_col_name(
				table, i);

			if (0 == innobase_strcasecmp(col_name, *name)) {
				/* Found */
				dict_v_col_t * vcol;
				*success = TRUE;
				vcol = dict_table_get_nth_v_col(table, i);
				*column = &vcol->m_col;
				strcpy((char*) *name, col_name);

				break;
			}
		}
	}

	return(ptr);
}

/*********************************************************************//**
Open a table from its database and table name, this is currently used by
foreign constraint parser to get the referenced table.
@return complete table name with database and table name, allocated from
heap memory passed in */
char*
dict_get_referenced_table(
/*======================*/
	const char*	name,		/*!< in: foreign key table name */
	const char*	database_name,	/*!< in: table db name */
	ulint		database_name_len, /*!< in: db name length */
	const char*	table_name,	/*!< in: table name */
	ulint		table_name_len, /*!< in: table name length */
	dict_table_t**	table,		/*!< out: table object or NULL */
	mem_heap_t*	heap)		/*!< in/out: heap memory */
{
	char*		ref;
	const char*	db_name;

	if (!database_name) {
		/* Use the database name of the foreign key table */

		db_name = name;
		database_name_len = dict_get_db_name_len(name);
	} else {
		db_name = database_name;
	}

	/* Copy database_name, '/', table_name, '\0' */
	ref = static_cast<char*>(
		mem_heap_alloc(heap, database_name_len + table_name_len + 2));

	memcpy(ref, db_name, database_name_len);
	ref[database_name_len] = '/';
	memcpy(ref + database_name_len + 1, table_name, table_name_len + 1);

	/* Values;  0 = Store and compare as given; case sensitive
	            1 = Store and compare in lower; case insensitive
	            2 = Store as given, compare in lower; case semi-sensitive */
	if (innobase_get_lower_case_table_names() == 2) {
		innobase_casedn_str(ref);
		*table = dict_table_get_low(ref);
		memcpy(ref, db_name, database_name_len);
		ref[database_name_len] = '/';
		memcpy(ref + database_name_len + 1, table_name, table_name_len + 1);

	} else {
#ifndef _WIN32
		if (innobase_get_lower_case_table_names() == 1) {
			innobase_casedn_str(ref);
		}
#else
		innobase_casedn_str(ref);
#endif /* !_WIN32 */
		*table = dict_table_get_low(ref);
	}

	return(ref);
}
/*********************************************************************//**
Scans a table name from an SQL string.
@return scanned to */
static
const char*
dict_scan_table_name(
/*=================*/
	CHARSET_INFO*	cs,	/*!< in: the character set of ptr */
	const char*	ptr,	/*!< in: scanned to */
	dict_table_t**	table,	/*!< out: table object or NULL */
	const char*	name,	/*!< in: foreign key table name */
	ibool*		success,/*!< out: TRUE if ok name found */
	mem_heap_t*	heap,	/*!< in: heap where to allocate the id */
	const char**	ref_name)/*!< out,own: the table name;
				NULL if no name was scannable */
{
	const char*	database_name	= NULL;
	ulint		database_name_len = 0;
	const char*	table_name	= NULL;
	const char*	scan_name;

	*success = FALSE;
	*table = NULL;

	ptr = dict_scan_id(cs, ptr, heap, &scan_name, TRUE, FALSE);

	if (scan_name == NULL) {

		return(ptr);	/* Syntax error */
	}

	if (*ptr == '.') {
		/* We scanned the database name; scan also the table name */

		ptr++;

		database_name = scan_name;
		database_name_len = strlen(database_name);

		ptr = dict_scan_id(cs, ptr, heap, &table_name, TRUE, FALSE);

		if (table_name == NULL) {

			return(ptr);	/* Syntax error */
		}
	} else {
		/* To be able to read table dumps made with InnoDB-4.0.17 or
		earlier, we must allow the dot separator between the database
		name and the table name also to appear within a quoted
		identifier! InnoDB used to print a constraint as:
		... REFERENCES `databasename.tablename` ...
		starting from 4.0.18 it is
		... REFERENCES `databasename`.`tablename` ... */
		const char* s;

		for (s = scan_name; *s; s++) {
			if (*s == '.') {
				database_name = scan_name;
				database_name_len = s - scan_name;
				scan_name = ++s;
				break;/* to do: multiple dots? */
			}
		}

		table_name = scan_name;
	}

	*ref_name = dict_get_referenced_table(
		name, database_name, database_name_len,
		table_name, strlen(table_name), table, heap);

	*success = TRUE;
	return(ptr);
}

/*********************************************************************//**
Skips one id. The id is allowed to contain also '.'.
@return scanned to */
static
const char*
dict_skip_word(
/*===========*/
	CHARSET_INFO*	cs,	/*!< in: the character set of ptr */
	const char*	ptr,	/*!< in: scanned to */
	ibool*		success)/*!< out: TRUE if success, FALSE if just spaces
				left in string or a syntax error */
{
	const char*	start;

	*success = FALSE;

	ptr = dict_scan_id(cs, ptr, NULL, &start, FALSE, TRUE);

	if (start) {
		*success = TRUE;
	}

	return(ptr);
}

/*********************************************************************//**
Removes MySQL comments from an SQL string. A comment is either
(a) '#' to the end of the line,
(b) '--[space]' to the end of the line, or
(c) '[slash][asterisk]' till the next '[asterisk][slash]' (like the familiar
C comment syntax).
@return own: SQL string stripped from comments; the caller must free
this with ut_free()! */
static
char*
dict_strip_comments(
/*================*/
	const char*	sql_string,	/*!< in: SQL string */
	size_t		sql_length)	/*!< in: length of sql_string */
{
	char*		str;
	const char*	sptr;
	const char*	eptr	= sql_string + sql_length;
	char*		ptr;
	/* unclosed quote character (0 if none) */
	char		quote	= 0;
	bool		escape = false;

	DBUG_ENTER("dict_strip_comments");

	DBUG_PRINT("dict_strip_comments", ("%s", sql_string));

	str = static_cast<char*>(ut_malloc_nokey(sql_length + 1));

	sptr = sql_string;
	ptr = str;

	for (;;) {
scan_more:
		if (sptr >= eptr || *sptr == '\0') {
end_of_string:
			*ptr = '\0';

			ut_a(ptr <= str + sql_length);

			DBUG_PRINT("dict_strip_comments", ("%s", str));
			DBUG_RETURN(str);
		}

		if (*sptr == quote) {
			/* Closing quote character: do not look for
			starting quote or comments. */

			/* If the quote character is escaped by a
			backslash, ignore it. */
			if (escape) {
				escape = false;
			} else {
				quote = 0;
			}
		} else if (quote) {
			/* Within quotes: do not look for
			starting quotes or comments. */
			if (escape) {
				escape = false;
			} else if (*sptr == '\\') {
				escape = true;
			}
		} else if (*sptr == '"' || *sptr == '`' || *sptr == '\'') {
			/* Starting quote: remember the quote character. */
			quote = *sptr;
		} else if (*sptr == '#'
			   || (sptr[0] == '-' && sptr[1] == '-'
			       && sptr[2] == ' ')) {
			for (;;) {
				if (++sptr >= eptr) {
					goto end_of_string;
				}

				/* In Unix a newline is 0x0A while in Windows
				it is 0x0D followed by 0x0A */

				switch (*sptr) {
				case (char) 0X0A:
				case (char) 0x0D:
				case '\0':
					goto scan_more;
				}
			}
		} else if (!quote && *sptr == '/' && *(sptr + 1) == '*') {
			sptr += 2;
			for (;;) {
				if (sptr >= eptr) {
					goto end_of_string;
				}

				switch (*sptr) {
				case '\0':
					goto scan_more;
				case '*':
					if (sptr[1] == '/') {
						sptr += 2;
						goto scan_more;
					}
				}

				sptr++;
			}
		}

		*ptr = *sptr;

		ptr++;
		sptr++;
	}
}

/*********************************************************************//**
Finds the highest [number] for foreign key constraints of the table. Looks
only at the >= 4.0.18-format id's, which are of the form
databasename/tablename_ibfk_[number].
@return highest number, 0 if table has no new format foreign key constraints */
ulint
dict_table_get_highest_foreign_id(
/*==============================*/
	dict_table_t*	table)	/*!< in: table in the dictionary memory cache */
{
	dict_foreign_t*	foreign;
	char*		endp;
	ulint		biggest_id	= 0;
	ulint		id;
	ulint		len;

	DBUG_ENTER("dict_table_get_highest_foreign_id");

	ut_a(table);

	len = ut_strlen(table->name.m_name);

	for (dict_foreign_set::iterator it = table->foreign_set.begin();
	     it != table->foreign_set.end();
	     ++it) {
		char    fkid[MAX_TABLE_NAME_LEN+20];
		foreign = *it;

		strcpy(fkid, foreign->id);
		/* Convert foreign key identifier on dictionary memory
		cache to filename charset. */
		innobase_convert_to_filename_charset(
				strchr(fkid, '/') + 1,
				strchr(foreign->id, '/') + 1,
				MAX_TABLE_NAME_LEN);

		if (ut_strlen(fkid) > ((sizeof dict_ibfk) - 1) + len
		    && 0 == ut_memcmp(fkid, table->name.m_name, len)
		    && 0 == ut_memcmp(fkid + len,
				      dict_ibfk, (sizeof dict_ibfk) - 1)
		    && fkid[len + ((sizeof dict_ibfk) - 1)] != '0') {
			/* It is of the >= 4.0.18 format */

			id = strtoul(fkid + len
				     + ((sizeof dict_ibfk) - 1),
				     &endp, 10);
			if (*endp == '\0') {
				ut_a(id != biggest_id);

				if (id > biggest_id) {
					biggest_id = id;
				}
			}
		}
	}

	DBUG_PRINT("dict_table_get_highest_foreign_id",
		   ("id: " ULINTPF, biggest_id));

	DBUG_RETURN(biggest_id);
}

/*********************************************************************//**
Reports a simple foreign key create clause syntax error. */
static
void
dict_foreign_report_syntax_err(
/*===========================*/
	const char*     fmt,		/*!< in: syntax err msg */
	const char*	oper,		/*!< in: operation */
	const char*	name,		/*!< in: table name */
	const char*	start_of_latest_foreign,
					/*!< in: start of the foreign key clause
					in the SQL string */
	const char*	ptr)		/*!< in: place of the syntax error */
{
	ut_ad(!srv_read_only_mode);

	FILE*	ef = dict_foreign_err_file;

	mutex_enter(&dict_foreign_err_mutex);
	dict_foreign_error_report_low(ef, name);
	fprintf(ef, fmt, oper, name, start_of_latest_foreign, ptr);
	mutex_exit(&dict_foreign_err_mutex);
}

/*********************************************************************//**
Push warning message to SQL-layer based on foreign key constraint
index match error. */
static
void
dict_foreign_push_index_error(
/*==========================*/
	trx_t*		trx,		/*!< in: trx */
	const char*	operation,	/*!< in: operation create or alter
					*/
	const char*	create_name,	/*!< in: table name in create or
					alter table */
	const char*	latest_foreign,	/*!< in: start of latest foreign key
					constraint name */
	const char**	columns,	/*!< in: foreign key columns */
	ulint		index_error,	/*!< in: error code */
	ulint		err_col,	/*!< in: column where error happened
					*/
	dict_index_t*	err_index,	/*!< in: index where error happened
					*/
	dict_table_t*	table,		/*!< in: table */
	FILE*		ef)		/*!< in: output stream */
{
	switch (index_error) {
	case DB_FOREIGN_KEY_INDEX_NOT_FOUND: {
		fprintf(ef,
			"%s table '%s' with foreign key constraint"
			" failed. There is no index in the referenced"
			" table where the referenced columns appear"
			" as the first columns near '%s'.\n",
			operation, create_name, latest_foreign);
		ib_push_warning(trx, DB_CANNOT_ADD_CONSTRAINT,
			"%s table '%s' with foreign key constraint"
			" failed. There is no index in the referenced"
			" table where the referenced columns appear"
			" as the first columns near '%s'.",
			operation, create_name, latest_foreign);
		break;
	}
	case DB_FOREIGN_KEY_IS_PREFIX_INDEX: {
		fprintf(ef,
			"%s table '%s' with foreign key constraint"
			" failed. There is only prefix index in the referenced"
			" table where the referenced columns appear"
			" as the first columns near '%s'.\n",
			operation, create_name, latest_foreign);
		ib_push_warning(trx, DB_CANNOT_ADD_CONSTRAINT,
			"%s table '%s' with foreign key constraint"
			" failed. There is only prefix index in the referenced"
			" table where the referenced columns appear"
			" as the first columns near '%s'.",
			operation, create_name, latest_foreign);
		break;
	}
	case DB_FOREIGN_KEY_COL_NOT_NULL: {
		fprintf(ef,
			"%s table %s with foreign key constraint"
			" failed. You have defined a SET NULL condition but "
			"column '%s' on index is defined as NOT NULL near '%s'.\n",
			operation, create_name, columns[err_col], latest_foreign);
		ib_push_warning(trx, DB_CANNOT_ADD_CONSTRAINT,
			"%s table %s with foreign key constraint"
			" failed. You have defined a SET NULL condition but "
			"column '%s' on index is defined as NOT NULL near '%s'.",
			operation, create_name, columns[err_col], latest_foreign);
		break;
	}
	case DB_FOREIGN_KEY_COLS_NOT_EQUAL: {
		dict_field_t*	field;
		const char*	col_name;
		field = dict_index_get_nth_field(err_index, err_col);

		col_name = dict_col_is_virtual(field->col)
			? "(null)"
			: dict_table_get_col_name(
				table, dict_col_get_no(field->col));
		fprintf(ef,
			"%s table %s with foreign key constraint"
			" failed. Field type or character set for column '%s' "
			"does not mach referenced column '%s' near '%s'.\n",
			operation, create_name, columns[err_col], col_name, latest_foreign);
		ib_push_warning(trx, DB_CANNOT_ADD_CONSTRAINT,
			"%s table %s with foreign key constraint"
			" failed. Field type or character set for column '%s' "
			"does not mach referenced column '%s' near '%s'.",
			operation, create_name, columns[err_col], col_name, latest_foreign);
		break;
	}
	default:
		ut_error;
	}
}

/*********************************************************************//**
Scans a table create SQL string and adds to the data dictionary the foreign key
constraints declared in the string. This function should be called after the
indexes for a table have been created. Each foreign key constraint must be
accompanied with indexes in bot participating tables. The indexes are allowed
to contain more fields than mentioned in the constraint.
@return error code or DB_SUCCESS */
static
dberr_t
dict_create_foreign_constraints_low(
	trx_t*			trx,
	mem_heap_t*		heap,
	CHARSET_INFO*		cs,
	const char*		sql_string,
	const char*		name,
	ibool			reject_fks)
{
	dict_table_t*	table			= NULL;
	dict_table_t*	referenced_table	= NULL;
	dict_table_t*	table_to_alter		= NULL;
	dict_table_t*	table_to_create		= NULL;
	ulint		highest_id_so_far	= 0;
	ulint		number			= 1;
	dict_index_t*	index			= NULL;
	dict_foreign_t*	foreign			= NULL;
	const char*	ptr			= sql_string;
	const char*	start_of_latest_foreign	= sql_string;
	const char*	start_of_latest_set     = NULL;
	FILE*		ef			= dict_foreign_err_file;
	ulint		index_error		= DB_SUCCESS;
	dict_index_t*	err_index		= NULL;
	ulint		err_col;
	const char*	constraint_name;
	ibool		success;
	dberr_t		error;
	const char*	ptr1;
	const char*	ptr2;
	ulint		i;
	ulint		j;
	ibool		is_on_delete;
	ulint		n_on_deletes;
	ulint		n_on_updates;
	const dict_col_t*columns[500];
	const char*	column_names[500];
	const char*	ref_column_names[500];
	const char*	referenced_table_name;
	dict_foreign_set	local_fk_set;
	dict_foreign_set_free	local_fk_set_free(local_fk_set);
	const char*	create_table_name;
	const char*	orig;
	char	create_name[MAX_TABLE_NAME_LEN + 1];
	char	operation[8];

	ut_ad(!srv_read_only_mode);
	ut_ad(mutex_own(&dict_sys->mutex));

	table = dict_table_get_low(name);
	/* First check if we are actually doing an ALTER TABLE, and in that
	case look for the table being altered */
	orig = ptr;
	ptr = dict_accept(cs, ptr, "ALTER", &success);

	strcpy((char *)operation, success ? "Alter " : "Create ");

	if (!success) {
		orig = ptr;
		ptr = dict_scan_to(ptr, "CREATE");
		ptr = dict_scan_to(ptr, "TABLE");
		ptr = dict_accept(cs, ptr, "TABLE", &success);

		if (success) {
			ptr = dict_scan_table_name(cs, ptr, &table_to_create, name,
					&success, heap, &create_table_name);
		}

		if (success) {
			char *bufend;
			bufend = innobase_convert_name((char *)create_name, MAX_TABLE_NAME_LEN,
					create_table_name, strlen(create_table_name),
					trx->mysql_thd);
			create_name[bufend-create_name]='\0';
			ptr = orig;
		} else {
			char *bufend;
			ptr = orig;
			bufend = innobase_convert_name((char *)create_name, MAX_TABLE_NAME_LEN,
					name, strlen(name), trx->mysql_thd);
			create_name[bufend-create_name]='\0';
		}

		goto loop;
	}

	if (table == NULL) {
		mutex_enter(&dict_foreign_err_mutex);
		dict_foreign_error_report_low(ef, create_name);
		dict_foreign_error_report_low(ef, create_name);
		fprintf(ef, "%s table %s with foreign key constraint"
			" failed. Table %s not found from data dictionary."
			" Error close to %s.\n",
			operation, create_name, create_name, start_of_latest_foreign);
		mutex_exit(&dict_foreign_err_mutex);
		ib_push_warning(trx, DB_ERROR,
			"%s table %s with foreign key constraint"
			" failed. Table %s not found from data dictionary."
			" Error close to %s.",
			operation, create_name, create_name, start_of_latest_foreign);

		return(DB_ERROR);
	}

	/* If not alter table jump to loop */
	if (!success) {

		goto loop;
	}

	orig = ptr;
	ptr = dict_accept(cs, ptr, "TABLE", &success);

	if (!success) {

		goto loop;
	}

	/* We are doing an ALTER TABLE: scan the table name we are altering */

	orig = ptr;
	ptr = dict_scan_table_name(cs, ptr, &table_to_alter, name,
				   &success, heap, &referenced_table_name);

	if (table_to_alter) {
		char *bufend;
		bufend = innobase_convert_name((char *)create_name, MAX_TABLE_NAME_LEN,
				table_to_alter->name.m_name, strlen(table_to_alter->name.m_name),
				trx->mysql_thd);
		create_name[bufend-create_name]='\0';
	} else {
		char *bufend;
		bufend = innobase_convert_name((char *)create_name, MAX_TABLE_NAME_LEN,
				referenced_table_name, strlen(referenced_table_name),
				trx->mysql_thd);
		create_name[bufend-create_name]='\0';

	}

	if (!success) {
		ib::error() << "Could not find the table " << create_name << " being" << operation << " near to "
			<< orig;

		ib_push_warning(trx, DB_ERROR,
			"%s table %s with foreign key constraint"
			" failed. Table %s not found from data dictionary."
			" Error close to %s.",
			operation, create_name, create_name, orig);

		return(DB_ERROR);
	}

	/* Starting from 4.0.18 and 4.1.2, we generate foreign key id's in the
	format databasename/tablename_ibfk_[number], where [number] is local
	to the table; look for the highest [number] for table_to_alter, so
	that we can assign to new constraints higher numbers. */

	/* If we are altering a temporary table, the table name after ALTER
	TABLE does not correspond to the internal table name, and
	table_to_alter is NULL. TODO: should we fix this somehow? */

	if (table_to_alter == NULL) {
		highest_id_so_far = 0;
	} else {
		highest_id_so_far = dict_table_get_highest_foreign_id(
			table_to_alter);
	}

	number = highest_id_so_far + 1;
	/* Scan for foreign key declarations in a loop */
loop:
	/* Scan either to "CONSTRAINT" or "FOREIGN", whichever is closer */

	ptr1 = dict_scan_to(ptr, "CONSTRAINT");
	ptr2 = dict_scan_to(ptr, "FOREIGN");

	constraint_name = NULL;

	if (ptr1 < ptr2) {
		/* The user may have specified a constraint name. Pick it so
		that we can store 'databasename/constraintname' as the id of
		of the constraint to system tables. */
		ptr = ptr1;

		orig = ptr;
		ptr = dict_accept(cs, ptr, "CONSTRAINT", &success);

		ut_a(success);

		if (!my_isspace(cs, *ptr) && *ptr != '"' && *ptr != '`') {
			goto loop;
		}

		while (my_isspace(cs, *ptr)) {
			ptr++;
		}

		/* read constraint name unless got "CONSTRAINT FOREIGN" */
		if (ptr != ptr2) {
			ptr = dict_scan_id(cs, ptr, heap,
					   &constraint_name, FALSE, FALSE);
		}
	} else {
		ptr = ptr2;
	}

	if (*ptr == '\0') {
		/* The proper way to reject foreign keys for temporary
		tables would be to split the lexing and syntactical
		analysis of foreign key clauses from the actual adding
		of them, so that ha_innodb.cc could first parse the SQL
		command, determine if there are any foreign keys, and
		if so, immediately reject the command if the table is a
		temporary one. For now, this kludge will work. */
		if (reject_fks && !local_fk_set.empty()) {
			mutex_enter(&dict_foreign_err_mutex);
			dict_foreign_error_report_low(ef, create_name);
			fprintf(ef, "%s table %s with foreign key constraint"
				" failed. Temporary tables can't have foreign key constraints."
				" Error close to %s.\n",
				operation, create_name, start_of_latest_foreign);
			mutex_exit(&dict_foreign_err_mutex);

			ib_push_warning(trx, DB_CANNOT_ADD_CONSTRAINT,
				"%s table %s with foreign key constraint"
				" failed. Temporary tables can't have foreign key constraints."
				" Error close to %s.",
				operation, create_name, start_of_latest_foreign);

			return(DB_CANNOT_ADD_CONSTRAINT);
		}

		if (dict_foreigns_has_s_base_col(local_fk_set, table)) {
			return(DB_NO_FK_ON_S_BASE_COL);
		}

		/**********************************************************/
		/* The following call adds the foreign key constraints
		to the data dictionary system tables on disk */

		error = dict_create_add_foreigns_to_dictionary(
			local_fk_set, table, trx);

		if (error == DB_SUCCESS) {

			table->foreign_set.insert(local_fk_set.begin(),
						  local_fk_set.end());
			std::for_each(local_fk_set.begin(),
				      local_fk_set.end(),
				      dict_foreign_add_to_referenced_table());
			local_fk_set.clear();

			dict_mem_table_fill_foreign_vcol_set(table);
		}
		return(error);
	}

	start_of_latest_foreign = ptr;

	orig = ptr;
	ptr = dict_accept(cs, ptr, "FOREIGN", &success);

	if (!success) {
		goto loop;
	}

	if (!my_isspace(cs, *ptr)) {
		goto loop;
	}

	orig = ptr;
	ptr = dict_accept(cs, ptr, "KEY", &success);

	if (!success) {
		goto loop;
	}

	if (my_isspace(cs, *ptr)) {
		ptr1 = dict_accept(cs, ptr, "IF", &success);

		if (success) {
			if (!my_isspace(cs, *ptr1)) {
				goto loop;
			}
			ptr1 = dict_accept(cs, ptr1, "NOT", &success);
			if (!success) {
				goto loop;
			}
			ptr1 = dict_accept(cs, ptr1, "EXISTS", &success);
			if (!success) {
				goto loop;
			}
			ptr = ptr1;
		}
	}

	orig = ptr;
	ptr = dict_accept(cs, ptr, "(", &success);

	if (!success) {
		if (constraint_name) {
			/* MySQL allows also an index id before the '('; we
			skip it */
			ptr = dict_skip_word(cs, ptr, &success);
			if (!success) {
				dict_foreign_report_syntax_err(
					"%s table %s with foreign key constraint"
					" failed. Parse error in '%s'"
					" near '%s'.\n",
					operation, create_name, start_of_latest_foreign, orig);

				ib_push_warning(trx, DB_CANNOT_ADD_CONSTRAINT,
					"%s table %s with foreign key constraint"
					" failed. Parse error in '%s'"
					" near '%s'.",
					operation, create_name, start_of_latest_foreign, orig);
				return(DB_CANNOT_ADD_CONSTRAINT);
			}
		} else {
			while (my_isspace(cs, *ptr)) {
				ptr++;
			}

			ptr = dict_scan_id(cs, ptr, heap,
				     &constraint_name, FALSE, FALSE);
		}

		ptr = dict_accept(cs, ptr, "(", &success);

		if (!success) {
			/* We do not flag a syntax error here because in an
			ALTER TABLE we may also have DROP FOREIGN KEY abc */

			goto loop;
		}
	}

	i = 0;

	/* Scan the columns in the first list */
col_loop1:
	ut_a(i < (sizeof column_names) / sizeof *column_names);
	orig = ptr;
	ptr = dict_scan_col(cs, ptr, &success, table, columns + i,
			    heap, column_names + i);
	if (!success) {
		mutex_enter(&dict_foreign_err_mutex);
		dict_foreign_error_report_low(ef, create_name);
		fprintf(ef,
			"%s table %s with foreign key constraint"
			" failed. Parse error in '%s'"
			" near '%s'.\n",
			operation, create_name, start_of_latest_foreign, orig);

		mutex_exit(&dict_foreign_err_mutex);

		ib_push_warning(trx, DB_CANNOT_ADD_CONSTRAINT,
			"%s table %s with foreign key constraint"
			" failed. Parse error in '%s'"
			" near '%s'.",
			operation, create_name, start_of_latest_foreign, orig);

		return(DB_CANNOT_ADD_CONSTRAINT);
	}

	i++;

	ptr = dict_accept(cs, ptr, ",", &success);

	if (success) {
		goto col_loop1;
	}

	orig = ptr;
	ptr = dict_accept(cs, ptr, ")", &success);

	if (!success) {
		dict_foreign_report_syntax_err(
			"%s table %s with foreign key constraint"
			" failed. Parse error in '%s'"
			" near '%s'.\n",
			operation, create_name, start_of_latest_foreign, orig);

		ib_push_warning(trx, DB_CANNOT_ADD_CONSTRAINT,
			"%s table %s with foreign key constraint"
			" failed. Parse error in '%s'"
			" near '%s'.",
			operation, create_name, start_of_latest_foreign, orig);

		return(DB_CANNOT_ADD_CONSTRAINT);
	}

	/* Try to find an index which contains the columns
	as the first fields and in the right order. There is
	no need to check column type match (on types_idx), since
	the referenced table can be NULL if foreign_key_checks is
	set to 0 */

	index = dict_foreign_find_index(
		table, NULL, column_names, i,
		NULL, TRUE, FALSE, &index_error, &err_col, &err_index);

	if (!index) {
		mutex_enter(&dict_foreign_err_mutex);
		dict_foreign_error_report_low(ef, create_name);
		fputs("There is no index in table ", ef);
		ut_print_name(ef, NULL, create_name);
		fprintf(ef, " where the columns appear\n"
			"as the first columns. Constraint:\n%s\n%s",
			start_of_latest_foreign,
			FOREIGN_KEY_CONSTRAINTS_MSG);
		dict_foreign_push_index_error(trx, operation, create_name, start_of_latest_foreign,
			column_names, index_error, err_col, err_index, table, ef);

		mutex_exit(&dict_foreign_err_mutex);
		return(DB_CANNOT_ADD_CONSTRAINT);
	}

	orig = ptr;
	ptr = dict_accept(cs, ptr, "REFERENCES", &success);

	if (!success || !my_isspace(cs, *ptr)) {
		dict_foreign_report_syntax_err(
			"%s table %s with foreign key constraint"
			" failed. Parse error in '%s'"
			" near '%s'.\n",
			operation, create_name, start_of_latest_foreign, orig);

		ib_push_warning(trx, DB_CANNOT_ADD_CONSTRAINT,
			"%s table %s with foreign key constraint"
			" failed. Parse error in '%s'"
			" near '%s'.",
			operation, create_name, start_of_latest_foreign, orig);
		return(DB_CANNOT_ADD_CONSTRAINT);
	}

	/* Don't allow foreign keys on partitioned tables yet. */
	ptr1 = dict_scan_to(ptr, "PARTITION");
	if (ptr1) {
		ptr1 = dict_accept(cs, ptr1, "PARTITION", &success);
		if (success && my_isspace(cs, *ptr1)) {
			ptr2 = dict_accept(cs, ptr1, "BY", &success);
			if (success) {
				my_error(ER_FOREIGN_KEY_ON_PARTITIONED,MYF(0));
				return(DB_CANNOT_ADD_CONSTRAINT);
			}
		}
	}
	if (dict_table_is_partition(table)) {
		my_error(ER_FOREIGN_KEY_ON_PARTITIONED,MYF(0));
		return(DB_CANNOT_ADD_CONSTRAINT);
	}

	/* Don't allow foreign keys on partitioned tables yet. */
	ptr1 = dict_scan_to(ptr, "PARTITION");
	if (ptr1) {
		ptr1 = dict_accept(cs, ptr1, "PARTITION", &success);
		if (success && my_isspace(cs, *ptr1)) {
			ptr2 = dict_accept(cs, ptr1, "BY", &success);
			if (success) {
				my_error(ER_FOREIGN_KEY_ON_PARTITIONED,MYF(0));
				return(DB_CANNOT_ADD_CONSTRAINT);
			}
		}
	}
	if (dict_table_is_partition(table)) {
		my_error(ER_FOREIGN_KEY_ON_PARTITIONED,MYF(0));
		return(DB_CANNOT_ADD_CONSTRAINT);
	}

	/* Let us create a constraint struct */

	foreign = dict_mem_foreign_create();

	if (constraint_name) {
		ulint	db_len;

		/* Catenate 'databasename/' to the constraint name specified
		by the user: we conceive the constraint as belonging to the
		same MySQL 'database' as the table itself. We store the name
		to foreign->id. */

		db_len = dict_get_db_name_len(table->name.m_name);

		foreign->id = static_cast<char*>(mem_heap_alloc(
			foreign->heap, db_len + strlen(constraint_name) + 2));

		ut_memcpy(foreign->id, table->name.m_name, db_len);
		foreign->id[db_len] = '/';
		strcpy(foreign->id + db_len + 1, constraint_name);
	}

	if (foreign->id == NULL) {
		error = dict_create_add_foreign_id(
			&number, table->name.m_name, foreign);
		if (error != DB_SUCCESS) {
			dict_foreign_free(foreign);
			return(error);
		}
	}

	std::pair<dict_foreign_set::iterator, bool>	ret
		= local_fk_set.insert(foreign);

	if (!ret.second) {
		/* A duplicate foreign key name has been found */
		dict_foreign_free(foreign);
		return(DB_CANNOT_ADD_CONSTRAINT);
	}

	foreign->foreign_table = table;
	foreign->foreign_table_name = mem_heap_strdup(
		foreign->heap, table->name.m_name);
	dict_mem_foreign_table_name_lookup_set(foreign, TRUE);

	foreign->foreign_index = index;
	foreign->n_fields = (unsigned int) i;

	foreign->foreign_col_names = static_cast<const char**>(
		mem_heap_alloc(foreign->heap, i * sizeof(void*)));

	for (i = 0; i < foreign->n_fields; i++) {
		foreign->foreign_col_names[i] = mem_heap_strdup(
                        foreign->heap, column_names[i]);
	}

	ptr = dict_scan_table_name(cs, ptr, &referenced_table, name,
				   &success, heap, &referenced_table_name);

	/* Note that referenced_table can be NULL if the user has suppressed
	checking of foreign key constraints! */

	if (!success || (!referenced_table && trx->check_foreigns)) {
		char	buf[MAX_TABLE_NAME_LEN + 1] = "";
		char*	bufend;

		bufend = innobase_convert_name(buf, MAX_TABLE_NAME_LEN,
				referenced_table_name, strlen(referenced_table_name),
				trx->mysql_thd);
		buf[bufend - buf] = '\0';

		ib_push_warning(trx, DB_CANNOT_ADD_CONSTRAINT,
			"%s table %s with foreign key constraint failed. Referenced table %s not found in the data dictionary "
			"near '%s'.",
			operation, create_name, buf, start_of_latest_foreign);
		mutex_enter(&dict_foreign_err_mutex);
		dict_foreign_error_report_low(ef, create_name);
		fprintf(ef,
			"%s table %s with foreign key constraint failed. Referenced table %s not found in the data dictionary "
			"near '%s'.\n",
			operation, create_name, buf, start_of_latest_foreign);

		mutex_exit(&dict_foreign_err_mutex);

		return(DB_CANNOT_ADD_CONSTRAINT);
	}

	/* Don't allow foreign keys on partitioned tables yet. */
	if (referenced_table && dict_table_is_partition(referenced_table)) {
		/* How could one make a referenced table to be a partition? */
		ut_ad(0);
		my_error(ER_FOREIGN_KEY_ON_PARTITIONED,MYF(0));
		return(DB_CANNOT_ADD_CONSTRAINT);
	}

	ptr = dict_accept(cs, ptr, "(", &success);

	if (!success) {
		dict_foreign_report_syntax_err(
			"%s table %s with foreign key constraint"
			" failed. Parse error in '%s'"
			" near '%s'.\n",
			operation, create_name, start_of_latest_foreign, orig);

		ib_push_warning(trx, DB_CANNOT_ADD_CONSTRAINT,
			"%s table %s with foreign key constraint"
			" failed. Parse error in '%s'"
			" near '%s'.",
			operation, create_name, start_of_latest_foreign, orig);

		return(DB_CANNOT_ADD_CONSTRAINT);
	}

	/* Scan the columns in the second list */
	i = 0;

col_loop2:
	orig = ptr;
	ptr = dict_scan_col(cs, ptr, &success, referenced_table, columns + i,
			    heap, ref_column_names + i);
	i++;

	if (!success) {

		mutex_enter(&dict_foreign_err_mutex);
		dict_foreign_error_report_low(ef, create_name);
		fprintf(ef,
			"%s table %s with foreign key constraint"
			" failed. Parse error in '%s'"
			" near '%s'.\n",
			operation, create_name, start_of_latest_foreign, orig);
		mutex_exit(&dict_foreign_err_mutex);
		ib_push_warning(trx, DB_CANNOT_ADD_CONSTRAINT,
			"%s table %s with foreign key constraint"
			" failed. Parse error in '%s'"
			" near '%s'.",
			operation, create_name, start_of_latest_foreign, orig);

		return(DB_CANNOT_ADD_CONSTRAINT);
	}

	orig = ptr;
	ptr = dict_accept(cs, ptr, ",", &success);

	if (success) {
		goto col_loop2;
	}

	orig = ptr;
	ptr = dict_accept(cs, ptr, ")", &success);

	if (!success || foreign->n_fields != i) {

		dict_foreign_report_syntax_err(
			"%s table %s with foreign key constraint"
			" failed. Parse error in '%s' near '%s'.  Referencing column count does not match referenced column count.\n",
			operation, create_name, start_of_latest_foreign, orig);

		ib_push_warning(trx, DB_CANNOT_ADD_CONSTRAINT,
			"%s table %s with foreign key constraint"
			" failed. Parse error in '%s' near '%s'.  Referencing column count %d does not match referenced column count %d.\n",
			operation, create_name, start_of_latest_foreign, orig, i, foreign->n_fields);

		return(DB_CANNOT_ADD_CONSTRAINT);
	}

	n_on_deletes = 0;
	n_on_updates = 0;

scan_on_conditions:
	/* Loop here as long as we can find ON ... conditions */

	start_of_latest_set = ptr;
	ptr = dict_accept(cs, ptr, "ON", &success);

	if (!success) {

		goto try_find_index;
	}

	orig = ptr;
	ptr = dict_accept(cs, ptr, "DELETE", &success);

	if (!success) {
		orig = ptr;
		ptr = dict_accept(cs, ptr, "UPDATE", &success);

		if (!success) {

			dict_foreign_report_syntax_err(
				"%s table %s with foreign key constraint"
				" failed. Parse error in '%s'"
				" near '%s'.\n",
				operation, create_name, start_of_latest_foreign, start_of_latest_set);

			ib_push_warning(trx, DB_CANNOT_ADD_CONSTRAINT,
				"%s table %s with foreign key constraint"
				" failed. Parse error in '%s'"
				" near '%s'.",
				operation, create_name, start_of_latest_foreign, start_of_latest_set);

			return(DB_CANNOT_ADD_CONSTRAINT);
		}

		is_on_delete = FALSE;
		n_on_updates++;
	} else {
		is_on_delete = TRUE;
		n_on_deletes++;
	}

	orig = ptr;
	ptr = dict_accept(cs, ptr, "RESTRICT", &success);

	if (success) {
		goto scan_on_conditions;
	}

	orig = ptr;
	ptr = dict_accept(cs, ptr, "CASCADE", &success);

	if (success) {
		if (is_on_delete) {
			foreign->type |= DICT_FOREIGN_ON_DELETE_CASCADE;
		} else {
			foreign->type |= DICT_FOREIGN_ON_UPDATE_CASCADE;
		}

		goto scan_on_conditions;
	}

	orig = ptr;
	ptr = dict_accept(cs, ptr, "NO", &success);

	if (success) {
		orig = ptr;
		ptr = dict_accept(cs, ptr, "ACTION", &success);

		if (!success) {
			dict_foreign_report_syntax_err(
				"%s table %s with foreign key constraint"
				" failed. Parse error in '%s'"
				" near '%s'.\n",
				operation, create_name, start_of_latest_foreign, start_of_latest_set);

			ib_push_warning(trx, DB_CANNOT_ADD_CONSTRAINT,
				"%s table %s with foreign key constraint"
				" failed. Parse error in '%s'"
				" near '%s'.",
				operation, create_name, start_of_latest_foreign, start_of_latest_set);

			return(DB_CANNOT_ADD_CONSTRAINT);
		}

		if (is_on_delete) {
			foreign->type |= DICT_FOREIGN_ON_DELETE_NO_ACTION;
		} else {
			foreign->type |= DICT_FOREIGN_ON_UPDATE_NO_ACTION;
		}

		goto scan_on_conditions;
	}

	orig = ptr;
	ptr = dict_accept(cs, ptr, "SET", &success);

	if (!success) {
		dict_foreign_report_syntax_err(
			"%s table %s with foreign key constraint"
			" failed. Parse error in '%s'"
			" near '%s'.\n",
			operation, create_name, start_of_latest_foreign, start_of_latest_set);

		ib_push_warning(trx, DB_CANNOT_ADD_CONSTRAINT,
			"%s table %s with foreign key constraint"
			" failed. Parse error in '%s'"
			" near '%s'.",
			operation, create_name, start_of_latest_foreign, start_of_latest_set);
		return(DB_CANNOT_ADD_CONSTRAINT);
	}

	orig = ptr;
	ptr = dict_accept(cs, ptr, "NULL", &success);

	if (!success) {
		dict_foreign_report_syntax_err(
			"%s table %s with foreign key constraint"
			" failed. Parse error in '%s'"
			" near '%s'.\n",
			operation, create_name, start_of_latest_foreign, start_of_latest_set);

		ib_push_warning(trx, DB_CANNOT_ADD_CONSTRAINT,
			"%s table %s with foreign key constraint"
			" failed. Parse error in '%s'"
			" near '%s'.",
			operation, create_name, start_of_latest_foreign, start_of_latest_set);

		return(DB_CANNOT_ADD_CONSTRAINT);
	}

	for (j = 0; j < foreign->n_fields; j++) {
		if ((dict_index_get_nth_col(foreign->foreign_index, j)->prtype)
		    & DATA_NOT_NULL) {
			const dict_col_t*	col
				= dict_index_get_nth_col(foreign->foreign_index, j);
			const char* col_name = dict_table_get_col_name(foreign->foreign_index->table,
				dict_col_get_no(col));

			/* It is not sensible to define SET NULL
			if the column is not allowed to be NULL! */

			mutex_enter(&dict_foreign_err_mutex);
			dict_foreign_error_report_low(ef, create_name);
			fprintf(ef,
				"%s table %s with foreign key constraint"
				" failed. You have defined a SET NULL condition but column '%s' is defined as NOT NULL"
				" in '%s' near '%s'.\n",
				operation, create_name, col_name, start_of_latest_foreign, start_of_latest_set);
			mutex_exit(&dict_foreign_err_mutex);

			ib_push_warning(trx, DB_CANNOT_ADD_CONSTRAINT,
				"%s table %s with foreign key constraint"
				" failed. You have defined a SET NULL condition but column '%s' is defined as NOT NULL"
				" in '%s' near '%s'.",
				operation, create_name, col_name, start_of_latest_foreign, start_of_latest_set);

			return(DB_CANNOT_ADD_CONSTRAINT);
		}
	}

	if (is_on_delete) {
		foreign->type |= DICT_FOREIGN_ON_DELETE_SET_NULL;
	} else {
		foreign->type |= DICT_FOREIGN_ON_UPDATE_SET_NULL;
	}

	goto scan_on_conditions;

try_find_index:
	if (n_on_deletes > 1 || n_on_updates > 1) {
		/* It is an error to define more than 1 action */

		mutex_enter(&dict_foreign_err_mutex);
		dict_foreign_error_report_low(ef, create_name);
		fprintf(ef,
			"%s table %s with foreign key constraint"
			" failed. You have more than one on delete or on update clause"
			" in '%s' near '%s'.\n",
			operation, create_name, start_of_latest_foreign, start_of_latest_set);
		mutex_exit(&dict_foreign_err_mutex);

		ib_push_warning(trx, DB_CANNOT_ADD_CONSTRAINT,
			"%s table %s with foreign key constraint"
			" failed. You have more than one on delete or on update clause"
			" in '%s' near '%s'.",
			operation, create_name, start_of_latest_foreign, start_of_latest_set);

		dict_foreign_free(foreign);

		return(DB_CANNOT_ADD_CONSTRAINT);
	}

	/* Try to find an index which contains the columns as the first fields
	and in the right order, and the types are the same as in
	foreign->foreign_index */

	if (referenced_table) {
		index = dict_foreign_find_index(referenced_table, NULL,
						ref_column_names, i,
						foreign->foreign_index,
			TRUE, FALSE, &index_error, &err_col, &err_index);

		if (!index) {
			mutex_enter(&dict_foreign_err_mutex);
			dict_foreign_error_report_low(ef, create_name);
			fprintf(ef, "%s:\n"
				"Cannot find an index in the"
				" referenced table where the\n"
				"referenced columns appear as the"
				" first columns, or column types\n"
				"in the table and the referenced table"
				" do not match for constraint.\n"
				"Note that the internal storage type of"
				" ENUM and SET changed in\n"
				"tables created with >= InnoDB-4.1.12,"
				" and such columns in old tables\n"
				"cannot be referenced by such columns"
				" in new tables.\n%s\n",
				start_of_latest_foreign,
				FOREIGN_KEY_CONSTRAINTS_MSG);

			dict_foreign_push_index_error(trx, operation, create_name, start_of_latest_foreign,
				column_names, index_error, err_col, err_index, referenced_table, ef);

			mutex_exit(&dict_foreign_err_mutex);

			return(DB_CANNOT_ADD_CONSTRAINT);
		}
	} else {
		ut_a(trx->check_foreigns == FALSE);
		index = NULL;
	}

	foreign->referenced_index = index;
	foreign->referenced_table = referenced_table;

	foreign->referenced_table_name = mem_heap_strdup(
		foreign->heap, referenced_table_name);
	dict_mem_referenced_table_name_lookup_set(foreign, TRUE);

	foreign->referenced_col_names = static_cast<const char**>(
		mem_heap_alloc(foreign->heap, i * sizeof(void*)));

	for (i = 0; i < foreign->n_fields; i++) {
		foreign->referenced_col_names[i]
			= mem_heap_strdup(foreign->heap, ref_column_names[i]);
	}

	goto loop;
}

/** Scans a table create SQL string and adds to the data dictionary
the foreign key constraints declared in the string. This function
should be called after the indexes for a table have been created.
Each foreign key constraint must be accompanied with indexes in
bot participating tables. The indexes are allowed to contain more
fields than mentioned in the constraint.

@param[in]	trx		transaction
@param[in]	sql_string	table create statement where
				foreign keys are declared like:
				FOREIGN KEY (a, b) REFERENCES table2(c, d),
				table2 can be written also with the database
				name before it: test.table2; the default
				database id the database of parameter name
@param[in]	sql_length	length of sql_string
@param[in]	name		table full name in normalized form
@param[in]	reject_fks	if TRUE, fail with error code
				DB_CANNOT_ADD_CONSTRAINT if any
				foreign keys are found.
@return error code or DB_SUCCESS */
dberr_t
dict_create_foreign_constraints(
	trx_t*			trx,
	const char*		sql_string,
	size_t			sql_length,
	const char*		name,
	ibool			reject_fks)
{
	char*		str;
	dberr_t		err;
	mem_heap_t*	heap;

	ut_a(trx);
	ut_a(trx->mysql_thd);

	str = dict_strip_comments(sql_string, sql_length);
	heap = mem_heap_create(10000);

	err = dict_create_foreign_constraints_low(
		trx, heap, innobase_get_charset(trx->mysql_thd),
		str, name, reject_fks);

	mem_heap_free(heap);
	ut_free(str);

	return(err);
}

/**********************************************************************//**
Parses the CONSTRAINT id's to be dropped in an ALTER TABLE statement.
@return DB_SUCCESS or DB_CANNOT_DROP_CONSTRAINT if syntax error or the
constraint id does not match */
dberr_t
dict_foreign_parse_drop_constraints(
/*================================*/
	mem_heap_t*	heap,			/*!< in: heap from which we can
						allocate memory */
	trx_t*		trx,			/*!< in: transaction */
	dict_table_t*	table,			/*!< in: table */
	ulint*		n,			/*!< out: number of constraints
						to drop */
	const char***	constraints_to_drop)	/*!< out: id's of the
						constraints to drop */
{
	ibool			success;
	char*			str;
	size_t			len;
	const char*		ptr;
	const char*		ptr1;
	const char*		id;
	CHARSET_INFO*		cs;

	ut_a(trx);
	ut_a(trx->mysql_thd);

	cs = innobase_get_charset(trx->mysql_thd);

	*n = 0;

	*constraints_to_drop = static_cast<const char**>(
		mem_heap_alloc(heap, 1000 * sizeof(char*)));

	ptr = innobase_get_stmt_unsafe(trx->mysql_thd, &len);

	str = dict_strip_comments(ptr, len);

	ptr = str;

	ut_ad(mutex_own(&dict_sys->mutex));
loop:
	ptr = dict_scan_to(ptr, "DROP");

	if (*ptr == '\0') {
		ut_free(str);

		return(DB_SUCCESS);
	}

	ptr = dict_accept(cs, ptr, "DROP", &success);

	if (!my_isspace(cs, *ptr)) {

		goto loop;
	}

	ptr = dict_accept(cs, ptr, "FOREIGN", &success);

	if (!success || !my_isspace(cs, *ptr)) {

		goto loop;
	}

	ptr = dict_accept(cs, ptr, "KEY", &success);

	if (!success) {

		goto syntax_error;
	}

	ptr1 = dict_accept(cs, ptr, "IF", &success);

	if (success && my_isspace(cs, *ptr1)) {
		ptr1 = dict_accept(cs, ptr1, "EXISTS", &success);
		if (success) {
			ptr = ptr1;
		}
	}

	ptr = dict_scan_id(cs, ptr, heap, &id, FALSE, TRUE);

	if (id == NULL) {

		goto syntax_error;
	}

	ut_a(*n < 1000);
	(*constraints_to_drop)[*n] = id;
	(*n)++;

	if (std::find_if(table->foreign_set.begin(),
			 table->foreign_set.end(),
			 dict_foreign_matches_id(id))
	    == table->foreign_set.end()) {

		if (!srv_read_only_mode) {
			FILE*	ef = dict_foreign_err_file;

			mutex_enter(&dict_foreign_err_mutex);
			rewind(ef);
			ut_print_timestamp(ef);
			fputs(" Error in dropping of a foreign key"
			      " constraint of table ", ef);
			ut_print_name(ef, NULL, table->name.m_name);
			fprintf(ef, ",\nin SQL command\n%s"
				"\nCannot find a constraint with the"
				" given id %s.\n", str, id);
			mutex_exit(&dict_foreign_err_mutex);
		}

		ut_free(str);

		return(DB_CANNOT_DROP_CONSTRAINT);
	}

	goto loop;

syntax_error:
	if (!srv_read_only_mode) {
		FILE*	ef = dict_foreign_err_file;

		mutex_enter(&dict_foreign_err_mutex);
		rewind(ef);
		ut_print_timestamp(ef);
		fputs(" Syntax error in dropping of a"
		      " foreign key constraint of table ", ef);
		ut_print_name(ef, NULL, table->name.m_name);
		fprintf(ef, ",\n"
			"close to:\n%s\n in SQL command\n%s\n", ptr, str);
		mutex_exit(&dict_foreign_err_mutex);
	}

	ut_free(str);

	return(DB_CANNOT_DROP_CONSTRAINT);
}

/*==================== END OF FOREIGN KEY PROCESSING ====================*/

/**********************************************************************//**
Returns an index object if it is found in the dictionary cache.
Assumes that dict_sys->mutex is already being held.
@return index, NULL if not found */
dict_index_t*
dict_index_get_if_in_cache_low(
/*===========================*/
	index_id_t	index_id)	/*!< in: index id */
{
	ut_ad(mutex_own(&dict_sys->mutex));

	return(dict_index_find_on_id_low(index_id));
}

#if defined UNIV_DEBUG || defined UNIV_BUF_DEBUG
/**********************************************************************//**
Returns an index object if it is found in the dictionary cache.
@return index, NULL if not found */
dict_index_t*
dict_index_get_if_in_cache(
/*=======================*/
	index_id_t	index_id)	/*!< in: index id */
{
	dict_index_t*	index;

	if (dict_sys == NULL) {
		return(NULL);
	}

	mutex_enter(&dict_sys->mutex);

	index = dict_index_get_if_in_cache_low(index_id);

	mutex_exit(&dict_sys->mutex);

	return(index);
}
#endif /* UNIV_DEBUG || UNIV_BUF_DEBUG */

#ifdef UNIV_DEBUG
/**********************************************************************//**
Checks that a tuple has n_fields_cmp value in a sensible range, so that
no comparison can occur with the page number field in a node pointer.
@return TRUE if ok */
ibool
dict_index_check_search_tuple(
/*==========================*/
	const dict_index_t*	index,	/*!< in: index tree */
	const dtuple_t*		tuple)	/*!< in: tuple used in a search */
{
	ut_a(index);
	ut_a(dtuple_get_n_fields_cmp(tuple)
	     <= dict_index_get_n_unique_in_tree(index));
	return(TRUE);
}
#endif /* UNIV_DEBUG */

/**********************************************************************//**
Builds a node pointer out of a physical record and a page number.
@return own: node pointer */
dtuple_t*
dict_index_build_node_ptr(
/*======================*/
	const dict_index_t*	index,	/*!< in: index */
	const rec_t*		rec,	/*!< in: record for which to build node
					pointer */
	ulint			page_no,/*!< in: page number to put in node
					pointer */
	mem_heap_t*		heap,	/*!< in: memory heap where pointer
					created */
	ulint			level)	/*!< in: level of rec in tree:
					0 means leaf level */
{
	dtuple_t*	tuple;
	dfield_t*	field;
	byte*		buf;
	ulint		n_unique;

	if (dict_index_is_ibuf(index)) {
		/* In a universal index tree, we take the whole record as
		the node pointer if the record is on the leaf level,
		on non-leaf levels we remove the last field, which
		contains the page number of the child page */

		ut_a(!dict_table_is_comp(index->table));
		n_unique = rec_get_n_fields_old(rec);

		if (level > 0) {
			ut_a(n_unique > 1);
			n_unique--;
		}
	} else {
		n_unique = dict_index_get_n_unique_in_tree_nonleaf(index);
	}

	tuple = dtuple_create(heap, n_unique + 1);

	/* When searching in the tree for the node pointer, we must not do
	comparison on the last field, the page number field, as on upper
	levels in the tree there may be identical node pointers with a
	different page number; therefore, we set the n_fields_cmp to one
	less: */

	dtuple_set_n_fields_cmp(tuple, n_unique);

	dict_index_copy_types(tuple, index, n_unique);

	buf = static_cast<byte*>(mem_heap_alloc(heap, 4));

	mach_write_to_4(buf, page_no);

	field = dtuple_get_nth_field(tuple, n_unique);
	dfield_set_data(field, buf, 4);

	dtype_set(dfield_get_type(field), DATA_SYS_CHILD, DATA_NOT_NULL, 4);

	rec_copy_prefix_to_dtuple(tuple, rec, index, !level, n_unique, heap);
	dtuple_set_info_bits(tuple, dtuple_get_info_bits(tuple)
			     | REC_STATUS_NODE_PTR);

	ut_ad(dtuple_check_typed(tuple));

	return(tuple);
}

/**********************************************************************//**
Copies an initial segment of a physical record, long enough to specify an
index entry uniquely.
@return pointer to the prefix record */
rec_t*
dict_index_copy_rec_order_prefix(
/*=============================*/
	const dict_index_t*	index,	/*!< in: index */
	const rec_t*		rec,	/*!< in: record for which to
					copy prefix */
	ulint*			n_fields,/*!< out: number of fields copied */
	byte**			buf,	/*!< in/out: memory buffer for the
					copied prefix, or NULL */
	ulint*			buf_size)/*!< in/out: buffer size */
{
	ulint		n;

	UNIV_PREFETCH_R(rec);

	if (dict_index_is_ibuf(index)) {
		ut_a(!dict_table_is_comp(index->table));
		n = rec_get_n_fields_old(rec);
	} else {
		if (page_rec_is_leaf(rec)) {
			n = dict_index_get_n_unique_in_tree(index);
		} else {
			n = dict_index_get_n_unique_in_tree_nonleaf(index);
			/* For internal node of R-tree, since we need to
			compare the page no field, so, we need to copy this
			field as well. */
			if (dict_index_is_spatial(index)) {
				n++;
			}
		}
	}

	*n_fields = n;
	return(rec_copy_prefix_to_buf(rec, index, n, buf, buf_size));
}

/** Convert a physical record into a search tuple.
@param[in]	rec		index record (not necessarily in an index page)
@param[in]	index		index
@param[in]	leaf		whether rec is in a leaf page
@param[in]	n_fields	number of data fields
@param[in,out]	heap		memory heap for allocation
@return own: data tuple */
dtuple_t*
dict_index_build_data_tuple_func(
	const rec_t*		rec,
	const dict_index_t*	index,
#ifdef UNIV_DEBUG
	bool			leaf,
#endif /* UNIV_DEBUG */
	ulint			n_fields,
	mem_heap_t*		heap)
{
	dtuple_t*	tuple;

	ut_ad(dict_table_is_comp(index->table)
	      || n_fields <= rec_get_n_fields_old(rec));

	tuple = dtuple_create(heap, n_fields);

	dict_index_copy_types(tuple, index, n_fields);

	rec_copy_prefix_to_dtuple(tuple, rec, index, leaf, n_fields, heap);

	ut_ad(dtuple_check_typed(tuple));

	return(tuple);
}

/*********************************************************************//**
Calculates the minimum record length in an index. */
ulint
dict_index_calc_min_rec_len(
/*========================*/
	const dict_index_t*	index)	/*!< in: index */
{
	ulint	sum	= 0;
	ulint	i;
	ulint	comp	= dict_table_is_comp(index->table);

	if (comp) {
		ulint nullable = 0;
		sum = REC_N_NEW_EXTRA_BYTES;
		for (i = 0; i < dict_index_get_n_fields(index); i++) {
			const dict_col_t*	col
				= dict_index_get_nth_col(index, i);
			ulint	size = dict_col_get_fixed_size(col, comp);
			sum += size;
			if (!size) {
				size = col->len;
				sum += size < 128 ? 1 : 2;
			}
			if (!(col->prtype & DATA_NOT_NULL)) {
				nullable++;
			}
		}

		/* round the NULL flags up to full bytes */
		sum += UT_BITS_IN_BYTES(nullable);

		return(sum);
	}

	for (i = 0; i < dict_index_get_n_fields(index); i++) {
		sum += dict_col_get_fixed_size(
			dict_index_get_nth_col(index, i), comp);
	}

	if (sum > 127) {
		sum += 2 * dict_index_get_n_fields(index);
	} else {
		sum += dict_index_get_n_fields(index);
	}

	sum += REC_N_OLD_EXTRA_BYTES;

	return(sum);
}

/**********************************************************************//**
Outputs info on a foreign key of a table in a format suitable for
CREATE TABLE. */
std::string
dict_print_info_on_foreign_key_in_create_format(
/*============================================*/
	trx_t*		trx,		/*!< in: transaction */
	dict_foreign_t*	foreign,	/*!< in: foreign key constraint */
	ibool		add_newline)	/*!< in: whether to add a newline */
{
	const char*	stripped_id;
	ulint	i;
	std::string	str;

	if (strchr(foreign->id, '/')) {
		/* Strip the preceding database name from the constraint id */
		stripped_id = foreign->id + 1
			+ dict_get_db_name_len(foreign->id);
	} else {
		stripped_id = foreign->id;
	}

	str.append(",");

	if (add_newline) {
		/* SHOW CREATE TABLE wants constraints each printed nicely
		on its own line, while error messages want no newlines
		inserted. */
		str.append("\n ");
	}

	str.append(" CONSTRAINT ");

	str.append(innobase_quote_identifier(trx, stripped_id));
	str.append(" FOREIGN KEY (");

	for (i = 0;;) {
		str.append(innobase_quote_identifier(trx, foreign->foreign_col_names[i]));

		if (++i < foreign->n_fields) {
			str.append(", ");
		} else {
			break;
		}
	}

	str.append(") REFERENCES ");

	if (dict_tables_have_same_db(foreign->foreign_table_name_lookup,
				     foreign->referenced_table_name_lookup)) {
		/* Do not print the database name of the referenced table */
		str.append(ut_get_name(trx,
			      dict_remove_db_name(
				      foreign->referenced_table_name)));
	} else {
		str.append(ut_get_name(trx,
				foreign->referenced_table_name));
	}

	str.append(" (");

	for (i = 0;;) {
		str.append(innobase_quote_identifier(trx,
				foreign->referenced_col_names[i]));

		if (++i < foreign->n_fields) {
			str.append(", ");
		} else {
			break;
		}
	}

	str.append(")");

	if (foreign->type & DICT_FOREIGN_ON_DELETE_CASCADE) {
		str.append(" ON DELETE CASCADE");
	}

	if (foreign->type & DICT_FOREIGN_ON_DELETE_SET_NULL) {
		str.append(" ON DELETE SET NULL");
	}

	if (foreign->type & DICT_FOREIGN_ON_DELETE_NO_ACTION) {
		str.append(" ON DELETE NO ACTION");
	}

	if (foreign->type & DICT_FOREIGN_ON_UPDATE_CASCADE) {
		str.append(" ON UPDATE CASCADE");
	}

	if (foreign->type & DICT_FOREIGN_ON_UPDATE_SET_NULL) {
		str.append(" ON UPDATE SET NULL");
	}

	if (foreign->type & DICT_FOREIGN_ON_UPDATE_NO_ACTION) {
		str.append(" ON UPDATE NO ACTION");
	}

	return str;
}

/**********************************************************************//**
Outputs info on foreign keys of a table. */
std::string
dict_print_info_on_foreign_keys(
/*============================*/
	ibool		create_table_format, /*!< in: if TRUE then print in
				a format suitable to be inserted into
				a CREATE TABLE, otherwise in the format
				of SHOW TABLE STATUS */
	trx_t*		trx,	/*!< in: transaction */
	dict_table_t*	table)	/*!< in: table */
{
	dict_foreign_t*	foreign;
	std::string 	str;

	mutex_enter(&dict_sys->mutex);

	for (dict_foreign_set::iterator it = table->foreign_set.begin();
	     it != table->foreign_set.end();
	     ++it) {

		foreign = *it;

		if (create_table_format) {
			str.append(
				dict_print_info_on_foreign_key_in_create_format(
					trx, foreign, TRUE));
		} else {
			ulint	i;
			str.append("; (");

			for (i = 0; i < foreign->n_fields; i++) {
				if (i) {
					str.append(" ");
				}

				str.append(innobase_quote_identifier(trx,
						foreign->foreign_col_names[i]));
			}

			str.append(") REFER ");
			str.append(ut_get_name(trx,
					foreign->referenced_table_name));
			str.append(")");

			for (i = 0; i < foreign->n_fields; i++) {
				if (i) {
					str.append(" ");
				}
				str.append(innobase_quote_identifier(
						trx,
						foreign->referenced_col_names[i]));
			}

			str.append(")");

			if (foreign->type == DICT_FOREIGN_ON_DELETE_CASCADE) {
				str.append(" ON DELETE CASCADE");
			}

			if (foreign->type == DICT_FOREIGN_ON_DELETE_SET_NULL) {
				str.append(" ON DELETE SET NULL");
			}

			if (foreign->type & DICT_FOREIGN_ON_DELETE_NO_ACTION) {
				str.append(" ON DELETE NO ACTION");
			}

			if (foreign->type & DICT_FOREIGN_ON_UPDATE_CASCADE) {
				str.append(" ON UPDATE CASCADE");
			}

			if (foreign->type & DICT_FOREIGN_ON_UPDATE_SET_NULL) {
				str.append(" ON UPDATE SET NULL");
			}

			if (foreign->type & DICT_FOREIGN_ON_UPDATE_NO_ACTION) {
				str.append(" ON UPDATE NO ACTION");
			}
		}
	}

	mutex_exit(&dict_sys->mutex);
	return str;
}

/** Given a space_id of a file-per-table tablespace, search the
dict_sys->table_LRU list and return the dict_table_t* pointer for it.
@param	space_id	Tablespace ID
@return table if found, NULL if not */
static
dict_table_t*
dict_find_single_table_by_space(
	ulint	space_id)
{
	dict_table_t*	table;
	ulint		num_item;
	ulint		count = 0;

	ut_ad(space_id > 0);

	if (dict_sys == NULL) {
		/* This could happen when it's in redo processing. */
		return(NULL);
	}

	table = UT_LIST_GET_FIRST(dict_sys->table_LRU);
	num_item =  UT_LIST_GET_LEN(dict_sys->table_LRU);

	/* This function intentionally does not acquire mutex as it is used
	by error handling code in deep call stack as last means to avoid
	killing the server, so it worth to risk some consequences for
	the action. */
	while (table && count < num_item) {
		if (table->space == space_id) {
			if (dict_table_is_file_per_table(table)) {
				return(table);
			}
			return(NULL);
		}

		table = UT_LIST_GET_NEXT(table_LRU, table);
		count++;
	}

	return(NULL);
}

/**********************************************************************//**
Flags a table with specified space_id corrupted in the data dictionary
cache
@return TRUE if successful */
ibool
dict_set_corrupted_by_space(
/*========================*/
	ulint	space_id)		/*!< in: space ID */
{
	dict_table_t*   table;

	table = dict_find_single_table_by_space(space_id);

	if (!table) {
		return(FALSE);
	}

	/* mark the table->corrupted bit only, since the caller
	could be too deep in the stack for SYS_INDEXES update */
	table->corrupted = true;
	table->file_unreadable = true;

	return(TRUE);
}


/** Flag a table with specified space_id encrypted in the data dictionary
cache
@param[in]	space_id	Tablespace id */
UNIV_INTERN
void
dict_set_encrypted_by_space(ulint	space_id)
{
	dict_table_t*   table;

	table = dict_find_single_table_by_space(space_id);

	if (table) {
		table->file_unreadable = true;
	}
}

/**********************************************************************//**
Flags an index corrupted both in the data dictionary cache
and in the SYS_INDEXES */
void
dict_set_corrupted(
/*===============*/
	dict_index_t*	index,	/*!< in/out: index */
	trx_t*		trx,	/*!< in/out: transaction */
	const char*	ctx)	/*!< in: context */
{
	mem_heap_t*	heap;
	mtr_t		mtr;
	dict_index_t*	sys_index;
	dtuple_t*	tuple;
	dfield_t*	dfield;
	byte*		buf;
	const char*	status;
	btr_cur_t	cursor;
	bool		locked	= RW_X_LATCH == trx->dict_operation_lock_mode;

	if (!locked) {
		row_mysql_lock_data_dictionary(trx);
	}

	ut_ad(mutex_own(&dict_sys->mutex));
	ut_ad(!dict_table_is_comp(dict_sys->sys_tables));
	ut_ad(!dict_table_is_comp(dict_sys->sys_indexes));
	ut_ad(!sync_check_iterate(dict_sync_check()));

	/* Mark the table as corrupted only if the clustered index
	is corrupted */
	if (dict_index_is_clust(index)) {
		index->table->corrupted = TRUE;
	}

	if (index->type & DICT_CORRUPT) {
		/* The index was already flagged corrupted. */
		ut_ad(!dict_index_is_clust(index) || index->table->corrupted);
		goto func_exit;
	}

	/* If this is read only mode, do not update SYS_INDEXES, just
	mark it as corrupted in memory */
	if (srv_read_only_mode) {
		index->type |= DICT_CORRUPT;
		goto func_exit;
	}

	heap = mem_heap_create(sizeof(dtuple_t) + 2 * (sizeof(dfield_t)
			       + sizeof(que_fork_t) + sizeof(upd_node_t)
			       + sizeof(upd_t) + 12));
	mtr_start(&mtr);
	index->type |= DICT_CORRUPT;

	sys_index = UT_LIST_GET_FIRST(dict_sys->sys_indexes->indexes);

	/* Find the index row in SYS_INDEXES */
	tuple = dtuple_create(heap, 2);

	dfield = dtuple_get_nth_field(tuple, 0);
	buf = static_cast<byte*>(mem_heap_alloc(heap, 8));
	mach_write_to_8(buf, index->table->id);
	dfield_set_data(dfield, buf, 8);

	dfield = dtuple_get_nth_field(tuple, 1);
	buf = static_cast<byte*>(mem_heap_alloc(heap, 8));
	mach_write_to_8(buf, index->id);
	dfield_set_data(dfield, buf, 8);

	dict_index_copy_types(tuple, sys_index, 2);

	btr_cur_search_to_nth_level(sys_index, 0, tuple, PAGE_CUR_LE,
				    BTR_MODIFY_LEAF,
				    &cursor, 0, __FILE__, __LINE__, &mtr);

	if (cursor.low_match == dtuple_get_n_fields(tuple)) {
		/* UPDATE SYS_INDEXES SET TYPE=index->type
		WHERE TABLE_ID=index->table->id AND INDEX_ID=index->id */
		ulint	len;
		byte*	field	= rec_get_nth_field_old(
			btr_cur_get_rec(&cursor),
			DICT_FLD__SYS_INDEXES__TYPE, &len);
		if (len != 4) {
			goto fail;
		}
		mlog_write_ulint(field, index->type, MLOG_4BYTES, &mtr);
		status = "Flagged";
	} else {
fail:
		status = "Unable to flag";
	}

	mtr_commit(&mtr);
	mem_heap_empty(heap);
	ib::error() << status << " corruption of " << index->name
		<< " in table " << index->table->name << " in " << ctx;
	mem_heap_free(heap);

func_exit:
	if (!locked) {
		row_mysql_unlock_data_dictionary(trx);
	}
}

/** Flags an index corrupted in the data dictionary cache only. This
is used mostly to mark a corrupted index when index's own dictionary
is corrupted, and we force to load such index for repair purpose
@param[in,out]	index	index which is corrupted */
void
dict_set_corrupted_index_cache_only(
	dict_index_t*	index)
{
	ut_ad(index != NULL);
	ut_ad(index->table != NULL);
	ut_ad(mutex_own(&dict_sys->mutex));
	ut_ad(!dict_table_is_comp(dict_sys->sys_tables));
	ut_ad(!dict_table_is_comp(dict_sys->sys_indexes));

	/* Mark the table as corrupted only if the clustered index
	is corrupted */
	if (dict_index_is_clust(index)) {
		index->table->corrupted = TRUE;
	}

	index->type |= DICT_CORRUPT;
}

/** Sets merge_threshold in the SYS_INDEXES
@param[in,out]	index		index
@param[in]	merge_threshold	value to set */
void
dict_index_set_merge_threshold(
	dict_index_t*	index,
	ulint		merge_threshold)
{
	mem_heap_t*	heap;
	mtr_t		mtr;
	dict_index_t*	sys_index;
	dtuple_t*	tuple;
	dfield_t*	dfield;
	byte*		buf;
	btr_cur_t	cursor;

	ut_ad(index != NULL);
	ut_ad(!dict_table_is_comp(dict_sys->sys_tables));
	ut_ad(!dict_table_is_comp(dict_sys->sys_indexes));

	rw_lock_x_lock(dict_operation_lock);
	mutex_enter(&(dict_sys->mutex));

	heap = mem_heap_create(sizeof(dtuple_t) + 2 * (sizeof(dfield_t)
			       + sizeof(que_fork_t) + sizeof(upd_node_t)
			       + sizeof(upd_t) + 12));

	mtr_start(&mtr);

	sys_index = UT_LIST_GET_FIRST(dict_sys->sys_indexes->indexes);

	/* Find the index row in SYS_INDEXES */
	tuple = dtuple_create(heap, 2);

	dfield = dtuple_get_nth_field(tuple, 0);
	buf = static_cast<byte*>(mem_heap_alloc(heap, 8));
	mach_write_to_8(buf, index->table->id);
	dfield_set_data(dfield, buf, 8);

	dfield = dtuple_get_nth_field(tuple, 1);
	buf = static_cast<byte*>(mem_heap_alloc(heap, 8));
	mach_write_to_8(buf, index->id);
	dfield_set_data(dfield, buf, 8);

	dict_index_copy_types(tuple, sys_index, 2);

	btr_cur_search_to_nth_level(sys_index, 0, tuple, PAGE_CUR_GE,
				    BTR_MODIFY_LEAF,
				    &cursor, 0, __FILE__, __LINE__, &mtr);

	if (cursor.up_match == dtuple_get_n_fields(tuple)
	    && rec_get_n_fields_old(btr_cur_get_rec(&cursor))
	       == DICT_NUM_FIELDS__SYS_INDEXES) {
		ulint	len;
		byte*	field	= rec_get_nth_field_old(
			btr_cur_get_rec(&cursor),
			DICT_FLD__SYS_INDEXES__MERGE_THRESHOLD, &len);

		ut_ad(len == 4);

		if (len == 4) {
			mlog_write_ulint(field, merge_threshold,
					 MLOG_4BYTES, &mtr);
		}
	}

	mtr_commit(&mtr);
	mem_heap_free(heap);

	mutex_exit(&(dict_sys->mutex));
	rw_lock_x_unlock(dict_operation_lock);
}

#ifdef UNIV_DEBUG
/** Sets merge_threshold for all indexes in the list of tables
@param[in]	list	pointer to the list of tables */
inline
void
dict_set_merge_threshold_list_debug(
	UT_LIST_BASE_NODE_T(dict_table_t)*	list,
	uint					merge_threshold_all)
{
	for (dict_table_t* table = UT_LIST_GET_FIRST(*list);
	     table != NULL;
	     table = UT_LIST_GET_NEXT(table_LRU, table)) {
		for (dict_index_t* index = UT_LIST_GET_FIRST(table->indexes);
		     index != NULL;
		     index = UT_LIST_GET_NEXT(indexes, index)) {
			rw_lock_x_lock(dict_index_get_lock(index));
			index->merge_threshold = merge_threshold_all;
			rw_lock_x_unlock(dict_index_get_lock(index));
		}
	}
}

/** Sets merge_threshold for all indexes in dictionary cache for debug.
@param[in]	merge_threshold_all	value to set for all indexes */
void
dict_set_merge_threshold_all_debug(
	uint	merge_threshold_all)
{
	mutex_enter(&dict_sys->mutex);

	dict_set_merge_threshold_list_debug(
		&dict_sys->table_LRU, merge_threshold_all);
	dict_set_merge_threshold_list_debug(
		&dict_sys->table_non_LRU, merge_threshold_all);

	mutex_exit(&dict_sys->mutex);
}

#endif /* UNIV_DEBUG */

/** Initialize dict_ind_redundant. */
void
dict_ind_init()
{
	dict_table_t*		table;

	/* create dummy table and index for REDUNDANT infimum and supremum */
	table = dict_mem_table_create("SYS_DUMMY1", DICT_HDR_SPACE, 1, 0, 0, 0);
	dict_mem_table_add_col(table, NULL, NULL, DATA_CHAR,
			       DATA_ENGLISH | DATA_NOT_NULL, 8);

	dict_ind_redundant = dict_mem_index_create("SYS_DUMMY1", "SYS_DUMMY1",
						   DICT_HDR_SPACE, 0, 1);
	dict_index_add_col(dict_ind_redundant, table,
			   dict_table_get_nth_col(table, 0), 0);
	dict_ind_redundant->table = table;
	/* avoid ut_ad(index->cached) in dict_index_get_n_unique_in_tree */
	dict_ind_redundant->cached = TRUE;
}

/** Free dict_ind_redundant. */
void
dict_ind_free()
{
	dict_table_t*	table = dict_ind_redundant->table;
	dict_mem_index_free(dict_ind_redundant);
	dict_ind_redundant = NULL;
	dict_mem_table_free(table);
}

/** Get an index by name.
@param[in]	table		the table where to look for the index
@param[in]	name		the index name to look for
@param[in]	committed	true=search for committed,
false=search for uncommitted
@return index, NULL if does not exist */
dict_index_t*
dict_table_get_index_on_name(
	dict_table_t*	table,
	const char*	name,
	bool		committed)
{
	dict_index_t*	index;

	index = dict_table_get_first_index(table);

	while (index != NULL) {
		if (index->is_committed() == committed
		    && strcmp(index->name, name) == 0) {

			return(index);
		}

		index = dict_table_get_next_index(index);
	}

	return(NULL);
}

/**********************************************************************//**
Replace the index passed in with another equivalent index in the
foreign key lists of the table.
@return whether all replacements were found */
bool
dict_foreign_replace_index(
/*=======================*/
	dict_table_t*		table,  /*!< in/out: table */
	const char**		col_names,
					/*!< in: column names, or NULL
					to use table->col_names */
	const dict_index_t*	index)	/*!< in: index to be replaced */
{
	bool		found	= true;
	dict_foreign_t*	foreign;

	ut_ad(index->to_be_dropped);
	ut_ad(index->table == table);

	for (dict_foreign_set::iterator it = table->foreign_set.begin();
	     it != table->foreign_set.end();
	     ++it) {

		foreign = *it;
		if (foreign->foreign_index == index) {
			ut_ad(foreign->foreign_table == index->table);

			dict_index_t* new_index = dict_foreign_find_index(
				foreign->foreign_table, col_names,
				foreign->foreign_col_names,
				foreign->n_fields, index,
				/*check_charsets=*/TRUE, /*check_null=*/FALSE,
				NULL, NULL, NULL);
			if (new_index) {
				ut_ad(new_index->table == index->table);
				ut_ad(!new_index->to_be_dropped);
			} else {
				found = false;
			}

			foreign->foreign_index = new_index;
		}
	}

	for (dict_foreign_set::iterator it = table->referenced_set.begin();
	     it != table->referenced_set.end();
	     ++it) {

		foreign = *it;
		if (foreign->referenced_index == index) {
			ut_ad(foreign->referenced_table == index->table);

			dict_index_t* new_index = dict_foreign_find_index(
				foreign->referenced_table, NULL,
				foreign->referenced_col_names,
				foreign->n_fields, index,
				/*check_charsets=*/TRUE, /*check_null=*/FALSE,
				NULL, NULL, NULL);
			/* There must exist an alternative index,
			since this must have been checked earlier. */
			if (new_index) {
				ut_ad(new_index->table == index->table);
				ut_ad(!new_index->to_be_dropped);
			} else {
				found = false;
			}

			foreign->referenced_index = new_index;
		}
	}

	return(found);
}

#ifdef UNIV_DEBUG
/**********************************************************************//**
Check for duplicate index entries in a table [using the index name] */
void
dict_table_check_for_dup_indexes(
/*=============================*/
	const dict_table_t*	table,	/*!< in: Check for dup indexes
					in this table */
	enum check_name		check)	/*!< in: whether and when to allow
					temporary index names */
{
	/* Check for duplicates, ignoring indexes that are marked
	as to be dropped */

	const dict_index_t*	index1;
	const dict_index_t*	index2;

	ut_ad(mutex_own(&dict_sys->mutex));

	/* The primary index _must_ exist */
	ut_a(UT_LIST_GET_LEN(table->indexes) > 0);

	index1 = UT_LIST_GET_FIRST(table->indexes);

	do {
		if (!index1->is_committed()) {
			ut_a(!dict_index_is_clust(index1));

			switch (check) {
			case CHECK_ALL_COMPLETE:
				ut_error;
			case CHECK_ABORTED_OK:
				switch (dict_index_get_online_status(index1)) {
				case ONLINE_INDEX_COMPLETE:
				case ONLINE_INDEX_CREATION:
					ut_error;
					break;
				case ONLINE_INDEX_ABORTED:
				case ONLINE_INDEX_ABORTED_DROPPED:
					break;
				}
				/* fall through */
			case CHECK_PARTIAL_OK:
				break;
			}
		}

		for (index2 = UT_LIST_GET_NEXT(indexes, index1);
		     index2 != NULL;
		     index2 = UT_LIST_GET_NEXT(indexes, index2)) {
			ut_ad(index1->is_committed()
			      != index2->is_committed()
			      || strcmp(index1->name, index2->name) != 0);
		}

		index1 = UT_LIST_GET_NEXT(indexes, index1);
	} while (index1);
}
#endif /* UNIV_DEBUG */

/** Auxiliary macro used inside dict_table_schema_check(). */
#define CREATE_TYPES_NAMES() \
	dtype_sql_name((unsigned) req_schema->columns[i].mtype, \
		       (unsigned) req_schema->columns[i].prtype_mask, \
		       (unsigned) req_schema->columns[i].len, \
		       req_type, sizeof(req_type)); \
	dtype_sql_name(table->cols[j].mtype, \
		       table->cols[j].prtype, \
		       table->cols[j].len, \
		       actual_type, sizeof(actual_type))

/*********************************************************************//**
Checks whether a table exists and whether it has the given structure.
The table must have the same number of columns with the same names and
types. The order of the columns does not matter.
The caller must own the dictionary mutex.
dict_table_schema_check() @{
@return DB_SUCCESS if the table exists and contains the necessary columns */
dberr_t
dict_table_schema_check(
/*====================*/
	dict_table_schema_t*	req_schema,	/*!< in/out: required table
						schema */
	char*			errstr,		/*!< out: human readable error
						message if != DB_SUCCESS is
						returned */
	size_t			errstr_sz)	/*!< in: errstr size */
{
	char		buf[MAX_FULL_NAME_LEN];
	char		req_type[64];
	char		actual_type[64];
	dict_table_t*	table;
	ulint		i;

	ut_ad(mutex_own(&dict_sys->mutex));

	table = dict_table_get_low(req_schema->table_name);

	if (table == NULL) {
		bool should_print=true;
		/* no such table */

		if (innobase_strcasecmp(req_schema->table_name, "mysql/innodb_table_stats") == 0) {
			if (innodb_table_stats_not_found_reported == false) {
				innodb_table_stats_not_found = true;
				innodb_table_stats_not_found_reported = true;
			} else {
				should_print = false;
			}
		} else if (innobase_strcasecmp(req_schema->table_name, "mysql/innodb_index_stats") == 0 ) {
			if (innodb_index_stats_not_found_reported == false) {
				innodb_index_stats_not_found = true;
				innodb_index_stats_not_found_reported = true;
			} else {
				should_print = false;
			}
		}

		if (should_print) {
			snprintf(errstr, errstr_sz,
				"Table %s not found.",
				ut_format_name(req_schema->table_name,
					   buf, sizeof(buf)));
			return(DB_TABLE_NOT_FOUND);
		} else {
			return(DB_STATS_DO_NOT_EXIST);
		}
	}

	if (!table->is_readable() &&
	    fil_space_get(table->space) == NULL) {
		/* missing tablespace */

		snprintf(errstr, errstr_sz,
			    "Tablespace for table %s is missing.",
			    ut_format_name(req_schema->table_name,
					   buf, sizeof(buf)));

		return(DB_TABLE_NOT_FOUND);
	}

	ulint n_sys_cols = dict_table_get_n_sys_cols(table);
	if ((ulint) table->n_def - n_sys_cols != req_schema->n_cols) {
		/* the table has a different number of columns than required */
		snprintf(errstr, errstr_sz,
			 "%s has " ULINTPF " columns but should have "
			 ULINTPF ".",
			 ut_format_name(req_schema->table_name, buf,
					sizeof buf),
			 table->n_def - n_sys_cols,
			 req_schema->n_cols);

		return(DB_ERROR);
	}

	/* For each column from req_schema->columns[] search
	whether it is present in table->cols[].
	The following algorithm is O(n_cols^2), but is optimized to
	be O(n_cols) if the columns are in the same order in both arrays. */

	for (i = 0; i < req_schema->n_cols; i++) {
		ulint	j = dict_table_has_column(
			table, req_schema->columns[i].name, i);

		if (j == table->n_def) {

			snprintf(errstr, errstr_sz,
				    "required column %s"
				    " not found in table %s.",
				    req_schema->columns[i].name,
				    ut_format_name(
					    req_schema->table_name,
					    buf, sizeof(buf)));

			return(DB_ERROR);
		}

		/* we found a column with the same name on j'th position,
		compare column types and flags */

		/* check length for exact match */
		if (req_schema->columns[i].len == table->cols[j].len) {
		} else if (!strcmp(req_schema->table_name, TABLE_STATS_NAME)
			   || !strcmp(req_schema->table_name,
				      INDEX_STATS_NAME)) {
			ut_ad(table->cols[j].len < req_schema->columns[i].len);
			ib::warn() << "Table " << req_schema->table_name
				   << " has length mismatch in the"
				   << " column name "
				   << req_schema->columns[i].name
				   << ".  Please run mysql_upgrade";
		} else {
			CREATE_TYPES_NAMES();

			snprintf(errstr, errstr_sz,
				    "Column %s in table %s is %s"
				    " but should be %s (length mismatch).",
				    req_schema->columns[i].name,
				    ut_format_name(req_schema->table_name,
						   buf, sizeof(buf)),
				    actual_type, req_type);

			return(DB_ERROR);
		}

		/*
                  check mtype for exact match.
                  This check is relaxed to allow use to use TIMESTAMP
                  (ie INT) for last_update instead of DATA_BINARY.
                  We have to test for both values as the innodb_table_stats
                  table may come from MySQL and have the old type.
                */
		if (req_schema->columns[i].mtype != table->cols[j].mtype &&
                    !(req_schema->columns[i].mtype == DATA_INT &&
                      table->cols[j].mtype == DATA_FIXBINARY))
                {
			CREATE_TYPES_NAMES();

			snprintf(errstr, errstr_sz,
				    "Column %s in table %s is %s"
				    " but should be %s (type mismatch).",
				    req_schema->columns[i].name,
				    ut_format_name(req_schema->table_name,
						   buf, sizeof(buf)),
				    actual_type, req_type);

			return(DB_ERROR);
		}

		/* check whether required prtype mask is set */
		if (req_schema->columns[i].prtype_mask != 0
		    && (table->cols[j].prtype
			& req_schema->columns[i].prtype_mask)
		       != req_schema->columns[i].prtype_mask) {

			CREATE_TYPES_NAMES();

			snprintf(errstr, errstr_sz,
				    "Column %s in table %s is %s"
				    " but should be %s (flags mismatch).",
				    req_schema->columns[i].name,
				    ut_format_name(req_schema->table_name,
						   buf, sizeof(buf)),
				    actual_type, req_type);

			return(DB_ERROR);
		}
	}

	if (req_schema->n_foreign != table->foreign_set.size()) {
		snprintf(
			errstr, errstr_sz,
			"Table %s has " ULINTPF " foreign key(s) pointing"
			" to other tables, but it must have " ULINTPF ".",
			ut_format_name(req_schema->table_name,
				       buf, sizeof(buf)),
			static_cast<ulint>(table->foreign_set.size()),
			req_schema->n_foreign);
		return(DB_ERROR);
	}

	if (req_schema->n_referenced != table->referenced_set.size()) {
		snprintf(
			errstr, errstr_sz,
			"There are " ULINTPF " foreign key(s) pointing to %s, "
			"but there must be " ULINTPF ".",
			static_cast<ulint>(table->referenced_set.size()),
			ut_format_name(req_schema->table_name,
				       buf, sizeof(buf)),
			req_schema->n_referenced);
		return(DB_ERROR);
	}

	return(DB_SUCCESS);
}
/* @} */

/*********************************************************************//**
Converts a database and table name from filesystem encoding
(e.g. d@i1b/a@q1b@1Kc, same format as used in dict_table_t::name) in two
strings in UTF8 encoding (e.g. dцb and aюbØc). The output buffers must be
at least MAX_DB_UTF8_LEN and MAX_TABLE_UTF8_LEN bytes. */
void
dict_fs2utf8(
/*=========*/
	const char*	db_and_table,	/*!< in: database and table names,
					e.g. d@i1b/a@q1b@1Kc */
	char*		db_utf8,	/*!< out: database name, e.g. dцb */
	size_t		db_utf8_size,	/*!< in: dbname_utf8 size */
	char*		table_utf8,	/*!< out: table name, e.g. aюbØc */
	size_t		table_utf8_size)/*!< in: table_utf8 size */
{
	char	db[MAX_DATABASE_NAME_LEN + 1];
	ulint	db_len;
	uint	errors;

	db_len = dict_get_db_name_len(db_and_table);

	ut_a(db_len <= sizeof(db));

	memcpy(db, db_and_table, db_len);
	db[db_len] = '\0';

	strconvert(
		&my_charset_filename, db, uint(db_len), system_charset_info,
		db_utf8, uint(db_utf8_size), &errors);

	/* convert each # to @0023 in table name and store the result in buf */
	const char*	table = dict_remove_db_name(db_and_table);
	const char*	table_p;
	char		buf[MAX_TABLE_NAME_LEN * 5 + 1];
	char*		buf_p;
	for (table_p = table, buf_p = buf; table_p[0] != '\0'; table_p++) {
		if (table_p[0] != '#') {
			buf_p[0] = table_p[0];
			buf_p++;
		} else {
			buf_p[0] = '@';
			buf_p[1] = '0';
			buf_p[2] = '0';
			buf_p[3] = '2';
			buf_p[4] = '3';
			buf_p += 5;
		}
		ut_a((size_t) (buf_p - buf) < sizeof(buf));
	}
	buf_p[0] = '\0';

	errors = 0;
	strconvert(
		&my_charset_filename, buf, (uint) (buf_p - buf),
		system_charset_info,
		table_utf8, uint(table_utf8_size),
		&errors);

	if (errors != 0) {
		snprintf(table_utf8, table_utf8_size, "%s%s",
			    srv_mysql50_table_name_prefix, table);
	}
}

/** Resize the hash tables besed on the current buffer pool size. */
void
dict_resize()
{
	dict_table_t*	table;

	mutex_enter(&dict_sys->mutex);

	/* all table entries are in table_LRU and table_non_LRU lists */
	hash_table_free(dict_sys->table_hash);
	hash_table_free(dict_sys->table_id_hash);

	dict_sys->table_hash = hash_create(
		buf_pool_get_curr_size()
		/ (DICT_POOL_PER_TABLE_HASH * UNIV_WORD_SIZE));

	dict_sys->table_id_hash = hash_create(
		buf_pool_get_curr_size()
		/ (DICT_POOL_PER_TABLE_HASH * UNIV_WORD_SIZE));

	for (table = UT_LIST_GET_FIRST(dict_sys->table_LRU); table;
	     table = UT_LIST_GET_NEXT(table_LRU, table)) {
		ulint	fold = ut_fold_string(table->name.m_name);
		ulint	id_fold = ut_fold_ull(table->id);

		HASH_INSERT(dict_table_t, name_hash, dict_sys->table_hash,
			    fold, table);

		HASH_INSERT(dict_table_t, id_hash, dict_sys->table_id_hash,
			    id_fold, table);
	}

	for (table = UT_LIST_GET_FIRST(dict_sys->table_non_LRU); table;
	     table = UT_LIST_GET_NEXT(table_LRU, table)) {
		ulint	fold = ut_fold_string(table->name.m_name);
		ulint	id_fold = ut_fold_ull(table->id);

		HASH_INSERT(dict_table_t, name_hash, dict_sys->table_hash,
			    fold, table);

		HASH_INSERT(dict_table_t, id_hash, dict_sys->table_id_hash,
			    id_fold, table);
	}

	mutex_exit(&dict_sys->mutex);
}

/**********************************************************************//**
Closes the data dictionary module. */
void
dict_close(void)
/*============*/
{
	ulint	i;

	/* Free the hash elements. We don't remove them from the table
	because we are going to destroy the table anyway. */
	for (i = 0; i < hash_get_n_cells(dict_sys->table_hash); i++) {
		dict_table_t*	table;

		table = static_cast<dict_table_t*>(
			HASH_GET_FIRST(dict_sys->table_hash, i));

		while (table) {
			dict_table_t*	prev_table = table;

			table = static_cast<dict_table_t*>(
				HASH_GET_NEXT(name_hash, prev_table));
			ut_ad(prev_table->magic_n == DICT_TABLE_MAGIC_N);
			/* Acquire only because it's a pre-condition. */
			mutex_enter(&dict_sys->mutex);

			dict_table_remove_from_cache(prev_table);

			mutex_exit(&dict_sys->mutex);
		}
	}

	hash_table_free(dict_sys->table_hash);

	/* The elements are the same instance as in dict_sys->table_hash,
	therefore we don't delete the individual elements. */
	hash_table_free(dict_sys->table_id_hash);

	mutex_free(&dict_sys->mutex);

	rw_lock_free(dict_operation_lock);

	ut_free(dict_operation_lock);
	dict_operation_lock = NULL;

	mutex_free(&dict_foreign_err_mutex);

	ut_free(dict_sys);

	dict_sys = NULL;
}

#ifdef UNIV_DEBUG
/**********************************************************************//**
Validate the dictionary table LRU list.
@return TRUE if valid */
static
ibool
dict_lru_validate(void)
/*===================*/
{
	dict_table_t*	table;

	ut_ad(mutex_own(&dict_sys->mutex));

	for (table = UT_LIST_GET_FIRST(dict_sys->table_LRU);
	     table != NULL;
	     table = UT_LIST_GET_NEXT(table_LRU, table)) {

		ut_a(table->can_be_evicted);
	}

	for (table = UT_LIST_GET_FIRST(dict_sys->table_non_LRU);
	     table != NULL;
	     table = UT_LIST_GET_NEXT(table_LRU, table)) {

		ut_a(!table->can_be_evicted);
	}

	return(TRUE);
}

/**********************************************************************//**
Check if a table exists in the dict table LRU list.
@return TRUE if table found in LRU list */
static
ibool
dict_lru_find_table(
/*================*/
	const dict_table_t*	find_table)	/*!< in: table to find */
{
	dict_table_t*		table;

	ut_ad(find_table != NULL);
	ut_ad(mutex_own(&dict_sys->mutex));

	for (table = UT_LIST_GET_FIRST(dict_sys->table_LRU);
	     table != NULL;
	     table = UT_LIST_GET_NEXT(table_LRU, table)) {

		ut_a(table->can_be_evicted);

		if (table == find_table) {
			return(TRUE);
		}
	}

	return(FALSE);
}

/**********************************************************************//**
Check if a table exists in the dict table non-LRU list.
@return TRUE if table found in non-LRU list */
static
ibool
dict_non_lru_find_table(
/*====================*/
	const dict_table_t*	find_table)	/*!< in: table to find */
{
	dict_table_t*		table;

	ut_ad(find_table != NULL);
	ut_ad(mutex_own(&dict_sys->mutex));

	for (table = UT_LIST_GET_FIRST(dict_sys->table_non_LRU);
	     table != NULL;
	     table = UT_LIST_GET_NEXT(table_LRU, table)) {

		ut_a(!table->can_be_evicted);

		if (table == find_table) {
			return(TRUE);
		}
	}

	return(FALSE);
}
#endif /* UNIV_DEBUG */
/*********************************************************************//**
Check an index to see whether its first fields are the columns in the array,
in the same order and is not marked for deletion and is not the same
as types_idx.
@return true if the index qualifies, otherwise false */
bool
dict_foreign_qualify_index(
/*=======================*/
	const dict_table_t*	table,	/*!< in: table */
	const char**		col_names,
					/*!< in: column names, or NULL
					to use table->col_names */
	const char**		columns,/*!< in: array of column names */
	ulint			n_cols,	/*!< in: number of columns */
	const dict_index_t*	index,	/*!< in: index to check */
	const dict_index_t*	types_idx,
					/*!< in: NULL or an index
					whose types the column types
					must match */
	bool			check_charsets,
					/*!< in: whether to check
					charsets.  only has an effect
					if types_idx != NULL */
	ulint			check_null,
					/*!< in: nonzero if none of
					the columns must be declared
					NOT NULL */
	ulint*			error,	/*!< out: error code */
	ulint*			err_col_no,
					/*!< out: column number where
					error happened */
	dict_index_t**		err_index)
					/*!< out: index where error
					happened */
{
	if (dict_index_get_n_fields(index) < n_cols) {
		return(false);
	}

	if (index->type & (DICT_SPATIAL | DICT_FTS)) {
		return false;
	}

	for (ulint i = 0; i < n_cols; i++) {
		dict_field_t*	field;
		const char*	col_name;
		ulint		col_no;

		field = dict_index_get_nth_field(index, i);
		col_no = dict_col_get_no(field->col);

		if (field->prefix_len != 0) {
			/* We do not accept column prefix
			indexes here */
			if (error && err_col_no && err_index) {
				*error = DB_FOREIGN_KEY_IS_PREFIX_INDEX;
				*err_col_no = i;
				*err_index = (dict_index_t*)index;
			}
			return(false);
		}

		if (check_null
		    && (field->col->prtype & DATA_NOT_NULL)) {
			if (error && err_col_no && err_index) {
				*error = DB_FOREIGN_KEY_COL_NOT_NULL;
				*err_col_no = i;
				*err_index = (dict_index_t*)index;
			}
			return(false);
		}

		if (dict_col_is_virtual(field->col)) {
			col_name = "";
			for (ulint j = 0; j < table->n_v_def; j++) {
				col_name = dict_table_get_v_col_name(table, j);
				if (innobase_strcasecmp(field->name,col_name) == 0) {
					break;
				}
			}
		} else {
			col_name = col_names
				? col_names[col_no]
				: dict_table_get_col_name(table, col_no);
		}

		if (0 != innobase_strcasecmp(columns[i], col_name)) {
			return(false);
		}

		if (types_idx && !cmp_cols_are_equal(
			    dict_index_get_nth_col(index, i),
			    dict_index_get_nth_col(types_idx, i),
			    check_charsets)) {
			if (error && err_col_no && err_index) {
				*error = DB_FOREIGN_KEY_COLS_NOT_EQUAL;
				*err_col_no = i;
				*err_index = (dict_index_t*)index;
			}

			return(false);
		}
	}

	return(true);
}

/*********************************************************************//**
Update the state of compression failure padding heuristics. This is
called whenever a compression operation succeeds or fails.
The caller must be holding info->mutex */
static
void
dict_index_zip_pad_update(
/*======================*/
	zip_pad_info_t*	info,	/*<! in/out: info to be updated */
	ulint	zip_threshold)	/*<! in: zip threshold value */
{
	ulint	total;
	ulint	fail_pct;

	ut_ad(info);

	total = info->success + info->failure;

	ut_ad(total > 0);

	if (zip_threshold == 0) {
		/* User has just disabled the padding. */
		return;
	}

	if (total < ZIP_PAD_ROUND_LEN) {
		/* We are in middle of a round. Do nothing. */
		return;
	}

	/* We are at a 'round' boundary. Reset the values but first
	calculate fail rate for our heuristic. */
	fail_pct = (info->failure * 100) / total;
	info->failure = 0;
	info->success = 0;

	if (fail_pct > zip_threshold) {
		/* Compression failures are more then user defined
		threshold. Increase the pad size to reduce chances of
		compression failures. */
		ut_ad(info->pad % ZIP_PAD_INCR == 0);

		/* Only do increment if it won't increase padding
		beyond max pad size. */
		if (info->pad + ZIP_PAD_INCR
		    < (UNIV_PAGE_SIZE * zip_pad_max) / 100) {
			/* Use atomics even though we have the mutex.
			This is to ensure that we are able to read
			info->pad atomically. */
			my_atomic_addlint(&info->pad, ZIP_PAD_INCR);

			MONITOR_INC(MONITOR_PAD_INCREMENTS);
		}

		info->n_rounds = 0;

	} else {
		/* Failure rate was OK. Another successful round
		completed. */
		++info->n_rounds;

		/* If enough successful rounds are completed with
		compression failure rate in control, decrease the
		padding. */
		if (info->n_rounds >= ZIP_PAD_SUCCESSFUL_ROUND_LIMIT
		    && info->pad > 0) {

			ut_ad(info->pad % ZIP_PAD_INCR == 0);
			/* Use atomics even though we have the mutex.
			This is to ensure that we are able to read
			info->pad atomically. */
			my_atomic_addlint(&info->pad, -ZIP_PAD_INCR);

			info->n_rounds = 0;

			MONITOR_INC(MONITOR_PAD_DECREMENTS);
		}
	}
}

/*********************************************************************//**
This function should be called whenever a page is successfully
compressed. Updates the compression padding information. */
void
dict_index_zip_success(
/*===================*/
	dict_index_t*	index)	/*!< in/out: index to be updated. */
{
	ut_ad(index);

	ulint zip_threshold = zip_failure_threshold_pct;
	if (!zip_threshold) {
		/* Disabled by user. */
		return;
	}

	dict_index_zip_pad_lock(index);
	++index->zip_pad.success;
	dict_index_zip_pad_update(&index->zip_pad, zip_threshold);
	dict_index_zip_pad_unlock(index);
}

/*********************************************************************//**
This function should be called whenever a page compression attempt
fails. Updates the compression padding information. */
void
dict_index_zip_failure(
/*===================*/
	dict_index_t*	index)	/*!< in/out: index to be updated. */
{
	ut_ad(index);

	ulint zip_threshold = zip_failure_threshold_pct;
	if (!zip_threshold) {
		/* Disabled by user. */
		return;
	}

	dict_index_zip_pad_lock(index);
	++index->zip_pad.failure;
	dict_index_zip_pad_update(&index->zip_pad, zip_threshold);
	dict_index_zip_pad_unlock(index);
}

/*********************************************************************//**
Return the optimal page size, for which page will likely compress.
@return page size beyond which page might not compress */
ulint
dict_index_zip_pad_optimal_page_size(
/*=================================*/
	dict_index_t*	index)	/*!< in: index for which page size
				is requested */
{
	ulint	pad;
	ulint	min_sz;
	ulint	sz;

	ut_ad(index);

	if (!zip_failure_threshold_pct) {
		/* Disabled by user. */
		return(UNIV_PAGE_SIZE);
	}

	pad = my_atomic_loadlint(&index->zip_pad.pad);

	ut_ad(pad < UNIV_PAGE_SIZE);
	sz = UNIV_PAGE_SIZE - pad;

	/* Min size allowed by user. */
	ut_ad(zip_pad_max < 100);
	min_sz = (UNIV_PAGE_SIZE * (100 - zip_pad_max)) / 100;

	return(ut_max(sz, min_sz));
}

/*************************************************************//**
Convert table flag to row format string.
@return row format name. */
const char*
dict_tf_to_row_format_string(
/*=========================*/
	ulint	table_flag)		/*!< in: row format setting */
{
	switch (dict_tf_get_rec_format(table_flag)) {
	case REC_FORMAT_REDUNDANT:
		return("ROW_TYPE_REDUNDANT");
	case REC_FORMAT_COMPACT:
		return("ROW_TYPE_COMPACT");
	case REC_FORMAT_COMPRESSED:
		return("ROW_TYPE_COMPRESSED");
	case REC_FORMAT_DYNAMIC:
		return("ROW_TYPE_DYNAMIC");
	}

	ut_error;
	return(0);
}

/** Calculate the used memory occupied by the data dictionary
table and index objects.
@return number of bytes occupied. */
UNIV_INTERN
ulint
dict_sys_get_size()
{
<<<<<<< HEAD
	ulint size = 0;

	ut_ad(dict_sys);

	mutex_enter(&dict_sys->mutex);

	for(ulint i = 0; i < hash_get_n_cells(dict_sys->table_hash); i++) {
		dict_table_t* table;

		for (table = static_cast<dict_table_t*>(HASH_GET_FIRST(dict_sys->table_hash,i));
		     table != NULL;
		     table = static_cast<dict_table_t*>(HASH_GET_NEXT(name_hash, table))) {
			dict_index_t* index;
			size += mem_heap_get_size(table->heap) + strlen(table->name.m_name) +1;

			for(index = dict_table_get_first_index(table);
			    index != NULL;
			    index = dict_table_get_next_index(index)) {
				size += mem_heap_get_size(index->heap);
			}
		}
	}

	mutex_exit(&dict_sys->mutex);

	return (size);
}

/** Look for any dictionary objects that are found in the given tablespace.
@param[in]	space_id	Tablespace ID to search for.
@return true if tablespace is empty. */
bool
dict_space_is_empty(
	ulint	space_id)
{
	btr_pcur_t	pcur;
	const rec_t*	rec;
	mtr_t		mtr;
	bool		found = false;

	rw_lock_x_lock(dict_operation_lock);
	mutex_enter(&dict_sys->mutex);
	mtr_start(&mtr);

	for (rec = dict_startscan_system(&pcur, &mtr, SYS_TABLES);
	     rec != NULL;
	     rec = dict_getnext_system(&pcur, &mtr)) {
		const byte*	field;
		ulint		len;
		ulint		space_id_for_table;

		field = rec_get_nth_field_old(
			rec, DICT_FLD__SYS_TABLES__SPACE, &len);
		ut_ad(len == 4);
		space_id_for_table = mach_read_from_4(field);

		if (space_id_for_table == space_id) {
			found = true;
		}
	}

	mtr_commit(&mtr);
	mutex_exit(&dict_sys->mutex);
	rw_lock_x_unlock(dict_operation_lock);

	return(!found);
}

/** Find the space_id for the given name in sys_tablespaces.
@param[in]	name	Tablespace name to search for.
@return the tablespace ID. */
ulint
dict_space_get_id(
	const char*	name)
{
	btr_pcur_t	pcur;
	const rec_t*	rec;
	mtr_t		mtr;
	ulint		name_len = strlen(name);
	ulint		id = ULINT_UNDEFINED;

	rw_lock_x_lock(dict_operation_lock);
	mutex_enter(&dict_sys->mutex);
	mtr_start(&mtr);

	for (rec = dict_startscan_system(&pcur, &mtr, SYS_TABLESPACES);
	     rec != NULL;
	     rec = dict_getnext_system(&pcur, &mtr)) {
		const byte*	field;
		ulint		len;

		field = rec_get_nth_field_old(
			rec, DICT_FLD__SYS_TABLESPACES__NAME, &len);
		ut_ad(len > 0);
		ut_ad(len < OS_FILE_MAX_PATH);

		if (len == name_len && ut_memcmp(name, field, len) == 0) {

			field = rec_get_nth_field_old(
				rec, DICT_FLD__SYS_TABLESPACES__SPACE, &len);
			ut_ad(len == 4);
			id = mach_read_from_4(field);

			/* This is normally called by dict_getnext_system()
			at the end of the index. */
			btr_pcur_close(&pcur);
			break;
		}
	}

	mtr_commit(&mtr);
	mutex_exit(&dict_sys->mutex);
	rw_lock_x_unlock(dict_operation_lock);

	return(id);
}

/** Determine the extent size (in pages) for the given table
@param[in]	table	the table whose extent size is being
			calculated.
@return extent size in pages (256, 128 or 64) */
ulint
dict_table_extent_size(
	const dict_table_t*	table)
{
	const ulint	mb_1 = 1024 * 1024;
	const ulint	mb_2 = 2 * mb_1;
	const ulint	mb_4 = 4 * mb_1;

	page_size_t	page_size = dict_table_page_size(table);
	ulint	pages_in_extent = FSP_EXTENT_SIZE;

	if (page_size.is_compressed()) {

		ulint	disk_page_size	= page_size.physical();

		switch (disk_page_size) {
		case 1024:
			pages_in_extent = mb_1/1024;
			break;
		case 2048:
			pages_in_extent = mb_1/2048;
			break;
		case 4096:
			pages_in_extent = mb_1/4096;
			break;
		case 8192:
			pages_in_extent = mb_1/8192;
			break;
		case 16384:
			pages_in_extent = mb_1/16384;
			break;
		case 32768:
			pages_in_extent = mb_2/32768;
			break;
		case 65536:
			pages_in_extent = mb_4/65536;
			break;
		default:
			ut_ad(0);
		}
	}

	return(pages_in_extent);
=======
	/* No mutex; this is a very crude approximation anyway */
	ulint size = UT_LIST_GET_LEN(dict_sys->table_LRU)
		+ UT_LIST_GET_LEN(dict_sys->table_non_LRU);
	size *= sizeof(dict_table_t)
		+ sizeof(dict_index_t) * 2
		+ (sizeof(dict_col_t) + sizeof(dict_field_t)) * 10
		+ sizeof(dict_field_t) * 5 /* total number of key fields */
		+ 200; /* arbitrary, covering names and overhead */

	return size;
>>>>>>> 3b6d2efc
}<|MERGE_RESOLUTION|>--- conflicted
+++ resolved
@@ -7131,33 +7131,16 @@
 ulint
 dict_sys_get_size()
 {
-<<<<<<< HEAD
-	ulint size = 0;
-
-	ut_ad(dict_sys);
-
-	mutex_enter(&dict_sys->mutex);
-
-	for(ulint i = 0; i < hash_get_n_cells(dict_sys->table_hash); i++) {
-		dict_table_t* table;
-
-		for (table = static_cast<dict_table_t*>(HASH_GET_FIRST(dict_sys->table_hash,i));
-		     table != NULL;
-		     table = static_cast<dict_table_t*>(HASH_GET_NEXT(name_hash, table))) {
-			dict_index_t* index;
-			size += mem_heap_get_size(table->heap) + strlen(table->name.m_name) +1;
-
-			for(index = dict_table_get_first_index(table);
-			    index != NULL;
-			    index = dict_table_get_next_index(index)) {
-				size += mem_heap_get_size(index->heap);
-			}
-		}
-	}
-
-	mutex_exit(&dict_sys->mutex);
-
-	return (size);
+	/* No mutex; this is a very crude approximation anyway */
+	ulint size = UT_LIST_GET_LEN(dict_sys->table_LRU)
+		+ UT_LIST_GET_LEN(dict_sys->table_non_LRU);
+	size *= sizeof(dict_table_t)
+		+ sizeof(dict_index_t) * 2
+		+ (sizeof(dict_col_t) + sizeof(dict_field_t)) * 10
+		+ sizeof(dict_field_t) * 5 /* total number of key fields */
+		+ 200; /* arbitrary, covering names and overhead */
+
+	return size;
 }
 
 /** Look for any dictionary objects that are found in the given tablespace.
@@ -7296,16 +7279,4 @@
 	}
 
 	return(pages_in_extent);
-=======
-	/* No mutex; this is a very crude approximation anyway */
-	ulint size = UT_LIST_GET_LEN(dict_sys->table_LRU)
-		+ UT_LIST_GET_LEN(dict_sys->table_non_LRU);
-	size *= sizeof(dict_table_t)
-		+ sizeof(dict_index_t) * 2
-		+ (sizeof(dict_col_t) + sizeof(dict_field_t)) * 10
-		+ sizeof(dict_field_t) * 5 /* total number of key fields */
-		+ 200; /* arbitrary, covering names and overhead */
-
-	return size;
->>>>>>> 3b6d2efc
 }