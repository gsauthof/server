/* Copyright (C) 2007 Michael Widenius

   This program is free software; you can redistribute it and/or modify
   it under the terms of the GNU General Public License as published by
   the Free Software Foundation; version 2 of the License.

   This program is distributed in the hope that it will be useful,
   but WITHOUT ANY WARRANTY; without even the implied warranty of
   MERCHANTABILITY or FITNESS FOR A PARTICULAR PURPOSE.  See the
   GNU General Public License for more details.

   You should have received a copy of the GNU General Public License
   along with this program; if not, write to the Free Software
   Foundation, Inc., 59 Temple Place, Suite 330, Boston, MA  02111-1307  USA */

/*
  Bitmap handling (for records in block)

  The data file starts with a bitmap page, followed by as many data
  pages as the bitmap can cover. After this there is a new bitmap page
  and more data pages etc.

  The bitmap code assumes there is always an active bitmap page and thus
  that there is at least one bitmap page in the file

  Structure of bitmap page:

  Fixed size records (to be implemented later):

  2 bits are used to indicate:

  0      Empty
  1      0-75 % full  (at least room for 2 records)
  2      75-100 % full (at least room for one record)
  3      100 % full    (no more room for records)

  Assuming 8K pages, this will allow us to map:
  8192 (bytes per page) * 4 (pages mapped per byte) * 8192 (page size)= 256M

  (For Maria this will be 7*4 * 8192 = 224K smaller because of LSN)

  Note that for fixed size rows, we can't add more columns without doing
  a full reorganization of the table. The user can always force a dynamic
  size row format by specifying ROW_FORMAT=dynamic.


  Dynamic size records:

  3 bits are used to indicate				Bytes free in 8K page

  0      Empty page					8176 (head or tail)
  1      0-30 % full  (at least room for 3 records)	5724
  2      30-60 % full (at least room for 2 records)	3271
  3      60-90 % full (at least room for one record)	818
  4      100 % full   (no more room for records)	0
  5      Tail page,  0-40 % full			4906
  6      Tail page,  40-80 % full			1636
  7      Full tail page or full blob page		0

  Assuming 8K pages, this will allow us to map:
  8192 (bytes per page) * 8 bits/byte / 3 bits/page * 8192 (page size)= 170.7M

  Note that values 1-3 may be adjust for each individual table based on
  'min record length'.  Tail pages are for overflow data which can be of
  any size and thus doesn't have to be adjusted for different tables.
  If we add more columns to the table, some of the originally calculated
  'cut off' points may not be optimal, but they shouldn't be 'drasticly
  wrong'.

  When allocating data from the bitmap, we are trying to do it in a
  'best fit' manner. Blobs and varchar blocks are given out in large
  continuous extents to allow fast access to these. Before allowing a
  row to 'flow over' to other blocks, we will compact the page and use
  all space on it. If there is many rows in the page, we will ensure
  there is *LEFT_TO_GROW_ON_SPLIT* bytes left on the page to allow other
  rows to grow.

  The bitmap format allows us to extend the row file in big chunks, if needed.

  When calculating the size for a packed row, we will calculate the following
  things separately:
  - Row header + null_bits + empty_bits fixed size segments etc.
  - Size of all char/varchar fields
  - Size of each blob field

  The bitmap handler will get all the above information and return
  either one page or a set of pages to put the different parts.

  Bitmaps are read on demand in response to insert/delete/update operations.
  The following bitmap pointers will be cached and stored on disk on close:
  - Current insert_bitmap;  When inserting new data we will first try to
    fill this one.
  - First bitmap which is not completely full.  This is updated when we
    free data with an update or delete.

  While flushing out bitmaps, we will cache the status of the bitmap in memory
  to avoid having to read a bitmap for insert of new data that will not
  be of any use
  - Total empty space
  - Largest number of continuous pages

  Bitmap ONLY goes to disk in the following scenarios
  - The file is closed (and we flush all changes to disk)
  - On checkpoint
  (Ie: When we do a checkpoint, we have to ensure that all bitmaps are
  put on disk even if they are not in the page cache).
  - When explicitely requested (for example on backup or after recovery,
  to simplify things)

 The flow of writing a row is that:
 - Mark the bitmap not flushable (_ma_bitmap_flushable(X, 1))
 - Lock the bitmap
 - Decide which data pages we will write to
 - Mark them full in the bitmap page so that other threads do not try to
    use the same data pages as us
 - We unlock the bitmap
 - Write the data pages
 - Lock the bitmap
 - Correct the bitmap page with the true final occupation of the data
   pages (that is, we marked pages full but when we are done we realize
   we didn't fill them)
 - Unlock the bitmap.
 - Mark the bitmap flushable (_ma_bitmap_flushable(X, -1))
*/

#include "maria_def.h"
#include "ma_blockrec.h"

#define FULL_HEAD_PAGE 4
#define FULL_TAIL_PAGE 7

const char *bits_to_txt[]=
{
  "empty", "00-30% full", "30-60% full", "60-90% full", "full",
  "tail 00-40 % full", "tail 40-80 % full", "tail/blob full"
};

/*#define WRONG_BITMAP_FLUSH 1*/ /*define only for provoking bugs*/
#undef WRONG_BITMAP_FLUSH

static my_bool _ma_read_bitmap_page(MARIA_HA *info,
                                    MARIA_FILE_BITMAP *bitmap,
                                    pgcache_page_no_t page);
static my_bool _ma_bitmap_create_missing(MARIA_HA *info,
                                         MARIA_FILE_BITMAP *bitmap,
                                         pgcache_page_no_t page);
static void _ma_bitmap_unpin_all(MARIA_SHARE *share);


/* Write bitmap page to key cache */

static inline my_bool write_changed_bitmap(MARIA_SHARE *share,
                                           MARIA_FILE_BITMAP *bitmap)
{
  my_bool res;
  DBUG_ENTER("write_changed_bitmap");
  DBUG_ASSERT(share->pagecache->block_size == bitmap->block_size);
  DBUG_ASSERT(bitmap->file.write_callback != 0);
  DBUG_PRINT("info", ("bitmap->non_flushable: %u", bitmap->non_flushable));

  /*
    Mark that a bitmap page has been written to page cache and we have
    to flush it during checkpoint.
  */
  bitmap->changed_not_flushed= 1;

  if ((bitmap->non_flushable == 0)
#ifdef WRONG_BITMAP_FLUSH
      || 1
#endif
      )
  {
    res= pagecache_write(share->pagecache,
                                 &bitmap->file, bitmap->page, 0,
                                 bitmap->map, PAGECACHE_PLAIN_PAGE,
                                 PAGECACHE_LOCK_LEFT_UNLOCKED,
                                 PAGECACHE_PIN_LEFT_UNPINNED,
                                 PAGECACHE_WRITE_DELAY, 0, LSN_IMPOSSIBLE);
    DBUG_ASSERT(!res);
    DBUG_RETURN(res);
  }
  else
  {
    /*
      bitmap->non_flushable means that someone has changed the bitmap,
      but it's not yet complete so it can't yet be written to disk.
      In this case we write the changed bitmap to the disk cache,
      but keep it pinned until the change is completed. The page will
      be unpinned later by _ma_bitmap_unpin_all() as soon as non_flushable
      is set back to 0.
    */
    MARIA_PINNED_PAGE page_link;
    DBUG_PRINT("info", ("Writing pinned bitmap page"));
    res= pagecache_write(share->pagecache,
                             &bitmap->file, bitmap->page, 0,
                             bitmap->map, PAGECACHE_PLAIN_PAGE,
                             PAGECACHE_LOCK_LEFT_UNLOCKED, PAGECACHE_PIN,
                             PAGECACHE_WRITE_DELAY, &page_link.link,
                             LSN_IMPOSSIBLE);
    page_link.unlock= PAGECACHE_LOCK_LEFT_UNLOCKED;
    page_link.changed= 1;
    push_dynamic(&bitmap->pinned_pages, (const uchar*) (void*) &page_link);
    DBUG_ASSERT(!res);
    DBUG_RETURN(res);
  }
}

/*
  Initialize bitmap variables in share

  SYNOPSIS
    _ma_bitmap_init()
    share		Share handler
    file		Data file handler
    last_page		Pointer to last page (max_file_size) that needs to be
			mapped by the bitmap. This is adjusted to bitmap
                        alignment.

  NOTES
   This is called the first time a file is opened.

  RETURN
    0   ok
    1   error
*/

my_bool _ma_bitmap_init(MARIA_SHARE *share, File file,
                        pgcache_page_no_t *last_page)
{
  uint aligned_bit_blocks;
  uint max_page_size;
  MARIA_FILE_BITMAP *bitmap= &share->bitmap;
  uint size= share->block_size;
  pgcache_page_no_t first_bitmap_with_space;
#ifndef DBUG_OFF
  /* We want to have a copy of the bitmap to be able to print differences */
  size*= 2;
#endif

  if (((bitmap->map= (uchar*) my_malloc(size, MYF(MY_WME))) == NULL) ||
      my_init_dynamic_array(&bitmap->pinned_pages,
                            sizeof(MARIA_PINNED_PAGE), 1, 1))
    return 1;

  bitmap->block_size= share->block_size;
  bitmap->file.file= file;
  _ma_bitmap_set_pagecache_callbacks(&bitmap->file, share);

  /* Size needs to be aligned on 6 */
  aligned_bit_blocks= (share->block_size - PAGE_SUFFIX_SIZE) / 6;
  bitmap->max_total_size= bitmap->total_size= aligned_bit_blocks * 6;
  /*
    In each 6 bytes, we have 6*8/3 = 16 pages covered
    The +1 is to add the bitmap page, as this doesn't have to be covered
  */
  bitmap->pages_covered= aligned_bit_blocks * 16 + 1;
  bitmap->flush_all_requested= bitmap->waiting_for_flush_all_requested= 
    bitmap->waiting_for_non_flushable= 0;
  bitmap->non_flushable= 0;

  /* Update size for bits */
  /* TODO; Make this dependent of the row size */
  max_page_size= share->block_size - PAGE_OVERHEAD_SIZE + DIR_ENTRY_SIZE;
  bitmap->sizes[0]= max_page_size;              /* Empty page */
  bitmap->sizes[1]= max_page_size - max_page_size * 30 / 100;
  bitmap->sizes[2]= max_page_size - max_page_size * 60 / 100;
  bitmap->sizes[3]= max_page_size - max_page_size * 90 / 100;
  bitmap->sizes[4]= 0;                          /* Full page */
  bitmap->sizes[5]= max_page_size - max_page_size * 40 / 100;
  bitmap->sizes[6]= max_page_size - max_page_size * 80 / 100;
  bitmap->sizes[7]= 0;

  pthread_mutex_init(&share->bitmap.bitmap_lock, MY_MUTEX_INIT_SLOW);
  pthread_cond_init(&share->bitmap.bitmap_cond, 0);

  first_bitmap_with_space= share->state.first_bitmap_with_space;
  _ma_bitmap_reset_cache(share);

<<<<<<< HEAD
  /*
    The bitmap used to map the file are aligned on 6 bytes. We now
    calculate the max file size that can be used by the bitmap. This
    is needed to get ma_info() give a true file size so that the user can
    estimate if there is still space free for records in the file.
  */
  {
    pgcache_page_no_t last_bitmap_page;
    pgcache_page_no_t blocks, bytes;

    last_bitmap_page= *last_page - *last_page % bitmap->pages_covered;
    blocks= *last_page - last_bitmap_page;
    bytes= (blocks * 3) / 8;      /* 3 bit per page / 8 bits per byte */
    /* Size needs to be aligned on 6 */
    bytes/= 6;
    bytes*= 6;
    bitmap->last_bitmap_page= last_bitmap_page;
    bitmap->last_total_size= (uint)bytes;
    *last_page= ((last_bitmap_page + bytes*8/3));
  }
=======
 /*
   The bitmap used to map the file are aligned on 6 bytes. We now
   calculate the max file size that can be used by the bitmap. This
   is needed to get ma_info() give a true file size so that the user can
   estimate if there is still space free for records in the file.
 */
 {
   pgcache_page_no_t last_bitmap_page;
   pgcache_page_no_t  blocks, bytes;

   last_bitmap_page= *last_page - *last_page % bitmap->pages_covered;
   blocks= *last_page - last_bitmap_page;
   bytes= (blocks * 3) / 8;      /* 3 bit per page / 8 bits per byte */
   /* Size needs to be aligned on 6 */
   bytes/= 6;
   bytes*= 6;
   bitmap->last_bitmap_page= last_bitmap_page;
   bitmap->last_total_size= (uint)bytes;
   *last_page= ((last_bitmap_page + bytes*8/3));
 }
>>>>>>> a19f4e3a

  /* Restore first_bitmap_with_space if it's resonable */
  if (first_bitmap_with_space <= (share->state.state.data_file_length /
                                  share->block_size))
    share->state.first_bitmap_with_space= first_bitmap_with_space;

  return 0;
}


/*
  Free data allocated by _ma_bitmap_init

  SYNOPSIS
    _ma_bitmap_end()
    share		Share handler
*/

my_bool _ma_bitmap_end(MARIA_SHARE *share)
{
  my_bool res;
  safe_mutex_assert_owner(&share->close_lock);
  DBUG_ASSERT(share->bitmap.non_flushable == 0);
  DBUG_ASSERT(share->bitmap.flush_all_requested == 0);
  DBUG_ASSERT(share->bitmap.waiting_for_non_flushable == 0 &&
              share->bitmap.waiting_for_flush_all_requested == 0);
  DBUG_ASSERT(share->bitmap.pinned_pages.elements == 0);

  res= _ma_bitmap_flush(share);
  pthread_mutex_destroy(&share->bitmap.bitmap_lock);
  pthread_cond_destroy(&share->bitmap.bitmap_cond);
  delete_dynamic(&share->bitmap.pinned_pages);
  my_free(share->bitmap.map, MYF(MY_ALLOW_ZERO_PTR));
  share->bitmap.map= 0;
  /*
    This is to not get an assert in checkpoint. The bitmap will be flushed
    at once by  _ma_once_end_block_record() as part of the normal flush
    of the kfile.
  */
  share->bitmap.changed_not_flushed= 0;
  return res;
}

/*
  Ensure that we have incremented open count before we try to read/write
  a page while we have the bitmap lock.
  This is needed to ensure that we don't call _ma_mark_file_changed() as
  part of flushing a page to disk, as this locks share->internal_lock
  and then mutex lock would happen in the wrong order.
*/

static inline void _ma_bitmap_mark_file_changed(MARIA_SHARE *share,
                                                my_bool flush_translog)
{                                                
  /*
    It's extremely unlikely that the following test is true as it
    only happens once if the table has changed.
  */
  if (unlikely(!share->global_changed &&
               (share->state.changed & STATE_CHANGED)))
  {
    /* purecov: begin inspected */
    /* unlock mutex as it can't be hold during _ma_mark_file_changed() */
    pthread_mutex_unlock(&share->bitmap.bitmap_lock);

    /*
      We have to flush the translog to ensure we have registered that the
      table is open.
    */
    if (flush_translog && share->now_transactional)
      (void) translog_flush(share->state.logrec_file_id);

    _ma_mark_file_changed(share);
    pthread_mutex_lock(&share->bitmap.bitmap_lock);
    /* purecov: end */
  }
}

/*
  Send updated bitmap to the page cache

  SYNOPSIS
    _ma_bitmap_flush()
    share		Share handler

  NOTES
    In the future, _ma_bitmap_flush() will be called to flush changes don't
    by this thread (ie, checking the changed flag is ok). The reason we
    check it again in the mutex is that if someone else did a flush at the
    same time, we don't have to do the write.
    This is also ok for _ma_scan_init_block_record() which does not want to
    miss rows: it cares only for committed rows, that is, rows for which there
    was a commit before our transaction started; as commit and transaction's
    start are protected by the same LOCK_trn_list mutex, we see memory at
    least as new as at other transaction's commit time, so if the committed
    rows caused bitmap->changed to be true, we see it; if we see 0 it really
    means a flush happened since then. So, it's ok to read without bitmap's
    mutex.

  RETURN
    0    ok
    1    error
*/

my_bool _ma_bitmap_flush(MARIA_SHARE *share)
{
  my_bool res= 0;
  DBUG_ENTER("_ma_bitmap_flush");
  if (share->bitmap.changed)
  {
    pthread_mutex_lock(&share->bitmap.bitmap_lock);
    if (share->bitmap.changed)
    {
      /*
        We have to mark the file changed here, as otherwise the following
        write to pagecache may force a page out from this file, which would
        cause _ma_mark_file_changed() to be called with bitmaplock hold!
      */
      _ma_bitmap_mark_file_changed(share, 1);
      res= write_changed_bitmap(share, &share->bitmap);
      share->bitmap.changed= 0;
    }
    pthread_mutex_unlock(&share->bitmap.bitmap_lock);
  }
  DBUG_RETURN(res);
}


/**
   Dirty-page filtering criteria for bitmap pages

   @param  type                Page's type
   @param  pageno              Page's number
   @param  rec_lsn             Page's rec_lsn
   @param  arg                 pages_covered of bitmap
*/

static enum pagecache_flush_filter_result
filter_flush_bitmap_pages(enum pagecache_page_type type
                          __attribute__ ((unused)),
                          pgcache_page_no_t pageno,
                          LSN rec_lsn __attribute__ ((unused)),
                          void *arg)
{
  return ((pageno % (*(ulong*)arg)) == 0);
}


/**
   Flushes current bitmap page to the pagecache, and then all bitmap pages
   from pagecache to the file. Used by Checkpoint.

   @param  share               Table's share
*/

my_bool _ma_bitmap_flush_all(MARIA_SHARE *share)
{
  my_bool res= 0;
  uint send_signal= 0;
  MARIA_FILE_BITMAP *bitmap= &share->bitmap;
  DBUG_ENTER("_ma_bitmap_flush_all");

#ifdef EXTRA_DEBUG_BITMAP
  {
    char buff[160];
    uint len= my_sprintf(buff,
                         (buff, "bitmap_flush:  fd: %d  id: %u  "
                          "changed: %d  changed_not_flushed: %d  "
                          "flush_all_requested: %d",
                          share->bitmap.file.file,
                          share->id,
                          bitmap->changed,
                          bitmap->changed_not_flushed,
                          bitmap->flush_all_requested));
    (void) translog_log_debug_info(0, LOGREC_DEBUG_INFO_QUERY,
                                   (uchar*) buff, len);
  }
#endif

  pthread_mutex_lock(&bitmap->bitmap_lock);
  if (!bitmap->changed && !bitmap->changed_not_flushed)
  {
    pthread_mutex_unlock(&bitmap->bitmap_lock);
    DBUG_RETURN(0);
  }

  _ma_bitmap_mark_file_changed(share, 0);

  /*
    The following should be true as it was tested above. We have to test
    this again as _ma_bitmap_mark_file_changed() did temporarly release
    the bitmap mutex.
  */
  if (bitmap->changed || bitmap->changed_not_flushed)
  {
    bitmap->flush_all_requested++;
    bitmap->waiting_for_non_flushable++;
#ifndef WRONG_BITMAP_FLUSH
    while (bitmap->non_flushable > 0)
    {
      DBUG_PRINT("info", ("waiting for bitmap to be flushable"));
      pthread_cond_wait(&bitmap->bitmap_cond, &bitmap->bitmap_lock);
    }
#endif
    bitmap->waiting_for_non_flushable--;
#ifdef EXTRA_DEBUG_BITMAP
    {
      char tmp[MAX_BITMAP_INFO_LENGTH];      
      _ma_get_bitmap_description(bitmap, bitmap->map, bitmap->page, tmp);
      (void) translog_log_debug_info(0, LOGREC_DEBUG_INFO_QUERY,
                                     (uchar*) tmp, strlen(tmp));
    }
#endif

    DBUG_ASSERT(bitmap->flush_all_requested == 1);
    /*
      Bitmap is in a flushable state: its contents in memory are reflected by
      log records (complete REDO-UNDO groups) and all bitmap pages are
      unpinned. We keep the mutex to preserve this situation, and flush to the
      file.
    */
    if (bitmap->changed)
    {
      bitmap->changed= FALSE;
      res= write_changed_bitmap(share, bitmap);
    }
    /*
      We do NOT use FLUSH_KEEP_LAZY because we must be sure that bitmap
      pages have been flushed. That's a condition of correctness of
      Recovery: data pages may have been all flushed, if we write the
      checkpoint record Recovery will start from after their REDOs. If
      bitmap page was not flushed, as the REDOs about it will be skipped, it
      will wrongly not be recovered. If bitmap pages had a rec_lsn it would
      be different.
      There should be no pinned pages as bitmap->non_flushable==0.
    */
    if (flush_pagecache_blocks_with_filter(share->pagecache,
                                           &bitmap->file, FLUSH_KEEP,
                                           filter_flush_bitmap_pages,
                                           &bitmap->pages_covered) &
        PCFLUSH_PINNED_AND_ERROR)
      res= TRUE;
    bitmap->changed_not_flushed= FALSE;
    bitmap->flush_all_requested--;
    /*
      Some well-behaved threads may be waiting for flush_all_requested to
      become false, wake them up.
    */
    DBUG_PRINT("info", ("bitmap flusher waking up others"));
    send_signal= (bitmap->waiting_for_flush_all_requested |
                  bitmap->waiting_for_non_flushable);
  }
  pthread_mutex_unlock(&bitmap->bitmap_lock);
  if (send_signal)
    pthread_cond_broadcast(&bitmap->bitmap_cond);
  DBUG_RETURN(res);
}


/**
   @brief Lock bitmap from being used by another thread

   @fn _ma_bitmap_lock()
   @param  share               Table's share

   @notes
   This is a temporary solution for allowing someone to delete an inserted
   duplicate-key row while someone else is doing concurrent inserts.
   This is ok for now as duplicate key errors are not that common.

   In the future we will add locks for row-pages to ensure two threads doesn't
   work at the same time on the same page.
*/

void _ma_bitmap_lock(MARIA_SHARE *share)
{
  MARIA_FILE_BITMAP *bitmap= &share->bitmap;
  DBUG_ENTER("_ma_bitmap_lock");

  if (!share->now_transactional)
    DBUG_VOID_RETURN;

  pthread_mutex_lock(&bitmap->bitmap_lock);
  bitmap->flush_all_requested++;
  bitmap->waiting_for_non_flushable++;
  while (bitmap->non_flushable)
  {
    DBUG_PRINT("info", ("waiting for bitmap to be flushable"));
    pthread_cond_wait(&bitmap->bitmap_cond, &bitmap->bitmap_lock);
  }
  bitmap->waiting_for_non_flushable--;
  /*
    Ensure that _ma_bitmap_flush_all() and _ma_bitmap_lock() are blocked.
    ma_bitmap_flushable() is blocked thanks to 'flush_all_requested'.
  */
  bitmap->non_flushable= 1;
  pthread_mutex_unlock(&bitmap->bitmap_lock);
  DBUG_VOID_RETURN;
}
  
/**
   @brief Unlock bitmap after _ma_bitmap_lock()

   @fn _ma_bitmap_unlock()
   @param  share               Table's share
*/

void _ma_bitmap_unlock(MARIA_SHARE *share)
{
  MARIA_FILE_BITMAP *bitmap= &share->bitmap;
  uint send_signal;
  DBUG_ENTER("_ma_bitmap_unlock");

  if (!share->now_transactional)
    DBUG_VOID_RETURN;
  DBUG_ASSERT(bitmap->flush_all_requested > 0 && bitmap->non_flushable == 1);

  pthread_mutex_lock(&bitmap->bitmap_lock);
  bitmap->non_flushable= 0;
  _ma_bitmap_unpin_all(share);
  send_signal= bitmap->waiting_for_non_flushable;
  if (!--bitmap->flush_all_requested)
    send_signal|= bitmap->waiting_for_flush_all_requested;
  pthread_mutex_unlock(&bitmap->bitmap_lock);
  if (send_signal)
    pthread_cond_broadcast(&bitmap->bitmap_cond);
  DBUG_VOID_RETURN;
}


/**
  @brief Unpin all pinned bitmap pages

  @param  share            Table's share

  @return Operation status
    @retval   0   ok

  @note This unpins pages pinned by other threads.
*/

static void _ma_bitmap_unpin_all(MARIA_SHARE *share)
{
  MARIA_FILE_BITMAP *bitmap= &share->bitmap;
  MARIA_PINNED_PAGE *page_link= ((MARIA_PINNED_PAGE*)
                                 dynamic_array_ptr(&bitmap->pinned_pages, 0));
  MARIA_PINNED_PAGE *pinned_page= page_link + bitmap->pinned_pages.elements;
  DBUG_ENTER("_ma_bitmap_unpin_all");
  DBUG_PRINT("info", ("pinned: %u", bitmap->pinned_pages.elements));
  while (pinned_page-- != page_link)
    pagecache_unlock_by_link(share->pagecache, pinned_page->link,
                             pinned_page->unlock, PAGECACHE_UNPIN,
                             LSN_IMPOSSIBLE, LSN_IMPOSSIBLE, FALSE, TRUE);
  bitmap->pinned_pages.elements= 0;
  DBUG_VOID_RETURN;
}


/*
  Intialize bitmap in memory to a zero bitmap

  SYNOPSIS
    _ma_bitmap_delete_all()
    share		Share handler

  NOTES
    This is called on maria_delete_all_rows (truncate data file).
*/

void _ma_bitmap_delete_all(MARIA_SHARE *share)
{
  MARIA_FILE_BITMAP *bitmap= &share->bitmap;
  DBUG_ENTER("_ma_bitmap_delete_all");
  if (bitmap->map)                              /* Not in create */
  {
    bzero(bitmap->map, bitmap->block_size);
    bitmap->changed= 1;
    bitmap->page= 0;
    bitmap->used_size= bitmap->total_size= bitmap->max_total_size;
  }
  DBUG_VOID_RETURN;
}


/**
   @brief Reset bitmap caches

   @fn    _ma_bitmap_reset_cache()
   @param share		Maria share

   @notes
   This is called after we have swapped file descriptors and we want
   bitmap to forget all cached information.
   It's also called directly after we have opened a file.
*/

void _ma_bitmap_reset_cache(MARIA_SHARE *share)
{
  MARIA_FILE_BITMAP *bitmap= &share->bitmap;

  if (bitmap->map)                              /* If using bitmap */
  {
    /* Forget changes in current bitmap page */
    bitmap->changed= 0;

    /*
      We can't read a page yet, as in some case we don't have an active
      page cache yet.
      Pretend we have a dummy, full and not changed bitmap page in memory.

      We set bitmap->page to a value so that if we use it in
      move_to_next_bitmap() it will point to page 0.
      (This can only happen if writing to a bitmap page fails)
    */
    bitmap->page= ((pgcache_page_no_t) 0) - bitmap->pages_covered;
    bitmap->used_size= bitmap->total_size= bitmap->max_total_size;
    bfill(bitmap->map, share->block_size, 255);
#ifndef DBUG_OFF
    memcpy(bitmap->map + bitmap->block_size, bitmap->map, bitmap->block_size);
#endif

    /* Start scanning for free space from start of file */
    share->state.first_bitmap_with_space = 0;
  }
}


/*
  Return bitmap pattern for the smallest head block that can hold 'size'

  SYNOPSIS
    size_to_head_pattern()
    bitmap      Bitmap
    size        Requested size

  RETURN
    0-3         For a description of the bitmap sizes, see the header
*/

static uint size_to_head_pattern(MARIA_FILE_BITMAP *bitmap, uint size)
{
  if (size <= bitmap->sizes[3])
    return 3;
  if (size <= bitmap->sizes[2])
    return 2;
  if (size <= bitmap->sizes[1])
    return 1;
  DBUG_ASSERT(size <= bitmap->sizes[0]);
  return 0;
}


/*
  Return bitmap pattern for head block where there is size bytes free

  SYNOPSIS
    _ma_free_size_to_head_pattern()
    bitmap      Bitmap
    size        Requested size

  RETURN
    0-4  (Possible bitmap patterns for head block)
*/

uint _ma_free_size_to_head_pattern(MARIA_FILE_BITMAP *bitmap, uint size)
{
  if (size < bitmap->sizes[3])
    return 4;
  if (size < bitmap->sizes[2])
    return 3;
  if (size < bitmap->sizes[1])
    return 2;
  return (size < bitmap->sizes[0]) ? 1 : 0;
}


/*
  Return bitmap pattern for the smallest tail block that can hold 'size'

  SYNOPSIS
    size_to_tail_pattern()
    bitmap      Bitmap
    size        Requested size

  RETURN
    0, 5 or 6   For a description of the bitmap sizes, see the header
*/

static uint size_to_tail_pattern(MARIA_FILE_BITMAP *bitmap, uint size)
{
  if (size <= bitmap->sizes[6])
    return 6;
  if (size <= bitmap->sizes[5])
    return 5;
  DBUG_ASSERT(size <= bitmap->sizes[0]);
  return 0;
}


/*
  Return bitmap pattern for tail block where there is size bytes free

  SYNOPSIS
    free_size_to_tail_pattern()
    bitmap      Bitmap
    size        Requested size

  RETURN
    0, 5, 6, 7   For a description of the bitmap sizes, see the header
*/

static uint free_size_to_tail_pattern(MARIA_FILE_BITMAP *bitmap, uint size)
{
  if (size >= bitmap->sizes[0])
    return 0;                                   /* Revert to empty page */
  if (size < bitmap->sizes[6])
    return 7;
  if (size < bitmap->sizes[5])
    return 6;
  return 5;
}


/*
  Return size guranteed to be available on a page

  SYNOPSIS
    pattern_to_head_size()
    bitmap      Bitmap
    pattern     Pattern (0-7)

  RETURN
    0 - block_size
*/

static inline uint pattern_to_size(MARIA_FILE_BITMAP *bitmap, uint pattern)
{
  DBUG_ASSERT(pattern <= 7);
  return bitmap->sizes[pattern];
}


/*
  Print bitmap for debugging

  SYNOPSIS
  _ma_print_bitmap_changes()
  bitmap	Bitmap to print

  IMPLEMENTATION
    Prints all changed bits since last call to _ma_print_bitmap().
    This is done by having a copy of the last bitmap in
    bitmap->map+bitmap->block_size.
*/

#ifndef DBUG_OFF

static void _ma_print_bitmap_changes(MARIA_FILE_BITMAP *bitmap)
{
  uchar *pos, *end, *org_pos;
  ulong page;
  DBUG_ENTER("_ma_print_bitmap_changes");

  end= bitmap->map + bitmap->used_size;
  DBUG_LOCK_FILE;
  fprintf(DBUG_FILE,"\nBitmap page changes at page: %lu  bitmap: 0x%lx\n",
          (ulong) bitmap->page, (long) bitmap->map);

  page= (ulong) bitmap->page+1;
  for (pos= bitmap->map, org_pos= bitmap->map + bitmap->block_size ;
       pos < end ;
       pos+= 6, org_pos+= 6)
  {
    ulonglong bits= uint6korr(pos);    /* 6 bytes = 6*8/3= 16 patterns */
    ulonglong org_bits= uint6korr(org_pos);
    uint i;

    /*
      Test if there is any changes in the next 16 bitmaps (to not have to
      loop through all bits if we know they are the same)
    */
    if (bits != org_bits)
    {
      for (i= 0; i < 16 ; i++, bits>>= 3, org_bits>>= 3)
      {
        if ((bits & 7) != (org_bits & 7))
          fprintf(DBUG_FILE, "Page: %8lu  %s -> %s\n", page+i,
                  bits_to_txt[org_bits & 7], bits_to_txt[bits & 7]);
      }
    }
    page+= 16;
  }
  fputc('\n', DBUG_FILE);
  DBUG_UNLOCK_FILE;
  memcpy(bitmap->map + bitmap->block_size, bitmap->map, bitmap->block_size);
  DBUG_VOID_RETURN;
}


/* Print content of bitmap for debugging */

void _ma_print_bitmap(MARIA_FILE_BITMAP *bitmap, uchar *data,
                      pgcache_page_no_t page)
{
  uchar *pos, *end;
  char llbuff[22];

  DBUG_LOCK_FILE;
  fprintf(DBUG_FILE,"\nDump of bitmap page at %s\n", llstr(page, llbuff));

  page++;                                       /* Skip bitmap page */
  for (pos= data, end= pos + bitmap->max_total_size;
       pos < end ;
       pos+= 6)
  {
    ulonglong bits= uint6korr(pos);    /* 6 bytes = 6*8/3= 16 patterns */

    /*
      Test if there is any changes in the next 16 bitmaps (to not have to
      loop through all bits if we know they are the same)
    */
    if (bits)
    {
      uint i;
      for (i= 0; i < 16 ; i++, bits>>= 3)
      {
        if (bits & 7)
          fprintf(DBUG_FILE, "Page: %8s  %s\n", llstr(page+i, llbuff),
                  bits_to_txt[bits & 7]);
      }
    }
    page+= 16;
  }
  fputc('\n', DBUG_FILE);
  DBUG_UNLOCK_FILE;
}

#endif /* DBUG_OFF */


/*
  Return content of bitmap as a printable string
*/

void _ma_get_bitmap_description(MARIA_FILE_BITMAP *bitmap,
                                uchar *bitmap_data,
                                pgcache_page_no_t page,
                                char *out)
{
  uchar *pos, *end;
  uint count=0, dot_printed= 0, len;
  char buff[80], last[80];

  page++;
  last[0]=0;
  for (pos= bitmap_data, end= pos+ bitmap->used_size ; pos < end ; pos+= 6)
  {
    ulonglong bits= uint6korr(pos);    /* 6 bytes = 6*8/3= 16 patterns */
    uint i;

    for (i= 0; i < 16 ; i++, bits>>= 3)
    {
      if (count > 60)
      {
        if (memcmp(buff, last, count))
        {
          memcpy(last, buff, count);
          len= my_sprintf(out, (out, "%8lu: ", (ulong) page - count));
          memcpy(out+len, buff, count);
          out+= len + count + 1;
          out[-1]= '\n';
          dot_printed= 0;
        }
        else if (!(dot_printed++))
        {
          out= strmov(out, "...\n");
        }
        count= 0;
      }
      buff[count++]= '0' + (uint) (bits & 7);
      page++;
    }
  }
  len= my_sprintf(out, (out, "%8lu: ", (ulong) page - count));
  memcpy(out+len, buff, count);
  out[len + count]= '\n';
  out[len + count + 1]= 0;
}


/*
  Adjust bitmap->total_size to not go over max_data_file_size
*/

static void adjust_total_size(MARIA_HA *info, pgcache_page_no_t page)
{
  MARIA_FILE_BITMAP *bitmap= &info->s->bitmap;

  if (page < bitmap->last_bitmap_page)
    bitmap->total_size= bitmap->max_total_size;    /* Use all bits in bitmap */
  else
    bitmap->total_size= bitmap->last_total_size;
}

/***************************************************************************
  Reading & writing bitmap pages
***************************************************************************/

/*
  Read a given bitmap page

  SYNOPSIS
    _ma_read_bitmap_page()
    info                Maria handler
    bitmap              Bitmap handler
    page                Page to read

  TODO
    Update 'bitmap->used_size' to real size of used bitmap

  NOTE
    We don't always have share->bitmap.bitmap_lock here
    (when called from_ma_check_bitmap_data() for example).

  RETURN
    0  ok
    1  error  (Error writing old bitmap or reading bitmap page)
*/

static my_bool _ma_read_bitmap_page(MARIA_HA *info,
                                    MARIA_FILE_BITMAP *bitmap,
                                    pgcache_page_no_t page)
{
  MARIA_SHARE *share= info->s;
  my_bool res;
  DBUG_ENTER("_ma_read_bitmap_page");
  DBUG_ASSERT(page % bitmap->pages_covered == 0);
  DBUG_ASSERT(!bitmap->changed);

  bitmap->page= page;
  if ((page + 1) * bitmap->block_size >  share->state.state.data_file_length)
  {
    /* Inexistent or half-created page */
    res= _ma_bitmap_create_missing(info, bitmap, page);
    if (!res)
      adjust_total_size(info, page);
    DBUG_RETURN(res);
  }

  adjust_total_size(info, page);
  bitmap->used_size= bitmap->total_size;
  DBUG_ASSERT(share->pagecache->block_size == bitmap->block_size);
  res= pagecache_read(share->pagecache,
                      &bitmap->file, page, 0,
                      bitmap->map, PAGECACHE_PLAIN_PAGE,
                      PAGECACHE_LOCK_LEFT_UNLOCKED, 0) == NULL;

  /*
    We can't check maria_bitmap_marker here as if the bitmap page
    previously had a true checksum and the user switched mode to not checksum
    this may have any value, except maria_normal_page_marker.

    Using maria_normal_page_marker gives us a protection against bugs
    when running without any checksums.
  */

#ifndef DBUG_OFF
  if (!res)
    memcpy(bitmap->map + bitmap->block_size, bitmap->map, bitmap->block_size);
#endif
  DBUG_RETURN(res);
}


/*
  Change to another bitmap page

  SYNOPSIS
  _ma_change_bitmap_page()
    info                Maria handler
    bitmap              Bitmap handler
    page                Bitmap page to read

  NOTES
   If old bitmap was changed, write it out before reading new one
   We return empty bitmap if page is outside of file size

  RETURN
    0  ok
    1  error  (Error writing old bitmap or reading bitmap page)
*/

static my_bool _ma_change_bitmap_page(MARIA_HA *info,
                                      MARIA_FILE_BITMAP *bitmap,
                                      pgcache_page_no_t page)
{
  DBUG_ENTER("_ma_change_bitmap_page");

  /*
    We have to mark the file changed here, as otherwise the following
    read/write to pagecache may force a page out from this file, which would
    cause _ma_mark_file_changed() to be called with bitmaplock hold!
  */
  _ma_bitmap_mark_file_changed(info->s, 1);

  if (bitmap->changed)
  {
    if (write_changed_bitmap(info->s, bitmap))
      DBUG_RETURN(1);
    bitmap->changed= 0;
  }
  DBUG_RETURN(_ma_read_bitmap_page(info, bitmap, page));
}


/*
  Read next suitable bitmap

  SYNOPSIS
    move_to_next_bitmap()
    bitmap              Bitmap handle

  NOTES
    The found bitmap may be full, so calling function may need to call this
    repeatedly until it finds enough space.

  TODO
    Add cache of bitmaps to not read something that is not usable

  RETURN
    0  ok
    1  error (either couldn't save old bitmap or read new one)
*/

static my_bool move_to_next_bitmap(MARIA_HA *info, MARIA_FILE_BITMAP *bitmap)
{
  pgcache_page_no_t page= bitmap->page;
  MARIA_STATE_INFO *state= &info->s->state;
  DBUG_ENTER("move_to_next_bitmap");

  if (state->first_bitmap_with_space != ~(pgcache_page_no_t) 0 &&
      state->first_bitmap_with_space != page)
  {
    page= state->first_bitmap_with_space;
    state->first_bitmap_with_space= ~(pgcache_page_no_t) 0;
    DBUG_ASSERT(page % bitmap->pages_covered == 0);
  }
  else
  {
    page+= bitmap->pages_covered;
    DBUG_ASSERT(page % bitmap->pages_covered == 0);
  }
  DBUG_RETURN(_ma_change_bitmap_page(info, bitmap, page));
}


/****************************************************************************
 Allocate data in bitmaps
****************************************************************************/

/*
  Store data in 'block' and mark the place used in the bitmap

  SYNOPSIS
    fill_block()
    bitmap		Bitmap handle
    block		Store data about what we found
    best_data		Pointer to best 6 uchar aligned area in bitmap->map
    best_pos		Which bit in *best_data the area starts
                        0 = first bit pattern, 1 second bit pattern etc
    best_bits		The original value of the bits at best_pos
    fill_pattern	Bitmap pattern to store in best_data[best_pos]

   NOTES
    We mark all pages to be 'TAIL's, which means that
    block->page_count is really a row position inside the page.
*/

static void fill_block(MARIA_FILE_BITMAP *bitmap,
                       MARIA_BITMAP_BLOCK *block,
                       uchar *best_data, uint best_pos, uint best_bits,
                       uint fill_pattern)
{
  uint page, offset, tmp;
  uchar *data;
  DBUG_ENTER("fill_block");

  /* For each 6 bytes we have 6*8/3= 16 patterns */
  page= ((uint) (best_data - bitmap->map)) / 6 * 16 + best_pos;
  DBUG_ASSERT(page + 1 < bitmap->pages_covered);
  block->page= bitmap->page + 1 + page;
  block->page_count= TAIL_PAGE_COUNT_MARKER;
  block->empty_space= pattern_to_size(bitmap, best_bits);
  block->sub_blocks= 0;
  block->org_bitmap_value= best_bits;
  block->used= BLOCKUSED_TAIL; /* See _ma_bitmap_release_unused() */

  /*
    Mark place used by reading/writing 2 bytes at a time to handle
    bitmaps in overlapping bytes
  */
  best_pos*= 3;
  data= best_data+ best_pos / 8;
  offset= best_pos & 7;
  tmp= uint2korr(data);

  /* we turn off the 3 bits and replace them with fill_pattern */
  tmp= (tmp & ~(7 << offset)) | (fill_pattern << offset);
  int2store(data, tmp);
  bitmap->changed= 1;
  DBUG_EXECUTE("bitmap", _ma_print_bitmap_changes(bitmap););
  DBUG_VOID_RETURN;
}


/*
  Allocate data for head block

  SYNOPSIS
   allocate_head()
   bitmap       bitmap
   size         Size of data region we need to store
   block        Store found information here

   IMPLEMENTATION
     Find the best-fit page to put a region of 'size'
     This is defined as the first page of the set of pages
     with the smallest free space that can hold 'size'.

   RETURN
    0   ok    (block is updated)
    1   error (no space in bitmap; block is not touched)
*/


static my_bool allocate_head(MARIA_FILE_BITMAP *bitmap, uint size,
                             MARIA_BITMAP_BLOCK *block)
{
  uint min_bits= size_to_head_pattern(bitmap, size);
  uchar *data= bitmap->map, *end= data + bitmap->used_size;
  uchar *best_data= 0;
  uint best_bits= (uint) -1, best_pos;
  DBUG_ENTER("allocate_head");

  LINT_INIT(best_pos);
  DBUG_ASSERT(size <= FULL_PAGE_SIZE(bitmap->block_size));

  for (; data < end; data+= 6)
  {
    ulonglong bits= uint6korr(data);    /* 6 bytes = 6*8/3= 16 patterns */
    uint i;

    /*
      Skip common patterns
      We can skip empty pages (if we already found a match) or
      anything matching the following pattern as this will be either
      a full page or a tail page
    */
    if ((!bits && best_data) ||
        ((bits & LL(04444444444444444)) == LL(04444444444444444)))
      continue;
    for (i= 0; i < 16 ; i++, bits >>= 3)
    {
      uint pattern= (uint) (bits & 7);
      if (pattern <= min_bits)
      {
        /* There is enough space here */
        if ((int) pattern > (int) best_bits)
        {
          /*
            There is more than enough space here and it's better than what
            we have found so far. Remember it, as we will choose it if we
            don't find anything in this bitmap page.
          */
          best_bits= pattern;
          best_data= data;
          best_pos= i;
          if (pattern == min_bits)
            goto found;                         /* Best possible match */
        }
      }
    }
  }
  if (!best_data)                               /* Found no place */
  {
    if (data >= bitmap->map + bitmap->total_size)
      DBUG_RETURN(1);                           /* No space in bitmap */
    /* Allocate data at end of bitmap */
    bitmap->used_size+= 6;
    set_if_smaller(bitmap->used_size, bitmap->total_size);
    best_data= data;
    best_pos= best_bits= 0;
  }

found:
  fill_block(bitmap, block, best_data, best_pos, best_bits, FULL_HEAD_PAGE);
  DBUG_RETURN(0);
}


/*
  Allocate data for tail block

  SYNOPSIS
   allocate_tail()
   bitmap       bitmap
   size         Size of block we need to find
   block        Store found information here

  RETURN
   0    ok      (block is updated)
   1    error   (no space in bitmap; block is not touched)
*/


static my_bool allocate_tail(MARIA_FILE_BITMAP *bitmap, uint size,
                             MARIA_BITMAP_BLOCK *block)
{
  uint min_bits= size_to_tail_pattern(bitmap, size);
  uchar *data= bitmap->map, *end= data + bitmap->used_size;
  uchar *best_data= 0;
  uint best_bits= (uint) -1, best_pos;
  DBUG_ENTER("allocate_tail");
  DBUG_PRINT("enter", ("size: %u", size));

  LINT_INIT(best_pos);
  /*
    We have to add DIR_ENTRY_SIZE here as this is not part of the data size
    See call to allocate_tail() in find_tail().
  */
  DBUG_ASSERT(size <= MAX_TAIL_SIZE(bitmap->block_size) + DIR_ENTRY_SIZE);

  for (; data < end; data += 6)
  {
    ulonglong bits= uint6korr(data);    /* 6 bytes = 6*8/3= 16 patterns */
    uint i;

    /*
      Skip common patterns
      We can skip empty pages (if we already found a match) or
      the following patterns: 1-4 (head pages, not suitable for tail) or
      7 (full tail page). See 'Dynamic size records' comment at start of file.

      At the moment we only skip full head and tail pages (ie, all bits are
      set) as this is easy to detect with one simple test and is a
      quite common case if we have blobs.
    */

    if ((!bits && best_data) || bits == LL(0xffffffffffff) ||
        bits == LL(04444444444444444))
      continue;
    for (i= 0; i < 16; i++, bits >>= 3)
    {
      uint pattern= (uint) (bits & 7);
      if (pattern <= min_bits && (!pattern || pattern >= 5))
      {
        if ((int) pattern > (int) best_bits)
        {
          best_bits= pattern;
          best_data= data;
          best_pos= i;
          if (pattern == min_bits)
            goto found;                         /* Can't be better */
        }
      }
    }
  }
  if (!best_data)
  {
    if (data >= bitmap->map + bitmap->total_size)
      DBUG_RETURN(1);
    /* Allocate data at end of bitmap */
    best_data= data;
    bitmap->used_size+= 6;
    set_if_smaller(bitmap->used_size, bitmap->total_size);
    best_pos= best_bits= 0;
  }

found:
  fill_block(bitmap, block, best_data, best_pos, best_bits, FULL_TAIL_PAGE);
  DBUG_RETURN(0);
}


/*
  Allocate data for full blocks

  SYNOPSIS
   allocate_full_pages()
   bitmap       bitmap
   pages_needed Total size in pages (bitmap->total_size) we would like to have
   block        Store found information here
   full_page    1 if we are not allowed to split extent

  IMPLEMENTATION
    We will return the smallest area >= size.  If there is no such
    block, we will return the biggest area that satisfies
    area_size >= min(BLOB_SEGMENT_MIN_SIZE*full_page_size, size)

    To speed up searches, we will only consider areas that has at least 16 free
    pages starting on an even boundary.  When finding such an area, we will
    extend it with all previous and following free pages.  This will ensure
    we don't get holes between areas

  RETURN
   #            Blocks used
   0            error   (no space in bitmap; block is not touched)
*/

static ulong allocate_full_pages(MARIA_FILE_BITMAP *bitmap,
                                 ulong pages_needed,
                                 MARIA_BITMAP_BLOCK *block, my_bool full_page)
{
  uchar *data= bitmap->map, *data_end= data + bitmap->used_size;
  uchar *page_end= data + bitmap->total_size;
  uchar *best_data= 0;
  uint min_size;
  uint best_area_size, best_prefix_area_size;
  uint page, size;
  ulonglong best_prefix_bits;
  DBUG_ENTER("allocate_full_pages");
  DBUG_PRINT("enter", ("pages_needed: %lu", pages_needed));

  /* Following variables are only used if best_data is set */
  LINT_INIT(best_prefix_bits);
  LINT_INIT(best_prefix_area_size);

  min_size= pages_needed;
  if (!full_page && min_size > BLOB_SEGMENT_MIN_SIZE)
    min_size= BLOB_SEGMENT_MIN_SIZE;
  best_area_size= ~(uint) 0;

  for (; data < page_end; data+= 6)
  {
    ulonglong bits= uint6korr(data);    /* 6 bytes = 6*8/3= 16 patterns */
    uchar *data_start;
    ulonglong prefix_bits= 0;
    uint area_size, prefix_area_size, suffix_area_size;

    /* Find area with at least 16 free pages */
    if (bits)
      continue;
    data_start= data;
    /* Find size of area */
    for (data+=6 ; data < data_end ; data+= 6)
    {
      if ((bits= uint6korr(data)))
        break;
    }
    area_size= (uint) (data - data_start) / 6 * 16;
    if (area_size >= best_area_size)
      continue;
    prefix_area_size= suffix_area_size= 0;
    if (!bits)
    {
      /*
        End of page; All the rest of the bits on page are part of area
        This is needed because bitmap->used_size only covers the set bits
        in the bitmap.
      */
      area_size+= (uint) (page_end - data) / 6 * 16;
      if (area_size >= best_area_size)
        break;
      data= page_end;
    }
    else
    {
      /* Add bits at end of page */
      for (; !(bits & 7); bits >>= 3)
        suffix_area_size++;
      area_size+= suffix_area_size;
    }
    if (data_start != bitmap->map)
    {
      /* Add bits before page */
      bits= prefix_bits= uint6korr(data_start - 6);
      DBUG_ASSERT(bits != 0);
      /* 111 000 000 000 000 000 000 000 000 000 000 000 000 000 000 000 */
      if (!(bits & LL(07000000000000000)))
      {
        data_start-= 6;
        do
        {
          prefix_area_size++;
          bits<<= 3;
        } while (!(bits & LL(07000000000000000)));
        area_size+= prefix_area_size;
        /* Calculate offset to page from data_start */
        prefix_area_size= 16 - prefix_area_size;
      }
    }
    if (area_size >= min_size && area_size <= best_area_size)
    {
      best_data= data_start;
      best_area_size= area_size;
      best_prefix_bits= prefix_bits;
      best_prefix_area_size= prefix_area_size;

      /* Prefer to put data in biggest possible area */
      if (area_size <= pages_needed)
        min_size= area_size;
      else
        min_size= pages_needed;
    }
  }
  if (!best_data)
    DBUG_RETURN(0);                             /* No room on page */

  /*
    Now allocate min(pages_needed, area_size), starting from
    best_start + best_prefix_area_size
  */
  if (best_area_size > pages_needed)
    best_area_size= pages_needed;

  /* For each 6 bytes we have 6*8/3= 16 patterns */
  page= ((uint) (best_data - bitmap->map) * 8) / 3 + best_prefix_area_size;
  block->page= bitmap->page + 1 + page;
  block->page_count= best_area_size;
  block->empty_space= 0;
  block->sub_blocks= 0;
  block->org_bitmap_value= 0;
  block->used= 0;
  DBUG_ASSERT(page + best_area_size < bitmap->pages_covered);
  DBUG_PRINT("info", ("page: %lu  page_count: %u",
                      (ulong) block->page, block->page_count));

  if (best_prefix_area_size)
  {
    ulonglong tmp;
    /* Convert offset back to bits */
    best_prefix_area_size= 16 - best_prefix_area_size;
    if (best_area_size < best_prefix_area_size)
    {
      tmp= (LL(1) << best_area_size*3) - 1;
      best_area_size= best_prefix_area_size;    /* for easy end test */
    }
    else
      tmp= (LL(1) << best_prefix_area_size*3) - 1;
    tmp<<= (16 - best_prefix_area_size) * 3;
    DBUG_ASSERT((best_prefix_bits & tmp) == 0);
    best_prefix_bits|= tmp;
    int6store(best_data, best_prefix_bits);
    if (!(best_area_size-= best_prefix_area_size))
      goto end;
    best_data+= 6;
  }
  best_area_size*= 3;                       /* Bits to set */
  size= best_area_size/8;                   /* Bytes to set */
  bfill(best_data, size, 255);
  best_data+= size;
  if ((best_area_size-= size * 8))
  {
    /* fill last uchar */
    *best_data|= (uchar) ((1 << best_area_size) -1);
    best_data++;
  }
  if (data_end < best_data)
  {
    bitmap->used_size= (uint) (best_data - bitmap->map);
    DBUG_ASSERT(bitmap->used_size <= bitmap->total_size);
  }
end:
  bitmap->changed= 1;
  DBUG_EXECUTE("bitmap", _ma_print_bitmap_changes(bitmap););
  DBUG_RETURN(block->page_count);
}


/****************************************************************************
  Find right bitmaps where to store data
****************************************************************************/

/*
  Find right bitmap and position for head block

  SYNOPSIS
    find_head()
    info		Maria handler
    length	        Size of data region we need store
    position		Position in bitmap_blocks where to store the
			information for the head block.

  RETURN
    0  ok
    1  error
*/

static my_bool find_head(MARIA_HA *info, uint length, uint position)
{
  MARIA_FILE_BITMAP *bitmap= &info->s->bitmap;
  MARIA_BITMAP_BLOCK *block;
  /*
    There is always place for the head block in bitmap_blocks as these are
    preallocated at _ma_init_block_record().
  */
  block= dynamic_element(&info->bitmap_blocks, position, MARIA_BITMAP_BLOCK *);

  /*
    We need to have DIRENTRY_SIZE here to take into account that we may
    need an extra directory entry for the row
  */
  while (allocate_head(bitmap, length + DIR_ENTRY_SIZE, block))
    if (move_to_next_bitmap(info, bitmap))
      return 1;
  return 0;
}


/*
  Find right bitmap and position for tail

  SYNOPSIS
    find_tail()
    info		Maria handler
    length	        Size of data region we need store
    position		Position in bitmap_blocks where to store the
			information for the head block.

  RETURN
    0  ok
    1  error
*/

static my_bool find_tail(MARIA_HA *info, uint length, uint position)
{
  MARIA_FILE_BITMAP *bitmap= &info->s->bitmap;
  MARIA_BITMAP_BLOCK *block;
  DBUG_ENTER("find_tail");
  DBUG_ASSERT(length <= info->s->block_size - PAGE_OVERHEAD_SIZE);

  /* Needed, as there is no error checking in dynamic_element */
  if (allocate_dynamic(&info->bitmap_blocks, position))
    DBUG_RETURN(1);
  block= dynamic_element(&info->bitmap_blocks, position, MARIA_BITMAP_BLOCK *);

  /*
    We have to add DIR_ENTRY_SIZE to ensure we have space for the tail and
    it's directroy entry on the page
  */
  while (allocate_tail(bitmap, length + DIR_ENTRY_SIZE, block))
    if (move_to_next_bitmap(info, bitmap))
      DBUG_RETURN(1);
  DBUG_RETURN(0);
}


/*
  Find right bitmap and position for full blocks in one extent

  SYNOPSIS
    find_mid()
    info		Maria handler.
    pages	        How many pages to allocate.
    position		Position in bitmap_blocks where to store the
			information for the head block.
  NOTES
    This is used to allocate the main extent after the 'head' block
    (Ie, the middle part of the head-middle-tail entry)

  RETURN
    0  ok
    1  error
*/

static my_bool find_mid(MARIA_HA *info, ulong pages, uint position)
{
  MARIA_FILE_BITMAP *bitmap= &info->s->bitmap;
  MARIA_BITMAP_BLOCK *block;
  block= dynamic_element(&info->bitmap_blocks, position, MARIA_BITMAP_BLOCK *);

  while (!allocate_full_pages(bitmap, pages, block, 1))
  {
    if (move_to_next_bitmap(info, bitmap))
      return 1;
  }
  return 0;
}


/*
  Find right bitmap and position for putting a blob

  SYNOPSIS
    find_blob()
    info		Maria handler.
    length		Length of the blob

  NOTES
    The extents are stored last in info->bitmap_blocks

  IMPLEMENTATION
    Allocate all full pages for the block + optionally one tail

  RETURN
    0  ok
    1  error
*/

static my_bool find_blob(MARIA_HA *info, ulong length)
{
  MARIA_FILE_BITMAP *bitmap= &info->s->bitmap;
  uint full_page_size= FULL_PAGE_SIZE(info->s->block_size);
  ulong pages;
  uint rest_length, used;
  uint first_block_pos;
  MARIA_BITMAP_BLOCK *first_block= 0;
  DBUG_ENTER("find_blob");
  DBUG_PRINT("enter", ("length: %lu", length));
  LINT_INIT(first_block_pos);

  pages= length / full_page_size;
  rest_length= (uint) (length - pages * full_page_size);
  if (rest_length >= MAX_TAIL_SIZE(info->s->block_size))
  {
    pages++;
    rest_length= 0;
  }

  first_block_pos= info->bitmap_blocks.elements;
  if (pages)
  {
    MARIA_BITMAP_BLOCK *block;
    if (allocate_dynamic(&info->bitmap_blocks,
                         info->bitmap_blocks.elements +
                         pages / BLOB_SEGMENT_MIN_SIZE + 2))
      DBUG_RETURN(1);
    block= dynamic_element(&info->bitmap_blocks, info->bitmap_blocks.elements,
                           MARIA_BITMAP_BLOCK*);
    do
    {
      /*
        We use 0x3fff here as the two upmost bits are reserved for
        TAIL_BIT and START_EXTENT_BIT
      */
      used= allocate_full_pages(bitmap,
                                (pages >= 0x3fff ? 0x3fff : (uint) pages),
                                block, 0);
      if (!used)
      {
        if (move_to_next_bitmap(info, bitmap))
          DBUG_RETURN(1);
      }
      else
      {
        pages-= used;
        info->bitmap_blocks.elements++;
        block++;
      }
    } while (pages != 0);
  }
  if (rest_length && find_tail(info, rest_length,
                               info->bitmap_blocks.elements++))
    DBUG_RETURN(1);
  first_block= dynamic_element(&info->bitmap_blocks, first_block_pos,
                               MARIA_BITMAP_BLOCK*);
  first_block->sub_blocks= info->bitmap_blocks.elements - first_block_pos;
  DBUG_RETURN(0);
}


/*
  Find pages to put ALL blobs

  SYNOPSIS
  allocate_blobs()
  info		Maria handler
  row		Information of what is in the row (from calc_record_size())

  RETURN
   0    ok
   1    error
*/

static my_bool allocate_blobs(MARIA_HA *info, MARIA_ROW *row)
{
  ulong *length, *end;
  uint elements;
  /*
    Reserve size for:
    head block
    one extent
    tail block
  */
  elements= info->bitmap_blocks.elements;
  for (length= row->blob_lengths, end= length + info->s->base.blobs;
       length < end; length++)
  {
    if (*length && find_blob(info, *length))
      return 1;
  }
  row->extents_count= (info->bitmap_blocks.elements - elements);
  return 0;
}


/*
  Store in the bitmap the new size for a head page

  SYNOPSIS
    use_head()
    info		Maria handler
    page		Page number to update
			(Note that caller guarantees this is in the active
                        bitmap)
    size		How much free space is left on the page
    block_position	In which info->bitmap_block we have the
			information about the head block.

  NOTES
    This is used on update where we are updating an existing head page
*/

static void use_head(MARIA_HA *info, pgcache_page_no_t page, uint size,
                     uint block_position)
{
  MARIA_FILE_BITMAP *bitmap= &info->s->bitmap;
  MARIA_BITMAP_BLOCK *block;
  uchar *data;
  uint offset, tmp, offset_page;
  DBUG_ENTER("use_head");

  DBUG_ASSERT(page % bitmap->pages_covered);

  block= dynamic_element(&info->bitmap_blocks, block_position,
                         MARIA_BITMAP_BLOCK*);
  block->page= page;
  block->page_count= 1 + TAIL_BIT;
  block->empty_space= size;
  block->used= BLOCKUSED_TAIL;

  /*
    Mark place used by reading/writing 2 bytes at a time to handle
    bitmaps in overlapping bytes
  */
  offset_page= (uint) (page - bitmap->page - 1) * 3;
  offset= offset_page & 7;
  data= bitmap->map + offset_page / 8;
  tmp= uint2korr(data);
  block->org_bitmap_value= (tmp >> offset) & 7;
  tmp= (tmp & ~(7 << offset)) | (FULL_HEAD_PAGE << offset);
  int2store(data, tmp);
  bitmap->changed= 1;
  DBUG_EXECUTE("bitmap", _ma_print_bitmap_changes(bitmap););
  DBUG_VOID_RETURN;
}


/*
  Find out where to split the row (ie, what goes in head, middle, tail etc)

  SYNOPSIS
    find_where_to_split_row()
    share           Maria share
    row		    Information of what is in the row (from calc_record_size())
    extents         Max number of extents we have to store in header
    split_size	    Free size on the page (The head length must be less
                    than this)

  RETURN
    row_length for the head block.
*/

static uint find_where_to_split_row(MARIA_SHARE *share, MARIA_ROW *row,
                                    uint extents, uint split_size)
{
  uint *lengths, *lengths_end;
  /*
    Ensure we have the minimum required space on head page:
    - Header + length of field lengths (row->min_length)
    - Number of extents
    - One extent
  */
  uint row_length= (row->min_length +
                    size_to_store_key_length(extents) +
                    ROW_EXTENT_SIZE);
  DBUG_ASSERT(row_length <= split_size);

  /*
    Store first in all_field_lengths the different parts that are written
    to the row. This needs to be in same order as in
    ma_block_rec.c::write_block_record()
  */
  row->null_field_lengths[-3]= extents * ROW_EXTENT_SIZE;
  row->null_field_lengths[-2]= share->base.fixed_not_null_fields_length;
  row->null_field_lengths[-1]= row->field_lengths_length;
  for (lengths= row->null_field_lengths - EXTRA_LENGTH_FIELDS,
       lengths_end= (lengths + share->base.fields - share->base.blobs +
                     EXTRA_LENGTH_FIELDS); lengths < lengths_end; lengths++)
  {
    if (row_length + *lengths > split_size)
      break;
    row_length+= *lengths;
  }
  return row_length;
}


/*
  Find where to write the middle parts of the row and the tail

  SYNOPSIS
    write_rest_of_head()
    info	Maria handler
    position    Position in bitmap_blocks. Is 0 for rows that needs
                full blocks (ie, has a head, middle part and optional tail)
   rest_length  How much left of the head block to write.

  RETURN
    0  ok
    1  error
*/

static my_bool write_rest_of_head(MARIA_HA *info, uint position,
                                  ulong rest_length)
{
  MARIA_SHARE *share= info->s;
  uint full_page_size= FULL_PAGE_SIZE(share->block_size);
  MARIA_BITMAP_BLOCK *block;
  DBUG_ENTER("write_rest_of_head");
  DBUG_PRINT("enter", ("position: %u  rest_length: %lu", position,
                       rest_length));

  if (position == 0)
  {
    /* Write out full pages */
    uint pages= rest_length / full_page_size;

    rest_length%= full_page_size;
    if (rest_length >= MAX_TAIL_SIZE(share->block_size))
    {
      /* Put tail on a full page */
      pages++;
      rest_length= 0;
    }
    if (find_mid(info, pages, 1))
      DBUG_RETURN(1);
    /*
      Insert empty block after full pages, to allow write_block_record() to
      split segment into used + free page
    */
    block= dynamic_element(&info->bitmap_blocks, 2, MARIA_BITMAP_BLOCK*);
    block->page_count= 0;
    block->used= 0;
  }
  if (rest_length)
  {
    if (find_tail(info, rest_length, ELEMENTS_RESERVED_FOR_MAIN_PART - 1))
      DBUG_RETURN(1);
  }
  else
  {
    /* Empty tail block */
    block= dynamic_element(&info->bitmap_blocks,
                           ELEMENTS_RESERVED_FOR_MAIN_PART - 1,
                           MARIA_BITMAP_BLOCK *);
    block->page_count= 0;
    block->used= 0;
  }
  DBUG_RETURN(0);
}


/*
  Find where to store one row

  SYNPOSIS
    _ma_bitmap_find_place()
    info                  Maria handler
    row                   Information about row to write
    blocks                Store data about allocated places here

  RETURN
    0  ok
       row->space_on_head_page contains minimum number of bytes we
       expect to put on the head page.
    1  error
       my_errno is set to error
*/

my_bool _ma_bitmap_find_place(MARIA_HA *info, MARIA_ROW *row,
                              MARIA_BITMAP_BLOCKS *blocks)
{
  MARIA_SHARE *share= info->s;
  my_bool res= 1;
  uint full_page_size, position, max_page_size;
  uint head_length, row_length, rest_length, extents_length;
  DBUG_ENTER("_ma_bitmap_find_place");

  blocks->count= 0;
  blocks->tail_page_skipped= blocks->page_skipped= 0;
  row->extents_count= 0;

  /*
    Reserve place for the following blocks:
     - Head block
     - Full page block
     - Marker block to allow write_block_record() to split full page blocks
       into full and free part
     - Tail block
  */

  info->bitmap_blocks.elements= ELEMENTS_RESERVED_FOR_MAIN_PART;
  max_page_size= (share->block_size - PAGE_OVERHEAD_SIZE);

  pthread_mutex_lock(&share->bitmap.bitmap_lock);

  if (row->total_length <= max_page_size)
  {
    /* Row fits in one page */
    position= ELEMENTS_RESERVED_FOR_MAIN_PART - 1;
    if (find_head(info, (uint) row->total_length, position))
      goto abort;
    row->space_on_head_page= row->total_length;
    goto end;
  }

  /*
    First allocate all blobs so that we can find out the needed size for
    the main block.
  */
  if (row->blob_length && allocate_blobs(info, row))
    goto abort;

  extents_length= row->extents_count * ROW_EXTENT_SIZE;
  /*
    The + 3 is reserved for storing the number of segments in the row header.
  */
  if ((head_length= (row->head_length + extents_length + 3)) <=
      max_page_size)
  {
    /* Main row part fits into one page */
    position= ELEMENTS_RESERVED_FOR_MAIN_PART - 1;
    if (find_head(info, head_length, position))
      goto abort;
    row->space_on_head_page= head_length;
    goto end;
  }

  /* Allocate enough space */
  head_length+= ELEMENTS_RESERVED_FOR_MAIN_PART * ROW_EXTENT_SIZE;

  /* The first segment size is stored in 'row_length' */
  row_length= find_where_to_split_row(share, row, row->extents_count + 
                                      ELEMENTS_RESERVED_FOR_MAIN_PART-1,
                                      max_page_size);

  full_page_size= MAX_TAIL_SIZE(share->block_size);
  position= 0;
  rest_length= head_length - row_length;
  if (rest_length <= full_page_size)
    position= ELEMENTS_RESERVED_FOR_MAIN_PART -2;    /* Only head and tail */
  if (find_head(info, row_length, position))
    goto abort;
  row->space_on_head_page= row_length;

  if (write_rest_of_head(info, position, rest_length))
    goto abort;

end:
  blocks->block= dynamic_element(&info->bitmap_blocks, position,
                                 MARIA_BITMAP_BLOCK*);
  blocks->block->sub_blocks= ELEMENTS_RESERVED_FOR_MAIN_PART - position;
  /* First block's page_count is for all blocks */
  blocks->count= info->bitmap_blocks.elements - position;
  res= 0;

abort:
  pthread_mutex_unlock(&share->bitmap.bitmap_lock);
  DBUG_RETURN(res);
}


/*
  Find where to put row on update (when head page is already defined)

  SYNPOSIS
    _ma_bitmap_find_new_place()
    info                  Maria handler
    row                   Information about row to write
    page                  On which page original row was stored
    free_size             Free size on head page
    blocks                Store data about allocated places here

  NOTES
   This function is only called when the new row can't fit in the space of
   the old row in the head page.

   This is essently same as _ma_bitmap_find_place() except that
   we don't call find_head() to search in bitmaps where to put the page.

  RETURN
    0  ok
    1  error
*/

my_bool _ma_bitmap_find_new_place(MARIA_HA *info, MARIA_ROW *row,
                                  pgcache_page_no_t page, uint free_size,
                                  MARIA_BITMAP_BLOCKS *blocks)
{
  MARIA_SHARE *share= info->s;
  my_bool res= 1;
  uint position;
  uint head_length, row_length, rest_length, extents_length;
  ulonglong bitmap_page;
  DBUG_ENTER("_ma_bitmap_find_new_place");

  blocks->count= 0;
  blocks->tail_page_skipped= blocks->page_skipped= 0;
  row->extents_count= 0;
  info->bitmap_blocks.elements= ELEMENTS_RESERVED_FOR_MAIN_PART;

  pthread_mutex_lock(&share->bitmap.bitmap_lock);

  /*
    First allocate all blobs (so that we can find out the needed size for
    the main block.
  */
  if (row->blob_length && allocate_blobs(info, row))
    goto abort;

  /* Switch bitmap to current head page */
  bitmap_page= page - page % share->bitmap.pages_covered;

  if (share->bitmap.page != bitmap_page &&
      _ma_change_bitmap_page(info, &share->bitmap, bitmap_page))
    goto abort;

  extents_length= row->extents_count * ROW_EXTENT_SIZE;
  if ((head_length= (row->head_length + extents_length + 3)) <= free_size)
  {
    /* Main row part fits into one page */
    position= ELEMENTS_RESERVED_FOR_MAIN_PART - 1;
    use_head(info, page, head_length, position);
    row->space_on_head_page= head_length;
    goto end;
  }

  /* Allocate enough space */
  head_length+= ELEMENTS_RESERVED_FOR_MAIN_PART * ROW_EXTENT_SIZE;

  /*
    The first segment size is stored in 'row_length'
    We have to add ELEMENTS_RESERVED_FOR_MAIN_PART here as the extent
    information may be up to this size when the header splits.
  */
  row_length= find_where_to_split_row(share, row, row->extents_count + 
                                      ELEMENTS_RESERVED_FOR_MAIN_PART-1,
                                      free_size);

  position= 0;
  rest_length= head_length - row_length;
  if (rest_length <= MAX_TAIL_SIZE(share->block_size))
    position= ELEMENTS_RESERVED_FOR_MAIN_PART -2;    /* Only head and tail */
  use_head(info, page, row_length, position);
  row->space_on_head_page= row_length;

  if (write_rest_of_head(info, position, rest_length))
    goto abort;

end:
  blocks->block= dynamic_element(&info->bitmap_blocks, position,
                                 MARIA_BITMAP_BLOCK*);
  blocks->block->sub_blocks= ELEMENTS_RESERVED_FOR_MAIN_PART - position;
  /* First block's page_count is for all blocks */
  blocks->count= info->bitmap_blocks.elements - position;
  res= 0;

abort:
  pthread_mutex_unlock(&share->bitmap.bitmap_lock);
  DBUG_RETURN(res);
}


/****************************************************************************
  Clear and reset bits
****************************************************************************/

/*
  Set fill pattern for a page

  set_page_bits()
  info		Maria handler
  bitmap	Bitmap handler
  page		Adress to page
  fill_pattern  Pattern (not size) for page

  NOTES
    Page may not be part of active bitmap

  RETURN
    0  ok
    1  error
*/

static my_bool set_page_bits(MARIA_HA *info, MARIA_FILE_BITMAP *bitmap,
                             pgcache_page_no_t page, uint fill_pattern)
{
  pgcache_page_no_t bitmap_page;
  uint offset_page, offset, tmp, org_tmp;
  uchar *data;
  DBUG_ENTER("set_page_bits");
  DBUG_ASSERT(fill_pattern <= 7);

  bitmap_page= page - page % bitmap->pages_covered;
  if (bitmap_page != bitmap->page &&
      _ma_change_bitmap_page(info, bitmap, bitmap_page))
    DBUG_RETURN(1);

  /* Find page number from start of bitmap */
  offset_page= (uint) (page - bitmap->page - 1);
  /*
    Mark place used by reading/writing 2 bytes at a time to handle
    bitmaps in overlapping bytes
  */
  offset_page*= 3;
  offset= offset_page & 7;
  data= bitmap->map + offset_page / 8;
  org_tmp= tmp= uint2korr(data);
  tmp= (tmp & ~(7 << offset)) | (fill_pattern << offset);
  if (tmp == org_tmp)
    DBUG_RETURN(0);                             /* No changes */
  int2store(data, tmp);

  bitmap->changed= 1;
  DBUG_EXECUTE("bitmap", _ma_print_bitmap_changes(bitmap););
  if (fill_pattern != 3 && fill_pattern != 7)
    set_if_smaller(info->s->state.first_bitmap_with_space, bitmap_page);
  /*
    Note that if the condition above is false (page is full), and all pages of
    this bitmap are now full, and that bitmap page was
    first_bitmap_with_space, we don't modify first_bitmap_with_space, indeed
    its value still tells us where to start our search for a bitmap with space
    (which is for sure after this full one).
    That does mean that first_bitmap_with_space is only a lower bound.
  */
  DBUG_RETURN(0);
}


/*
  Get bitmap pattern for a given page

  SYNOPSIS
    bitmap_get_page_bits()
    info	Maria handler
    bitmap	Bitmap handler
    page	Page number

  RETURN
    0-7		Bitmap pattern
    ~0		Error (couldn't read page)
*/

static uint bitmap_get_page_bits(MARIA_HA *info, MARIA_FILE_BITMAP *bitmap,
                                 pgcache_page_no_t page)
{
  pgcache_page_no_t bitmap_page;
  uint offset_page, offset, tmp;
  uchar *data;
  DBUG_ENTER("_ma_bitmap_get_page_bits");

  bitmap_page= page - page % bitmap->pages_covered;
  if (bitmap_page != bitmap->page &&
      _ma_change_bitmap_page(info, bitmap, bitmap_page))
    DBUG_RETURN(~ (uint) 0);

  /* Find page number from start of bitmap */
  offset_page= (uint) (page - bitmap->page - 1);
  /*
    Mark place used by reading/writing 2 bytes at a time to handle
    bitmaps in overlapping bytes
  */
  offset_page*= 3;
  offset= offset_page & 7;
  data= bitmap->map + offset_page / 8;
  tmp= uint2korr(data);
  DBUG_RETURN((tmp >> offset) & 7);
}


/* As above, but take a lock while getting the data */

uint _ma_bitmap_get_page_bits(MARIA_HA *info, MARIA_FILE_BITMAP *bitmap,
                              pgcache_page_no_t page)
{
  uint tmp;
  pthread_mutex_lock(&bitmap->bitmap_lock);
  tmp= bitmap_get_page_bits(info, bitmap, page);
  pthread_mutex_unlock(&bitmap->bitmap_lock);  
  return tmp;
}


/*
  Mark all pages in a region as free

  SYNOPSIS
    _ma_bitmap_reset_full_page_bits()
    info                Maria handler
    bitmap              Bitmap handler
    page                Start page
    page_count          Number of pages

  NOTES
    We assume that all pages in region is covered by same bitmap
    One must have a lock on info->s->bitmap.bitmap_lock

  RETURN
    0  ok
    1  Error (when reading bitmap)
*/

my_bool _ma_bitmap_reset_full_page_bits(MARIA_HA *info,
                                        MARIA_FILE_BITMAP *bitmap,
                                        pgcache_page_no_t page,
                                        uint page_count)
{
  ulonglong bitmap_page;
  uint offset, bit_start, bit_count, tmp;
  uchar *data;
  DBUG_ENTER("_ma_bitmap_reset_full_page_bits");
  DBUG_PRINT("enter", ("page: %lu  page_count: %u", (ulong) page, page_count));
  safe_mutex_assert_owner(&info->s->bitmap.bitmap_lock);

  bitmap_page= page - page % bitmap->pages_covered;
  DBUG_ASSERT(page != bitmap_page);

  if (bitmap_page != bitmap->page &&
      _ma_change_bitmap_page(info, bitmap, bitmap_page))
    DBUG_RETURN(1);

  /* Find page number from start of bitmap */
  offset= (uint) (page - bitmap->page - 1);

  /* Clear bits from 'page * 3' -> '(page + page_count) * 3' */
  bit_start= offset * 3;
  bit_count= page_count * 3;

  data= bitmap->map + bit_start / 8;
  offset= bit_start & 7;

  tmp= (255 << offset);                         /* Bits to keep */
  if (bit_count + offset < 8)
  {
    /* Only clear bits between 'offset' and 'offset+bit_count-1' */
    tmp^= (255 << (offset + bit_count));
  }
  *data&= ~tmp;

  if ((int) (bit_count-= (8 - offset)) > 0)
  {
    uint fill;
    data++;
    /*
      -1 is here to avoid one 'if' statement and to let the following code
      handle the last byte
    */
    if ((fill= (bit_count - 1) / 8))
    {
      bzero(data, fill);
      data+= fill;
    }
    bit_count-= fill * 8;                       /* Bits left to clear */
    tmp= (1 << bit_count) - 1;
    *data&= ~tmp;
  }
  set_if_smaller(info->s->state.first_bitmap_with_space, bitmap_page);
  bitmap->changed= 1;
  DBUG_EXECUTE("bitmap", _ma_print_bitmap_changes(bitmap););
  DBUG_RETURN(0);
}


/*
  Set all pages in a region as used

  SYNOPSIS
    _ma_bitmap_set_full_page_bits()
    info                Maria handler
    bitmap              Bitmap handler
    page                Start page
    page_count          Number of pages

  NOTES
    We assume that all pages in region is covered by same bitmap
    One must have a lock on info->s->bitmap.bitmap_lock

  RETURN
    0  ok
    1  Error (when reading bitmap)
*/

my_bool _ma_bitmap_set_full_page_bits(MARIA_HA *info,
                                      MARIA_FILE_BITMAP *bitmap,
                                      pgcache_page_no_t page, uint page_count)
{
  ulonglong bitmap_page;
  uint offset, bit_start, bit_count, tmp;
  uchar *data;
  DBUG_ENTER("_ma_bitmap_set_full_page_bits");
  DBUG_PRINT("enter", ("page: %lu  page_count: %u", (ulong) page, page_count));
  safe_mutex_assert_owner(&info->s->bitmap.bitmap_lock);

  bitmap_page= page - page % bitmap->pages_covered;
  if (page == bitmap_page ||
      page + page_count > bitmap_page + bitmap->pages_covered)
  {
    DBUG_ASSERT(0);                             /* Wrong in data */
    DBUG_RETURN(1);
  }

  if (bitmap_page != bitmap->page &&
      _ma_change_bitmap_page(info, bitmap, bitmap_page))
    DBUG_RETURN(1);

  /* Find page number from start of bitmap */
  offset= (uint) (page - bitmap->page - 1);

  /* Set bits from 'page * 3' -> '(page + page_count) * 3' */
  bit_start= offset * 3;
  bit_count= page_count * 3;

  data= bitmap->map + bit_start / 8;
  offset= bit_start & 7;

  tmp= (255 << offset);                         /* Bits to keep */
  if (bit_count + offset < 8)
  {
    /* Only set bits between 'offset' and 'offset+bit_count-1' */
    tmp^= (255 << (offset + bit_count));
  }
  *data|= tmp;

  if ((int) (bit_count-= (8 - offset)) > 0)
  {
    uint fill;
    data++;
    /*
      -1 is here to avoid one 'if' statement and to let the following code
      handle the last byte
    */
    if ((fill= (bit_count - 1) / 8))
    {
      bfill(data, fill, 255);
      data+= fill;
    }
    bit_count-= fill * 8;                       /* Bits left to set */
    tmp= (1 << bit_count) - 1;
    *data|= tmp;
  }
  bitmap->changed= 1;
  DBUG_EXECUTE("bitmap", _ma_print_bitmap_changes(bitmap););
  DBUG_RETURN(0);
}


/**
   @brief
   Make a transition of MARIA_FILE_BITMAP::non_flushable.
   If the bitmap becomes flushable, which requires that REDO-UNDO has been
   logged and all bitmap pages touched by the thread have a correct
   allocation, it unpins all bitmap pages, and if _ma_bitmap_flush_all() is
   waiting (in practice it is a checkpoint), it wakes it up.
   If the bitmap becomes or stays unflushable, the function merely records it
   unless a concurrent _ma_bitmap_flush_all() is happening, in which case the
   function first waits for the flush to be done.

   @note
   this sets info->non_flushable_state to 1 if we have incremented
   bitmap->non_flushable and not yet decremented it.

   @param  share               Table's share
   @param  non_flushable_inc   Increment of MARIA_FILE_BITMAP::non_flushable
                               (-1 or +1).
*/

void _ma_bitmap_flushable(MARIA_HA *info, int non_flushable_inc)
{
  MARIA_SHARE *share= info->s;
  MARIA_FILE_BITMAP *bitmap;
  DBUG_ENTER("_ma_bitmap_flushable");

  /*
    Not transactional tables are never automaticly flushed and needs no
    protection
  */
  if (!share->now_transactional)
    DBUG_VOID_RETURN;

  bitmap= &share->bitmap;
  pthread_mutex_lock(&bitmap->bitmap_lock);

  if (non_flushable_inc == -1)
  {
    DBUG_ASSERT((int) bitmap->non_flushable > 0);
    DBUG_ASSERT(info->non_flushable_state == 1);
    if (--bitmap->non_flushable == 0)
    {
      /*
        We unlock and unpin pages locked and pinned by other threads. It does
        not seem to be an issue as all bitmap changes are serialized with
        the bitmap's mutex.
      */
      _ma_bitmap_unpin_all(share);
      if (unlikely(bitmap->waiting_for_non_flushable))
      {
        DBUG_PRINT("info", ("bitmap flushable waking up flusher"));
        pthread_cond_broadcast(&bitmap->bitmap_cond);
      }
    }
    DBUG_PRINT("info", ("bitmap->non_flushable: %u", bitmap->non_flushable));
    pthread_mutex_unlock(&bitmap->bitmap_lock);
    info->non_flushable_state= 0;
    DBUG_VOID_RETURN;
  }
  DBUG_ASSERT(non_flushable_inc == 1);
  DBUG_ASSERT(info->non_flushable_state == 0);
  
  bitmap->waiting_for_flush_all_requested++;
  while (unlikely(bitmap->flush_all_requested))
  {
    /*
      Some other thread is waiting for the bitmap to become
      flushable. Not the moment to make the bitmap unflushable or more
      unflushable; let's rather back off and wait. If we didn't do this, with
      multiple writers, there may always be one thread causing the bitmap to
      be unflushable and _ma_bitmap_flush_all() would wait for long.
      There should not be a deadlock because if our thread increased
      non_flushable (and thus _ma_bitmap_flush_all() is waiting for at least
      our thread), it is not going to increase it more so is not going to come
      here.
    */
    DBUG_PRINT("info", ("waiting for bitmap flusher"));
    pthread_cond_wait(&bitmap->bitmap_cond, &bitmap->bitmap_lock);
  }
  bitmap->waiting_for_flush_all_requested--;
  bitmap->non_flushable++;
  DBUG_PRINT("info", ("bitmap->non_flushable: %u", bitmap->non_flushable));
  pthread_mutex_unlock(&bitmap->bitmap_lock);
  info->non_flushable_state= 1;
  DBUG_VOID_RETURN;
}


/*
  Correct bitmap pages to reflect the true allocation

  SYNOPSIS
    _ma_bitmap_release_unused()
    info                Maria handle
    blocks              Bitmap blocks

  IMPLEMENTATION
    If block->used & BLOCKUSED_TAIL is set:
       If block->used & BLOCKUSED_USED is set, then the bits for the
       corresponding page is set according to block->empty_space
       If block->used & BLOCKUSED_USED is not set, then the bits for
       the corresponding page is set to org_bitmap_value;

    If block->used & BLOCKUSED_TAIL is not set:
       if block->used is not set, the bits for the corresponding page are
       cleared

  For the first block (head block) the logic is same as for a tail block

  Note that we may have 'filler blocks' that are used to split a block
  in half; These can be recognized by that they have page_count == 0.

  This code also reverse the effect of ma_bitmap_flushable(.., 1);

  RETURN
    0  ok
    1  error (Couldn't write or read bitmap page)
*/

my_bool _ma_bitmap_release_unused(MARIA_HA *info, MARIA_BITMAP_BLOCKS *blocks)
{
  MARIA_BITMAP_BLOCK *block= blocks->block, *end= block + blocks->count;
  MARIA_FILE_BITMAP *bitmap= &info->s->bitmap;
  uint bits, current_bitmap_value;
  DBUG_ENTER("_ma_bitmap_release_unused");

  /*
    We can skip FULL_HEAD_PAGE (4) as the page was marked as 'full'
    when we allocated space in the page
  */
  current_bitmap_value= FULL_HEAD_PAGE;

  pthread_mutex_lock(&bitmap->bitmap_lock);

  /* First handle head block */
  if (block->used & BLOCKUSED_USED)
  {
    DBUG_PRINT("info", ("head page: %lu  empty_space: %u",
                        (ulong) block->page, block->empty_space));
    bits= _ma_free_size_to_head_pattern(bitmap, block->empty_space);
    if (block->used & BLOCKUSED_USE_ORG_BITMAP)
      current_bitmap_value= block->org_bitmap_value;
  }
  else
    bits= block->org_bitmap_value;
  if (bits != current_bitmap_value)
  {
    if (set_page_bits(info, bitmap, block->page, bits))
      goto err;
  }
  else
  {
    DBUG_ASSERT(current_bitmap_value ==
                bitmap_get_page_bits(info, bitmap, block->page));
  }

  /* Handle all full pages and tail pages (for head page and blob) */
  for (block++; block < end; block++)
  {
    uint page_count;
    if (!block->page_count)
      continue;                               /* Skip 'filler blocks' */

    page_count= block->page_count;
    if (block->used & BLOCKUSED_TAIL)
    {
      current_bitmap_value= FULL_TAIL_PAGE;
      /* The bitmap page is only one page */
      page_count= 1;
      if (block->used & BLOCKUSED_USED)
      {
        DBUG_PRINT("info", ("tail page: %lu  empty_space: %u",
                            (ulong) block->page, block->empty_space));
        bits= free_size_to_tail_pattern(bitmap, block->empty_space);
        if (block->used & BLOCKUSED_USE_ORG_BITMAP)
          current_bitmap_value= block->org_bitmap_value;
      }
      else
        bits= block->org_bitmap_value;

      /*
        The page has all bits set; The following test is an optimization
        to not set the bits to the same value as before.
      */
      DBUG_ASSERT(current_bitmap_value ==
                  bitmap_get_page_bits(info, bitmap, block->page));

      if (bits != current_bitmap_value)
      {
        if (set_page_bits(info, bitmap, block->page, bits))
          goto err;
      }
    }
    else if (!(block->used & BLOCKUSED_USED) &&
             _ma_bitmap_reset_full_page_bits(info, bitmap,
                                             block->page, page_count))
      goto err;
  }

  /* This duplicates ma_bitmap_flushable(-1) except it already has mutex */
  if (info->non_flushable_state)
  {
    DBUG_ASSERT(((int) (bitmap->non_flushable)) > 0);
    info->non_flushable_state= 0;
    if (--bitmap->non_flushable == 0)
    {
      _ma_bitmap_unpin_all(info->s);
      if (unlikely(bitmap->waiting_for_non_flushable))
      {
        DBUG_PRINT("info", ("bitmap flushable waking up flusher"));
        pthread_cond_broadcast(&bitmap->bitmap_cond);
      }
    }
  }
  DBUG_PRINT("info", ("bitmap->non_flushable: %u", bitmap->non_flushable));

  pthread_mutex_unlock(&bitmap->bitmap_lock);
  DBUG_RETURN(0);

err:
  pthread_mutex_unlock(&bitmap->bitmap_lock);
  DBUG_RETURN(1);
}


/*
  Free full pages from bitmap and pagecache

  SYNOPSIS
    _ma_bitmap_free_full_pages()
    info                Maria handle
    extents             Extents (as stored on disk)
    count               Number of extents

  IMPLEMENTATION
    Mark all full pages (not tails) from extents as free, both in bitmap
    and page cache.

  RETURN
    0  ok
    1  error (Couldn't write or read bitmap page)
*/

my_bool _ma_bitmap_free_full_pages(MARIA_HA *info, const uchar *extents,
                                   uint count)
{
  MARIA_FILE_BITMAP *bitmap= &info->s->bitmap;
  my_bool res;
  DBUG_ENTER("_ma_bitmap_free_full_pages");

  for (; count--; extents+= ROW_EXTENT_SIZE)
  {
    pgcache_page_no_t page=  uint5korr(extents);
    uint page_count= (uint2korr(extents + ROW_EXTENT_PAGE_SIZE) &
                      ~START_EXTENT_BIT);
    if (!(page_count & TAIL_BIT))
    {
      if (page == 0 && page_count == 0)
        continue;                               /* Not used extent */
      if (pagecache_delete_pages(info->s->pagecache, &info->dfile, page,
                                 page_count, PAGECACHE_LOCK_WRITE, 1))
        DBUG_RETURN(1);
      pthread_mutex_lock(&bitmap->bitmap_lock);
      res= _ma_bitmap_reset_full_page_bits(info, bitmap, page, page_count);
      pthread_mutex_unlock(&bitmap->bitmap_lock);
      if (res)
        DBUG_RETURN(1);
    }
  }
  DBUG_RETURN(0);
}


/*
  Mark in the bitmap how much free space there is on a page

  SYNOPSIS
   _ma_bitmap_set()
   info		Maria handler
   page		Adress to page
   head		1 if page is a head page, 0 if tail page
   empty_space	How much empty space there is on page

  RETURN
    0  ok
    1  error
*/

my_bool _ma_bitmap_set(MARIA_HA *info, pgcache_page_no_t page, my_bool head,
                       uint empty_space)
{
  MARIA_FILE_BITMAP *bitmap= &info->s->bitmap;
  uint bits;
  my_bool res;
  DBUG_ENTER("_ma_bitmap_set");
  DBUG_PRINT("enter", ("page: %lu  head: %d  empty_space: %u",
                       (ulong) page, head, empty_space));

  pthread_mutex_lock(&info->s->bitmap.bitmap_lock);
  bits= (head ?
         _ma_free_size_to_head_pattern(bitmap, empty_space) :
         free_size_to_tail_pattern(bitmap, empty_space));
  res= set_page_bits(info, bitmap, page, bits);
  pthread_mutex_unlock(&info->s->bitmap.bitmap_lock);
  DBUG_RETURN(res);
}


/*
  Check that bitmap pattern is correct for a page

  NOTES
    Used in maria_chk

  SYNOPSIS
    _ma_check_bitmap_data()
    info	    Maria handler
    page_type	    What kind of page this is
    page	    Adress to page
    empty_space     Empty space on page
    bitmap_pattern  Bitmap pattern for page (from bitmap)

  RETURN
    0  ok
    1  error
*/

my_bool _ma_check_bitmap_data(MARIA_HA *info, enum en_page_type page_type,
                              uint empty_space, uint bitmap_pattern)
{
  uint bits;
  switch (page_type) {
  case UNALLOCATED_PAGE:
  case MAX_PAGE_TYPE:
    bits= 0;
    break;
  case HEAD_PAGE:
    bits= _ma_free_size_to_head_pattern(&info->s->bitmap, empty_space);
    break;
  case TAIL_PAGE:
    bits= free_size_to_tail_pattern(&info->s->bitmap, empty_space);
    break;
  case BLOB_PAGE:
    bits= FULL_TAIL_PAGE;
    break;
  default:
    bits= 0; /* to satisfy compiler */
    DBUG_ASSERT(0);
  }
  return (bitmap_pattern != bits);
}


/*
  Check if the page type matches the one that we have in the bitmap

  SYNOPSIS
    _ma_check_if_right_bitmap_type()
    info	    Maria handler
    page_type	    What kind of page this is
    page	    Adress to page
    bitmap_pattern  Store here the pattern that was in the bitmap for the
		    page. This is always updated.

  NOTES
    Used in maria_chk

  RETURN
    0  ok
    1  error
*/

my_bool _ma_check_if_right_bitmap_type(MARIA_HA *info,
                                       enum en_page_type page_type,
                                       pgcache_page_no_t page,
                                       uint *bitmap_pattern)
{
  if ((*bitmap_pattern= _ma_bitmap_get_page_bits(info, &info->s->bitmap,
                                                 page)) > 7)
    return 1;                                   /* Couldn't read page */
  switch (page_type) {
  case HEAD_PAGE:
    return *bitmap_pattern < 1 || *bitmap_pattern > 4;
  case TAIL_PAGE:
    return *bitmap_pattern < 5;
  case BLOB_PAGE:
    return *bitmap_pattern != 7;
  default:
    break;
  }
  DBUG_ASSERT(0);
  return 1;
}


/**
   @brief create the first bitmap page of a freshly created data file

   @param  share           table's share

   @return Operation status
     @retval 0      OK
     @retval !=0    Error
*/

int _ma_bitmap_create_first(MARIA_SHARE *share)
{
  uint block_size= share->bitmap.block_size;
  File file= share->bitmap.file.file;
  uchar marker[CRC_SIZE];

  /*
    Next write operation of the page will write correct CRC
    if it is needed
  */
  int4store(marker, MARIA_NO_CRC_BITMAP_PAGE);

  if (my_chsize(file, block_size - sizeof(marker),
                0, MYF(MY_WME)) ||
      my_pwrite(file, marker, sizeof(marker),
                block_size - sizeof(marker),
                MYF(MY_NABP | MY_WME)))
    return 1;
  share->state.state.data_file_length= block_size;
  _ma_bitmap_delete_all(share);
  return 0;
}


/**
  @brief Pagecache callback to get the TRANSLOG_ADDRESS to flush up to, when a
  bitmap page needs to be flushed.

  @param page            Page's content
  @param page_no         Page's number (<offset>/<page length>)
  @param data_ptr        Callback data pointer (pointer to MARIA_SHARE)

  @retval TRANSLOG_ADDRESS to flush up to.
*/

static my_bool
flush_log_for_bitmap(uchar *page __attribute__((unused)),
                     pgcache_page_no_t page_no __attribute__((unused)),
                     uchar *data_ptr __attribute__((unused)))
{
#ifndef DBUG_OFF
  const MARIA_SHARE *share= (MARIA_SHARE*)data_ptr;
#endif
  DBUG_ENTER("flush_log_for_bitmap");
  DBUG_ASSERT(share->now_transactional);
  /*
    WAL imposes that UNDOs reach disk before bitmap is flushed. We don't know
    the LSN of the last UNDO about this bitmap page, so we flush whole log.
  */
  DBUG_RETURN(translog_flush(translog_get_horizon()));
}


/**
   @brief Set callbacks for bitmap pages

   @note
   We don't use pagecache_file_init here, as we want to keep the
   code readable
*/

void _ma_bitmap_set_pagecache_callbacks(PAGECACHE_FILE *file,
                                        MARIA_SHARE *share)
{
  file->callback_data= (uchar*) share;
  file->flush_log_callback= maria_flush_log_for_page_none;
  file->write_fail= maria_page_write_failure;

  if (share->temporary)
  {
    file->read_callback=  &maria_page_crc_check_none;
    file->write_callback= &maria_page_filler_set_none;
  }
  else
  {
    file->read_callback=  &maria_page_crc_check_bitmap;
    if (share->options & HA_OPTION_PAGE_CHECKSUM)
      file->write_callback= &maria_page_crc_set_normal;
    else
      file->write_callback= &maria_page_filler_set_bitmap;
    if (share->now_transactional)
      file->flush_log_callback= flush_log_for_bitmap;
  }
}


/**
  Extends data file with zeroes and creates new bitmap pages into page cache.

  Writes all bitmap pages in [from, to].

  Non-bitmap pages of zeroes are correct as they are marked empty in
  bitmaps. Bitmap pages will not be zeroes: they will get their CRC fixed when
  flushed. And if there is a crash before flush (so they are zeroes at
  restart), a REDO will re-create them in page cache.
*/

static my_bool
_ma_bitmap_create_missing_into_pagecache(MARIA_SHARE *share,
                                         MARIA_FILE_BITMAP *bitmap,
                                         pgcache_page_no_t from,
                                         pgcache_page_no_t to,
                                         uchar *zeroes)
{
  pgcache_page_no_t i;
  /*
    We do not use my_chsize() because there can be a race between when it
    reads the physical size and when it writes (assume data_file_length is 10,
    physical length is 8 and two data pages are in cache, and here we do a
    my_chsize: my_chsize sees physical length is 8, then the two data pages go
    to disk then my_chsize writes from page 8 and so overwrites the two data
    pages, wrongly).
    We instead rely on the filesystem filling gaps with zeroes.
  */
  for (i= from; i <= to; i+= bitmap->pages_covered)
  {
    /**
      No need to keep them pinned, they are new so flushable.
      @todo but we may want to keep them pinned, as an optimization: if they
      are not pinned they may go to disk before the data pages go (so, the
      physical pages would be in non-ascending "sparse" order on disk), or the
      filesystem may fill gaps with zeroes physically which is a waste of
      time.
    */
    if (pagecache_write(share->pagecache,
                        &bitmap->file, i, 0,
                        zeroes, PAGECACHE_PLAIN_PAGE,
                        PAGECACHE_LOCK_LEFT_UNLOCKED,
                        PAGECACHE_PIN_LEFT_UNPINNED,
                        PAGECACHE_WRITE_DELAY, 0, LSN_IMPOSSIBLE))
      goto err;
  }
  /*
    Data pages after data_file_length are full of zeroes but that is allowed
    as they are marked empty in the bitmap.
  */
  return FALSE;
err:
  return TRUE;
}


/**
 Creates missing bitmaps when we extend the data file.

 At run-time, when we need a new bitmap page we come here; and only one bitmap
 page at a time is created.

 In some recovery cases we insert at a large offset in the data file, way
 beyond state.data_file_length, so can need to create more than one bitmap
 page in one go. Known case is:
 Start a transaction in Maria;
 delete last row of very large table (with delete_row)
 do a bulk insert
 crash
 Then UNDO_BULK_INSERT will truncate table files, and
 UNDO_ROW_DELETE will want to put the row back to its original position,
 extending the data file a lot: bitmap page*s* in the hole must be created,
 or he table would look corrupted.

 We need to log REDOs for bitmap creation, consider: we apply a REDO for a
 data page, which creates the first data page covered by a new bitmap
 not yet created. If the data page is flushed but the bitmap page is not and
 there is a crash, re-execution of the REDO will complain about the zeroed
 bitmap page (see it as corruption). Thus a REDO is needed to re-create the
 bitmap.

 @param  info              Maria handler
 @param  bitmap            Bitmap handler
 @param  page              Last bitmap page to create

 @note When this function is called this must be true:
 ((page + 1) * bitmap->block_size > info->s->state.state.data_file_length)

*/

static my_bool _ma_bitmap_create_missing(MARIA_HA *info,
                                         MARIA_FILE_BITMAP *bitmap,
                                         pgcache_page_no_t page)
{
  MARIA_SHARE *share= info->s;
  uint block_size= bitmap->block_size;
  pgcache_page_no_t from, to;
  my_off_t data_file_length= share->state.state.data_file_length;
  DBUG_ENTER("_ma_bitmap_create_missing");

  /* First (in offset order) bitmap page to create */
  if (data_file_length < block_size)
    goto err; /* corrupted, should have first bitmap page */
  if (page * block_size >= share->base.max_data_file_length)
  {
    my_errno= HA_ERR_RECORD_FILE_FULL;
    goto err;
  }

  from= (data_file_length / block_size - 1) / bitmap->pages_covered + 1;
  from*= bitmap->pages_covered;
  /*
    page>=from because:
    (page + 1) * bs > dfl, and page == k * pc so:
    (k * pc + 1) * bs > dfl; k * pc + 1 > dfl / bs; k * pc > dfl / bs - 1
    k > (dfl / bs - 1) / pc; k >= (dfl / bs - 1) / pc + 1
    k * pc >= ((dfl / bs - 1) / pc + 1) * pc == from.
  */
  DBUG_ASSERT(page >= from);

  if (share->now_transactional)
  {
    LSN lsn;
    uchar log_data[FILEID_STORE_SIZE + PAGE_STORE_SIZE * 2];
    LEX_CUSTRING log_array[TRANSLOG_INTERNAL_PARTS + 1];
    page_store(log_data + FILEID_STORE_SIZE, from);
    page_store(log_data + FILEID_STORE_SIZE + PAGE_STORE_SIZE, page);
    log_array[TRANSLOG_INTERNAL_PARTS + 0].str=    log_data;
    log_array[TRANSLOG_INTERNAL_PARTS + 0].length= sizeof(log_data);
    /*
      We don't use info->trn so that this REDO is always executed even though
      the UNDO does not reach disk due to crash. This is also consistent with
      the fact that the new bitmap pages are not pinned.
    */
    if (translog_write_record(&lsn, LOGREC_REDO_BITMAP_NEW_PAGE,
                              &dummy_transaction_object, info,
                              (translog_size_t)sizeof(log_data),
                              TRANSLOG_INTERNAL_PARTS + 1, log_array,
                              log_data, NULL))
      goto err;
    /*
      No need to flush the log: the bitmap pages we are going to create will
      flush it when they go to disk.
    */
  }

  /*
    Last bitmap page. It has special creation: will go to the page cache
    only later as we are going to modify it very soon.
  */
  bzero(bitmap->map, bitmap->block_size);
  bitmap->used_size= 0;
#ifndef DBUG_OFF
  memcpy(bitmap->map + bitmap->block_size, bitmap->map, bitmap->block_size);
#endif

  /* Last bitmap page to create before 'page' */
  DBUG_ASSERT(page >= bitmap->pages_covered);
  to= page - bitmap->pages_covered;
  /*
    In run-time situations, from>=to is always false, i.e. we always create
    one bitmap at a time ('page').
  */
  if ((from <= to) &&
      _ma_bitmap_create_missing_into_pagecache(share, bitmap, from, to,
                                               bitmap->map))
    goto err;

  share->state.state.data_file_length= (page + 1) * bitmap->block_size;

 DBUG_RETURN(FALSE);
err:
 DBUG_RETURN(TRUE);
}


my_bool _ma_apply_redo_bitmap_new_page(MARIA_HA *info,
                                       LSN lsn __attribute__ ((unused)),
                                       const uchar *header)
{
  MARIA_SHARE *share= info->s;
  MARIA_FILE_BITMAP *bitmap= &share->bitmap;
  my_bool error;
  pgcache_page_no_t from, to, min_from;
  DBUG_ENTER("_ma_apply_redo_bitmap_new_page");

  from= page_korr(header);
  to=   page_korr(header + PAGE_STORE_SIZE);
  DBUG_PRINT("info", ("from: %lu to: %lu", (ulong)from, (ulong)to));
  if ((from > to) ||
      (from % bitmap->pages_covered) != 0 ||
      (to % bitmap->pages_covered) != 0)
  {
    error= TRUE; /* corrupted log record */
    goto err;
  }

  min_from= (share->state.state.data_file_length / bitmap->block_size - 1) /
    bitmap->pages_covered + 1;
  min_from*= bitmap->pages_covered;
  if (from < min_from)
  {
    DBUG_PRINT("info", ("overwrite bitmap pages from %lu", (ulong)min_from));
    /*
      We have to overwrite. It could be that there was a bitmap page in
      memory, covering a data page which went to disk, then crash: the
      bitmap page is now full of zeros and is ==min_from, we have to overwrite
      it with correct checksum.
    */
  }
  share->state.changed|= STATE_CHANGED;
  bzero(info->buff, bitmap->block_size);
  if (!(error=
        _ma_bitmap_create_missing_into_pagecache(share, bitmap, from, to,
                                                 info->buff)))
    share->state.state.data_file_length= (to + 1) * bitmap->block_size;

err:
  DBUG_RETURN(error);
}<|MERGE_RESOLUTION|>--- conflicted
+++ resolved
@@ -276,7 +276,6 @@
   first_bitmap_with_space= share->state.first_bitmap_with_space;
   _ma_bitmap_reset_cache(share);
 
-<<<<<<< HEAD
   /*
     The bitmap used to map the file are aligned on 6 bytes. We now
     calculate the max file size that can be used by the bitmap. This
@@ -285,10 +284,10 @@
   */
   {
     pgcache_page_no_t last_bitmap_page;
-    pgcache_page_no_t blocks, bytes;
+    ulong blocks, bytes;
 
     last_bitmap_page= *last_page - *last_page % bitmap->pages_covered;
-    blocks= *last_page - last_bitmap_page;
+    blocks= (ulong) (*last_page - last_bitmap_page);
     bytes= (blocks * 3) / 8;      /* 3 bit per page / 8 bits per byte */
     /* Size needs to be aligned on 6 */
     bytes/= 6;
@@ -297,28 +296,6 @@
     bitmap->last_total_size= (uint)bytes;
     *last_page= ((last_bitmap_page + bytes*8/3));
   }
-=======
- /*
-   The bitmap used to map the file are aligned on 6 bytes. We now
-   calculate the max file size that can be used by the bitmap. This
-   is needed to get ma_info() give a true file size so that the user can
-   estimate if there is still space free for records in the file.
- */
- {
-   pgcache_page_no_t last_bitmap_page;
-   pgcache_page_no_t  blocks, bytes;
-
-   last_bitmap_page= *last_page - *last_page % bitmap->pages_covered;
-   blocks= *last_page - last_bitmap_page;
-   bytes= (blocks * 3) / 8;      /* 3 bit per page / 8 bits per byte */
-   /* Size needs to be aligned on 6 */
-   bytes/= 6;
-   bytes*= 6;
-   bitmap->last_bitmap_page= last_bitmap_page;
-   bitmap->last_total_size= (uint)bytes;
-   *last_page= ((last_bitmap_page + bytes*8/3));
- }
->>>>>>> a19f4e3a
 
   /* Restore first_bitmap_with_space if it's resonable */
   if (first_bitmap_with_space <= (share->state.state.data_file_length /
