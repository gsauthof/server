--- conflicted
+++ resolved
@@ -8,16 +8,12 @@
 DROP TABLE IF EXISTS t;
 enable_warnings;
 
-CREATE TABLE t (a INT NOT NULL AUTO_INCREMENT, b INT, PRIMARY KEY(a), CLUSTERING KEY b(b)) ENGINE=TokuDB
+CREATE TABLE t (a INT NOT NULL AUTO_INCREMENT, b INT, PRIMARY KEY(a), KEY b(b) CLUSTERING=YES) ENGINE=TokuDB
 PARTITION BY RANGE(a) (PARTITION p0 VALUES LESS THAN (100) ENGINE = TokuDB, PARTITION p2 VALUES LESS THAN MAXVALUE ENGINE = TokuDB);
 
 SHOW CREATE TABLE t;
 
-<<<<<<< HEAD
-alter table t add key(y) clustering=yes;
-=======
 DROP TABLE t;
->>>>>>> 0a3f5056
 
 
 
@@ -26,28 +22,28 @@
 
 SHOW CREATE TABLE t;
 
-ALTER TABLE t ADD CLUSTERING KEY(y);
+ALTER TABLE t ADD KEY(y) CLUSTERING=YES;
 
 SHOW CREATE TABLE t;
 
 DROP TABLE t;
 
 
-CREATE TABLE t1(a INT, b INT, c INT, d INT, PRIMARY KEY(a,b,c), CLUSTERING KEY(b), KEY (c)) ENGINE=TOKUDB
+CREATE TABLE t1(a INT, b INT, c INT, d INT, PRIMARY KEY(a,b,c), KEY(b) CLUSTERING=YES, KEY (c)) ENGINE=TOKUDB
 PARTITION BY RANGE(a) (PARTITION p0 VALUES LESS THAN (5) ENGINE = TOKUDB, PARTITION p2 VALUES LESS THAN MAXVALUE ENGINE = TOKUDB);
 
 --source ../include/cluster_key.inc
 
 DROP TABLE t1;
 
-CREATE TABLE t1(a INT, b INT, c INT, d INT, PRIMARY KEY(a,b,c), CLUSTERING KEY(b), KEY (c)) ENGINE=TOKUDB
+CREATE TABLE t1(a INT, b INT, c INT, d INT, PRIMARY KEY(a,b,c), KEY(b) CLUSTERING=YES, KEY (c)) ENGINE=TOKUDB
 PARTITION BY RANGE(b) (PARTITION p0 VALUES LESS THAN (50) ENGINE = TOKUDB, PARTITION p2 VALUES LESS THAN MAXVALUE ENGINE = TOKUDB);
 
 --source ../include/cluster_key.inc
 
 DROP TABLE t1;
 
-CREATE TABLE t1(a INT, b INT, c INT, d INT, PRIMARY KEY(a,b,c), CLUSTERING KEY(b), KEY (c)) ENGINE=TOKUDB
+CREATE TABLE t1(a INT, b INT, c INT, d INT, PRIMARY KEY(a,b,c), KEY(b) CLUSTERING=YES, KEY (c)) ENGINE=TOKUDB
 PARTITION BY RANGE(c) (PARTITION p0 VALUES LESS THAN (500) ENGINE = TOKUDB, PARTITION p2 VALUES LESS THAN MAXVALUE ENGINE = TOKUDB);
 
 --source ../include/cluster_key.inc
