SET DEFAULT_STORAGE_ENGINE='tokudb';
drop table if exists t;
create table t (a int primary key, b int);
insert into t values (1,0);
set session transaction isolation level read committed;
begin;
select * from t where a=1 for update;
a	b
1	0
update t set b=b+1 where a=1;
<<<<<<< HEAD
connect conn1,localhost,root;
=======
set session tokudb_lock_timeout= 60000;
>>>>>>> a00517ac
set session transaction isolation level read committed;
begin;
select * from t where a=1 for update;
connection default;
commit;
connection conn1;
a	b
1	1
update t set b=b+1 where a=1;
select * from t;
a	b
1	2
commit;
connection default;
disconnect conn1;
drop table t;<|MERGE_RESOLUTION|>--- conflicted
+++ resolved
@@ -8,11 +8,8 @@
 a	b
 1	0
 update t set b=b+1 where a=1;
-<<<<<<< HEAD
 connect conn1,localhost,root;
-=======
 set session tokudb_lock_timeout= 60000;
->>>>>>> a00517ac
 set session transaction isolation level read committed;
 begin;
 select * from t where a=1 for update;
