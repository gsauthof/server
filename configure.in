dnl -*- ksh -*-
dnl Process this file with autoconf to produce a configure script.

# Minimum Autoconf version required.
AC_PREREQ(2.59)

dnl Various people throughout the community may parse configure.in to
dnl get the MySQL version from the source branch.  If the formatting
dnl of this line is going to be changed, please announce the change to
dnl internals@lists.mysql.com in advance of pushing the change.
dnl
dnl When changing the major version number please also check the switch
dnl statement in mysqlbinlog::check_master_version().  You may also need
dnl to update version.c in ndb.

<<<<<<< HEAD
AC_INIT([MariaDB Server], [5.3.2-MariaDB-beta], [], [mysql])
=======
AC_INIT([MariaDB Server], [5.2.11-MariaDB], [], [mysql])
>>>>>>> 0bb7d6e8

AC_CONFIG_SRCDIR([sql/mysqld.cc])
AC_CANONICAL_SYSTEM
# USTAR format gives us the possibility to store longer path names in
# TAR files, the path name is split into two parts, a 155 chacater
# first part and a 100 character second part.
AM_INIT_AUTOMAKE([1.9 tar-ustar])
AC_PROG_LIBTOOL

AM_CONFIG_HEADER([include/config.h])

# Request support for automake silent-rules if available.
# Default to verbose output. One can use the configure-time
# option --enable-silent-rules or make V=0 to activate
# silent rules.
m4_ifdef([AM_SILENT_RULES], [AM_SILENT_RULES([no])])

PROTOCOL_VERSION=10
DOT_FRM_VERSION=6
# See the libtool docs for information on how to do shared lib versions.
SHARED_LIB_MAJOR_VERSION=16
SHARED_LIB_VERSION=$SHARED_LIB_MAJOR_VERSION:0:0
NDB_SHARED_LIB_MAJOR_VERSION=3
NDB_SHARED_LIB_VERSION=$NDB_SHARED_LIB_MAJOR_VERSION:0:0

# Set all version vars based on $VERSION. How do we do this more elegant ?
# Remember that regexps needs to quote [ and ] since this is run through m4
# We take some made up examples
#
#  VERSION                  5.1.40sp1-alpha     5.0.34a  5.5.1-m2
#  MYSQL_U_SCORE_VERSION    5.1.40sp1_alpha     5.0.34a  5.5.1_m2
#  MYSQL_NO_DASH_VERSION    5.1.40sp1           5.0.34a  5.5.1
#  MYSQL_NUMERIC_VERSION    5.1.40              5.0.34   5.5.1
#  MYSQL_BASE_VERSION       5.1                 5.0      5.5
#  MYSQL_VERSION_ID         50140               50034    50501
#
MYSQL_U_SCORE_VERSION=`echo $VERSION | sed -e "s|-|_|"`
MYSQL_NO_DASH_VERSION=`echo $VERSION | sed -e "s|-.*$||"`
MYSQL_NUMERIC_VERSION=`echo $MYSQL_NO_DASH_VERSION | sed -e "s|[[a-z]][[a-z0-9]]*$||"`
MYSQL_BASE_VERSION=`echo $MYSQL_NUMERIC_VERSION | sed -e "s|\.[[^.]]*$||"`
MYSQL_VERSION_ID=`echo $MYSQL_NUMERIC_VERSION | \
    awk -F. '{printf "%d%0.2d%0.2d", $1, $2, $3}'`
MYSQL_COPYRIGHT_YEAR=`date '+%Y'`

# Add previous major version for debian package upgrade path
MYSQL_PREVIOUS_BASE_VERSION=5.0

# The port should be constant for a LONG time
MYSQL_TCP_PORT_DEFAULT=3306
MYSQL_UNIX_ADDR_DEFAULT="/tmp/mysql.sock"

dnl Include m4 
sinclude(config/ac-macros/maintainer.m4)
sinclude(config/ac-macros/alloca.m4)
sinclude(config/ac-macros/check_cpu.m4)
sinclude(config/ac-macros/character_sets.m4)
sinclude(config/ac-macros/compiler_flag.m4)
sinclude(config/ac-macros/plugins.m4)
sinclude(config/ac-macros/ha_ndbcluster.m4)
sinclude(config/ac-macros/large_file.m4)
sinclude(config/ac-macros/misc.m4)
sinclude(config/ac-macros/readline.m4)
sinclude(config/ac-macros/ssl.m4)
sinclude(config/ac-macros/libevent.m4)
sinclude(config/ac-macros/zlib.m4)

# Remember to add a directory sql/share/LANGUAGE
AVAILABLE_LANGUAGES="\
czech danish dutch english estonian french german greek hungarian \
italian japanese korean norwegian norwegian-ny polish portuguese \
romanian russian serbian slovak spanish swedish ukrainian"

#####
#####

AC_SUBST(MYSQL_U_SCORE_VERSION)
AC_SUBST(MYSQL_NO_DASH_VERSION)
AC_SUBST(MYSQL_BASE_VERSION)
AC_SUBST(MYSQL_VERSION_ID)
AC_SUBST(MYSQL_PREVIOUS_BASE_VERSION)
AC_SUBST(MYSQL_COPYRIGHT_YEAR)
AC_SUBST(PROTOCOL_VERSION)
AC_DEFINE_UNQUOTED([PROTOCOL_VERSION], [$PROTOCOL_VERSION],
                   [mysql client protocol version])
AC_SUBST(DOT_FRM_VERSION)
AC_DEFINE_UNQUOTED([DOT_FRM_VERSION], [$DOT_FRM_VERSION],
                   [Version of .frm files])
AC_SUBST(SHARED_LIB_MAJOR_VERSION)
AC_SUBST(SHARED_LIB_VERSION)
AC_SUBST(AVAILABLE_LANGUAGES)

# Check whether a debug mode should be enabled.
AC_ARG_WITH([debug],
    AS_HELP_STRING([--with-debug@<:@=full@:>@],
      [Enable various amounts of debugging support (full adds a slow memory checker).]),
    [with_debug=$withval],
    [with_debug=no])

AC_ARG_WITH([valgrind],
  [AS_HELP_STRING([--with-valgrind],
    [Valgrind instrumentation @<:@default=no@:>@])],
    [], [with_valgrind=no])

if test "$with_valgrind" != "no"
then
  AC_CHECK_HEADERS([valgrind/valgrind.h valgrind/memcheck.h],
    [AC_DEFINE([HAVE_VALGRIND], [1], [Define for Valgrind support])])
fi

# Whether the maintainer mode should be enabled.
# Note that this uses $with_debug and $with_valgrind
MY_MAINTAINER_MODE

# Canonicalize the configuration name.

# Check whether --with-system-type or --without-system-type was given.
AC_ARG_WITH(system-type,
    [  --with-system-type      Set the system type, like "sun-solaris10"],
    [SYSTEM_TYPE="$withval"],
    [SYSTEM_TYPE="$host_vendor-$host_os"])
AC_ARG_WITH(machine-type,
    [  --with-machine-type     Set the machine type, like "powerpc"],
    [MACHINE_TYPE="$withval"],
    [MACHINE_TYPE="$host_cpu"])
AC_SUBST(SYSTEM_TYPE)
AC_DEFINE_UNQUOTED([SYSTEM_TYPE], ["$SYSTEM_TYPE"],
                   [Name of system, eg sun-solaris])
AC_SUBST(MACHINE_TYPE)
AC_DEFINE_UNQUOTED([MACHINE_TYPE], ["$MACHINE_TYPE"],
                   [Machine type name, eg sparc])

# Detect intel x86 like processor
BASE_MACHINE_TYPE=$MACHINE_TYPE
case $MACHINE_TYPE in
  i?86) BASE_MACHINE_TYPE=i386 ;;
esac

# Save some variables and the command line options for mysqlbug
SAVE_CC="$CC"
SAVE_CXX="$CXX"
SAVE_ASFLAGS="$ASFLAGS"
SAVE_CFLAGS="$CFLAGS"
SAVE_CXXFLAGS="$CXXFLAGS"
SAVE_LDFLAGS="$LDFLAGS"
SAVE_CXXLDFLAGS="$CXXLDFLAGS"
CONF_COMMAND="$0 $ac_configure_args"
AC_SUBST(CONF_COMMAND)
AC_SUBST(SAVE_CC)
AC_SUBST(SAVE_CXX)
AC_SUBST(SAVE_ASFLAGS)
AC_SUBST(SAVE_CFLAGS)
AC_SUBST(SAVE_CXXFLAGS)
AC_SUBST(SAVE_LDFLAGS)
AC_SUBST(SAVE_CXXLDFLAGS)
AC_SUBST(CXXLDFLAGS)

#AC_ARG_PROGRAM			# Automaticly invoked by AM_INIT_AUTOMAKE

AM_SANITY_CHECK
# This is needed is SUBDIRS is set
AC_PROG_MAKE_SET

##############################################################################
# The below section needs to be done before AC_PROG_CC
##############################################################################

# Hack for OS X/Darwin and Metrowerks CodeWarrior
AC_ARG_WITH(darwin-mwcc,
[  --with-darwin-mwcc      Use Metrowerks CodeWarrior wrappers on OS X/Darwin],[
 if [ "with_darwin_mwcc" = yes ] ; then
  builddir=`pwd`
  ccwrapper="$builddir/support-files/MacOSX/mwcc-wrapper"
  arwrapper="$builddir/support-files/MacOSX/mwar-wrapper"
  CC="$ccwrapper"
  CXX="$ccwrapper"
  LD="$ccwrapper"
  AR="$arwrapper"
  RANLIB=:
  export CC CXX LD AR RANLIB
  AC_SUBST(AR)
  AC_SUBST(RANLIB)
 fi
])

AM_CONDITIONAL(DARWIN_MWCC, test x$with_darwin_mwcc = xyes)

if test "x${CFLAGS-}" = x ; then
  cflags_is_set=no
else
  cflags_is_set=yes
fi

if test "x${CPPFLAGS-}" = x ; then
  cppflags_is_set=no
else
  cppflags_is_set=yes
fi

if test "x${LDFLAGS-}" = x ; then
  ldflags_is_set=no
else
  ldflags_is_set=yes
fi

################ End of section to be done before AC_PROG_CC #################

# The following hack should ensure that configure doesn't add optimizing
# or debugging flags to CFLAGS or CXXFLAGS
# C_EXTRA_FLAGS are flags that are automaticly added to both
# CFLAGS and CXXFLAGS
CFLAGS="$CFLAGS $C_EXTRA_FLAGS "
CXXFLAGS="$CXXFLAGS $C_EXTRA_FLAGS "

dnl Checks for programs.
AC_PROG_AWK
AC_PROG_CC
AC_PROG_CXX
AC_PROG_CPP

# Print version of CC and CXX compiler (if they support --version)
case $SYSTEM_TYPE in
  *netware*)
CC_VERSION=`$CC -version | grep -i version`
    ;;
  *)
CC_VERSION=`$CC --version | sed 1q`
    ;;
esac
if test $? -eq "0"
then
  AC_MSG_CHECKING("C Compiler version")
  AC_MSG_RESULT("$CC $CC_VERSION")
else
CC_VERSION=""
fi
AC_SUBST(CC_VERSION)
MYSQL_CHECK_CXX_VERSION

# Fix for sgi gcc / sgiCC which tries to emulate gcc
if test "$CC" = "sgicc"
then
  ac_cv_prog_gcc="no"
fi
if test "$CXX" = "sgi++"
then
  GXX="no"
fi

# Still need ranlib for readline; local static use only so no libtool.
AC_PROG_RANLIB
# We use libtool
#AC_LIBTOOL_WIN32_DLL
AC_PROG_LIBTOOL

# Ensure that we have --preserve-dup-deps defines, otherwise we get link
# problems of 'mysql' with CXX=g++
#LIBTOOL="$LIBTOOL --preserve-dup-deps"
AC_SUBST(LIBTOOL)dnl

AC_SUBST(NM)dnl

# NM= "$NM -X64"
#archive_expsym_cmds= `echo "$archive_expsym_cmds" | sed -e '/"$(CC)"//'`
#archive_expsym_cmds= "$CC -q64 $archive_expsym_cmds"
#  CXXFLAGS=`echo "$CXXFLAGS -Werror" | sed -e 's/-fbranch-probabilities//; s/-Wall//; s/-ansi//; s/-pedantic//; s/-Wcheck//'`

#AC_LIBTOOL_DLOPEN AC_LIBTOOL_WIN32_DLL AC_DISABLE_FAST_INSTALL AC_DISABLE_SHARED AC_DISABLE_STATIC

# AC_PROG_INSTALL
AC_PROG_INSTALL
test -z "$INSTALL_SCRIPT" && INSTALL_SCRIPT='${INSTALL_PROGRAM}'

# Not critical since the generated file is distributed
AC_CHECK_PROGS(YACC, ['bison -y -p MYSQL'])

#check the return type of sprintf
AC_MSG_CHECKING("return type of sprintf")
AC_TRY_RUN([
  int main()
    {
      char* s = "hello";
      char buf[6];
      if((int)sprintf(buf, s) == strlen(s))
	return 0;
      
      return -1;
     }
   ],
   [AC_DEFINE(SPRINTF_RETURNS_INT, [1], [POSIX sprintf])
   AC_MSG_RESULT("int")],
   [AC_TRY_RUN([
 int main()
   {
     char* s = "hello";
     char buf[6];
     if((char*)sprintf(buf,s) == buf + strlen(s))
       return 0;
     return -1;
   }           ],
               [AC_DEFINE(SPRINTF_RETURNS_PTR, [1], [Broken sprintf])
                AC_MSG_RESULT("ptr")],
               [AC_DEFINE(SPRINTF_RETURNS_GARBAGE, [1], [Broken sprintf])
                AC_MSG_RESULT("garbage")]
   )],
   # Cross compile, assume POSIX
   [AC_DEFINE(SPRINTF_RETURNS_INT, [1], [POSIX sprintf])
    AC_MSG_RESULT("int (we assume)")]
)

AC_PATH_PROG(uname_prog, uname, no)

# We should go through this and put all the explictly system dependent
# stuff in one place
AC_MSG_CHECKING(operating system)
AC_CACHE_VAL(mysql_cv_sys_os,
[
if test "$uname_prog" != "no"; then
  mysql_cv_sys_os="`uname`"
else
  mysql_cv_sys_os="Not Solaris"
fi
])
AC_MSG_RESULT($mysql_cv_sys_os)

# This should be rewritten to use $target_os
case "$target_os" in
  sco3.2v5*) 
     CFLAGS="$CFLAGS -DSCO"
     CXXFLAGS="$CXXFLAGS -DSCO"
     LD='$(CC) $(CFLAGS)'
     case "$CFLAGS" in
       *-belf*) 
         AC_SYS_COMPILER_FLAG(-belf,sco_belf_option,CFLAGS,[],[
         case "$LDFLAGS" in
           *-belf*) ;;
           *) AC_MSG_WARN([Adding -belf option to ldflags.])
              LDFLAGS="$LDFLAGS -belf"
           ;;
         esac
         ])
       ;;
       *)
         AC_SYS_COMPILER_FLAG(-belf,sco_belf_option,CFLAGS,[],[
         case "$LDFLAGS" in
           *-belf*) ;;
           *)
	     AC_MSG_WARN([Adding -belf option to ldflags.])
             LDFLAGS="$LDFLAGS -belf"
           ;;
         esac
         ])
       ;;
     esac
  ;;
  sysv5UnixWare* | sysv5OpenUNIX8*) 
    if test "$GCC" != "yes"; then
      # Use the built-in alloca()
      CFLAGS="$CFLAGS -Kalloca"
    fi
    CXXFLAGS="$CXXFLAGS -DNO_CPLUSPLUS_ALLOCA"
  ;;
  sysv5SCO_SV6.0.0*)
    if test "$GCC" != "yes"; then
      # Use the built-in alloca()
      CFLAGS="$CFLAGS -Kalloca"
      CXXFLAGS="$CFLAGS -Kalloca"
      # Use no_implicit for templates
      CXXFLAGS="$CXXFLAGS -Tno_implicit"
      AC_DEFINE([HAVE_EXPLICIT_TEMPLATE_INSTANTIATION],
        [1], [Defined by configure. Use explicit template instantiation.])
    fi
  ;;
esac
AC_SUBST(CC)
AC_SUBST(CFLAGS)
AC_SUBST(CXX)
AC_SUBST(CXXFLAGS)
AC_SUBST(ASFLAGS)
AC_SUBST(LD)
AC_SUBST(INSTALL_SCRIPT)

export CC CXX CFLAGS LD LDFLAGS AR ARFLAGS

if test "$GCC" = "yes"
then
  # mysqld requires -fno-implicit-templates.
  # Disable exceptions as they seem to create problems with gcc and threads.
  # mysqld doesn't use run-time-type-checking, so we disable it.
  # We should use -Wno-invalid-offsetof flag to disable some warnings from gcc
  # regarding offset() usage in C++ which are done in a safe manner in the
  # server
  CXXFLAGS="$CXXFLAGS -fno-implicit-templates -fno-exceptions -fno-rtti"
  AC_DEFINE([HAVE_EXPLICIT_TEMPLATE_INSTANTIATION],
    [1], [Defined by configure. Use explicit template instantiation.])
fi

MYSQL_PROG_AR

# libmysqlclient versioning when linked with GNU ld.
if $LD --version 2>/dev/null| grep GNU >/dev/null 2>&1; then
  LD_VERSION_SCRIPT="-Wl,--version-script=\$(top_builddir)/libmysql/libmysql.ver"
  AC_CONFIG_FILES(libmysql/libmysql.ver)
fi
AC_SUBST(LD_VERSION_SCRIPT)


# Avoid bug in fcntl on some versions of linux
AC_MSG_CHECKING([if we should use 'skip-external-locking' as default for $target_os])
# Any variation of Linux
if expr "$target_os" : "[[Ll]]inux.*" > /dev/null
then
  MYSQLD_DEFAULT_SWITCHES="--skip-external-locking"
  TARGET_LINUX="true"
  AC_MSG_RESULT([yes])
  AC_DEFINE([TARGET_OS_LINUX], [1], [Whether we build for Linux])
else
  MYSQLD_DEFAULT_SWITCHES=""
  TARGET_LINUX="false"
  AC_MSG_RESULT([no])
fi
AC_SUBST(MYSQLD_DEFAULT_SWITCHES)
AC_SUBST(TARGET_LINUX)

dnl Find paths to some shell programs
AC_PATH_PROG(LN, ln, ln)
# This must be able to take a -f flag like normal unix ln.
AC_PATH_PROG(LN_CP_F, ln, ln)
case $SYSTEM_TYPE in
  *netware*) ;;
  *)
    # If ln -f does not exists use -s (AFS systems)
    if test -n "$LN_CP_F"; then
      LN_CP_F="$LN_CP_F -s"
    fi
    ;;
esac

AC_PATH_PROG(MV, mv, mv)
AC_PATH_PROG(RM, rm, rm)
AC_PATH_PROG(CP, cp, cp)
AC_PATH_PROG(SED, sed, sed)
AC_PATH_PROG(CMP, cmp, cmp)
AC_PATH_PROG(CHMOD, chmod, chmod)
AC_PATH_PROG(HOSTNAME, hostname, hostname)
AC_PATH_PROG(DIFF, diff, diff)
# Check for a GNU tar named 'gtar', or 'gnutar' (MacOS X) and
# fall back to 'tar' otherwise and hope that it's a GNU tar as well
AC_CHECK_PROGS(TAR, gnutar gtar tar)

dnl We use a path for perl so the script startup works
dnl We make sure to use perl, not perl5, in hopes that the RPMs will
dnl not depend on the perl5 binary being installed (probably a bug in RPM)
AC_PATH_PROG(PERL, perl, no)
if test "$PERL" != "no" && $PERL -e 'require 5' > /dev/null 2>&1
then
  PERL5=$PERL
else
  AC_PATH_PROG(PERL5, perl5, no)
  if test "$PERL5" != no
  then
    PERL=$PERL5
    ac_cv_path_PERL=$ac_cv_path_PERL5
  fi
fi

AC_SUBST(HOSTNAME)
AC_SUBST(PERL)
AC_SUBST(PERL5)

# Enable the abi_check rule only if gcc is available

if test "$GCC" != "yes" || expr "$CC" : ".*icc.*"
then
  ABI_CHECK=""
else
  ABI_CHECK="abi_check"
fi

AC_SUBST(ABI_CHECK)

# Look for PS usage.  We use double dollar-signs in FIND_PROC because this
# value is written to a makefile, which interprets away one level of
# dollar-signs.  So, interpretation stages are  m4 and then shell in autoconf,
# then Make, then shell.  The autoconf substitution uses single quotes, so 
# no unprotected single quotes should appear in the expression.
AC_PATH_PROG(PS, ps, ps)
AC_MSG_CHECKING("how to check if pid exists")
PS=$ac_cv_path_PS
# Linux style
if $PS wwwp $$ 2> /dev/null | grep -- "$0" > /dev/null
then
  FIND_PROC="$PS wwwp \$\$PID | grep -v \" grep\" | grep -v mysqld_safe | grep -- \"\$\$MYSQLD\" > /dev/null"
# Solaris
elif $PS -fp $$ 2> /dev/null | grep -- $0 > /dev/null
then
  FIND_PROC="$PS -p \$\$PID | grep -v \" grep\" | grep -v mysqld_safe | grep -- \"\$\$MYSQLD\" > /dev/null"
# BSD style
elif $PS -uaxww 2> /dev/null | grep -- $0 > /dev/null
then
  FIND_PROC="$PS -uaxww | grep -v \" grep\" | grep -v mysqld_safe | grep -- \"\$\$MYSQLD\" | grep \" \$\$PID \" > /dev/null"
# SysV style
elif $PS -ef 2> /dev/null | grep -- $0 > /dev/null
then
  FIND_PROC="$PS -ef | grep -v \" grep\" | grep -v mysqld_safe | grep -- \"\$\$MYSQLD\" | grep \" \$\$PID \" > /dev/null"
# Do anybody use this?
elif $PS $$ 2> /dev/null | grep -- $0 > /dev/null
then
  FIND_PROC="$PS \$\$PID | grep -v \" grep\" | grep -v mysqld_safe | grep -- \"\$\$MYSQLD\" > /dev/null"
else
  case $SYSTEM_TYPE in
    *freebsd*|*dragonfly*)
      FIND_PROC="$PS p \$\$PID | grep -v \" grep\" | grep -v mysqld_safe | grep -- \"\$\$MYSQLD\" > /dev/null"
      ;;
    *darwin*)
      FIND_PROC="$PS -uaxww | grep -v \" grep\" | grep -v mysqld_safe | grep -- \"\$\$MYSQLD\" | grep \" \$\$PID \" > /dev/null"
      ;;
    *cygwin*)
      FIND_PROC="$PS -e | grep -v \" grep\" | grep -v mysqld_safe | grep -- \"\$\$MYSQLD\" | grep \" \$\$PID \" > /dev/null"
      ;;
    *netware*)
      FIND_PROC=
      ;;
    *)
      AC_MSG_ERROR([Could not find the right ps and/or grep switches. Which OS is this?  See the Installation chapter in the Reference Manual.])
  esac
fi
AC_SUBST(FIND_PROC)
AC_MSG_RESULT("$FIND_PROC")

# Check if a pid is valid
AC_PATH_PROG(KILL, kill, kill)
AC_MSG_CHECKING("for kill switches")
if $ac_cv_path_KILL -0 $$
then
  CHECK_PID="$ac_cv_path_KILL -0 \$\$PID > /dev/null 2> /dev/null"
elif kill -s 0 $$
then
  CHECK_PID="$ac_cv_path_KILL -s 0 \$\$PID > /dev/null 2> /dev/null"
else
  AC_MSG_WARN([kill -0 to check for pid seems to fail])
    CHECK_PID="$ac_cv_path_KILL -s SIGCONT \$\$PID > /dev/null 2> /dev/null"
fi
AC_SUBST(CHECK_PID)
AC_MSG_RESULT("$CHECK_PID")

# We need an ANSI C compiler
AM_PROG_CC_STDC

# We need an assembler, too
AM_PROG_AS
CCASFLAGS="$CCASFLAGS $ASFLAGS"

# Check if we need noexec stack for assembler
AC_CHECK_NOEXECSTACK

if test "$am_cv_prog_cc_stdc" = "no"
then
  AC_MSG_ERROR([MySQL requires an ANSI C compiler (and a C++ compiler). Try gcc. See the Installation chapter in the Reference Manual.])
fi

NOINST_LDFLAGS="-static"

static_nss=""
STATIC_NSS_FLAGS=""
OTHER_LIBC_LIB=""
AC_ARG_WITH(other-libc,
 [  --with-other-libc=DIR   Link against libc and other standard libraries 
                          installed in the specified non-standard location 
                          overriding default. Originally added to be able to
                          link against glibc 2.2 without making the user 
                          upgrade the standard libc installation.],
 [
   other_libc_include="$withval/include"
   other_libc_lib="$withval/lib"
   with_other_libc="yes"
   enable_shared="no"
   all_is_static="yes"
   CFLAGS="$CFLAGS -I$other_libc_include"
   # There seems to be a feature in gcc that treats system and libc headers
   # silently when they violatate ANSI C++ standard, but it is strict otherwise
   # since gcc cannot now recognize that our headers are libc, we work around
   # by telling it to be permissive. Note that this option only works with
   # new versions of gcc (2.95.x and above)
   CXXFLAGS="$CXXFLAGS -fpermissive -I$other_libc_include"
   if test -f "$other_libc_lib/libnss_files.a"
   then
     # libc has been compiled with --enable-static-nss
     # we need special flags, but we will have to add those later
     STATIC_NSS_FLAGS="-lc -lnss_files -lnss_dns -lresolv"
     STATIC_NSS_FLAGS="$STATIC_NSS_FLAGS $STATIC_NSS_FLAGS"
     OTHER_LIBC_LIB="-static -L$other_libc_lib"
     static_nss=1
   else
     # this is a dirty hack. We if we detect static nss glibc in the special
     # location, we do not re-direct the linker to get libraries from there
     # during check. The reason is that if we did, we would have to find a
     # way to append the special static nss flags to LIBS every time we do
     # any check - this is definitely feasible, but not worthwhile the risk
     # of breaking other things. So for our purposes it would be sufficient
     # to assume that whoever is using static NSS knows what he is doing and
     # has sensible libraries in the regular location
     LDFLAGS="$LDFLAGS -static -L$other_libc_lib "
   fi
   
   # When linking against custom libc installed separately, we want to force
   # all binary builds to be static, including the build done by configure
   # itself to test for system features.
   with_mysqld_ldflags="-all-static"
   with_client_ldflags="-all-static"
   NOINST_LDFLAGS="-all-static"
 ],
 [
  other_libc_include=
  other_libc_lib=
  with_other_libc="no"
 ]
)
AC_SUBST(NOINST_LDFLAGS)

AC_ARG_ENABLE(distribution,
    AC_HELP_STRING(
        [--disable-distribution], 
        [Allow linking with system GPLv3 libraries. It may result in a binary that can not be legally distributed.]),
    [ enable_distribution=$enableval ],
    [ enable_distribution=yes ]
    )

#
# Check if we are using Linux and a glibc compiled with static nss
# (this is true on the MySQL build machines to avoid NSS problems)
#
AC_CHECK_TOOL([NM], [nm]) 

if test "$TARGET_LINUX" = "true" -a "$static_nss" = ""
then
  tmp=`$NM ${other_libc_lib:-/usr/lib*}/libc.a 2>&1 | grep _nss_files_getaliasent_r1`
  if test -n "$tmp"
  then
     STATIC_NSS_FLAGS="-lc -lnss_files -lnss_dns -lresolv"
     STATIC_NSS_FLAGS="$STATIC_NSS_FLAGS $STATIC_NSS_FLAGS"
     static_nss=1
  fi
fi

AC_MSG_CHECKING(whether features provided by the user community should be included.)
AC_ARG_ENABLE(community-features,
    AC_HELP_STRING(
        [--disable-community-features], 
        [Disable additional features provided by the user community.]),
    [ ENABLE_COMMUNITY_FEATURES=$enableval ],
    [ ENABLE_COMMUNITY_FEATURES=yes ]
    )

if test "$ENABLE_COMMUNITY_FEATURES" = "yes"
then
  AC_DEFINE([COMMUNITY_SERVER], [1],
            [Whether features provided by the user community should be included])
  AC_MSG_RESULT([yes])
else
  AC_MSG_RESULT([no])
fi

AC_ARG_WITH(server-suffix,
    [  --with-server-suffix    Append value to the version string.],
    [ MYSQL_SERVER_SUFFIX=`echo "$withval" | sed -e  's/^\(...................................\)..*$/\1/'` ],
    [ MYSQL_SERVER_SUFFIX= ]
    )
AC_SUBST(MYSQL_SERVER_SUFFIX)

# Set flags if we want to force to use pthreads
AC_ARG_WITH(pthread,
    [  --with-pthread          Force use of pthread library.],
    [ with_pthread=$withval ],
    [ with_pthread=no ]
    )

# Force use of thread libs LIBS
AC_ARG_WITH(named-thread-libs,
    [  --with-named-thread-libs=ARG
                          Use specified thread libraries instead of 
                          those automatically found by configure.],
    [ with_named_thread=$withval ],
    [ with_named_thread=no ]
    )

# Force use of a curses libs
AC_ARG_WITH(named-curses-libs,
    [  --with-named-curses-libs=ARG
                          Use specified curses libraries instead of 
                          those automatically found by configure.],
    [ with_named_curses=$withval ],
    [ with_named_curses=no ]
    )

# Make thread safe client
AC_ARG_ENABLE(thread-safe-client,
    [  --disable-thread-safe-client   
                          Compile the client without threads.],
    [ THREAD_SAFE_CLIENT=$enableval ],
    [ THREAD_SAFE_CLIENT=yes ]
    )

# compile with strings functions in assembler
AC_ARG_ENABLE(assembler,
    [  --enable-assembler      Use assembler versions of some string 
                          functions if available.],
    [ ENABLE_ASSEMBLER=$enableval ],
    [ ENABLE_ASSEMBLER=no ]
    )

# Don't use assembler if building on Solaris with native linker
# and with embedded. Because our asm code is not PIC and solaris ld
# aborts with an error when creating .so
if test "x$ENABLE_ASSEMBLER" = "xyes" -a \
     "x$LD_VERSION_SCRIPT" = "x" -a \
     "x$with_embedded_server" = "xyes" -a \
     `expr "$SYSTEM_TYPE" : "^.*solaris"` -gt 0; then
  ENABLE_ASSEMBLER=no
  AC_MSG_WARN([No assembler functions when non-GNU linker is used and embedded-server is enabled])
fi

AC_MSG_CHECKING(if we should use assembler functions)
# For now we only support assembler on i386 and sparc systems
AM_CONDITIONAL(ASSEMBLER_x86, test "$ENABLE_ASSEMBLER" = "yes" -a "$BASE_MACHINE_TYPE" = "i386" && $CCAS $CCASFLAGS -c strings/strings-x86.s -o checkassembler >/dev/null 2>&1 && test -f checkassembler && (rm -f checkassembler; exit 0;))
AM_CONDITIONAL(ASSEMBLER_sparc32, test "$ENABLE_ASSEMBLER" = "yes" -a "$BASE_MACHINE_TYPE" = "sparc")
AM_CONDITIONAL(ASSEMBLER_sparc64, test "$ENABLE_ASSEMBLER" = "yes" -a "$BASE_MACHINE_TYPE" = "sparcv9")
AM_CONDITIONAL(ASSEMBLER, test "$ASSEMBLER_x86_TRUE" = "" -o "$ASSEMBLER_sparc32_TRUE" = "")

if test "$ASSEMBLER_TRUE" = ""
then
  AC_MSG_RESULT([yes])
else
  AC_MSG_RESULT([no])
fi

# Add query profiler
AC_MSG_CHECKING(if SHOW PROFILE should be enabled.)
AC_ARG_ENABLE(profiling,
    AS_HELP_STRING([--enable-profiling], [Build a version with query profiling code (req. community-features)]),
    [ ENABLED_PROFILING=$enableval ],
    [ ENABLED_PROFILING=$ENABLE_COMMUNITY_FEATURES ])

if test "$ENABLED_PROFILING" = "yes"
then
  if test "$ENABLE_COMMUNITY_FEATURES" = "yes";
  then
    AC_DEFINE([ENABLED_PROFILING], [1],
              [If SHOW PROFILE should be enabled])
    AC_MSG_RESULT([yes]) 
  else
    ENABLED_PROFILING="no"
    AC_MSG_RESULT([no, overridden by community-features disabled])
  fi
else
  AC_MSG_RESULT([no])
fi

# Use this to set the place used for unix socket used to local communication.
AC_ARG_WITH(unix-socket-path,
    [  --with-unix-socket-path=SOCKET
                          Where to put the unix-domain socket.  SOCKET must be 
                          an absolute file name.],
    [ MYSQL_UNIX_ADDR=$withval ],
    [ MYSQL_UNIX_ADDR=$MYSQL_UNIX_ADDR_DEFAULT ]
    )
AC_SUBST(MYSQL_UNIX_ADDR)

AC_ARG_WITH(tcp-port,
    [  --with-tcp-port=port-number
                          Which port to use for MySQL services (default 3306)],
    [ MYSQL_TCP_PORT=$withval ],
    [ MYSQL_TCP_PORT=$MYSQL_TCP_PORT_DEFAULT
      # if we actually defaulted (as opposed to the pathological case of
      # --with-tcp-port=<MYSQL_TCP_PORT_DEFAULT> which might in theory
      # happen if whole batch of servers was built from a script), set
      # the default to zero to indicate that; we don't lose information
      # that way, because 0 obviously indicates that we can get the
      # default value from MYSQL_TCP_PORT. this seems really evil, but
      # testing for MYSQL_TCP_PORT==MYSQL_TCP_PORT_DEFAULT would make a
      # a port of MYSQL_TCP_PORT_DEFAULT magic even if the builder did not
      # intend it to mean "use the default, in fact, look up a good default
      # from /etc/services if you can", but really, really meant 3306 when
      # they passed in 3306. When they pass in a specific value, let them
      # have it; don't second guess user and think we know better, this will
      # just make people cross.  this makes the the logic work like this
      # (which is complicated enough):
      #
      # - if a port was set during build, use that as a default.
      #
      # - otherwise, try to look up a port in /etc/services; if that fails,
      #   use MYSQL_TCP_PORT_DEFAULT (at the time of this writing 3306)
      #
      # - allow the MYSQL_TCP_PORT environment variable to override that.
      #
      # - allow command-line parameters to override all of the above.
      #
      # the top-most MYSQL_TCP_PORT_DEFAULT is read from win/configure.js,
      # so don't mess with that.
      MYSQL_TCP_PORT_DEFAULT=0 ]
    )
AC_SUBST(MYSQL_TCP_PORT)
# We might want to document the assigned port in the manual.
AC_SUBST(MYSQL_TCP_PORT_DEFAULT)

# Use this to set the place used for unix socket used to local communication.
AC_ARG_WITH(mysqld-user,
    [  --with-mysqld-user=username   
                          What user the mysqld daemon shall be run as.],
    [ MYSQLD_USER=$withval ],
    [ MYSQLD_USER=mysql ]
    )
AC_SUBST(MYSQLD_USER)

# If we should allow LOAD DATA LOCAL
AC_MSG_CHECKING(If we should should enable LOAD DATA LOCAL by default)
AC_ARG_ENABLE(local-infile,
    [  --enable-local-infile   Enable LOAD DATA LOCAL INFILE (default: disabled)],
    [ ENABLED_LOCAL_INFILE=$enableval ],
    [ ENABLED_LOCAL_INFILE=no ]
    )
if test "$ENABLED_LOCAL_INFILE" = "yes"
then
  AC_MSG_RESULT([yes])
  AC_DEFINE([ENABLED_LOCAL_INFILE], [1],
            [If LOAD DATA LOCAL INFILE should be enabled by default])
else
  AC_MSG_RESULT([no])
fi

# If we should allow init-file, skip-grant-table and bootstrap options
AC_MSG_CHECKING(If we should should enable init-file, skip-grant-table options and bootstrap)
AC_ARG_ENABLE(grant-options,
    [  --disable-grant-options Disables the use of --init-file, --skip-grant-tables and --bootstrap options],
    [ mysql_grant_options_enabled=$enableval ],
    [ mysql_grant_options_enabled=yes ]
    )
if test "$mysql_grant_options_enabled" = "yes"
then
  AC_MSG_RESULT([yes])
else
  AC_DEFINE([DISABLE_GRANT_OPTIONS], [1],
            [Disables the use of --init-file, --skip-grant-tables and --bootstrap options])
  AC_MSG_RESULT([no])
fi

MYSQL_SYS_LARGEFILE

# Types that must be checked AFTER large file support is checked
AC_TYPE_SIZE_T

#--------------------------------------------------------------------
# Check for system header files
#--------------------------------------------------------------------

AC_HEADER_DIRENT
AC_HEADER_STDC
AC_HEADER_SYS_WAIT
AC_CHECK_HEADERS(fcntl.h fenv.h float.h floatingpoint.h fpu_control.h \
 ieeefp.h limits.h memory.h pwd.h select.h fnmatch.h \
 stdlib.h stddef.h sys/stat.h sys/sockio.h \
 strings.h string.h synch.h sys/mman.h sys/socket.h netinet/in.h arpa/inet.h \
 sys/timeb.h sys/types.h sys/un.h sys/vadvise.h sys/wait.h term.h \
 unistd.h utime.h sys/utime.h termio.h termios.h sched.h crypt.h alloca.h \
 sys/ioctl.h malloc.h sys/malloc.h sys/ipc.h sys/shm.h linux/config.h \
 sys/prctl.h sys/resource.h sys/param.h port.h ieeefp.h linux/unistd.h \
 execinfo.h)

AC_CHECK_HEADERS([xfs/xfs.h])

#--------------------------------------------------------------------
# Check for system libraries. Adds the library to $LIBS
# and defines HAVE_LIBM etc
#--------------------------------------------------------------------

AC_CHECK_LIB(m, floor, [], AC_CHECK_LIB(m, __infinity))
AC_CHECK_FUNCS(log2)

AC_CHECK_LIB(nsl_r, gethostbyname_r, [],
  AC_CHECK_LIB(nsl, gethostbyname_r))
AC_CHECK_FUNC(gethostbyname_r)

AC_SEARCH_LIBS(setsockopt, socket)
# This may get things to compile even if bind-8 is installed
AC_SEARCH_LIBS(bind, bind)
# Check if crypt() exists in libc or libcrypt, sets LIBS if needed
AC_SEARCH_LIBS(crypt, crypt, AC_DEFINE(HAVE_CRYPT, 1, [crypt]))
# See if we need a library for address lookup.
AC_SEARCH_LIBS(inet_aton, [socket nsl resolv])

# For the sched_yield() function on Solaris
AC_SEARCH_LIBS(sched_yield, posix4, 
  AC_DEFINE(HAVE_SCHED_YIELD, 1, [sched_yield]))

MYSQL_CHECK_ZLIB_WITH_COMPRESS

# For large pages support
if test "$TARGET_LINUX" = "true"
then
  # For SHM_HUGETLB on Linux
  AC_CHECK_DECLS(SHM_HUGETLB, 
      AC_DEFINE([HAVE_LARGE_PAGES], [1], 
                [Define if you have large pages support])
      AC_DEFINE([HUGETLB_USE_PROC_MEMINFO], [1],
                [Define if /proc/meminfo shows the huge page size (Linux only)])
      , ,
      [
#include <sys/shm.h>
      ]
  )
fi

#--------------------------------------------------------------------
# Check for TCP wrapper support
#--------------------------------------------------------------------

AC_ARG_WITH(libwrap,
[  --with-libwrap[=DIR]      Compile in libwrap (tcp_wrappers) support],[
  case "$with_libwrap" in
  no) : ;;
  yes|*)
    _cppflags=${CPPFLAGS}
    _ldflags=${LDFLAGS}

    if test "$with_libwrap" != "yes"; then
      CPPFLAGS="${CPPFLAGS} -I$with_libwrap/include"
      LDFLAGS="${LDFLAGS} -L$with_libwrap/lib"
    fi

    _libs=${LIBS}
    AC_CHECK_HEADER(tcpd.h,
      LIBS="-lwrap $LIBS"
      AC_MSG_CHECKING(for TCP wrappers library -lwrap)
      AC_TRY_LINK([#include <tcpd.h>
int allow_severity = 0;
int deny_severity  = 0;

struct request_info *req;
],[hosts_access (req)],
        AC_MSG_RESULT(yes)
        AC_DEFINE([LIBWRAP], [1], [Define if you have -lwrap])
        AC_DEFINE([HAVE_LIBWRAP], [1], [Define if have -lwrap])
	if test "$with_libwrap" != "yes"; then
	    WRAPLIBS="-L${with_libwrap}/lib"
	fi
	WRAPLIBS="${WRAPLIBS} -lwrap",
        AC_MSG_RESULT(no)
        CPPFLAGS=${_cppflags} LDFLAGS=${_ldflags}),
      CPPFLAGS=${_cppflags} LDFLAGS=${_ldflags})
    LDFLAGS=${_ldflags} LIBS=${_libs}
    ;;
  esac
])
AC_SUBST(WRAPLIBS)

# Check for gtty if termio.h doesn't exists
if test "$ac_cv_header_termio_h" = "no" -a "$ac_cv_header_termios_h" = "no"
then
  AC_SEARCH_LIBS(gtty, compat)
fi

# We make a special variable for non-threaded version of LIBS to avoid
# including thread libs into non-threaded version of MySQL client library.
# Later in this script LIBS will be augmented with a threads library.
NON_THREADED_LIBS="$LIBS"

AC_CHECK_TYPES([int8, uint8, int16, uint16, int32, uint32, int64, uint64,
                uchar, uint, ulong],[],[], [
#include <sys/types.h>
])
AC_CHECK_TYPES([in_addr_t], [], [], [
#include <sys/types.h>
#include <sys/socket.h>
#include <netinet/in.h>
#include <arpa/inet.h>
])
AC_CHECK_TYPES([fp_except], [], [], [
#include <sys/types.h>
#include <ieeefp.h>
])

#
# Some system specific hacks
#

MAX_C_OPTIMIZE="-O3"
MAX_CXX_OPTIMIZE="-O3"

case $SYSTEM_TYPE in
  *solaris2.7*)
    # Solaris 2.7 has a broken /usr/include/widec.h
    # Make a fixed copy in ./include
    AC_MSG_WARN([Fixing broken include files for $SYSTEM_TYPE])
    echo "  - Creating local copy of widec.h"
    if test ! -d include
    then
      mkdir ./include
    fi
    builddir=`pwd`
    sed -e "s|^#if[ 	]*!defined(lint) && !defined(__lint)|#if !defined\(lint\) \&\& !defined\(__lint\) \&\& !defined\(getwc\)|" < /usr/include/widec.h > include/widec.h
    CFLAGS="$CFLAGS -DHAVE_CURSES_H -I$builddir/include -DHAVE_RWLOCK_T"
    CXXFLAGS="$CXXFLAGS -DHAVE_CURSES_H -I$builddir/include -DHAVE_RWLOCK_T"
    ;;
  *solaris2.8*)
    # Solaris 2.8 has a broken /usr/include/widec.h
    # Make a fixed copy in ./include
    AC_MSG_WARN([Fixing broken include files for $SYSTEM_TYPE])
    echo "  - Creating local copy of widec.h"
    if test ! -d include
    then
      mkdir ./include
    fi
    builddir=`pwd`
    sed -e "s|^#if[ 	]*!defined(__lint)|#if !defined\(__lint\) \&\& !defined\(getwc\)|" < /usr/include/widec.h > include/widec.h
    CFLAGS="$CFLAGS -DHAVE_CURSES_H -I$builddir/include -DHAVE_RWLOCK_T"
    CXXFLAGS="$CXXFLAGS -DHAVE_CURSES_H -I$builddir/include -DHAVE_RWLOCK_T"
    ;;
  *solaris2.5.1*)
    AC_MSG_WARN([Enabling getpass() workaround for Solaris 2.5.1])
    CFLAGS="$CFLAGS -DHAVE_BROKEN_GETPASS -DSOLARIS -DHAVE_RWLOCK_T";
    CXXFLAGS="$CXXFLAGS -DHAVE_RWLOCK_T -DSOLARIS"
    ;;
  *solaris*)
    CFLAGS="$CFLAGS -DHAVE_RWLOCK_T"
    CXXFLAGS="$CXXFLAGS -DHAVE_RWLOCK_T"
    ;;
  *SunOS*)
    AC_MSG_WARN([Enabling getpass() workaround for SunOS])
    CFLAGS="$CFLAGS -DHAVE_BROKEN_GETPASS -DSOLARIS";
    ;;
  *hpux10.20*)
    AC_MSG_WARN([Enabling workarounds for hpux 10.20])
    CFLAGS="$CFLAGS -DHAVE_BROKEN_SNPRINTF -DSIGNALS_DONT_BREAK_READ -DDO_NOT_REMOVE_THREAD_WRAPPERS -DHPUX10 -DSIGNAL_WITH_VIO_CLOSE -DHAVE_BROKEN_PTHREAD_COND_TIMEDWAIT -DHAVE_POSIX1003_4a_MUTEX"
    CXXFLAGS="$CXXFLAGS -DHAVE_BROKEN_SNPRINTF -D_INCLUDE_LONGLONG -DSIGNALS_DONT_BREAK_READ -DDO_NOT_REMOVE_THREAD_WRAPPERS -DHPUX10 -DSIGNAL_WITH_VIO_CLOSE -DHAVE_BROKEN_PTHREAD_COND_TIMEDWAIT -DHAVE_POSIX1003_4a_MUTEX"
    if test "$with_named_thread" = "no"
    then 
      AC_MSG_WARN([Using --with-named-thread=-lpthread])
      with_named_thread="-lcma"
    fi
    ;;
  *hpux11.*)
    AC_MSG_WARN([Enabling workarounds for hpux 11])
    CFLAGS="$CFLAGS -DHPUX11  -DSNPRINTF_RETURN_TRUNC -DHAVE_BROKEN_PREAD -DHAVE_BROKEN_GETPASS -DNO_FCNTL_NONBLOCK -DDO_NOT_REMOVE_THREAD_WRAPPERS -DHAVE_BROKEN_PTHREAD_COND_TIMEDWAIT"
    CXXFLAGS="$CXXFLAGS -DHPUX11  -DSNPRINTF_RETURN_TRUNC -DHAVE_BROKEN_PREAD -D_INCLUDE_LONGLONG -DNO_FCNTL_NONBLOCK -DDO_NOT_REMOVE_THREAD_WRAPPERS -DHAVE_BROKEN_PTHREAD_COND_TIMEDWAIT"
    if test "$with_named_thread" = "no"
    then 
      AC_MSG_WARN([Using --with-named-thread=-lpthread])
      with_named_thread="-lpthread"
    fi
    # Fixes for HPUX 11.0 compiler
    if test "$ac_cv_prog_gcc" = "no"
    then
      CFLAGS="$CFLAGS -DHAVE_BROKEN_INLINE"
# set working flags first in line, letting override it (i. e. for debug):
      CXXFLAGS="+O2 $CXXFLAGS"
      MAX_C_OPTIMIZE=""
      MAX_CXX_OPTIMIZE=""
      ndb_cxxflags_fix="$ndb_cxxflags_fix -Aa"
    fi
    ;;
  *rhapsody*)
    if test "$ac_cv_prog_gcc" = "yes"
    then
      CPPFLAGS="$CPPFLAGS -traditional-cpp "
      CFLAGS="-DHAVE_CTHREADS_WRAPPER -DDO_NOT_REMOVE_THREAD_WRAPPERS"
      CXXFLAGS="-DHAVE_CTHREADS_WRAPPER"
      if test $with_named_curses = "no"
      then
	with_named_curses=""
      fi
    fi
    ;;
  *darwin5*)
    if test "$ac_cv_prog_gcc" = "yes"
    then
      FLAGS="-traditional-cpp -DHAVE_DARWIN5_THREADS -D_P1003_1B_VISIBLE -DSIGNAL_WITH_VIO_CLOSE -DSIGNALS_DONT_BREAK_READ -DHAVE_BROKEN_REALPATH"
      CFLAGS="$CFLAGS $FLAGS"
      CXXFLAGS="$CXXFLAGS $FLAGS"
      MAX_C_OPTIMIZE="-O"
      with_named_curses=""
    fi
    ;;
  *darwin6*)
    if test "$ac_cv_prog_gcc" = "yes"
    then
      FLAGS="-D_P1003_1B_VISIBLE -DSIGNAL_WITH_VIO_CLOSE -DSIGNALS_DONT_BREAK_READ -DHAVE_BROKEN_REALPATH -DDONT_DECLARE_CXA_PURE_VIRTUAL "
      CFLAGS="$CFLAGS $FLAGS"
      CXXFLAGS="$CXXFLAGS $FLAGS"
      MAX_C_OPTIMIZE="-O"
    fi
    ;;
  *darwin*)
    if test "$ac_cv_prog_gcc" = "yes"
    then
      FLAGS="-D_P1003_1B_VISIBLE -DSIGNAL_WITH_VIO_CLOSE -DSIGNALS_DONT_BREAK_READ -DIGNORE_SIGHUP_SIGQUIT  -DDONT_DECLARE_CXA_PURE_VIRTUAL"
      CFLAGS="$CFLAGS $FLAGS"
      CXXFLAGS="$CXXFLAGS $FLAGS"
      MAX_C_OPTIMIZE="-O"
    fi
    ;;
  *freebsd*|*dragonfly*)
    AC_MSG_WARN([Adding fix for interrupted reads])
    OSVERSION=`sysctl -a | grep osreldate | awk '{ print $2 }'`
    if test "$OSVERSION" -gt "480100" && \
       test "$OSVERSION" -lt "500000" || \
       test "$OSVERSION" -gt "500109"
    then
       CXXFLAGS="$CXXFLAGS -DMYSQLD_NET_RETRY_COUNT=1000000"
    else
       CFLAGS="$CFLAGS -DHAVE_BROKEN_REALPATH"
       CXXFLAGS="$CXXFLAGS -DMYSQLD_NET_RETRY_COUNT=1000000 -DHAVE_BROKEN_REALPATH"
    fi
    ;;
  *netbsd*)
    AC_MSG_WARN([Adding flag -Dunix])
    CFLAGS="$CFLAGS -Dunix"
    CXXFLAGS="$CXXFLAGS -Dunix"
    OVERRIDE_MT_LD_ADD="\$(top_srcdir)/mit-pthreads/obj/libpthread.a"
    ;;
  *bsdi*)
    AC_MSG_WARN([Adding fix for BSDI])
    CFLAGS="$CFLAGS -D__BSD__ -DHAVE_BROKEN_REALPATH"
    AC_DEFINE_UNQUOTED([SOCKOPT_OPTLEN_TYPE], [size_t],
                       [Last argument to get/setsockopt])
    ;;
   *sgi-irix6*)
    if test "$with_named_thread" = "no"
    then 
      AC_MSG_WARN([Using --with-named-thread=-lpthread])
      with_named_thread="-lpthread"
    fi
    CXXFLAGS="$CXXFLAGS -D_BOOL"
    ;;
    *aix4.3*)
      AC_MSG_WARN([Adding defines for AIX])
      CFLAGS="$CFLAGS -Wa,-many -DUNDEF_HAVE_INITGROUPS -DSIGNALS_DONT_BREAK_READ"
      CXXFLAGS="$CXXFLAGS -Wa,-many -DUNDEF_HAVE_INITGROUPS -DSIGNALS_DONT_BREAK_READ"
    ;;
dnl Is this the right match for DEC OSF on alpha?
    *dec-osf*)
      if test "$ac_cv_prog_gcc" = "yes" && test "$host_cpu" = "alpha"
      then
	  AC_MSG_WARN([Adding defines for DEC OSF on alpha])
	  CFLAGS="$CFLAGS -mieee"
	  CXXFLAGS="$CXXFLAGS -mieee"
      fi
      AC_MSG_WARN([Adding defines for OSF1])
      # gethostbyname_r is deprecated and doesn't work ok on OSF1
      CFLAGS="$CFLAGS -DUNDEF_HAVE_GETHOSTBYNAME_R -DSNPRINTF_RETURN_TRUNC"
      CXXFLAGS="$CXXFLAGS -DUNDEF_HAVE_GETHOSTBYNAME_R -DSNPRINTF_RETURN_TRUNC"
      # fix to handle include of <stdint.h> correctly on OSF1 with cxx compiler
      CXXFLAGS="$CXXFLAGS -I/usr/include/cxx -I/usr/include/cxx_cname -I/usr/include -I/usr/include.dtk"
    ;;
  *netware*)
    # No need for curses library so set it to null
    with_named_curses=""

    # No thread library - in LibC
    with_named_thread=""
    
    #
    # Edit Makefile.in files.
    #
    echo -n "configuring Makefile.in files for NetWare... "
    for file in sql/Makefile.in extra/Makefile.in client/Makefile.in
    do
    # echo "#### $file ####"
      filedir="`dirname $file`"
      filebase="`basename $file`"
      filesed=$filedir/$filebase.sed
      #
      # Backup and always use original file
      #
      if test -f $file.bk
      then
        cp -fp $file.bk $file
      else
        cp -fp $file $file.bk
      fi
      case $file in
        sql/Makefile.in)
          # Use gen_lex_hash.linux instead of gen_lex_hash
          # Add library dependencies to mysqld_DEPENDENCIES
          lib_DEPENDENCIES="\$(openssl_libs) \$(yassl_libs)"
          cat > $filesed << EOF
s,\(\./gen_lex_hash\)\$(EXEEXT),\1.linux,
s%\(mysqld_DEPENDENCIES = \)%\1$lib_DEPENDENCIES %
EOF
          ;;
        extra/Makefile.in)
          cat > $filesed << EOF
s,\(extra/comp_err\)\$(EXEEXT),\1.linux,
EOF
          ;;
        libmysql/Makefile.in)
          cat > $filesed << EOF
s,libyassl.la,.libs/libyassl.a,
s,libtaocrypt.la,.libs/libtaocrypt.a,
EOF
          ;;
        libmysql_r/Makefile.in)
          cat > $filesed << EOF
s,libyassl.la,.libs/libyassl.a,
s,libtaocrypt.la,.libs/libtaocrypt.a,
EOF
          ;;
        client/Makefile.in)
          #
          cat > $filesed << EOF
s,libmysqlclient.la,.libs/libmysqlclient.a,
EOF
          ;;
      esac
      if `sed -f $filesed $file > $file.nw`;\
      then
        mv -f $file.nw $file
        rm -f $filesed
      else
        exit 1
      fi
      # wait for file system changes to complete
      sleep 1
    done
    echo "done"

    #
    # Make sure the following files are writable.
    #
    # When the files are retrieved from some source code control systems they are read-only.
    #
    echo -n "making sure specific build files are writable... "
    for file in \
        Docs/manual.chm \
        Docs/mysql.info \
        Docs/INSTALL-BINARY \
        INSTALL-SOURCE \
        COPYING
    do
      if test -e $file; then
        chmod +w $file
      fi
    done
    echo "done"

    ;;
esac


#---START: Used in for client configure
# Check if we threads are in libc or if we should use
# -lpthread, -lpthreads or mit-pthreads
# We have to check libc last because else it fails on Solaris 2.6

with_posix_threads="no"
# Search thread lib on Linux
if test "$with_named_thread" = "no"
then
    AC_MSG_CHECKING("Linux threads")
    if test "$TARGET_LINUX" = "true"
    then
        AC_MSG_RESULT("starting")
        # use getconf to check glibc contents
        AC_MSG_CHECKING("getconf GNU_LIBPTHREAD_VERSION")
        case `getconf GNU_LIBPTHREAD_VERSION | tr abcdefghijklmnopqrstuvwxyz ABCDEFGHIJKLMNOPQRSTUVWXYZ` in
        NPTL* )
                AC_MSG_RESULT("NPTL")
                AC_DEFINE([HAVE_NPTL], [1], [NPTL threads implementation])
                with_named_thread="-lpthread"
                ;;
        LINUXTHREADS* )
                AC_MSG_RESULT("Linuxthreads")
                AC_DEFINE([HAVE_LINUXTHREADS], [1], 
                      [Whether we are using Xavier Leroy's LinuxThreads])
                with_named_thread="-lpthread"
                ;;
        * )
                AC_MSG_RESULT("unknown")
                ;;
        esac
        if test "$with_named_thread" = "no"
        then
          # old method, check headers
          # Look for LinuxThreads.
          AC_MSG_CHECKING("LinuxThreads in header file comment")
          res=`grep Linuxthreads /usr/include/pthread.h 2>/dev/null | wc -l`
          if test "$res" -gt 0
          then
            AC_MSG_RESULT("Found")
            AC_DEFINE([HAVE_LINUXTHREADS], [1],
                  [Whether we are using Xavier Leroy's LinuxThreads])
            # Linux 2.0 sanity check
            AC_TRY_COMPILE([#include <sched.h>], [int a = sched_get_priority_min(1);], ,
                  AC_MSG_ERROR([Syntax error in sched.h. Change _P to __P in the /usr/include/sched.h file. See the Installation chapter in the Reference Manual]))
            # RedHat 5.0 does not work with dynamic linking of this. -static also
            # gives a speed increase in linux so it does not hurt on other systems.
            with_named_thread="-lpthread"
          else
            AC_MSG_RESULT("Not found")
            # If this is a linux machine we should barf
            AC_MSG_ERROR([This is a Linux system without a working getconf, 
and Linuxthreads was not found. Please install it (or a new glibc) and try again.  
See the Installation chapter in the Reference Manual for more information.])
          fi
        else
            AC_MSG_RESULT("no need to check headers")
        fi
        
        AC_MSG_CHECKING("for pthread_create in -lpthread")
        ac_save_LIBS="$LIBS"
        LIBS="$LIBS -lpthread"
        AC_TRY_LINK( [#include <pthread.h>],
              [ (void) pthread_create((pthread_t*) 0,(pthread_attr_t*) 0, 0, 0); ],
              AC_MSG_RESULT("yes"),
              [ AC_MSG_RESULT("no")
                AC_MSG_ERROR([
This is a Linux system claiming to support threads, either Linuxthreads or NPTL, but linking a test program failed.  
Please install one of these (or a new glibc) and try again.  
See the Installation chapter in the Reference Manual for more information.]) ]
              )
        LIBS="$ac_save_LIBS"
    else
        AC_MSG_RESULT("no")
    fi  # "$TARGET_LINUX" 
fi  # "$with_named_thread" = "no" -a "$with_mit_threads" = "no"


# Hack for DEC-UNIX (OSF1 -> Tru64)
if test "$with_named_thread" = "no" -a "$with_mit_threads" = "no"
then
    AC_MSG_CHECKING("DEC threads post OSF/1 3.2")
    if test -f /usr/shlib/libpthread.so -a -f /usr/lib/libmach.a -a -f /usr/ccs/lib/cmplrs/cc/libexc.a
    then
      with_named_thread="-lpthread -lmach -lexc"
      CFLAGS="$CFLAGS -D_REENTRANT"
      CXXFLAGS="$CXXFLAGS -D_REENTRANT"
      AC_DEFINE(HAVE_DEC_THREADS, [1], [Whether we are using DEC threads])
      AC_MSG_RESULT("yes")
    else
      AC_MSG_RESULT("no")
    fi  # DEC threads
fi  # "$with_named_thread" = "no" -a "$with_mit_threads" = "no"


dnl This is needed because -lsocket has to come after the thread
dnl library on SCO.
AC_DEFUN([MYSQL_REMOVE_SOCKET_FROM_LIBS_HACK], [
  LIBS=`echo " $LIBS " | sed -e 's/ -lsocket / /g'`
])
# Hack for SCO UNIX
if test "$with_named_thread" = "no"
then
  AC_MSG_CHECKING("SCO threads")
  if expr "$SYSTEM_TYPE" : ".*sco.*" > /dev/null
  then
    if test -f /usr/lib/libgthreads.a -o -f /usr/lib/libgthreads.so
    then
      MYSQL_REMOVE_SOCKET_FROM_LIBS_HACK
      with_named_thread="-lgthreads -lsocket -lgthreads"
      # sched.h conflicts with fsu-threads
      touch ./include/sched.h
      touch ./include/semaphore.h

      # We must have gcc
      if expr "$CC" : ".*gcc.*"
      then
	AC_MSG_RESULT("yes")
      else
	AC_MSG_ERROR([On SCO UNIX MySQL must be compiled with gcc. See the Installation chapter in the Reference Manual.])
      fi
      AC_MSG_RESULT("yes")
    elif test -f /usr/local/lib/libpthread.a -o -f /usr/local/lib/libpthread.so
    then
      MYSQL_REMOVE_SOCKET_FROM_LIBS_HACK
      with_named_thread="-lpthread -lsocket"
      # sched.h conflicts with fsu-threads
      # touch ./include/sched.h

      AC_MSG_CHECKING("for gcc")
      # We must have gcc
      if expr "$CC" : ".*gcc.*"
      then
	AC_MSG_RESULT("yes")
      else
	AC_MSG_ERROR([On SCO UNIX MySQL must be compiled with gcc. See the Installation chapter in the Reference Manual.])
      fi
      AC_MSG_RESULT("yes")
    # Hack for SCO UnixWare 7.1.x
    #
    elif test "$with_named_thread" = "no"
    then
      AC_MSG_RESULT("no")
      AC_MSG_CHECKING("SCO UnixWare 7.1.x native threads")
      if expr "$SYSTEM_TYPE" : ".*sco.*" > /dev/null
      then
        if test -f /usr/lib/libthread.so -o -f /usr/lib/libthreadT.so
        then
	  MYSQL_REMOVE_SOCKET_FROM_LIBS_HACK
          if expr "$CC" : ".*gcc.*"
          then
            with_named_thread="-pthread -lsocket -lnsl"
          else
            with_named_thread="-Kthread -lsocket -lnsl"
          fi
          if expr "$SYSTEM_TYPE" : ".*unixware7.0.0" > /dev/null
          then
            AC_DEFINE(HAVE_UNIXWARE7_THREADS, [1])
          fi
          AC_MSG_RESULT("yes")
          # We must have cc
          AC_MSG_CHECKING("for gcc")
          if expr "$CC" : ".*gcc.*"
          then
	    CC="$CC -pthread -DUNIXWARE_7 -DHAVE_BROKEN_RWLOCK"
	    CXX="$CXX -pthread -DUNIXWARE_7 -DHAVE_BROKEN_RWLOCK"
          else
	    CC="$CC -Kthread -DUNIXWARE_7 -DHAVE_BROKEN_RWLOCK"
	    CXX="$CXX -Kthread -DUNIXWARE_7 -DHAVE_BROKEN_RWLOCK"
          fi
        else
          AC_MSG_ERROR([configure: error: Can't find thread libs on SCO UnixWare7. See the Installation chapter in the Reference Manual.]) 
        fi
      else
        AC_MSG_RESULT("no")
      fi
    else
      AC_MSG_ERROR([On SCO UNIX MySQL requires that the FSUThreads package is installed. See the Installation chapter in the Reference Manual.])
    fi
  else
    AC_MSG_RESULT("no")
  fi
fi

#
# Check for SCO threading libraries
#
if test "$with_named_thread" = "no"
then
  AC_MSG_CHECKING([SCO OpenServer 6, UnixWare 7 or OpenUNIX 8 native threads])
  if expr "$SYSTEM_TYPE" : ".*UnixWare.*" > /dev/null || \
     expr "$SYSTEM_TYPE" : ".*SCO_SV6.*" > /dev/null || \
     expr "$SYSTEM_TYPE" : ".*OpenUNIX.*" > /dev/null
  then
    if test -f /usr/lib/libthread.so -o -f /usr/lib/libthreadT.so
    then
      MYSQL_REMOVE_SOCKET_FROM_LIBS_HACK
      if expr "$CC" : ".*gcc.*" > /dev/null
      then
        with_named_thread="-pthread -lsocket -lnsl"
	CC="$CC -pthread -DUNIXWARE_7 -DHAVE_BROKEN_RWLOCK";
	CXX="$CXX -pthread -DUNIXWARE_7 -DHAVE_BROKEN_RWLOCK";
      else
        with_named_thread="-Kthread -lsocket -lnsl"
	CC="$CC -Kthread -DUNIXWARE_7 -DHAVE_BROKEN_RWLOCK";
	CXX="$CXX -Kthread -DUNIXWARE_7 -DHAVE_BROKEN_RWLOCK";
      fi
      if expr "$SYSTEM_TYPE" : ".*unixware7.0.0" > /dev/null
      then
        AC_DEFINE(HAVE_UNIXWARE7_THREADS, [1], [Have UnixWare 7 (or similar) almost-POSIX threading library])
      fi
      AC_MSG_RESULT(yes)
    else
      AC_MSG_ERROR([configure: error: Can't find thread library on SCO/Caldera system. See the Installation chapter in the Reference Manual.]) 
    fi
  else
    AC_MSG_RESULT(no)
  fi
fi

# Hack for Siemens UNIX
if test "$with_named_thread" = "no"
then
  AC_MSG_CHECKING("Siemens threads")
  if test -f /usr/lib/libxnet.so -a "$SYSTEM_TYPE" = "sni-sysv4"
  then
    LIBS="-lxnet $LIBS"
    NON_THREADED_LIBS="-lxnet $NON_THREADED_LIBS"
    with_named_thread="-Kthread $LDFLAGS -lxnet"
    LD_FLAGS=""
    CFLAGS="-Kthread $CFLAGS"
    CXXFLAGS="-Kthread $CXXFLAGS"
    AC_MSG_RESULT("yes")
  else
    AC_MSG_RESULT("no")
  fi
fi

# Use library named -lpthread
if test "$with_named_thread" = "no" -a "$with_pthread" = "yes"
then
    with_named_thread="-lpthread"
fi

#---END:

# Hack for Solaris >= 2.5
# We want both the new and the old interface
 
if test "$with_named_thread" = "no"
then
  AC_MSG_CHECKING("Solaris threads")
  if test -f /usr/lib/libpthread.so -a -f /usr/lib/libthread.so
  then
    with_named_thread="-lpthread -lthread"
    AC_MSG_RESULT("yes")
  else
    AC_MSG_RESULT("no")
  fi
fi

# Should we use named pthread library ?
AC_MSG_CHECKING("named thread libs:")
if test "$with_named_thread" != "no"
then
  LIBS="$with_named_thread $LIBS $with_named_thread"
  CLIENT_THREAD_LIBS="$with_named_thread"
  with_posix_threads="yes"
  AC_MSG_RESULT("$with_named_thread")
else
  AC_MSG_RESULT("no")
  # pthread_create is in standard libraries (As in BSDI 3.0)
  AC_MSG_CHECKING("for pthread_create in -libc");
  AC_TRY_LINK(
  [#include <pthread.h>],
  [ (void) pthread_create((pthread_t*) 0,(pthread_attr_t*) 0, 0, 0); ],
  with_posix_threads=yes, with_posix_threads=no)
  AC_MSG_RESULT("$with_posix_threads")
  if test "$with_posix_threads" = "no"
  then
    AC_MSG_CHECKING("for pthread_create in -lpthread")
    ac_save_LIBS="$LIBS"
    LIBS="$LIBS -lpthread"
    CLIENT_THREAD_LIBS="-lpthread"
    AC_TRY_LINK(
    [#include <pthread.h>],
    [ (void) pthread_create((pthread_t*) 0,(pthread_attr_t*) 0, 0, 0); ],
    with_posix_threads=yes, with_posix_threads=no)
    AC_MSG_RESULT("$with_posix_threads")
    if test "$with_posix_threads" = "no"
    then
      LIBS=" $ac_save_LIBS -lpthreads"
      CLIENT_THREAD_LIBS="-lpthreads"
      AC_MSG_CHECKING("for pthread_create in -lpthreads")
      AC_TRY_LINK(
      [#include <pthread.h>],
      [ pthread_create((pthread_t*) 0,(pthread_attr_t*) 0, 0, 0); ],
      with_posix_threads=yes, with_posix_threads=no)
      AC_MSG_RESULT("$with_posix_threads")
      if test "$with_posix_threads" = "no"
      then
        # This is for FreeBSD
        LIBS="$ac_save_LIBS -pthread"
        CLIENT_THREAD_LIBS="-pthread"
        AC_MSG_CHECKING("for pthread_create in -pthread")
        AC_TRY_LINK(
        [#include <pthread.h>],
        [ pthread_create((pthread_t*) 0,(pthread_attr_t*) 0, 0, 0); ],
        with_posix_threads=yes, with_posix_threads=no)
        AC_MSG_RESULT("$with_posix_threads")
      fi
    fi
  fi
fi

#
# Solaris bug http://bugs.opensolaris.org/bugdatabase/view_bug.do?bug_id=6611808
# Detect and work around.
#
AC_MSG_CHECKING([for OpenSolaris Bug 6611808])
save_CFLAGS="$CFLAGS"
CFLAGS="$CFLAGS -Werror"
AC_COMPILE_IFELSE([AC_LANG_SOURCE([
  #include <pthread.h>
  void dummy() {}
  int main()
  {
    pthread_once_t once_control = { PTHREAD_ONCE_INIT };
    pthread_once(&once_control, dummy);
    return 0;
  }
])], [
  AC_DEFINE([PTHREAD_ONCE_INITIALIZER], [{PTHREAD_ONCE_INIT}],
            [See OpenSolaris Bug 6611808])
  AC_MSG_RESULT([yes])
], [
  AC_MSG_RESULT([no])
]);
CFLAGS="$save_CFLAGS"

#---START: Used in for client configure
# Must be checked after, because strtok_r may be in -lpthread
# On AIX strtok_r is in libc_r

my_save_LIBS="$LIBS"
AC_CHECK_LIB(pthread,strtok_r)
LIBS="$my_save_LIBS"
if test "$ac_cv_lib_pthread_strtok_r" = "no"
then
  AC_CHECK_LIB(c_r,strtok_r)
  case "$with_osf32_threads---$target_os" in
    # Don't keep -lc_r in LIBS; -pthread handles it magically
    yes---* | *---freebsd* | *---hpux*) LIBS="$my_save_LIBS" ;;

  esac
  AC_CHECK_FUNCS(strtok_r pthread_init)
else
  AC_CHECK_FUNCS(strtok_r)
fi
#---END:

# dlopen, dlerror
case "$with_mysqld_ldflags " in

  *"-all-static "*)
    # No need to check for dlopen when mysqld is linked with
    # -all-static as it won't be able to load any functions.
    # NOTE! It would be better if it was possible to test if dlopen
    # can be used, but a good way to test it couldn't be found

    ;;

  *)
    # Check for dlopen, needed for user definable functions and plugins
    # This must be checked after threads on AIX

    my_save_LIBS="$LIBS"
    LIBS=""
    AC_CHECK_LIB(dl,dlopen)
    LIBDL=$LIBS
    LIBS="$my_save_LIBS"
    AC_SUBST(LIBDL)

    my_save_LIBS="$LIBS"
    LIBS="$LIBS $LIBDL"
    AC_CHECK_FUNCS(dlopen dlerror)
    LIBS="$my_save_LIBS"

    ;;
esac


# System characteristics
case $SYSTEM_TYPE in
  *netware*) ;;
  *)
AC_SYS_RESTARTABLE_SYSCALLS
    ;;
esac

# Build optimized or debug version ?
# First check for gcc and g++
if test "$GCC" = "yes"
then
  DEBUG_CFLAGS="-g"
  DEBUG_OPTIMIZE_CC="-O"
  OPTIMIZE_CFLAGS="$MAX_C_OPTIMIZE"
else
  DEBUG_CFLAGS="-g"
  DEBUG_OPTIMIZE_CC=""
  case $SYSTEM_TYPE in                               
    *solaris*)
      OPTIMIZE_CFLAGS="-O1"
      ;;
    *)
      OPTIMIZE_CFLAGS="-O"
      ;;
  esac
fi
if test "$GXX" = "yes"
then
  DEBUG_CXXFLAGS="-g"
  DEBUG_OPTIMIZE_CXX="-O"
  OPTIMIZE_CXXFLAGS="$MAX_CXX_OPTIMIZE"
else
  DEBUG_OPTIMIZE_CXX=""
  case $SYSTEM_TYPE in
    *solaris*)
      DEBUG_CXXFLAGS="-g0"
      OPTIMIZE_CXXFLAGS="-O1"
      ;;
    *)
      DEBUG_CXXFLAGS="-g"
      OPTIMIZE_CXXFLAGS="-O"
      ;;
  esac
fi

case $SYSTEM_TYPE in
  *netware*)
    DEBUG_CFLAGS="-g -DDEBUG -sym internal,codeview4"
    DEBUG_CXXFLAGS="-g -DDEBUG -sym internal,codeview4"
    DEBUG_OPTIMIZE_CC="-DDEBUG"
    DEBUG_OPTIMIZE_CXX="-DDEBUG"
    OPTIMIZE_CFLAGS="-O3 -DNDEBUG"
    OPTIMIZE_CXXFLAGS="-O3 -DNDEBUG"
    ;;
esac

# If the user specified CFLAGS, we won't add any optimizations
if test -n "$SAVE_CFLAGS"
then
  OPTIMIZE_CFLAGS=""
  DEBUG_OPTIMIZE_CC=""
fi
# Ditto for CXXFLAGS
if test -n "$SAVE_CXXFLAGS"
then
  OPTIMIZE_CXXFLAGS=""
  DEBUG_OPTIMIZE_CXX=""
fi

if test "$with_debug" = "yes"
then
  # Medium debug.
  AC_DEFINE([DBUG_ON], [1], [Use libdbug])
  AC_DEFINE([SAFE_MUTEX], [1], [Use safe mutexes])
  CFLAGS="$DEBUG_CFLAGS $DEBUG_OPTIMIZE_CC $CFLAGS"
  CXXFLAGS="$DEBUG_CXXFLAGS $DEBUG_OPTIMIZE_CXX $CXXFLAGS"
elif test "$with_debug" = "full"
then
  # Full debug. Very slow in some cases
  AC_DEFINE([DBUG_ON], [1], [Use libdbug])
  AC_DEFINE([SAFE_MUTEX], [1], [Use safe mutexes])
  AC_DEFINE([SAFEMALLOC], [1], [Use safe malloc])
  CFLAGS="$DEBUG_CFLAGS $CFLAGS"
  CXXFLAGS="$DEBUG_CXXFLAGS $CXXFLAGS"
else
  # Optimized version. No debug
  AC_DEFINE([DBUG_OFF], [1], [Don't use libdbug])
  CFLAGS="$OPTIMIZE_CFLAGS $CFLAGS"
  CXXFLAGS="$OPTIMIZE_CXXFLAGS $CXXFLAGS"
fi

# Debug Sync Facility. NOTE: depends on 'with_debug'. Must be behind it.
AC_MSG_CHECKING(if Debug Sync Facility should be enabled.)
AC_ARG_ENABLE(debug_sync,
              AS_HELP_STRING([--enable-debug-sync],
                             [Build a version with Debug Sync Facility]),
              [ enable_debug_sync=$enableval ],
              [ enable_debug_sync=$with_debug ])

if test "$enable_debug_sync" != "no"
then
  AC_DEFINE([ENABLED_DEBUG_SYNC], [1],
            [If Debug Sync Facility should be enabled])
  AC_MSG_RESULT([yes]) 
else
  AC_MSG_RESULT([no])
fi

# If we should allow error injection tests
AC_ARG_WITH(error-inject,
    AC_HELP_STRING([--with-error-inject],[Enable error injection in MySQL Server]),
    [ with_error_inject=$withval ],
    [ with_error_inject=no ])

if test $with_debug != "no"
then
  if test "$with_error_inject" = "yes"
  then
    AC_DEFINE([ERROR_INJECT_SUPPORT], [1],
              [Enable error injection in MySQL Server])
  fi
fi

AC_ARG_WITH([fast-mutexes],
	    AC_HELP_STRING([--with-fast-mutexes], 
	    [Compile with fast mutexes (default is disabled)]),
	    [with_fast_mutexes=$withval], [with_fast_mutexes=no])

if test "$with_fast_mutexes" != "no"
then
  if test "$with_debug" != "no"
  then
    AC_MSG_WARN(['--with-fast-mutexes' ignored when '--with-debug' is given])
  else
    AC_DEFINE([MY_PTHREAD_FASTMUTEX], [1], 
	      [Define to 1 if you want to use fast mutexes])
  fi
fi

AC_CACHE_CHECK([whether the compiler provides atomic builtins],
	       [mysql_cv_gcc_atomic_builtins], [AC_TRY_RUN([
  int main()
  {
    int foo= -10; int bar= 10;
    if (!__sync_fetch_and_add(&foo, bar) || foo)
      return -1;
    bar= __sync_lock_test_and_set(&foo, bar);
    if (bar || foo != 10)
      return -1;
    bar= __sync_val_compare_and_swap(&bar, foo, 15);
    if (bar)
      return -1;
    return 0;
  }
], [mysql_cv_gcc_atomic_builtins=yes],
   [mysql_cv_gcc_atomic_builtins=no],
   [mysql_cv_gcc_atomic_builtins=no])])

if test "x$mysql_cv_gcc_atomic_builtins" = xyes; then
  AC_DEFINE(HAVE_GCC_ATOMIC_BUILTINS, 1,
	    [Define to 1 if compiler provides atomic builtins.])
fi

AC_ARG_WITH([atomic-ops],
	    AC_HELP_STRING([--with-atomic-ops=rwlocks|smp|up],
	    [Implement atomic operations using pthread rwlocks or atomic CPU
             instructions for multi-processor or uniprocessor
             configuration. By default gcc built-in sync functions are used,
             if available and 'smp' configuration otherwise.]))
case "$with_atomic_ops" in
  "up") AC_DEFINE([MY_ATOMIC_MODE_DUMMY], [1],
                  [Assume single-CPU mode, no concurrency]) ;;
  "rwlocks") AC_DEFINE([MY_ATOMIC_MODE_RWLOCKS], [1],
                  [Use pthread rwlocks for atomic ops]) ;;
  "smp") ;;
  "")
    if test "x$mysql_cv_gcc_atomic_builtins" = xyes_but_disabled; then
      AC_DEFINE([MY_ATOMIC_MODE_GCC_BUILTINS], [1],
                [Use GCC atomic builtins for atomic ops])
    fi
   ;;
   *) AC_MSG_ERROR(["$with_atomic_ops" is not a valid value for --with-atomic-ops]) ;;
esac

# Force static compilation to avoid linking problems/get more speed
AC_ARG_WITH(mysqld-ldflags,
    [  --with-mysqld-ldflags   Extra linking arguments for mysqld],
    [MYSQLD_EXTRA_LDFLAGS=$withval],
    [MYSQLD_EXTRA_LDFLAGS=])
AC_SUBST(MYSQLD_EXTRA_LDFLAGS)

AC_ARG_WITH(client-ldflags,
    [  --with-client-ldflags   Extra linking arguments for clients],
    [CLIENT_EXTRA_LDFLAGS=$withval],
    [CLIENT_EXTRA_LDFLAGS=])
AC_SUBST(CLIENT_EXTRA_LDFLAGS)

AC_ARG_WITH(mysqld-libs,
    [  --with-mysqld-libs   Extra libraries to link with for mysqld],
    [MYSQLD_EXTRA_LIBS=$withval],
    [MYSQLD_EXTRA_LIBS=])
AC_SUBST(MYSQLD_EXTRA_LIBS)

AC_ARG_WITH(lib-ccflags,
    [  --with-lib-ccflags      Extra CC options for libraries],
    [LIB_EXTRA_CCFLAGS=$withval],
    [LIB_EXTRA_CCFLAGS=])
AC_SUBST(LIB_EXTRA_CCFLAGS)

# Avoid stupid bug on some OS 
AC_ARG_WITH(low-memory,
    [  --with-low-memory       Try to use less memory to compile to avoid 
                          memory limitations.],
    [with_lowmem=$withval],
    [with_lowmem=no])
if test "$with_lowmem" = "yes"
then
  if test "$ac_cv_prog_gcc" = "yes" 
  then 
    LM_CFLAGS="-fno-inline"
  else
    LM_CFLAGS="-O0"
  fi
else
  LM_CFLAGS=""
fi
AC_SUBST(LM_CFLAGS)

AC_ARG_WITH(comment,
    [  --with-comment          Comment about compilation environment.],
    [with_comment=$withval],
    [with_comment=no])
if test "$with_comment" != "no"
then
  COMPILATION_COMMENT=$with_comment
else
  COMPILATION_COMMENT="Source distribution"
fi
AC_SUBST(COMPILATION_COMMENT)

AC_MSG_CHECKING("need of special linking flags")
if test "$TARGET_LINUX" = "true" -a "$ac_cv_prog_gcc" = "yes" -a "$all_is_static" != "yes"
then
  LDFLAGS="$LDFLAGS -rdynamic"
  AC_MSG_RESULT("-rdynamic")
else
  case "$SYSTEM_TYPE$with_mysqld_ldflags " in
  *freebsd*"-all-static "*|*dragonfly*"-all-static "*)
    AC_MSG_RESULT("none")
    ;;
  *freebsd*|*dragonfly*)
    MYSQLD_EXTRA_LDFLAGS="$MYSQLD_EXTRA_LDFLAGS -export-dynamic"
    AC_MSG_RESULT("-export-dynamic")
    ;;
  *)
    AC_MSG_RESULT("none")
    ;;
  esac
fi

dnl Checks for typedefs, structures, and compiler characteristics.
AC_C_CONST
AC_C_INLINE
AC_TYPE_OFF_T
AC_STRUCT_ST_RDEV
AC_HEADER_TIME
AC_STRUCT_TM
MYSQL_NEEDS_MYSYS_NEW
# AC_CHECK_SIZEOF return 0 when it does not find the size of a
# type. We want a error instead.
AC_CHECK_SIZEOF(char, 1)
if test "$ac_cv_sizeof_char" -eq 0
then
  AC_MSG_ERROR([No size for char type.
A likely cause for this could be that there isn't any
static libraries installed. You can verify this by checking if you have libm.a
in /lib, /usr/lib or some other standard place.  If this is the problem,
install the static libraries and try again.  If this isn't the problem,
examine config.log for possible errors.  If you want to report this, use
'scripts/mysqlbug' and include at least the last 20 rows from config.log!])
fi
AC_CHECK_SIZEOF(char*, 4)
AC_CHECK_SIZEOF(short, 2)
AC_CHECK_SIZEOF(int, 4)
if test "$ac_cv_sizeof_int" -eq 0
then
  AC_MSG_ERROR("No size for int type.")
fi
AC_CHECK_SIZEOF(long, 4)
if test "$ac_cv_sizeof_long" -eq 0
then
  AC_MSG_ERROR("No size for long type.")
fi
AC_CHECK_SIZEOF(long long, 8)
if test "$ac_cv_sizeof_long_long" -eq 0
then
  AC_MSG_ERROR("MySQL needs a long long type.")
fi
# off_t is not a builtin type
AC_CHECK_SIZEOF(off_t, 4)
if test "$ac_cv_sizeof_off_t" -eq 0
then
  AC_MSG_ERROR("MySQL needs a off_t type.")
fi

dnl
dnl check if time_t is unsigned
dnl

MYSQL_CHECK_TIME_T

dnl
dnl check size of time_t
dnl

AC_CHECK_SIZEOF(time_t, 8)
if test "$ac_cv_sizeof_time_t" -eq 0
then
  AC_MSG_ERROR("MySQL needs a time_t type.")
fi

# do we need #pragma interface/#pragma implementation ?
# yes if it's gcc 2.x, and not icc pretending to be gcc, and not cygwin
AC_MSG_CHECKING(the need for @%:@pragma interface/implementation)
# instead of trying to match SYSTEM_TYPE and CC_VERSION (that doesn't
# follow any standard), we'll use well-defined preprocessor macros:
AC_TRY_CPP([
#if !defined(__CYGWIN__) && !defined(__INTEL_COMPILER) && defined(__GNUC__) && (__GNUC__ < 3)
#error USE_PRAGMA_IMPLEMENTATION
#endif
],AC_MSG_RESULT(no) ,AC_MSG_RESULT(yes) ; CXXFLAGS="$CXXFLAGS -DUSE_PRAGMA_IMPLEMENTATION")

# This always gives a warning. Ignore it unless you are cross compiling
AC_C_BIGENDIAN
#---START: Used in for client configure
# Check base type of last arg to accept
MYSQL_TYPE_ACCEPT
#---END:
# Figure out what type of struct rlimit to use with setrlimit
MYSQL_TYPE_STRUCT_RLIMIT
# Find where the stack goes
MYSQL_STACK_DIRECTION
# We want to skip alloca on irix unconditionally. It may work on some version..
MYSQL_FUNC_ALLOCA
# Do struct timespec have members tv_sec or ts_sec
MYSQL_TIMESPEC_TS
# Do we have the tzname variable
MYSQL_TZNAME
# Do the c++ compiler have a bool type
MYSQL_CXX_BOOL
# Check some common bugs with gcc 2.8.# on sparc
case $SYSTEM_TYPE in
  *netware*) ;;
  *)
    MYSQL_CHECK_LONGLONG_TO_FLOAT
    if test "$ac_cv_conv_longlong_to_float" != "yes"
    then
      AC_MSG_ERROR([Your compiler cannot convert a longlong value to a float!
 If you are using gcc 2.8.# you should upgrade to egcs 1.0.3 or newer and try
    again])
    fi
    ;;
esac
AC_CHECK_TYPES([sigset_t, off_t], [], [], [#include <sys/types.h>])
AC_CHECK_TYPES([size_t], [], [], [#include <stdio.h>])
AC_CHECK_TYPES([u_int32_t])

MYSQL_PTHREAD_YIELD

######################################################################
# For readline/libedit (We simply move the mimimum amount of stuff from
# the readline/libedit configure.in here)

dnl Checks for header files.
AC_CHECK_HEADERS(malloc.h sys/cdefs.h)

dnl Checks for library functions.
AC_FUNC_ALLOCA
AC_PROG_GCC_TRADITIONAL
AC_TYPE_SIGNAL
AC_CHECK_FUNCS(re_comp regcomp strdup)

dnl Sun compilers have their own vis.h that is about something
dnl totally different. So, not to change the libedit source, we
dnl do some additional checks before we define HAVE_VIS_H.
AC_CHECK_HEADER(vis.h,
  [AC_CHECK_FUNC(strvis,
    [AC_DEFINE([HAVE_VIS_H], [1],[Found vis.h and the strvis() function])])])

AC_CHECK_FUNCS(strlcat strlcpy)
AC_CHECK_FUNCS(issetugid getuid geteuid getgid getegid)
AC_CHECK_FUNCS(fgetln)
AC_CHECK_FUNCS(getline flockfile)

# from old readline settting:

MAKE_SHELL=/bin/sh
AC_SUBST(MAKE_SHELL)

# Already-done: stdlib.h string.h unistd.h termios.h
AC_CHECK_HEADERS(varargs.h stdarg.h dirent.h locale.h ndir.h sys/dir.h \
 sys/file.h sys/ndir.h sys/ptem.h sys/pte.h sys/select.h sys/stream.h \
 sys/mman.h curses.h termcap.h termio.h termbits.h asm/termbits.h grp.h \
paths.h semaphore.h)

# Already-done: strcasecmp
AC_CHECK_FUNCS(lstat putenv select setenv setlocale strcoll tcgetattr)

AC_STAT_MACROS_BROKEN
MYSQL_SIGNAL_CHECK
MYSQL_CHECK_GETPW_FUNCS
MYSQL_HAVE_TIOCGWINSZ
MYSQL_HAVE_FIONREAD
MYSQL_HAVE_TIOCSTAT
MYSQL_STRUCT_DIRENT_D_INO
MYSQL_STRUCT_DIRENT_D_NAMLEN
MYSQL_TYPE_SIGHANDLER
MYSQL_CHECK_MULTIBYTE
if test "$with_named_curses" = "no"
then
  MYSQL_CHECK_LIB_TERMCAP
else
  TERMCAP_LIB="$with_named_curses"
fi
AC_SUBST(TERMCAP_LIB)

# Check if the termcap function 'tgoto' is already declared in
# system header files or if it need to be declared locally
AC_CHECK_DECLS(tgoto,,,[
#ifdef HAVE_CURSES_H
# include <curses.h>
#elif HAVE_NCURSES_H
# include <ncurses.h>
#endif
#ifdef HAVE_TERM_H
# include <term.h>
#endif
])

LIBEDIT_LOBJECTS=""
AC_CHECK_FUNC(strunvis, ,[LIBEDIT_LOBJECTS="$LIBEDIT_LOBJECTS unvis.o"])
AC_CHECK_FUNC(strvis,   ,[LIBEDIT_LOBJECTS="$LIBEDIT_LOBJECTS vis.o"])
AC_CHECK_FUNC(strlcpy,  ,[LIBEDIT_LOBJECTS="$LIBEDIT_LOBJECTS strlcpy.o"])
AC_CHECK_FUNC(strlcat,  ,[LIBEDIT_LOBJECTS="$LIBEDIT_LOBJECTS strlcat.o"])
AC_CHECK_FUNC(fgetln,   ,[LIBEDIT_LOBJECTS="$LIBEDIT_LOBJECTS fgetln.o"])
AC_SUBST(LIBEDIT_LOBJECTS)
enable_readline="yes"

# End of readline/libedit stuff
#########################################################################

dnl Checks for library functions.

#
# The following code disables intrinsic function support while we test for
# library functions.  This is to avoid configure problems with Intel ecc
# compiler

ORG_CFLAGS="$CFLAGS"
if test "$GCC" != "yes"; then
  AC_SYS_COMPILER_FLAG(-nolib_inline,nolib_inline,CFLAGS,[],[])
fi

#AC_FUNC_MMAP
AC_TYPE_SIGNAL
MYSQL_TYPE_QSORT
AC_FUNC_UTIME_NULL
AC_FUNC_VPRINTF

AC_CHECK_DECLS([fdatasync, bzero])

AC_CHECK_FUNCS(alarm bcmp bfill bmove bsearch bzero \
  chsize cuserid fchmod fcntl \
  fconvert fdatasync fesetround finite fpresetsticky fpsetmask fsync ftruncate \
  getcwd gethostbyaddr_r gethostbyname_r getpass getpassphrase getpwnam \
  getpwuid getrlimit getrusage getwd index initgroups isnan \
  localtime_r gethrtime gmtime_r \
  locking longjmp lrand48 madvise mallinfo memcpy memmove \
  mkstemp mlockall perror poll pread pthread_attr_create mmap mmap64 getpagesize \
  pthread_attr_getstacksize pthread_attr_setprio pthread_attr_setschedparam \
  pthread_attr_setstacksize pthread_condattr_create pthread_getsequence_np \
  pthread_key_delete pthread_rwlock_rdlock pthread_setprio \
  pthread_setprio_np pthread_setschedparam pthread_sigmask readlink \
  realpath rename rint rwlock_init setupterm \
  shmget shmat shmdt shmctl sigaction sigemptyset sigaddset \
  sighold sigset sigthreadmask port_create sleep thr_yield \
  snprintf socket stpcpy strcasecmp strerror strsignal strnlen strpbrk strstr \
  strtol strtoll strtoul strtoull tell tempnam thr_setconcurrency vidattr \
  posix_fallocate backtrace backtrace_symbols backtrace_symbols_fd printstack \
  fedisableexcept)

#
#
#
case "$target" in
 *-*-aix4* | *-*-sco*)
	# (grr) aix 4.3 has a stub for clock_gettime, (returning ENOSYS)
	# and using AC_TRY_RUN is hard when cross-compiling
	# We also disable for SCO for the time being, the headers for the
	# thread library we use conflicts with other headers.
    ;;
*) 
   # most systems require the program be linked with librt library to use
   # the function clock_gettime 
   my_save_LIBS="$LIBS"
   LIBS=""
   AC_CHECK_LIB(rt,clock_gettime)
   LIBRT=$LIBS
   LIBS="$my_save_LIBS"
   AC_SUBST(LIBRT)

   LIBS="$LIBS $LIBRT"
   AC_CHECK_FUNCS(clock_gettime)
    ;;
esac

case "$mysql_cv_sys_os" in
 OS400) # i5/OS (OS/400) emits a SIGILL (Function not implemented) when
        # unsupported priority values are passed to pthread_setschedprio.
        # Since the only supported value is 1, treat it as inexistent.
    ;;
 SunOS) # Bug#42599 error: `pthread_setschedprio' was not declared in this scope
        # In some installations, the pthread.h header used by GCC does not
        # declare the pthread_setscheprio prototype, but the function is
        # implemented. Since the function is used in C++ code, ensure that
        # the function prototype is present.
     AC_MSG_CHECKING([whether pthread_setschedprio is declared])
     AC_LANG_PUSH([C++])
     AC_COMPILE_IFELSE([
       AC_LANG_PROGRAM([#include <pthread.h>],
                      [(void)(pthread_setschedprio);])],
       [ac_cv_func_pthread_setschedprio=yes],
       [ac_cv_func_pthread_setschedprio=no])
     AC_LANG_POP([C++])
     AC_MSG_RESULT([$ac_cv_func_pthread_setschedprio])
     if test "$ac_cv_func_pthread_setschedprio" = yes; then
       AC_DEFINE(HAVE_PTHREAD_SETSCHEDPRIO, 1,
                 [Define to 1 if you have the `pthread_setschedprio' function.])
     fi
    ;;
 *) AC_CHECK_FUNCS(pthread_setschedprio)
    ;;
esac

# Check that isinf() is available in math.h and can be used in both C and C++ 
# code
AC_MSG_CHECKING(for isinf in <math.h>)
AC_TRY_LINK([#include <math.h>], [float f = 0.0; int r = isinf(f); return r],
  AC_MSG_RESULT(yes)
  AC_MSG_CHECKING(whether isinf() is safe to use in C code)
  AC_TRY_RUN([
#include <math.h>
int main()
{
  double a= 10.0;
  double b= 1e308;

  return !isinf(a * b);
}
],
  [AC_MSG_RESULT(yes)],
  [AC_MSG_RESULT(no)
   AC_DEFINE([HAVE_BROKEN_ISINF], [1],
             [Define to 1 if isinf() uses 80-bit register for intermediate values])
  ],
  [
# Let's be optimistic when cross-compiling, since the only compiler known
# to be affected by this isinf() bug is GCC 4.3 on 32-bit x86.
   AC_MSG_RESULT([[cross-compiling, assuming 'yes']])
  ])
  AC_MSG_CHECKING(whether isinf() can be used in C++ code)
  AC_LANG_SAVE
  AC_LANG_CPLUSPLUS
  AC_TRY_LINK([#include <math.h>], [float f = 0.0; int r = isinf(f); return r],
    AC_MSG_RESULT(yes)
    AC_DEFINE(HAVE_ISINF, [1], [isinf() macro or function]),
    AC_MSG_RESULT(no))
  AC_LANG_RESTORE,
  AC_MSG_RESULT(no))
 
CFLAGS="$ORG_CFLAGS"

# Sanity check: We chould not have any fseeko symbol unless
# large_file_support=yes
AC_CHECK_FUNC(fseeko,
[if test "$large_file_support" = no -a "$TARGET_LINUX" = "true";
then
  AC_MSG_ERROR("Found fseeko symbol but large_file_support is not enabled!")
fi]
)

# Check definition of gethostbyaddr_r (glibc2 defines this with 8 arguments)
ac_save_CXXFLAGS="$CXXFLAGS"
AC_CACHE_CHECK([style of gethost* routines], mysql_cv_gethost_style,
AC_LANG_SAVE
AC_LANG_CPLUSPLUS

# Test whether madvise() is declared in C++ code -- it is not on some
# systems, such as Solaris
AC_CHECK_DECLS(madvise, [], [], [#if HAVE_SYS_MMAN_H
#include <sys/types.h>
#include <sys/mman.h>
#endif])

# Do not treat warnings as errors if we are linking against other libc
# this is to work around gcc not being permissive on non-system includes
# with respect to ANSI C++
# We also remove the -fbranch-probabilities option as this will give warnings
# about not profiled code, which confuses configure
# We also must remove -W and -Wcheck which on icc produces warnings that
# we don't want to catch with -Werror

if test "$ac_cv_prog_gxx" = "yes" -a "$with_other_libc" = "no"
then
  CXXFLAGS=`echo "$CXXFLAGS -Werror" | sed -e 's/-fbranch-probabilities//; s/-Wall//; s/-ansi//; s/-pedantic//; s/-Wcheck//'`
fi

AC_TRY_COMPILE(
[#undef inline
#if !defined(SCO) && !defined(__osf__) && !defined(_REENTRANT)
#define _REENTRANT
#endif
#include <pthread.h>
#include <sys/types.h>
#include <sys/socket.h>
#include <netinet/in.h>
#include <arpa/inet.h>
#include <netdb.h>],
[int skr;
 struct hostent *foo = gethostbyaddr_r((const char *) 0,
  0, 0, (struct hostent *) 0, (char *) NULL,  0, &skr); return (foo == 0);],
mysql_cv_gethost_style=solaris, mysql_cv_gethost_style=other))
AC_LANG_RESTORE
CXXFLAGS="$ac_save_CXXFLAGS"
if test "$mysql_cv_gethost_style" = "solaris"
then
  AC_DEFINE([HAVE_SOLARIS_STYLE_GETHOST], [1],
            [Solaris define gethostbyaddr_r with 7 arguments. glibc2 defines this with 8 arguments])
fi

#---START: Used in for client configure

# Check definition of gethostbyname_r (glibc2.0.100 is different from Solaris)
ac_save_CXXFLAGS="$CXXFLAGS"
AC_CACHE_CHECK([style of gethostbyname_r routines], mysql_cv_gethostbyname_style,
AC_LANG_SAVE
AC_LANG_CPLUSPLUS
if test "$ac_cv_prog_gxx" = "yes" -a "$with_other_libc" = "no"
then
  CXXFLAGS=`echo "$CXXFLAGS -Werror" | sed -e 's/-fbranch-probabilities//; s/-Wall//; s/-ansi//; s/-pedantic//; s/-Wcheck//'`
fi
AC_TRY_COMPILE(
[#undef inline
#if !defined(SCO) && !defined(__osf__) && !defined(_REENTRANT)
#define _REENTRANT
#endif
#include <pthread.h>
#include <sys/types.h>
#include <sys/socket.h>
#include <netinet/in.h>
#include <arpa/inet.h>
#include <netdb.h>],
[int skr;

 skr = gethostbyname_r((const char *) 0,
  (struct hostent*) 0, (char*) 0, 0, (struct hostent **) 0, &skr);],
mysql_cv_gethostbyname_style=glibc2, mysql_cv_gethostbyname_style=other))
AC_LANG_RESTORE
CXXFLAGS="$ac_save_CXXFLAGS"
if test "$mysql_cv_gethostbyname_style" = "glibc2"
then
  AC_DEFINE([HAVE_GETHOSTBYNAME_R_GLIBC2_STYLE], [1],
            [Solaris define gethostbyname_r with 5 arguments. glibc2 defines this with 6 arguments])
fi

# Check 3rd argument of getthostbyname_r
ac_save_CXXFLAGS="$CXXFLAGS"
AC_CACHE_CHECK([3 argument to gethostbyname_r routines], mysql_cv_gethostbyname_arg,
AC_LANG_SAVE
AC_LANG_CPLUSPLUS
if test "$ac_cv_prog_gxx" = "yes" -a "$with_other_libc" = "no"
then
  CXXFLAGS=`echo "$CXXFLAGS -Werror" | sed -e 's/-fbranch-probabilities//; s/-Wall//; s/-ansi//; s/-pedantic//; s/-Wcheck//'`
fi
AC_TRY_COMPILE(
[#undef inline
#if !defined(SCO) && !defined(__osf__) && !defined(_REENTRANT)
#define _REENTRANT
#endif
#include <pthread.h>
#include <sys/types.h>
#include <sys/socket.h>
#include <netinet/in.h>
#include <arpa/inet.h>
#include <netdb.h>],
[int skr;

 skr = gethostbyname_r((const char *) 0, (struct hostent*) 0, (struct hostent_data*) 0);],
mysql_cv_gethostbyname_arg=hostent_data, mysql_cv_gethostbyname_arg=char))
AC_LANG_RESTORE
CXXFLAGS="$ac_save_CXXFLAGS"
if test "$mysql_cv_gethostbyname_arg" = "hostent_data"
then
  AC_DEFINE([HAVE_GETHOSTBYNAME_R_RETURN_INT], [1],
            [In OSF 4.0f the 3'd argument to gethostbyname_r is hostent_data *])
fi


# Check definition of pthread_getspecific
AC_CACHE_CHECK("args to pthread_getspecific", mysql_cv_getspecific_args,
AC_TRY_COMPILE(
[#if !defined(SCO) && !defined(__osf__) && !defined(_REENTRANT)
#define _REENTRANT
#endif
#define _POSIX_PTHREAD_SEMANTICS 
#include <pthread.h> ],
[ void *pthread_getspecific(pthread_key_t key);
pthread_getspecific((pthread_key_t) NULL); ],
mysql_cv_getspecific_args=POSIX, mysql_cv_getspecific_args=other))
  if test "$mysql_cv_getspecific_args" = "other"
  then
    AC_DEFINE([HAVE_NONPOSIX_PTHREAD_GETSPECIFIC], [1],
              [For some non posix threads])
  fi

  # Check definition of pthread_mutex_init
  AC_CACHE_CHECK("args to pthread_mutex_init", mysql_cv_mutex_init_args,
  AC_TRY_COMPILE(
[#if !defined(SCO) && !defined(__osf__)
#define _REENTRANT
#endif
#define _POSIX_PTHREAD_SEMANTICS 
#include <pthread.h> ],
[ 
  pthread_mutexattr_t attr;
  pthread_mutex_t mp;
  pthread_mutex_init(&mp,&attr); ],
mysql_cv_mutex_init_args=POSIX, mysql_cv_mutex_init_args=other))
  if test "$mysql_cv_mutex_init_args" = "other"
  then
    AC_DEFINE([HAVE_NONPOSIX_PTHREAD_MUTEX_INIT], [1],
              [For some non posix threads])
  fi
#---END:

#---START: Used in for client configure
# Check definition of readdir_r
AC_CACHE_CHECK("args to readdir_r", mysql_cv_readdir_r,
AC_TRY_LINK(
[#if !defined(SCO) && !defined(__osf__)
#define _REENTRANT
#endif
#define _POSIX_PTHREAD_SEMANTICS 
#include <pthread.h>
#include <dirent.h>],
[ int readdir_r(DIR *dirp, struct dirent *entry, struct dirent **result);
readdir_r((DIR *) NULL, (struct dirent *) NULL, (struct dirent **) NULL); ],
mysql_cv_readdir_r=POSIX, mysql_cv_readdir_r=other))
if test "$mysql_cv_readdir_r" = "POSIX"
then
  AC_DEFINE([HAVE_READDIR_R], [1], [POSIX readdir_r])
fi

# Check definition of posix sigwait()
AC_CACHE_CHECK("style of sigwait", mysql_cv_sigwait,
AC_TRY_LINK(
[#if !defined(SCO) && !defined(__osf__)
#define _REENTRANT
#endif
#define _POSIX_PTHREAD_SEMANTICS 
#include <pthread.h>
#include <signal.h>],
[#ifndef _AIX
sigset_t set;
int sig;
sigwait(&set,&sig);
#endif],
mysql_cv_sigwait=POSIX, mysql_cv_sigwait=other))
if test "$mysql_cv_sigwait" = "POSIX"
then
  AC_DEFINE([HAVE_SIGWAIT], [1], [POSIX sigwait])
fi

if test "$mysql_cv_sigwait" != "POSIX"
then
unset mysql_cv_sigwait
# Check definition of posix sigwait()
AC_CACHE_CHECK("style of sigwait", mysql_cv_sigwait,
AC_TRY_LINK(
[#if !defined(SCO) && !defined(__osf__)
#define _REENTRANT
#endif
#define _POSIX_PTHREAD_SEMANTICS 
#include <pthread.h>
#include <signal.h>],
[sigset_t set;
int sig;
sigwait(&set);],
mysql_cv_sigwait=NONPOSIX, mysql_cv_sigwait=other))
if test "$mysql_cv_sigwait" = "NONPOSIX"
then
  AC_DEFINE([HAVE_NONPOSIX_SIGWAIT], [1], [sigwait with one argument])
fi
fi
#---END:

# Check if pthread_attr_setscope() exists
AC_CACHE_CHECK("for pthread_attr_setscope", mysql_cv_pthread_attr_setscope,
AC_TRY_LINK(
[#if !defined(SCO) && !defined(__osf__)
#define _REENTRANT
#endif
#define _POSIX_PTHREAD_SEMANTICS 
#include <pthread.h>],
[pthread_attr_t thr_attr;
pthread_attr_setscope(&thr_attr,0);],
mysql_cv_pthread_attr_setscope=yes, mysql_cv_pthread_attr_setscope=no))
if test "$mysql_cv_pthread_attr_setscope" = "yes"
then
  AC_DEFINE([HAVE_PTHREAD_ATTR_SETSCOPE], [1], [pthread_attr_setscope])
fi

# Check for bad includes
AC_MSG_CHECKING("can netinet files be included")
AC_TRY_COMPILE(
[#include <sys/types.h>
#include <sys/socket.h>
#include <netinet/in_systm.h>
#include <netinet/in.h>
#include <netinet/ip.h>
#include <netinet/tcp.h>],
[ printf("1\n"); ],
netinet_inc=yes, netinet_inc=no)
if test "$netinet_inc" = "no"
then
  AC_DEFINE([HAVE_BROKEN_NETINET_INCLUDES], [1], [Can netinet be included])
fi
AC_MSG_RESULT("$netinet_inc")

AC_CACHE_CHECK([support for weak symbols], mysql_cv_weak_symbol,
[AC_TRY_LINK([],[
  extern void __attribute__((weak)) foo(void);
], [mysql_cv_weak_symbol=yes], [mysql_cv_weak_symbol=no])])

if test "x$mysql_cv_weak_symbol" = xyes; then
  AC_DEFINE(HAVE_WEAK_SYMBOL, 1,
            [Define to 1 if compiler supports weak symbol attribute.])
fi

AC_CACHE_CHECK([whether __bss_start is defined], mysql_cv_bss_start,
[AC_TRY_LINK([],[
  extern char *__bss_start;
  return __bss_start ? 1 : 0;
], [mysql_cv_bss_start=yes], [mysql_cv_bss_start=no])])

if test "x$mysql_cv_bss_start" = xyes; then
  AC_DEFINE(HAVE_BSS_START, 1,
            [Define to 1 if compiler defines __bss_start.])
fi

AC_LANG_SAVE
AC_LANG_CPLUSPLUS
AC_CHECK_HEADERS(cxxabi.h)
AC_CACHE_CHECK([for abi::__cxa_demangle], mysql_cv_cxa_demangle,
[AC_TRY_LINK([#include <cxxabi.h>], [
  char *foo= 0; int bar= 0;
  foo= abi::__cxa_demangle(foo, foo, 0, &bar);
], [mysql_cv_cxa_demangle=yes], [mysql_cv_cxa_demangle=no])])
AC_LANG_RESTORE

if test "x$mysql_cv_cxa_demangle" = xyes; then
  AC_DEFINE(HAVE_ABI_CXA_DEMANGLE, 1,
            [Define to 1 if you have the `abi::__cxa_demangle' function.])
fi

#--------------------------------------------------------------------
# Check for requested features
#--------------------------------------------------------------------

MYSQL_CHECK_BIG_TABLES
MYSQL_CHECK_MAX_INDEXES
MYSQL_CHECK_VIO
MYSQL_CHECK_SSL
MYSQL_CHECK_LIBEVENT

#--------------------------------------------------------------------
# Declare our plugin modules
# Has to be done late, as the plugin may need to check for existence of
# functions tested above
#--------------------------------------------------------------------

# MyISAM is declared here,not in storage/myisam/plug.in
# because we want it to be the first in the list of plugins,
# Maria needs it. When it'll be fixed the declaration below can
# be removed and restored (uncommented) in storage/myisam/plug.in
MYSQL_STORAGE_ENGINE(myisam,no, [MyISAM Storage Engine],
        [Traditional non-transactional MySQL tables])
MYSQL_PLUGIN_DIRECTORY(myisam,  [storage/myisam])
MYSQL_PLUGIN_STATIC(myisam,     [libmyisam_s.la], [libmyisam_embedded.la])
MYSQL_PLUGIN_MANDATORY(myisam)  dnl Default

MYSQL_STORAGE_ENGINE(partition, partition, [Partition Support],
        [MySQL Partitioning Support], [max,max-no-ndb])

dnl -- ndbcluster requires partition to be enabled

MYSQL_CONFIGURE_PLUGINS([default])

# Only build client code?
AC_ARG_WITH(server,
    [  --without-server        Only build the client.],
    [with_server=$withval],
    [with_server=yes]
)

AC_ARG_WITH(embedded-server,
    [  --with-embedded-server  Build the embedded server (libmysqld).],
    [with_embedded_server=$withval],
    [with_embedded_server=no]
)

AC_ARG_WITH(query_cache,
    [  --without-query-cache   Do not build query cache.],
    [with_query_cache=$withval],
    [with_query_cache=yes]
)

if test "$with_query_cache" = "yes"
then
  AC_DEFINE([HAVE_QUERY_CACHE], [1], [If we want to have query cache])
fi

AC_ARG_WITH(geometry,
    [  --without-geometry      Do not build geometry-related parts.],
    [with_geometry=$withval],
    [with_geometry=yes]
)

if test "$with_geometry" = "yes"
then
  AC_DEFINE([HAVE_SPATIAL], [1], [Spatial extentions])
  AC_DEFINE([HAVE_RTREE_KEYS], [1], [RTree keys])
fi

AC_ARG_WITH(embedded_privilege_control,
    [  --with-embedded-privilege-control
                          Build parts to check user's privileges.
			  Only affects embedded library.],
    [with_embedded_privilege_control=$withval],
    [with_embedded_privilege_control=no]
)

if test "$with_embedded_privilege_control" = "yes"
then
  AC_DEFINE([HAVE_EMBEDDED_PRIVILEGE_CONTROL], [1],
            [Access checks in embedded library])
fi

tools_dirs=""

AC_ARG_WITH([mysqlmanager],
  AC_HELP_STRING([--with-mysqlmanager], [Build the mysqlmanager binary: yes/no (default: build if server is built.)]),,)

if test "$with_mysqlmanager" = "yes" -o \
        '(' "$with_mysqlmanager:$with_server" = ":yes" -a \
            -d "$srcdir/server-tools" ')' ; then
  tools_dirs="server-tools"
fi

AC_SUBST(tools_dirs)

#MYSQL_CHECK_CPU

libmysqld_dirs=
if test "$with_embedded_server" = "yes"
then
  libmysqld_dirs=libmysqld

  # We can't build embedded library without building the server, because
  # we depend on libmysys, libmystrings, libmyisam, etc.
  with_server=yes
fi
# XXX: We need to add @libmysqld_extra_libs@ (or whatever) so that
# mysql_config --libmysqld-libs will print out something like
# -L/path/to/lib/mysql -lmysqld -lmyisam -lmysys -lmystrings -ldbug ...
AC_SUBST([libmysqld_dirs])

# Shall we build the docs?
AC_ARG_WITH(docs,
    [  --without-docs          Skip building of the documentation.],
    [with_docs=$withval],
    [with_docs=yes]
)

if test "$with_docs" = "yes"
then
  docs_dirs="Docs"
  if test -f "$srcdir/Docs/manual.chm" ; then
    extra_docs="manual.chm"
  fi
else
  docs_dirs=""
  extra_docs=""
fi
AC_SUBST(docs_dirs)
AC_SUBST(extra_docs)

# Shall we build the man pages?
AC_ARG_WITH(man,
    [  --without-man          Skip building of the man pages.],
    [with_man=$withval],
    [with_man=yes]
)

# Don't build readline, i have it already
AC_ARG_WITH(readline,
    [  --without-readline      Use system readline instead of bundled copy.],
    [ with_readline=$withval ],
    [ with_readline=undefined ]
    )
    
AC_ARG_WITH(libedit,
    [  --without-libedit       Use system libedit instead of bundled copy.],
    [ with_libedit=$withval ],
    [ with_libedit=undefined ]
    )

if test "$with_readline/$with_libedit" = "undefined/undefined" -a ! -e "$srcdir/cmd-line-utils"
then
  with_readline=no
  with_libedit=no
fi

#
# We support next variants of compilation:
#                              --with-readline
#                |       yes      |  no  |               undefined
# --with-libedit |                |      |
# ---------------+----------------+------+----------------------------------
#       yes      |      ERROR!    |   use libedit from mysql sources
# ---------------+----------------+------+----------------------------------
#       no       | use readline   | use system readline or external libedit
#                | from mysql     | according to results of m4 tests
# ---------------+ sources (if it +      +----------------------------------
#    undefined   | is presented)  |      | use libedit from mysql sources
                   

compile_readline="no"
compile_libedit="no"

if [test "$with_libedit" = "yes"] && [test "$with_readline" = "yes"]
then
    AC_MSG_ERROR([You can not use --with-readline and --with-libedit at the same time, please choose one of it])
fi

readline_topdir=""
readline_basedir=""
readline_dir=""
readline_h_ln_cmd=""
readline_link=""
want_to_use_readline="no"

case $SYSTEM_TYPE in
  *netware*)
    # For NetWare, do not need readline
    echo "Skipping readline"
    ;;
  *)
    if [test "$with_libedit" = "yes"] || ( [test "$with_libedit" = "undefined"] && [test "$with_readline" = "undefined"] )
    then
	readline_topdir="cmd-line-utils"
	readline_basedir="libedit"
	readline_dir="$readline_topdir/$readline_basedir"
	readline_link="\$(top_builddir)/cmd-line-utils/libedit/libedit.a"
	readline_h_ln_cmd="\$(LN) -s \$(top_srcdir)/cmd-line-utils/libedit/readline readline"
	compile_libedit=yes
	AC_DEFINE_UNQUOTED(HAVE_HIST_ENTRY, 1)
	AC_DEFINE_UNQUOTED(USE_LIBEDIT_INTERFACE, 1)
        AC_MSG_CHECKING([for libedit/readline])
        AC_MSG_RESULT([libedit bundled])
    elif test "$with_readline" = "yes"
    then
	readline_topdir="cmd-line-utils"
	readline_basedir="readline"
	readline_dir="$readline_topdir/$readline_basedir"
	readline_link="\$(top_builddir)/cmd-line-utils/readline/libreadline.a"
	readline_h_ln_cmd="\$(LN) -s \$(top_srcdir)/cmd-line-utils/readline readline"
	compile_readline=yes
	want_to_use_readline="yes"
	AC_DEFINE_UNQUOTED(USE_NEW_READLINE_INTERFACE, 1)
        AC_MSG_CHECKING([for libedit/readline])
        AC_MSG_RESULT([readline bundled])
    else
	# Use system readline library
	AC_LANG_SAVE
	AC_LANG_CPLUSPLUS
	MYSQL_CHECK_LIBEDIT_INTERFACE
	MYSQL_CHECK_NEW_RL_INTERFACE
	MYSQL_CHECK_READLINE_DECLARES_HIST_ENTRY
	AC_LANG_RESTORE
	if [test "$mysql_cv_new_rl_interface" = "yes"] && [test -d "$srcdir/cmd-line-utils/readline"]
	then
	    # Use the new readline interface, but only if the package includes a bundled libreadline
	    # this way we avoid linking commercial source with GPL readline
	    readline_link="-lreadline"
	    want_to_use_readline="yes"
            AC_MSG_CHECKING([for libedit/readline])
            AC_MSG_RESULT([readline system])
	elif [test "$mysql_cv_libedit_interface" = "yes"]
	then
	    # Use libedit
	    readline_link="-ledit"
            AC_MSG_CHECKING([for libedit/readline])
            AC_MSG_RESULT([libedit system])
	else
	   AC_MSG_ERROR([Could not find usable system readline or libedit libraries
	      Use --with-readline or --with-libedit to use the bundled
	      versions of libedit or readline])
	fi
    fi

    # if there is no readline, but we want to build with readline, we fail
    if [test "$want_to_use_readline" = "yes"] && [test ! -d "$srcdir/cmd-line-utils/readline"]
    then
	AC_MSG_ERROR([This commercially licensed MySQL source package can't
	      be built with libreadline. Please use --with-libedit to use
	      the bundled version of libedit instead.])
    fi
    ;;
esac

AC_SUBST(readline_dir)
AC_SUBST(readline_topdir)
AC_SUBST(readline_basedir)
AC_SUBST(readline_link)
AC_SUBST(readline_h_ln_cmd)

# Include man pages, if desired, adapted to the configured parts.
if test X"$with_man" = Xyes
then
  # First, create the list of all man pages present.
  MANLISTFIL=manlist.$$
  TMPLISTFIL=`echo $MANLISTFIL | sed -e 's/manlist/tmplist/'`
  if test -f $MANLISTFIL -o -f $TMPLISTFIL
  then
    echo "Temp file '$MANLISTFIL' or '$TMPLISTFIL' already exists in '`pwd`' - aborting"
    exit 1
  fi
  touch $MANLISTFIL $TMPLISTFIL

  ls $srcdir/man/*.[[18]] > $MANLISTFIL

  # Then, remove all those pages from the list which are specific to parts
  # (table handlers, features, ...) which are not configured in this run.
  AC_MSG_CHECKING("for man pages to remove")
  MAN_DROP="dropping"
  if test X"$with_plugin_ndbcluster" != Xyes
  then
    MAN_DROP="$MAN_DROP ndbcluster"
    grep -v '/ndb' $MANLISTFIL > $TMPLISTFIL ; mv -f $TMPLISTFIL $MANLISTFIL
  fi
  if test X"$with_embedded_server" != Xyes
  then
    MAN_DROP="$MAN_DROP embedded"
    grep -v 'embedded' $MANLISTFIL > $TMPLISTFIL ; mv -f $TMPLISTFIL $MANLISTFIL
  fi
  if test X"$with_plugin_innobase" != Xyes -a X"$with_plugin_innodb_plugin" != Xyes
  then
    MAN_DROP="$MAN_DROP innodb"
    grep -v 'inno' $MANLISTFIL > $TMPLISTFIL ; mv -f $TMPLISTFIL $MANLISTFIL
  fi
  AC_MSG_RESULT([$MAN_DROP])

  # Finally, split the man pages into sections 1 and 8.
  # Get rid of line breaks.
  man1_files=`sed -n -e '/\.1$/s/^.*man\///p' <$MANLISTFIL`
  man8_files=`sed -n -e '/\.8$/s/^.*man\///p' <$MANLISTFIL`

  man_dirs="man"
  man1_files=`echo $man1_files`
  man8_files=`echo $man8_files`
  rm -f $MANLISTFIL $TMPLISTFIL
else
  man_dirs=""
  man1_files=""
  man8_files=""
fi
AC_SUBST(man_dirs)
AC_SUBST(man1_files)
AC_SUBST(man8_files)

# If we have threads generate some library functions and test programs
sql_server_dirs=
sql_server=
server_scripts=

dnl This probably should be cleaned up more - for now the threaded
dnl client is just using plain-old libs.
sql_client_dirs="strings mysys dbug extra regex libmysql unittest"

AM_CONDITIONAL(THREAD_SAFE_CLIENT, test "$THREAD_SAFE_CLIENT" != "no")

if test "$THREAD_SAFE_CLIENT" != "no"
then
  sql_client_dirs="$sql_client_dirs libmysql_r"
  AC_DEFINE([THREAD_SAFE_CLIENT], [1], [Should the client be thread safe])
fi
sql_client_dirs="$sql_client_dirs client"

CLIENT_LIBS="$NON_THREADED_LIBS $openssl_libs $ZLIB_LIBS $STATIC_NSS_FLAGS $LIBRT"

AC_SUBST(CLIENT_LIBS)
AC_SUBST(CLIENT_THREAD_LIBS)
AC_SUBST(NON_THREADED_LIBS)
AC_SUBST(STATIC_NSS_FLAGS)
AC_SUBST(sql_client_dirs)

# If configuring for NetWare, build the netware directory
netware_dir=
if expr "$SYSTEM_TYPE" : ".*netware.*" > /dev/null
then
  netware_dir="netware"
fi
AC_SUBST(netware_dir)
AM_CONDITIONAL(HAVE_NETWARE, test "$netware_dir" = "netware")

if test "$with_server" != "no" -o "$THREAD_SAFE_CLIENT" != "no"
then
  AC_DEFINE([THREAD], [1],
            [Define if you want to have threaded code. This may be undef on client code])
fi
AM_CONDITIONAL(NEED_THREAD, test "$with_server" != "no" -o "$THREAD_SAFE_CLIENT" != "no")

if test "$with_server" != "no"
then
  server_scripts="mysqld_safe mysql_install_db"
  sql_server_dirs="strings mysys dbug extra regex storage plugin"

  sql_server="vio sql"
fi
AM_CONDITIONAL(THREAD, test "$with_server" = "yes" -o "$THREAD_SAFE_CLIENT" != "no")

# "innochecksum" is not in the "innobase/" subdirectory, but should be switched
AM_CONDITIONAL([BUILD_INNODB_TOOLS], [test X"$with_plugin_innobase" = Xyes -o X"$with_plugin_innodb_plugin" = Xyes ])

# IMPORTANT - do not modify LIBS past this line - this hack is the only way
# I know to add the static NSS magic if we have static NSS libraries with
# glibc - Sasha

LDFLAGS="$LDFLAGS $OTHER_LIBC_LIB"
LIBS="$LIBS $STATIC_NSS_FLAGS"

AC_SUBST(sql_server_dirs)
AC_SUBST(sql_server)
AC_SUBST(server_scripts)

AC_SUBST(mysql_plugin_dirs)
AC_SUBST(mysql_plugin_libs)
AC_SUBST(mysql_embedded_plugin_libs)
AC_SUBST(maria_plugin_defs)


# Now that sql_client_dirs and sql_server_dirs are stable, determine the union.
# We support client-only builds by "--without-server", but not vice versa,
# so we start with the client list, then add each server item not yet present.
sql_union_dirs=" $sql_client_dirs "
for DIR in $sql_server_dirs
do
  if echo " $sql_union_dirs " | grep " $DIR " >/dev/null
  then
    :  # already present, skip
  else
    sql_union_dirs="$sql_union_dirs $DIR "
  fi
done
AC_SUBST(sql_union_dirs)

#
# Setup maintainer mode options by the end to not disturb
# system and other checks.
#
MY_MAINTAINER_MODE_SETUP

# Some usefull subst
AC_SUBST(CC)
AC_SUBST(GXX)

# Set configuration options for make_binary_distribution
case $SYSTEM_TYPE in
  *netware*)
    MAKE_BINARY_DISTRIBUTION_OPTIONS="$MAKE_BINARY_DISTRIBUTION_OPTIONS --no-strip"
    ;;
  *)
    : # no change for other platforms yet
    ;;
esac
AC_SUBST(MAKE_BINARY_DISTRIBUTION_OPTIONS)

# Output results
if test -d "$srcdir/cmd-line-utils/readline" ; then
  AC_CONFIG_FILES(cmd-line-utils/readline/Makefile)
fi

AC_CONFIG_FILES(Makefile extra/Makefile mysys/Makefile dnl
 unittest/Makefile unittest/mytap/Makefile unittest/mytap/t/Makefile dnl
 unittest/mysys/Makefile unittest/strings/Makefile dnl
 unittest/examples/Makefile dnl
 strings/Makefile regex/Makefile storage/Makefile dnl
 man/Makefile BUILD/Makefile vio/Makefile dnl
 libmysql/Makefile libmysql_r/Makefile client/Makefile dnl
 sql/Makefile sql/share/Makefile dnl
 sql/sql_builtin.cc sql-common/Makefile libservices/Makefile dnl
 dbug/Makefile scripts/Makefile include/Makefile dnl
 tests/Makefile Docs/Makefile support-files/Makefile dnl
 support-files/MacOSX/Makefile support-files/RHEL4-SElinux/Makefile dnl
 server-tools/Makefile server-tools/instance-manager/Makefile dnl
 cmd-line-utils/Makefile cmd-line-utils/libedit/Makefile dnl
 libmysqld/Makefile libmysqld/examples/Makefile dnl
 mysql-test/Makefile mysql-test/lib/My/SafeProcess/Makefile dnl
 netware/Makefile sql-bench/Makefile dnl
 include/mysql_version.h plugin/Makefile win/Makefile)

AC_CONFIG_COMMANDS([default], , test -z "$CONFIG_HEADERS" || echo timestamp > stamp-h)
AC_CONFIG_COMMANDS([my_config.h], cp include/config.h include/my_config.h)

# Ensure that table handlers gets all modifications to CFLAGS/CXXFLAGS
AC_CONFIG_COMMANDS_POST(ac_configure_args="$ac_configure_args CFLAGS='$CFLAGS' CXXFLAGS='$CXXFLAGS'")

AC_OUTPUT

echo "---"
echo "Configuration summary for $PACKAGE_NAME version $VERSION"
echo "$plugin_report" | sort
echo ""
echo "  * Installation prefix:             $prefix"
echo "  * System type:                     $SYSTEM_TYPE"
echo "  * Host CPU:                        $host_cpu"
echo "  * C Compiler:                      $CC_VERSION"
echo "  * C++ Compiler:                    $CXX_VERSION"
echo "  * Debug enabled:                   $with_debug"
echo "  * Community Features:              $ENABLE_COMMUNITY_FEATURES"
echo ""
echo "---"
echo ""
echo "You can find information about MariaDB at"
echo "http://kb.askmonty.org/"
echo ""
echo "Remember to check the platform specific part of the reference manual for"
echo "hints about installing MariaDB on your platform. Also have a look at the"
echo "files in the Docs directory."

# Add warning if user configures with --with-ndbcluster
if test X"$with_plugin_ndbcluster" = Xyes ; then
  echo 
  echo This version of MySQL Cluster is no longer maintained.
  echo Please use the separate sources provided for MySQL Cluster instead.
  echo See http://dev.mysql.com/doc/refman/5.1/en/mysql-cluster.html
  echo for more details.
fi

if test "$enable_distribution" = "warn"
then
  echo "You have linked MariaDB with GPLv3 libraries!"
  echo "You may not distribute the resulting binary. If you do, you will "
  echo "put yourself into a legal problem with Free Software Foundation."
fi

# The first line "Thank you ..." is checked in ./Do-compile to verify that configure
# ended sucessfully - don't remove it.
echo ""
echo "Thank you for choosing MariaDB!"
echo ""<|MERGE_RESOLUTION|>--- conflicted
+++ resolved
@@ -13,11 +13,7 @@
 dnl statement in mysqlbinlog::check_master_version().  You may also need
 dnl to update version.c in ndb.
 
-<<<<<<< HEAD
 AC_INIT([MariaDB Server], [5.3.2-MariaDB-beta], [], [mysql])
-=======
-AC_INIT([MariaDB Server], [5.2.11-MariaDB], [], [mysql])
->>>>>>> 0bb7d6e8
 
 AC_CONFIG_SRCDIR([sql/mysqld.cc])
 AC_CANONICAL_SYSTEM
