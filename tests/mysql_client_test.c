/* Copyright (C) 2003-2004 MySQL AB

   This program is free software; you can redistribute it and/or modify
   it under the terms of the GNU General Public License as published by
   the Free Software Foundation; version 2 of the License.

   This program is distributed in the hope that it will be useful,
   but WITHOUT ANY WARRANTY; without even the implied warranty of
   MERCHANTABILITY or FITNESS FOR A PARTICULAR PURPOSE.  See the
   GNU General Public License for more details.

   You should have received a copy of the GNU General Public License
   along with this program; if not, write to the Free Software
   Foundation, Inc., 59 Temple Place, Suite 330, Boston, MA  02111-1307  USA */

/***************************************************************************
 This is a test sample to test the new features in MySQL client-server
 protocol

 Main author: venu ( venu@mysql.com )
***************************************************************************/

/*
  XXX: PLEASE RUN THIS PROGRAM UNDER VALGRIND AND VERIFY THAT YOUR TEST
  DOESN'T CONTAIN WARNINGS/ERRORS BEFORE YOU PUSH.
*/


#include <my_global.h>
#include <my_sys.h>
#include <mysql.h>
#include <errmsg.h>
#include <my_getopt.h>
#include <m_string.h>

#define VER "2.1"
#define MAX_TEST_QUERY_LENGTH 300 /* MAX QUERY BUFFER LENGTH */
#define MAX_KEY MAX_INDEXES
#define MAX_SERVER_ARGS 64

/* set default options */
static int   opt_testcase = 0;
static char *opt_db= 0;
static char *opt_user= 0;
static char *opt_password= 0;
static char *opt_host= 0;
static char *opt_unix_socket= 0;
static unsigned int  opt_port;
static my_bool tty_password= 0, opt_silent= 0;

static MYSQL *mysql= 0;
static char current_db[]= "client_test_db";
static unsigned int test_count= 0;
static unsigned int opt_count= 0;
static unsigned int iter_count= 0;
static my_bool have_innodb= FALSE;

static const char *opt_basedir= "./";
static const char *opt_vardir= "mysql-test/var";

static longlong opt_getopt_ll_test= 0;

static int embedded_server_arg_count= 0;
static char *embedded_server_args[MAX_SERVER_ARGS];

static const char *embedded_server_groups[]= {
  "server",
  "embedded",
  "mysql_client_test_SERVER",
  NullS
};

static time_t start_time, end_time;
static double total_time;

const char *default_dbug_option= "d:t:o,/tmp/mysql_client_test.trace";

struct my_tests_st
{
  const char *name;
  void       (*function)();
};

#define myheader(str) \
if (opt_silent < 2) \
{ \
  fprintf(stdout, "\n\n#####################################\n"); \
  fprintf(stdout, "%d of (%d/%d): %s", test_count++, iter_count, \
                                     opt_count, str); \
  fprintf(stdout, "  \n#####################################\n"); \
}
#define myheader_r(str) \
if (!opt_silent) \
{ \
  fprintf(stdout, "\n\n#####################################\n"); \
  fprintf(stdout, "%s", str); \
  fprintf(stdout, "  \n#####################################\n"); \
}

static void print_error(const char *msg);
static void print_st_error(MYSQL_STMT *stmt, const char *msg);
static void client_disconnect();


/*
  Abort unless given experssion is non-zero.

  SYNOPSIS
    DIE_UNLESS(expr)

  DESCRIPTION
    We can't use any kind of system assert as we need to
    preserve tested invariants in release builds as well.
*/

#define DIE_UNLESS(expr) \
        ((void) ((expr) ? 0 : (die(__FILE__, __LINE__, #expr), 0)))
#define DIE(expr) \
        die(__FILE__, __LINE__, #expr)

void die(const char *file, int line, const char *expr)
{
  fflush(stdout);
  fprintf(stderr, "%s:%d: check failed: '%s'\n", file, line, expr);
  fflush(stderr);
  abort();
}


#define myerror(msg) print_error(msg)
#define mysterror(stmt, msg) print_st_error(stmt, msg)

#define myquery(RES) \
{ \
  int r= (RES);                                \
  if (r) \
    myerror(NULL); \
  DIE_UNLESS(r == 0); \
}

#define myquery_r(r) \
{ \
if (r) \
  myerror(NULL); \
DIE_UNLESS(r != 0); \
}

#define check_execute(stmt, r) \
{ \
if (r) \
  mysterror(stmt, NULL); \
DIE_UNLESS(r == 0);\
}

#define check_execute_r(stmt, r) \
{ \
if (r) \
  mysterror(stmt, NULL); \
DIE_UNLESS(r != 0);\
}

#define check_stmt(stmt) \
{ \
if ( stmt == 0) \
  myerror(NULL); \
DIE_UNLESS(stmt != 0); \
}

#define check_stmt_r(stmt) \
{ \
if (stmt == 0) \
  myerror(NULL);\
DIE_UNLESS(stmt == 0);\
}

#define mytest(x) if (!x) {myerror(NULL);DIE_UNLESS(FALSE);}
#define mytest_r(x) if (x) {myerror(NULL);DIE_UNLESS(FALSE);}


/* A workaround for Sun Forte 5.6 on Solaris x86 */

static int cmp_double(double *a, double *b)
{
  return *a == *b;
}


/* Print the error message */

static void print_error(const char *msg)
{
  if (!opt_silent)
  {
    if (mysql && mysql_errno(mysql))
    {
      if (mysql->server_version)
        fprintf(stdout, "\n [MySQL-%s]", mysql->server_version);
      else
        fprintf(stdout, "\n [MySQL]");
      fprintf(stdout, "[%d] %s\n", mysql_errno(mysql), mysql_error(mysql));
    }
    else if (msg)
      fprintf(stderr, " [MySQL] %s\n", msg);
  }
}


static void print_st_error(MYSQL_STMT *stmt, const char *msg)
{
  if (!opt_silent)
  {
    if (stmt && mysql_stmt_errno(stmt))
    {
      if (stmt->mysql && stmt->mysql->server_version)
        fprintf(stdout, "\n [MySQL-%s]", stmt->mysql->server_version);
      else
        fprintf(stdout, "\n [MySQL]");

      fprintf(stdout, "[%d] %s\n", mysql_stmt_errno(stmt),
              mysql_stmt_error(stmt));
    }
    else if (msg)
      fprintf(stderr, " [MySQL] %s\n", msg);
  }
}

/* Check if the connection has InnoDB tables */

static my_bool check_have_innodb(MYSQL *conn)
{
  MYSQL_RES *res;
  MYSQL_ROW row;
  int rc;
  my_bool result;

  rc= mysql_query(conn, "show variables like 'have_innodb'");
  myquery(rc);
  res= mysql_use_result(conn);
  DIE_UNLESS(res);

  row= mysql_fetch_row(res);
  DIE_UNLESS(row);

  result= strcmp(row[1], "YES") == 0;
  mysql_free_result(res);
  return result;
}


/*
  This is to be what mysql_query() is for mysql_real_query(), for
  mysql_simple_prepare(): a variant without the 'length' parameter.
*/

MYSQL_STMT *STDCALL
mysql_simple_prepare(MYSQL  *mysql, const char *query)
{
  MYSQL_STMT *stmt= mysql_stmt_init(mysql);
  if (stmt && mysql_stmt_prepare(stmt, query, strlen(query)))
  {
    mysql_stmt_close(stmt);
    return 0;
  }
  return stmt;
}


/* Connect to the server */

static void client_connect(ulong flag)
{
  int  rc;
  static char query[MAX_TEST_QUERY_LENGTH];
  myheader_r("client_connect");

  if (!opt_silent)
    fprintf(stdout, "\n Establishing a connection to '%s' ...",
            opt_host ? opt_host : "");

  if (!(mysql= mysql_init(NULL)))
  {
    opt_silent= 0;
    myerror("mysql_init() failed");
    exit(1);
  }

  if (!(mysql_real_connect(mysql, opt_host, opt_user,
                           opt_password, opt_db ? opt_db:"test", opt_port,
                           opt_unix_socket, flag)))
  {
    opt_silent= 0;
    myerror("connection failed");
    mysql_close(mysql);
    fprintf(stdout, "\n Check the connection options using --help or -?\n");
    exit(1);
  }
  mysql->reconnect= 1;

  if (!opt_silent)
    fprintf(stdout, " OK");

  /* set AUTOCOMMIT to ON*/
  mysql_autocommit(mysql, TRUE);

  if (!opt_silent)
  {
    fprintf(stdout, "\nConnected to MySQL server version: %s (%lu)\n",
            mysql_get_server_info(mysql),
            (ulong) mysql_get_server_version(mysql));
    fprintf(stdout, "\n Creating a test database '%s' ...", current_db);
  }
  strxmov(query, "CREATE DATABASE IF NOT EXISTS ", current_db, NullS);

  rc= mysql_query(mysql, query);
  myquery(rc);

  strxmov(query, "USE ", current_db, NullS);
  rc= mysql_query(mysql, query);
  myquery(rc);
  have_innodb= check_have_innodb(mysql);

  if (!opt_silent)
    fprintf(stdout, " OK");
}


/* Close the connection */

static void client_disconnect()
{
  static char query[MAX_TEST_QUERY_LENGTH];

  myheader_r("client_disconnect");

  if (mysql)
  {
    if (!opt_silent)
      fprintf(stdout, "\n dropping the test database '%s' ...", current_db);
    strxmov(query, "DROP DATABASE IF EXISTS ", current_db, NullS);

    mysql_query(mysql, query);
    if (!opt_silent)
      fprintf(stdout, " OK");

    if (!opt_silent)
      fprintf(stdout, "\n closing the connection ...");
    mysql_close(mysql);
    fprintf(stdout, " OK\n");
  }
}


/* Query processing */

static void client_query()
{
  int rc;

  myheader("client_query");

  rc= mysql_query(mysql, "DROP TABLE IF EXISTS t1");
  myquery(rc);

  rc= mysql_query(mysql, "CREATE TABLE t1("
                         "id int primary key auto_increment, "
                         "name varchar(20))");
  myquery(rc);

  rc= mysql_query(mysql, "CREATE TABLE t1(id int, name varchar(20))");
  myquery_r(rc);

  rc= mysql_query(mysql, "INSERT INTO t1(name) VALUES('mysql')");
  myquery(rc);

  rc= mysql_query(mysql, "INSERT INTO t1(name) VALUES('monty')");
  myquery(rc);

  rc= mysql_query(mysql, "INSERT INTO t1(name) VALUES('venu')");
  myquery(rc);

  rc= mysql_query(mysql, "INSERT INTO t1(name) VALUES('deleted')");
  myquery(rc);

  rc= mysql_query(mysql, "INSERT INTO t1(name) VALUES('deleted')");
  myquery(rc);

  rc= mysql_query(mysql, "UPDATE t1 SET name= 'updated' "
                          "WHERE name= 'deleted'");
  myquery(rc);

  rc= mysql_query(mysql, "UPDATE t1 SET id= 3 WHERE name= 'updated'");
  myquery_r(rc);

  myquery(mysql_query(mysql, "drop table t1"));
}


/* Print dashes */

static void my_print_dashes(MYSQL_RES *result)
{
  MYSQL_FIELD  *field;
  unsigned int i, j;

  mysql_field_seek(result, 0);
  fputc('\t', stdout);
  fputc('+', stdout);

  for(i= 0; i< mysql_num_fields(result); i++)
  {
    field= mysql_fetch_field(result);
    for(j= 0; j < field->max_length+2; j++)
      fputc('-', stdout);
    fputc('+', stdout);
  }
  fputc('\n', stdout);
}


/* Print resultset metadata information */

static void my_print_result_metadata(MYSQL_RES *result)
{
  MYSQL_FIELD  *field;
  unsigned int i, j;
  unsigned int field_count;

  mysql_field_seek(result, 0);
  if (!opt_silent)
  {
    fputc('\n', stdout);
    fputc('\n', stdout);
  }

  field_count= mysql_num_fields(result);
  for(i= 0; i< field_count; i++)
  {
    field= mysql_fetch_field(result);
    j= strlen(field->name);
    if (j < field->max_length)
      j= field->max_length;
    if (j < 4 && !IS_NOT_NULL(field->flags))
      j= 4;
    field->max_length= j;
  }
  if (!opt_silent)
  {
    my_print_dashes(result);
    fputc('\t', stdout);
    fputc('|', stdout);
  }

  mysql_field_seek(result, 0);
  for(i= 0; i< field_count; i++)
  {
    field= mysql_fetch_field(result);
    if (!opt_silent)
      fprintf(stdout, " %-*s |", (int) field->max_length, field->name);
  }
  if (!opt_silent)
  {
    fputc('\n', stdout);
    my_print_dashes(result);
  }
}


/* Process the result set */

int my_process_result_set(MYSQL_RES *result)
{
  MYSQL_ROW    row;
  MYSQL_FIELD  *field;
  unsigned int i;
  unsigned int row_count= 0;

  if (!result)
    return 0;

  my_print_result_metadata(result);

  while ((row= mysql_fetch_row(result)) != NULL)
  {
    mysql_field_seek(result, 0);
    if (!opt_silent)
    {
      fputc('\t', stdout);
      fputc('|', stdout);
    }

    for(i= 0; i< mysql_num_fields(result); i++)
    {
      field= mysql_fetch_field(result);
      if (!opt_silent)
      {
        if (row[i] == NULL)
          fprintf(stdout, " %-*s |", (int) field->max_length, "NULL");
        else if (IS_NUM(field->type))
          fprintf(stdout, " %*s |", (int) field->max_length, row[i]);
        else
          fprintf(stdout, " %-*s |", (int) field->max_length, row[i]);
      }
    }
    if (!opt_silent)
    {
      fputc('\t', stdout);
      fputc('\n', stdout);
    }
    row_count++;
  }
  if (!opt_silent)
  {
    if (row_count)
      my_print_dashes(result);

    if (mysql_errno(mysql) != 0)
      fprintf(stderr, "\n\tmysql_fetch_row() failed\n");
    else
      fprintf(stdout, "\n\t%d %s returned\n", row_count,
              row_count == 1 ? "row" : "rows");
  }
  return row_count;
}


int my_process_result(MYSQL *mysql)
{
  MYSQL_RES *result;
  int       row_count;

  if (!(result= mysql_store_result(mysql)))
    return 0;

  row_count= my_process_result_set(result);

  mysql_free_result(result);
  return row_count;
}


/* Process the statement result set */

#define MAX_RES_FIELDS 50
#define MAX_FIELD_DATA_SIZE 255

int my_process_stmt_result(MYSQL_STMT *stmt)
{
  int         field_count;
  int         row_count= 0;
  MYSQL_BIND  buffer[MAX_RES_FIELDS];
  MYSQL_FIELD *field;
  MYSQL_RES   *result;
  char        data[MAX_RES_FIELDS][MAX_FIELD_DATA_SIZE];
  ulong       length[MAX_RES_FIELDS];
  my_bool     is_null[MAX_RES_FIELDS];
  int         rc, i;

  if (!(result= mysql_stmt_result_metadata(stmt))) /* No meta info */
  {
    while (!mysql_stmt_fetch(stmt))
      row_count++;
    return row_count;
  }

  field_count= min(mysql_num_fields(result), MAX_RES_FIELDS);

  bzero((char*) buffer, sizeof(buffer));
  bzero((char*) length, sizeof(length));
  bzero((char*) is_null, sizeof(is_null));

  for(i= 0; i < field_count; i++)
  {
    buffer[i].buffer_type= MYSQL_TYPE_STRING;
    buffer[i].buffer_length= MAX_FIELD_DATA_SIZE;
    buffer[i].length= &length[i];
    buffer[i].buffer= (void *) data[i];
    buffer[i].is_null= &is_null[i];
  }

  rc= mysql_stmt_bind_result(stmt, buffer);
  check_execute(stmt, rc);

  rc= 1;
  mysql_stmt_attr_set(stmt, STMT_ATTR_UPDATE_MAX_LENGTH, (void*)&rc);
  rc= mysql_stmt_store_result(stmt);
  check_execute(stmt, rc);
  my_print_result_metadata(result);

  mysql_field_seek(result, 0);
  while ((rc= mysql_stmt_fetch(stmt)) == 0)
  {
    if (!opt_silent)
    {
      fputc('\t', stdout);
      fputc('|', stdout);
    }
    mysql_field_seek(result, 0);
    for (i= 0; i < field_count; i++)
    {
      field= mysql_fetch_field(result);
      if (!opt_silent)
      {
        if (is_null[i])
          fprintf(stdout, " %-*s |", (int) field->max_length, "NULL");
        else if (length[i] == 0)
        {
          data[i][0]= '\0';  /* unmodified buffer */
          fprintf(stdout, " %*s |", (int) field->max_length, data[i]);
        }
        else if (IS_NUM(field->type))
          fprintf(stdout, " %*s |", (int) field->max_length, data[i]);
        else
          fprintf(stdout, " %-*s |", (int) field->max_length, data[i]);
      }
    }
    if (!opt_silent)
    {
      fputc('\t', stdout);
      fputc('\n', stdout);
    }
    row_count++;
  }
  DIE_UNLESS(rc == MYSQL_NO_DATA);
  if (!opt_silent)
  {
    if (row_count)
      my_print_dashes(result);
    fprintf(stdout, "\n\t%d %s returned\n", row_count,
            row_count == 1 ? "row" : "rows");
  }
  mysql_free_result(result);
  return row_count;
}


/* Prepare statement, execute, and process result set for given query */

int my_stmt_result(const char *buff)
{
  MYSQL_STMT *stmt;
  int        row_count;
  int        rc;

  if (!opt_silent)
    fprintf(stdout, "\n\n %s", buff);
  stmt= mysql_simple_prepare(mysql, buff);
  check_stmt(stmt);

  rc= mysql_stmt_execute(stmt);
  check_execute(stmt, rc);

  row_count= my_process_stmt_result(stmt);
  mysql_stmt_close(stmt);

  return row_count;
}


/* Utility function to verify a particular column data */

static void verify_col_data(const char *table, const char *col,
                            const char *exp_data)
{
  static char query[MAX_TEST_QUERY_LENGTH];
  MYSQL_RES *result;
  MYSQL_ROW row;
  int       rc, field= 1;

  if (table && col)
  {
    strxmov(query, "SELECT ", col, " FROM ", table, " LIMIT 1", NullS);
    if (!opt_silent)
      fprintf(stdout, "\n %s", query);
    rc= mysql_query(mysql, query);
    myquery(rc);

    field= 0;
  }

  result= mysql_use_result(mysql);
  mytest(result);

  if (!(row= mysql_fetch_row(result)) || !row[field])
  {
    fprintf(stdout, "\n *** ERROR: FAILED TO GET THE RESULT ***");
    exit(1);
  }
  if (strcmp(row[field], exp_data))
  {
    fprintf(stdout, "\n obtained: `%s` (expected: `%s`)",
            row[field], exp_data);
    DIE_UNLESS(FALSE);
  }
  mysql_free_result(result);
}


/* Utility function to verify the field members */

#define verify_prepare_field(result,no,name,org_name,type,table,\
                             org_table,db,length,def) \
          do_verify_prepare_field((result),(no),(name),(org_name),(type), \
                                  (table),(org_table),(db),(length),(def), \
                                  __FILE__, __LINE__)

static void do_verify_prepare_field(MYSQL_RES *result,
                                   unsigned int no, const char *name,
                                   const char *org_name,
                                   enum enum_field_types type,
                                   const char *table,
                                   const char *org_table, const char *db,
                                   unsigned long length, const char *def,
                                   const char *file, int line)
{
  MYSQL_FIELD *field;
  CHARSET_INFO *cs;

  if (!(field= mysql_fetch_field_direct(result, no)))
  {
    fprintf(stdout, "\n *** ERROR: FAILED TO GET THE RESULT ***");
    exit(1);
  }
  cs= get_charset(field->charsetnr, 0);
  DIE_UNLESS(cs);
  if (!opt_silent)
  {
    fprintf(stdout, "\n field[%d]:", no);
    fprintf(stdout, "\n    name     :`%s`\t(expected: `%s`)", field->name, name);
    fprintf(stdout, "\n    org_name :`%s`\t(expected: `%s`)",
            field->org_name, org_name);
    fprintf(stdout, "\n    type     :`%d`\t(expected: `%d`)", field->type, type);
    if (table)
      fprintf(stdout, "\n    table    :`%s`\t(expected: `%s`)",
              field->table, table);
    if (org_table)	      
      fprintf(stdout, "\n    org_table:`%s`\t(expected: `%s`)",
              field->org_table, org_table);
    fprintf(stdout, "\n    database :`%s`\t(expected: `%s`)", field->db, db);
    fprintf(stdout, "\n    length   :`%lu`\t(expected: `%lu`)",
            field->length, length * cs->mbmaxlen);
    fprintf(stdout, "\n    maxlength:`%ld`", field->max_length);
    fprintf(stdout, "\n    charsetnr:`%d`", field->charsetnr);
    fprintf(stdout, "\n    default  :`%s`\t(expected: `%s`)",
            field->def ? field->def : "(null)", def ? def: "(null)");
    fprintf(stdout, "\n");
  }
  DIE_UNLESS(strcmp(field->name, name) == 0);
  DIE_UNLESS(strcmp(field->org_name, org_name) == 0);
  /*
    XXX: silent column specification change works based on number of
    bytes a column occupies. So CHAR -> VARCHAR upgrade is possible even
    for CHAR(2) column if its character set is multibyte.
    VARCHAR -> CHAR downgrade won't work for VARCHAR(3) as one would
    expect.
  */
  if (cs->mbmaxlen == 1)
  {
    if (field->type != type)
    {
      fprintf(stderr,
              "Expected field type: %d,  got type: %d in file %s, line %d\n",
              (int) type, (int) field->type, file, line);
      DIE_UNLESS(field->type == type);
    }
  }
  if (table)
    DIE_UNLESS(strcmp(field->table, table) == 0);
  if (org_table)
    DIE_UNLESS(strcmp(field->org_table, org_table) == 0);
  DIE_UNLESS(strcmp(field->db, db) == 0);
  /*
    Character set should be taken into account for multibyte encodings, such
    as utf8. Field length is calculated as number of characters * maximum
    number of bytes a character can occupy.
  */
  if (length && field->length != length * cs->mbmaxlen)
  {
    fprintf(stderr, "Expected field length: %d,  got length: %d\n",
            (int) (length * cs->mbmaxlen), (int) field->length);
    DIE_UNLESS(field->length == length * cs->mbmaxlen);
  }
  if (def)
    DIE_UNLESS(strcmp(field->def, def) == 0);
}


/* Utility function to verify the parameter count */

static void verify_param_count(MYSQL_STMT *stmt, long exp_count)
{
  long param_count= mysql_stmt_param_count(stmt);
  if (!opt_silent)
    fprintf(stdout, "\n total parameters in stmt: `%ld` (expected: `%ld`)",
            param_count, exp_count);
  DIE_UNLESS(param_count == exp_count);
}


/* Utility function to verify the total affected rows */

static void verify_st_affected_rows(MYSQL_STMT *stmt, ulonglong exp_count)
{
  ulonglong affected_rows= mysql_stmt_affected_rows(stmt);
  if (!opt_silent)
    fprintf(stdout, "\n total affected rows: `%ld` (expected: `%ld`)",
            (long) affected_rows, (long) exp_count);
  DIE_UNLESS(affected_rows == exp_count);
}


/* Utility function to verify the total affected rows */

static void verify_affected_rows(ulonglong exp_count)
{
  ulonglong affected_rows= mysql_affected_rows(mysql);
  if (!opt_silent)
    fprintf(stdout, "\n total affected rows: `%ld` (expected: `%ld`)",
            (long) affected_rows, (long) exp_count);
  DIE_UNLESS(affected_rows == exp_count);
}


/* Utility function to verify the total fields count */

static void verify_field_count(MYSQL_RES *result, uint exp_count)
{
  uint field_count= mysql_num_fields(result);
  if (!opt_silent)
    fprintf(stdout, "\n total fields in the result set: `%d` (expected: `%d`)",
            field_count, exp_count);
  DIE_UNLESS(field_count == exp_count);
}


/* Utility function to execute a query using prepare-execute */

#ifndef EMBEDDED_LIBRARY
static void execute_prepare_query(const char *query, ulonglong exp_count)
{
  MYSQL_STMT *stmt;
  ulonglong  affected_rows;
  int        rc;

  stmt= mysql_simple_prepare(mysql, query);
  check_stmt(stmt);

  rc= mysql_stmt_execute(stmt);
  myquery(rc);

  affected_rows= mysql_stmt_affected_rows(stmt);
  if (!opt_silent)
    fprintf(stdout, "\n total affected rows: `%ld` (expected: `%ld`)",
            (long) affected_rows, (long) exp_count);

  DIE_UNLESS(affected_rows == exp_count);
  mysql_stmt_close(stmt);
}
#endif

/* Store result processing */

static void client_store_result()
{
  MYSQL_RES *result;
  int       rc;

  myheader("client_store_result");

  rc= mysql_query(mysql, "SELECT * FROM t1");
  myquery(rc);

  /* get the result */
  result= mysql_store_result(mysql);
  mytest(result);

  (void) my_process_result_set(result);
  mysql_free_result(result);
}


/* Fetch the results */

static void client_use_result()
{
  MYSQL_RES *result;
  int       rc;
  myheader("client_use_result");

  rc= mysql_query(mysql, "SELECT * FROM t1");
  myquery(rc);

  /* get the result */
  result= mysql_use_result(mysql);
  mytest(result);

  (void) my_process_result_set(result);
  mysql_free_result(result);
}


/*
  Accepts arbitrary number of queries and runs them against the database.
  Used to fill tables for each test.
*/

void fill_tables(const char **query_list, unsigned query_count)
{
  int rc;
  const char **query;
  DBUG_ENTER("fill_tables");
  for (query= query_list; query < query_list + query_count;
       ++query)
  {
    rc= mysql_query(mysql, *query);
    myquery(rc);
  }
  DBUG_VOID_RETURN;
}

/*
  All state of fetch from one statement: statement handle, out buffers,
  fetch position.
  See fetch_n for for the only use case.
*/

enum { MAX_COLUMN_LENGTH= 255 };

typedef struct st_stmt_fetch
{
  const char *query;
  unsigned stmt_no;
  MYSQL_STMT *handle;
  my_bool is_open;
  MYSQL_BIND *bind_array;
  char **out_data;
  unsigned long *out_data_length;
  unsigned column_count;
  unsigned row_count;
} Stmt_fetch;


/*
  Create statement handle, prepare it with statement, execute and allocate
  fetch buffers.
*/

void stmt_fetch_init(Stmt_fetch *fetch, unsigned stmt_no_arg,
                     const char *query_arg)
{
  unsigned long type= CURSOR_TYPE_READ_ONLY;
  int rc;
  unsigned i;
  MYSQL_RES *metadata;
  DBUG_ENTER("stmt_fetch_init");

  /* Save query and statement number for error messages */
  fetch->stmt_no= stmt_no_arg;
  fetch->query= query_arg;

  fetch->handle= mysql_stmt_init(mysql);

  rc= mysql_stmt_prepare(fetch->handle, fetch->query, strlen(fetch->query));
  check_execute(fetch->handle, rc);

  /*
    The attribute is sent to server on execute and asks to open read-only
    for result set
  */
  mysql_stmt_attr_set(fetch->handle, STMT_ATTR_CURSOR_TYPE,
                      (const void*) &type);

  rc= mysql_stmt_execute(fetch->handle);
  check_execute(fetch->handle, rc);

  /* Find out total number of columns in result set */
  metadata= mysql_stmt_result_metadata(fetch->handle);
  fetch->column_count= mysql_num_fields(metadata);
  mysql_free_result(metadata);

  /*
    Now allocate bind handles and buffers for output data:
    calloc memory to reduce number of MYSQL_BIND members we need to
    set up.
  */

  fetch->bind_array= (MYSQL_BIND *) calloc(1, sizeof(MYSQL_BIND) *
                                              fetch->column_count);
  fetch->out_data= (char**) calloc(1, sizeof(char*) * fetch->column_count);
  fetch->out_data_length= (ulong*) calloc(1, sizeof(ulong) *
                                             fetch->column_count);
  for (i= 0; i < fetch->column_count; ++i)
  {
    fetch->out_data[i]= (char*) calloc(1, MAX_COLUMN_LENGTH);
    fetch->bind_array[i].buffer_type= MYSQL_TYPE_STRING;
    fetch->bind_array[i].buffer= fetch->out_data[i];
    fetch->bind_array[i].buffer_length= MAX_COLUMN_LENGTH;
    fetch->bind_array[i].length= fetch->out_data_length + i;
  }

  mysql_stmt_bind_result(fetch->handle, fetch->bind_array);

  fetch->row_count= 0;
  fetch->is_open= TRUE;

  /* Ready for reading rows */
  DBUG_VOID_RETURN;
}


/* Fetch and print one row from cursor */

int stmt_fetch_fetch_row(Stmt_fetch *fetch)
{
  int rc;
  unsigned i;
  DBUG_ENTER("stmt_fetch_fetch_row");

  if ((rc= mysql_stmt_fetch(fetch->handle)) == 0)
  {
    ++fetch->row_count;
    if (!opt_silent)
      printf("Stmt %d fetched row %d:\n", fetch->stmt_no, fetch->row_count);
    for (i= 0; i < fetch->column_count; ++i)
    {
      fetch->out_data[i][fetch->out_data_length[i]]= '\0';
      if (!opt_silent)
        printf("column %d: %s\n", i+1, fetch->out_data[i]);
    }
  }
  else
    fetch->is_open= FALSE;
  DBUG_RETURN(rc);
}


void stmt_fetch_close(Stmt_fetch *fetch)
{
  unsigned i;
  DBUG_ENTER("stmt_fetch_close");

  for (i= 0; i < fetch->column_count; ++i)
    free(fetch->out_data[i]);
  free(fetch->out_data);
  free(fetch->out_data_length);
  free(fetch->bind_array);
  mysql_stmt_close(fetch->handle);
  DBUG_VOID_RETURN;
}

/*
  For given array of queries, open query_count cursors and fetch
  from them in simultaneous manner.
  In case there was an error in one of the cursors, continue
  reading from the rest.
*/

enum fetch_type { USE_ROW_BY_ROW_FETCH= 0, USE_STORE_RESULT= 1 };

my_bool fetch_n(const char **query_list, unsigned query_count,
                enum fetch_type fetch_type)
{
  unsigned open_statements= query_count;
  int rc, error_count= 0;
  Stmt_fetch *fetch_array= (Stmt_fetch*) calloc(1, sizeof(Stmt_fetch) *
                                                  query_count);
  Stmt_fetch *fetch;
  DBUG_ENTER("fetch_n");

  for (fetch= fetch_array; fetch < fetch_array + query_count; ++fetch)
  {
    /* Init will exit(1) in case of error */
    stmt_fetch_init(fetch, fetch - fetch_array,
                    query_list[fetch - fetch_array]);
  }

  if (fetch_type == USE_STORE_RESULT)
  {
    for (fetch= fetch_array; fetch < fetch_array + query_count; ++fetch)
    {
      rc= mysql_stmt_store_result(fetch->handle);
      check_execute(fetch->handle, rc);
    }
  }

  while (open_statements)
  {
    for (fetch= fetch_array; fetch < fetch_array + query_count; ++fetch)
    {
      if (fetch->is_open && (rc= stmt_fetch_fetch_row(fetch)))
      {
        open_statements--;
        /*
          We try to fetch from the rest of the statements in case of
          error
        */
        if (rc != MYSQL_NO_DATA)
        {
          fprintf(stderr,
                  "Got error reading rows from statement %d,\n"
                  "query is: %s,\n"
                  "error message: %s", (int) (fetch - fetch_array),
                  fetch->query,
                  mysql_stmt_error(fetch->handle));
          error_count++;
        }
      }
    }
  }
  if (error_count)
    fprintf(stderr, "Fetch FAILED");
  else
  {
    unsigned total_row_count= 0;
    for (fetch= fetch_array; fetch < fetch_array + query_count; ++fetch)
      total_row_count+= fetch->row_count;
    if (!opt_silent)
      printf("Success, total rows fetched: %d\n", total_row_count);
  }
  for (fetch= fetch_array; fetch < fetch_array + query_count; ++fetch)
    stmt_fetch_close(fetch);
  free(fetch_array);
  DBUG_RETURN(error_count != 0);
}

/* Separate thread query to test some cases */

static my_bool thread_query(char *query)
{
  MYSQL *l_mysql;
  my_bool error;

  error= 0;
  if (!opt_silent)
    fprintf(stdout, "\n in thread_query(%s)", query);
  if (!(l_mysql= mysql_init(NULL)))
  {
    myerror("mysql_init() failed");
    return 1;
  }
  if (!(mysql_real_connect(l_mysql, opt_host, opt_user,
                           opt_password, current_db, opt_port,
                           opt_unix_socket, 0)))
  {
    myerror("connection failed");
    error= 1;
    goto end;
  }
  l_mysql->reconnect= 1;
  if (mysql_query(l_mysql, (char *)query))
  {
     fprintf(stderr, "Query failed (%s)\n", mysql_error(l_mysql));
     error= 1;
     goto end;
  }
  mysql_commit(l_mysql);
end:
  mysql_close(l_mysql);
  return error;
}


/* Query processing */

static void test_debug_example()
{
  int rc;
  MYSQL_RES *result;

  myheader("test_debug_example");

  rc= mysql_query(mysql, "DROP TABLE IF EXISTS test_debug_example");
  myquery(rc);

  rc= mysql_query(mysql, "CREATE TABLE test_debug_example("
                         "id INT PRIMARY KEY AUTO_INCREMENT, "
                         "name VARCHAR(20), xxx INT)");
  myquery(rc);

  rc= mysql_query(mysql, "INSERT INTO test_debug_example (name) "
                         "VALUES ('mysql')");
  myquery(rc);

  rc= mysql_query(mysql, "UPDATE test_debug_example SET name='updated' "
                         "WHERE name='deleted'");
  myquery(rc);

  rc= mysql_query(mysql, "SELECT * FROM test_debug_example where name='mysql'");
  myquery(rc);

  result= mysql_use_result(mysql);
  mytest(result);

  (void) my_process_result_set(result);
  mysql_free_result(result);

  rc= mysql_query(mysql, "DROP TABLE test_debug_example");
  myquery(rc);
}


/* Test autocommit feature for BDB tables */

static void test_tran_bdb()
{
  MYSQL_RES *result;
  MYSQL_ROW row;
  int       rc;

  myheader("test_tran_bdb");

  /* set AUTOCOMMIT to OFF */
  rc= mysql_autocommit(mysql, FALSE);
  myquery(rc);

  rc= mysql_query(mysql, "DROP TABLE IF EXISTS my_demo_transaction");
  myquery(rc);


  /* create the table 'mytran_demo' of type BDB' or 'InnoDB' */
  rc= mysql_query(mysql, "CREATE TABLE my_demo_transaction( "
                         "col1 int , col2 varchar(30)) TYPE= BDB");
  myquery(rc);

  /* insert a row and commit the transaction */
  rc= mysql_query(mysql, "INSERT INTO my_demo_transaction VALUES(10, 'venu')");
  myquery(rc);

  rc= mysql_commit(mysql);
  myquery(rc);

  /* now insert the second row, and roll back the transaction */
  rc= mysql_query(mysql, "INSERT INTO my_demo_transaction VALUES(20, 'mysql')");
  myquery(rc);

  rc= mysql_rollback(mysql);
  myquery(rc);

  /* delete first row, and roll it back */
  rc= mysql_query(mysql, "DELETE FROM my_demo_transaction WHERE col1= 10");
  myquery(rc);

  rc= mysql_rollback(mysql);
  myquery(rc);

  /* test the results now, only one row should exist */
  rc= mysql_query(mysql, "SELECT * FROM my_demo_transaction");
  myquery(rc);

  /* get the result */
  result= mysql_store_result(mysql);
  mytest(result);

  (void) my_process_result_set(result);
  mysql_free_result(result);

  /* test the results now, only one row should exist */
  rc= mysql_query(mysql, "SELECT * FROM my_demo_transaction");
  myquery(rc);

  /* get the result */
  result= mysql_use_result(mysql);
  mytest(result);

  row= mysql_fetch_row(result);
  mytest(row);

  row= mysql_fetch_row(result);
  mytest_r(row);

  mysql_free_result(result);
  mysql_autocommit(mysql, TRUE);
}


/* Test autocommit feature for InnoDB tables */

static void test_tran_innodb()
{
  MYSQL_RES *result;
  MYSQL_ROW row;
  int       rc;

  myheader("test_tran_innodb");

  /* set AUTOCOMMIT to OFF */
  rc= mysql_autocommit(mysql, FALSE);
  myquery(rc);

  rc= mysql_query(mysql, "DROP TABLE IF EXISTS my_demo_transaction");
  myquery(rc);

  /* create the table 'mytran_demo' of type BDB' or 'InnoDB' */
  rc= mysql_query(mysql, "CREATE TABLE my_demo_transaction(col1 int, "
                         "col2 varchar(30)) TYPE= InnoDB");
  myquery(rc);

  /* insert a row and commit the transaction */
  rc= mysql_query(mysql, "INSERT INTO my_demo_transaction VALUES(10, 'venu')");
  myquery(rc);

  rc= mysql_commit(mysql);
  myquery(rc);

  /* now insert the second row, and roll back the transaction */
  rc= mysql_query(mysql, "INSERT INTO my_demo_transaction VALUES(20, 'mysql')");
  myquery(rc);

  rc= mysql_rollback(mysql);
  myquery(rc);

  /* delete first row, and roll it back */
  rc= mysql_query(mysql, "DELETE FROM my_demo_transaction WHERE col1= 10");
  myquery(rc);

  rc= mysql_rollback(mysql);
  myquery(rc);

  /* test the results now, only one row should exist */
  rc= mysql_query(mysql, "SELECT * FROM my_demo_transaction");
  myquery(rc);

  /* get the result */
  result= mysql_store_result(mysql);
  mytest(result);

  (void) my_process_result_set(result);
  mysql_free_result(result);

  /* test the results now, only one row should exist */
  rc= mysql_query(mysql, "SELECT * FROM my_demo_transaction");
  myquery(rc);

  /* get the result */
  result= mysql_use_result(mysql);
  mytest(result);

  row= mysql_fetch_row(result);
  mytest(row);

  row= mysql_fetch_row(result);
  mytest_r(row);

  mysql_free_result(result);
  mysql_autocommit(mysql, TRUE);
}


/* Test for BUG#7242 */

static void test_prepare_insert_update()
{
  MYSQL_STMT *stmt;
  int        rc;
  int        i;
  const char *testcase[]= {
    "CREATE TABLE t1 (a INT, b INT, c INT, UNIQUE (A), UNIQUE(B))",
    "INSERT t1 VALUES (1,2,10), (3,4,20)",
    "INSERT t1 VALUES (5,6,30), (7,4,40), (8,9,60) ON DUPLICATE KEY UPDATE c=c+100",
    "SELECT * FROM t1",
    "INSERT t1 SET a=5 ON DUPLICATE KEY UPDATE b=0",
    "SELECT * FROM t1",
    "INSERT t1 VALUES (2,1,11), (7,4,40) ON DUPLICATE KEY UPDATE c=c+VALUES(a)",
    NULL};
  const char **cur_query;

  myheader("test_prepare_insert_update");
  
  for (cur_query= testcase; *cur_query; cur_query++)
  {
    char query[MAX_TEST_QUERY_LENGTH];
    printf("\nRunning query: %s", *cur_query);
    strmov(query, *cur_query);
    stmt= mysql_simple_prepare(mysql, query);
    check_stmt(stmt);

    verify_param_count(stmt, 0);
    rc= mysql_stmt_execute(stmt);

    check_execute(stmt, rc);
    /* try the last query several times */
    if (!cur_query[1])
    {
      for (i=0; i < 3;i++)
      {
        printf("\nExecuting last statement again");
        rc= mysql_stmt_execute(stmt);
        check_execute(stmt, rc);
        rc= mysql_stmt_execute(stmt);
        check_execute(stmt, rc);
      }
    }
    mysql_stmt_close(stmt);
  }

  rc= mysql_commit(mysql);
  myquery(rc);
}

/* Test simple prepares of all DML statements */

static void test_prepare_simple()
{
  MYSQL_STMT *stmt;
  int        rc;
  char query[MAX_TEST_QUERY_LENGTH];

  myheader("test_prepare_simple");

  rc= mysql_query(mysql, "DROP TABLE IF EXISTS test_prepare_simple");
  myquery(rc);

  rc= mysql_query(mysql, "CREATE TABLE test_prepare_simple("
                         "id int, name varchar(50))");
  myquery(rc);

  /* insert */
  strmov(query, "INSERT INTO test_prepare_simple VALUES(?, ?)");
  stmt= mysql_simple_prepare(mysql, query);
  check_stmt(stmt);

  verify_param_count(stmt, 2);
  mysql_stmt_close(stmt);

  /* update */
  strmov(query, "UPDATE test_prepare_simple SET id=? "
                "WHERE id=? AND CONVERT(name USING utf8)= ?");
  stmt= mysql_simple_prepare(mysql, query);
  check_stmt(stmt);

  verify_param_count(stmt, 3);
  mysql_stmt_close(stmt);

  /* delete */
  strmov(query, "DELETE FROM test_prepare_simple WHERE id=10");
  stmt= mysql_simple_prepare(mysql, query);
  check_stmt(stmt);

  verify_param_count(stmt, 0);

  rc= mysql_stmt_execute(stmt);
  check_execute(stmt, rc);
  mysql_stmt_close(stmt);

  /* delete */
  strmov(query, "DELETE FROM test_prepare_simple WHERE id=?");
  stmt= mysql_simple_prepare(mysql, query);
  check_stmt(stmt);

  verify_param_count(stmt, 1);

  mysql_stmt_close(stmt);

  /* select */
  strmov(query, "SELECT * FROM test_prepare_simple WHERE id=? "
                "AND CONVERT(name USING utf8)= ?");
  stmt= mysql_simple_prepare(mysql, query);
  check_stmt(stmt);

  verify_param_count(stmt, 2);

  mysql_stmt_close(stmt);

  /* now fetch the results ..*/
  rc= mysql_commit(mysql);
  myquery(rc);
}


/* Test simple prepare field results */

static void test_prepare_field_result()
{
  MYSQL_STMT *stmt;
  MYSQL_RES  *result;
  int        rc;
  char query[MAX_TEST_QUERY_LENGTH];

  myheader("test_prepare_field_result");

  rc= mysql_query(mysql, "DROP TABLE IF EXISTS test_prepare_field_result");
  myquery(rc);

  rc= mysql_query(mysql, "CREATE TABLE test_prepare_field_result(int_c int, "
                         "var_c varchar(50), ts_c timestamp(14), "
                         "char_c char(4), date_c date, extra tinyint)");
  myquery(rc);

  /* insert */
  strmov(query, "SELECT int_c, var_c, date_c as date, ts_c, char_c FROM "
                " test_prepare_field_result as t1 WHERE int_c=?");
  stmt= mysql_simple_prepare(mysql, query);
  check_stmt(stmt);

  verify_param_count(stmt, 1);

  result= mysql_stmt_result_metadata(stmt);
  mytest(result);

  my_print_result_metadata(result);

  if (!opt_silent)
    fprintf(stdout, "\n\n field attributes:\n");
  verify_prepare_field(result, 0, "int_c", "int_c", MYSQL_TYPE_LONG,
                       "t1", "test_prepare_field_result", current_db, 11, 0);
  verify_prepare_field(result, 1, "var_c", "var_c", MYSQL_TYPE_VAR_STRING,
                       "t1", "test_prepare_field_result", current_db, 50, 0);
  verify_prepare_field(result, 2, "date", "date_c", MYSQL_TYPE_DATE,
                       "t1", "test_prepare_field_result", current_db, 10, 0);
  verify_prepare_field(result, 3, "ts_c", "ts_c", MYSQL_TYPE_TIMESTAMP,
                       "t1", "test_prepare_field_result", current_db, 19, 0);
  verify_prepare_field(result, 4, "char_c", "char_c",
                       (mysql_get_server_version(mysql) <= 50000 ?
                        MYSQL_TYPE_VAR_STRING : MYSQL_TYPE_STRING),
                       "t1", "test_prepare_field_result", current_db, 4, 0);

  verify_field_count(result, 5);
  mysql_free_result(result);
  mysql_stmt_close(stmt);
}


/* Test simple prepare field results */

static void test_prepare_syntax()
{
  MYSQL_STMT *stmt;
  int        rc;
  char query[MAX_TEST_QUERY_LENGTH];

  myheader("test_prepare_syntax");

  rc= mysql_query(mysql, "DROP TABLE IF EXISTS test_prepare_syntax");
  myquery(rc);

  rc= mysql_query(mysql, "CREATE TABLE test_prepare_syntax("
                         "id int, name varchar(50), extra int)");
  myquery(rc);

  strmov(query, "INSERT INTO test_prepare_syntax VALUES(?");
  stmt= mysql_simple_prepare(mysql, query);
  check_stmt_r(stmt);

  strmov(query, "SELECT id, name FROM test_prepare_syntax WHERE id=? AND WHERE");
  stmt= mysql_simple_prepare(mysql, query);
  check_stmt_r(stmt);

  /* now fetch the results ..*/
  rc= mysql_commit(mysql);
  myquery(rc);
}


/* Test a simple prepare */

static void test_prepare()
{
  MYSQL_STMT *stmt;
  int        rc, i;
  int        int_data, o_int_data;
  char       str_data[50], data[50];
  char       tiny_data, o_tiny_data;
  short      small_data, o_small_data;
  longlong   big_data, o_big_data;
  float      real_data, o_real_data;
  double     double_data, o_double_data;
  ulong      length[7], len;
  my_bool    is_null[7];
  char	     llbuf[22];
  MYSQL_BIND bind[7];
  char query[MAX_TEST_QUERY_LENGTH];

  myheader("test_prepare");

  rc= mysql_autocommit(mysql, TRUE);
  myquery(rc);

  rc= mysql_query(mysql, "DROP TABLE IF EXISTS my_prepare");
  myquery(rc);

  rc= mysql_query(mysql, "CREATE TABLE my_prepare(col1 tinyint, "
                         "col2 varchar(15), col3 int, "
                         "col4 smallint, col5 bigint, "
                         "col6 float, col7 double )");
  myquery(rc);

  /* insert by prepare */
  strxmov(query, "INSERT INTO my_prepare VALUES(?, ?, ?, ?, ?, ?, ?)", NullS);
  stmt= mysql_simple_prepare(mysql, query);
  check_stmt(stmt);

  verify_param_count(stmt, 7);

  bzero((char*) bind, sizeof(bind));

  /* tinyint */
  bind[0].buffer_type= MYSQL_TYPE_TINY;
  bind[0].buffer= (void *)&tiny_data;
  /* string */
  bind[1].buffer_type= MYSQL_TYPE_STRING;
  bind[1].buffer= (void *)str_data;
  bind[1].buffer_length= 1000;                  /* Max string length */
  /* integer */
  bind[2].buffer_type= MYSQL_TYPE_LONG;
  bind[2].buffer= (void *)&int_data;
  /* short */
  bind[3].buffer_type= MYSQL_TYPE_SHORT;
  bind[3].buffer= (void *)&small_data;
  /* bigint */
  bind[4].buffer_type= MYSQL_TYPE_LONGLONG;
  bind[4].buffer= (void *)&big_data;
  /* float */
  bind[5].buffer_type= MYSQL_TYPE_FLOAT;
  bind[5].buffer= (void *)&real_data;
  /* double */
  bind[6].buffer_type= MYSQL_TYPE_DOUBLE;
  bind[6].buffer= (void *)&double_data;

  for (i= 0; i < (int) array_elements(bind); i++)
  {
    bind[i].length= &length[i];
    bind[i].is_null= &is_null[i];
    is_null[i]= 0;
  }

  rc= mysql_stmt_bind_param(stmt, bind);
  check_execute(stmt, rc);

  int_data= 320;
  small_data= 1867;
  big_data= 1000;
  real_data= 2;
  double_data= 6578.001;

  /* now, execute the prepared statement to insert 10 records.. */
  for (tiny_data= 0; tiny_data < 100; tiny_data++)
  {
    length[1]= my_sprintf(str_data, (str_data, "MySQL%d", int_data));
    rc= mysql_stmt_execute(stmt);
    check_execute(stmt, rc);
    int_data += 25;
    small_data += 10;
    big_data += 100;
    real_data += 1;
    double_data += 10.09;
  }

  mysql_stmt_close(stmt);

  /* now fetch the results ..*/
  rc= mysql_commit(mysql);
  myquery(rc);

  /* test the results now, only one row should exist */
  rc= my_stmt_result("SELECT * FROM my_prepare");
  DIE_UNLESS(tiny_data == (char) rc);

  stmt= mysql_simple_prepare(mysql, "SELECT * FROM my_prepare");
  check_stmt(stmt);

  rc= mysql_stmt_bind_result(stmt, bind);
  check_execute(stmt, rc);

  /* get the result */
  rc= mysql_stmt_execute(stmt);
  check_execute(stmt, rc);

  o_int_data= 320;
  o_small_data= 1867;
  o_big_data= 1000;
  o_real_data= 2;
  o_double_data= 6578.001;

  /* now, execute the prepared statement to insert 10 records.. */
  for (o_tiny_data= 0; o_tiny_data < 100; o_tiny_data++)
  {
    len= my_sprintf(data, (data, "MySQL%d", o_int_data));

    rc= mysql_stmt_fetch(stmt);
    check_execute(stmt, rc);

    if (!opt_silent)
    {
      fprintf(stdout, "\n");
      fprintf(stdout, "\n\t tiny   : %d (%lu)", tiny_data, length[0]);
      fprintf(stdout, "\n\t short  : %d (%lu)", small_data, length[3]);
      fprintf(stdout, "\n\t int    : %d (%lu)", int_data, length[2]);
      fprintf(stdout, "\n\t big    : %s (%lu)", llstr(big_data, llbuf),
              length[4]);

      fprintf(stdout, "\n\t float  : %f (%lu)", real_data, length[5]);
      fprintf(stdout, "\n\t double : %f (%lu)", double_data, length[6]);

      fprintf(stdout, "\n\t str    : %s (%lu)", str_data, length[1]);
    }

    DIE_UNLESS(tiny_data == o_tiny_data);
    DIE_UNLESS(is_null[0] == 0);
    DIE_UNLESS(length[0] == 1);

    DIE_UNLESS(int_data == o_int_data);
    DIE_UNLESS(length[2] == 4);

    DIE_UNLESS(small_data == o_small_data);
    DIE_UNLESS(length[3] == 2);

    DIE_UNLESS(big_data == o_big_data);
    DIE_UNLESS(length[4] == 8);

    DIE_UNLESS(real_data == o_real_data);
    DIE_UNLESS(length[5] == 4);

    DIE_UNLESS(cmp_double(&double_data, &o_double_data));
    DIE_UNLESS(length[6] == 8);

    DIE_UNLESS(strcmp(data, str_data) == 0);
    DIE_UNLESS(length[1] == len);

    o_int_data += 25;
    o_small_data += 10;
    o_big_data += 100;
    o_real_data += 1;
    o_double_data += 10.09;
  }

  rc= mysql_stmt_fetch(stmt);
  DIE_UNLESS(rc == MYSQL_NO_DATA);

  mysql_stmt_close(stmt);

}


/* Test double comparision */

static void test_double_compare()
{
  MYSQL_STMT *stmt;
  int        rc;
  char       real_data[10], tiny_data;
  double     double_data;
  MYSQL_RES  *result;
  MYSQL_BIND bind[3];
  ulong      length[3];
  char query[MAX_TEST_QUERY_LENGTH];

  myheader("test_double_compare");

  rc= mysql_autocommit(mysql, TRUE);
  myquery(rc);

  rc= mysql_query(mysql, "DROP TABLE IF EXISTS test_double_compare");
  myquery(rc);

  rc= mysql_query(mysql, "CREATE TABLE test_double_compare(col1 tinyint, "
                         " col2 float, col3 double )");
  myquery(rc);

  rc= mysql_query(mysql, "INSERT INTO test_double_compare "
                         "VALUES (1, 10.2, 34.5)");
  myquery(rc);

  strmov(query, "UPDATE test_double_compare SET col1=100 "
                "WHERE col1 = ? AND col2 = ? AND COL3 = ?");
  stmt= mysql_simple_prepare(mysql, query);
  check_stmt(stmt);

  verify_param_count(stmt, 3);

  /* Always bzero bind array because there can be internal members */
  bzero((char*) bind, sizeof(bind));

  /* tinyint */
  bind[0].buffer_type= MYSQL_TYPE_TINY;
  bind[0].buffer= (void *)&tiny_data;

  /* string->float */
  bind[1].buffer_type= MYSQL_TYPE_STRING;
  bind[1].buffer= (void *)&real_data;
  bind[1].buffer_length= sizeof(real_data);
  bind[1].length= &length[1];
  length[1]= 10;

  /* double */
  bind[2].buffer_type= MYSQL_TYPE_DOUBLE;
  bind[2].buffer= (void *)&double_data;

  tiny_data= 1;
  strmov(real_data, "10.2");
  double_data= 34.5;
  rc= mysql_stmt_bind_param(stmt, bind);
  check_execute(stmt, rc);

  rc= mysql_stmt_execute(stmt);
  check_execute(stmt, rc);

  verify_affected_rows(0);

  mysql_stmt_close(stmt);

  /* now fetch the results ..*/
  rc= mysql_commit(mysql);
  myquery(rc);

  /* test the results now, only one row should exist */
  rc= mysql_query(mysql, "SELECT * FROM test_double_compare");
  myquery(rc);

  /* get the result */
  result= mysql_store_result(mysql);
  mytest(result);

  rc= my_process_result_set(result);
  DIE_UNLESS((int)tiny_data == rc);
  mysql_free_result(result);
}


/* Test simple null */

static void test_null()
{
  MYSQL_STMT *stmt;
  int        rc;
  uint       nData;
  MYSQL_BIND bind[2];
  my_bool    is_null[2];
  char query[MAX_TEST_QUERY_LENGTH];

  myheader("test_null");

  rc= mysql_query(mysql, "DROP TABLE IF EXISTS test_null");
  myquery(rc);

  rc= mysql_query(mysql, "CREATE TABLE test_null(col1 int, col2 varchar(50))");
  myquery(rc);

  /* insert by prepare, wrong column name */
  strmov(query, "INSERT INTO test_null(col3, col2) VALUES(?, ?)");
  stmt= mysql_simple_prepare(mysql, query);
  check_stmt_r(stmt);

  strmov(query, "INSERT INTO test_null(col1, col2) VALUES(?, ?)");
  stmt= mysql_simple_prepare(mysql, query);
  check_stmt(stmt);

  verify_param_count(stmt, 2);

  /* Always bzero all members of bind parameter */
  bzero((char*) bind, sizeof(bind));

  bind[0].buffer_type= MYSQL_TYPE_LONG;
  bind[0].is_null= &is_null[0];
  is_null[0]= 1;
  bind[1]= bind[0];

  rc= mysql_stmt_bind_param(stmt, bind);
  check_execute(stmt, rc);

  /* now, execute the prepared statement to insert 10 records.. */
  for (nData= 0; nData<10; nData++)
  {
    rc= mysql_stmt_execute(stmt);
    check_execute(stmt, rc);
  }

  /* Re-bind with MYSQL_TYPE_NULL */
  bind[0].buffer_type= MYSQL_TYPE_NULL;
  is_null[0]= 0; /* reset */
  bind[1]= bind[0];

  rc= mysql_stmt_bind_param(stmt, bind);
  check_execute(stmt, rc);

  for (nData= 0; nData<10; nData++)
  {
    rc= mysql_stmt_execute(stmt);
    check_execute(stmt, rc);
  }

  mysql_stmt_close(stmt);

  /* now fetch the results ..*/
  rc= mysql_commit(mysql);
  myquery(rc);

  nData*= 2;
  rc= my_stmt_result("SELECT * FROM test_null");;
  DIE_UNLESS((int) nData == rc);

  /* Fetch results */
  bind[0].buffer_type= MYSQL_TYPE_LONG;
  bind[0].buffer= (void *)&nData; /* this buffer won't be altered */
  bind[0].length= 0;
  bind[1]= bind[0];
  bind[0].is_null= &is_null[0];
  bind[1].is_null= &is_null[1];

  stmt= mysql_simple_prepare(mysql, "SELECT * FROM test_null");
  check_stmt(stmt);

  rc= mysql_stmt_execute(stmt);
  check_execute(stmt, rc);

  rc= mysql_stmt_bind_result(stmt, bind);
  check_execute(stmt, rc);

  rc= 0;
  is_null[0]= is_null[1]= 0;
  while (mysql_stmt_fetch(stmt) != MYSQL_NO_DATA)
  {
    DIE_UNLESS(is_null[0]);
    DIE_UNLESS(is_null[1]);
    rc++;
    is_null[0]= is_null[1]= 0;
  }
  DIE_UNLESS(rc == (int) nData);
  mysql_stmt_close(stmt);
}


/* Test for NULL as PS parameter (BUG#3367, BUG#3371) */

static void test_ps_null_param()
{
  MYSQL_STMT *stmt;
  int        rc;

  MYSQL_BIND in_bind;
  my_bool    in_is_null;
  long int   in_long;

  MYSQL_BIND out_bind;
  ulong      out_length;
  my_bool    out_is_null;
  char       out_str_data[20];

  const char *queries[]= {"select ?", "select ?+1",
                    "select col1 from test_ps_nulls where col1 <=> ?",
                    NULL
                    };
  const char **cur_query= queries;

  myheader("test_null_ps_param_in_result");

  rc= mysql_query(mysql, "DROP TABLE IF EXISTS test_ps_nulls");
  myquery(rc);

  rc= mysql_query(mysql, "CREATE TABLE test_ps_nulls(col1 int)");
  myquery(rc);

  rc= mysql_query(mysql, "INSERT INTO test_ps_nulls values (1), (null)");
  myquery(rc);

  /* Always bzero all members of bind parameter */
  bzero((char*) &in_bind, sizeof(in_bind));
  bzero((char*) &out_bind, sizeof(out_bind));

  in_bind.buffer_type= MYSQL_TYPE_LONG;
  in_bind.is_null= &in_is_null;
  in_bind.length= 0;
  in_bind.buffer= (void *)&in_long;
  in_is_null= 1;
  in_long= 1;

  out_bind.buffer_type= MYSQL_TYPE_STRING;
  out_bind.is_null= &out_is_null;
  out_bind.length= &out_length;
  out_bind.buffer= out_str_data;
  out_bind.buffer_length= array_elements(out_str_data);

  /* Execute several queries, all returning NULL in result. */
  for(cur_query= queries; *cur_query; cur_query++)
  {
    char query[MAX_TEST_QUERY_LENGTH];
    strmov(query, *cur_query);
    stmt= mysql_simple_prepare(mysql, query);
    check_stmt(stmt);
    verify_param_count(stmt, 1);

    rc= mysql_stmt_bind_param(stmt, &in_bind);
    check_execute(stmt, rc);
    rc= mysql_stmt_bind_result(stmt, &out_bind);
    check_execute(stmt, rc);
    rc= mysql_stmt_execute(stmt);
    check_execute(stmt, rc);
    rc= mysql_stmt_fetch(stmt);
    DIE_UNLESS(rc != MYSQL_NO_DATA);
    DIE_UNLESS(out_is_null);
    rc= mysql_stmt_fetch(stmt);
    DIE_UNLESS(rc == MYSQL_NO_DATA);
    mysql_stmt_close(stmt);
  }
}


/* Test fetch null */

static void test_fetch_null()
{
  MYSQL_STMT *stmt;
  int        rc;
  int        i, nData;
  MYSQL_BIND bind[11];
  ulong      length[11];
  my_bool    is_null[11];
  char query[MAX_TEST_QUERY_LENGTH];

  myheader("test_fetch_null");

  rc= mysql_query(mysql, "DROP TABLE IF EXISTS test_fetch_null");
  myquery(rc);

  rc= mysql_query(mysql, "CREATE TABLE test_fetch_null("
                         " col1 tinyint, col2 smallint, "
                         " col3 int, col4 bigint, "
                         " col5 float, col6 double, "
                         " col7 date, col8 time, "
                         " col9 varbinary(10), "
                         " col10 varchar(50), "
                         " col11 char(20))");
  myquery(rc);

  rc= mysql_query(mysql, "INSERT INTO test_fetch_null (col11) "
                         "VALUES (1000), (88), (389789)");
  myquery(rc);

  rc= mysql_commit(mysql);
  myquery(rc);

  /* fetch */
  bzero((char*) bind, sizeof(bind));
  for (i= 0; i < (int) array_elements(bind); i++)
  {
    bind[i].buffer_type= MYSQL_TYPE_LONG;
    bind[i].is_null= &is_null[i];
    bind[i].length= &length[i];
  }
  bind[i-1].buffer= (void *)&nData;              /* Last column is not null */

  strmov((char *)query , "SELECT * FROM test_fetch_null");

  rc= my_stmt_result(query);
  DIE_UNLESS(rc == 3);

  stmt= mysql_simple_prepare(mysql, query);
  check_stmt(stmt);

  rc= mysql_stmt_bind_result(stmt, bind);
  check_execute(stmt, rc);

  rc= mysql_stmt_execute(stmt);
  check_execute(stmt, rc);

  rc= 0;
  while (mysql_stmt_fetch(stmt) != MYSQL_NO_DATA)
  {
    rc++;
    for (i= 0; i < 10; i++)
    {
      if (!opt_silent)
        fprintf(stdout, "\n data[%d] : %s", i,
                is_null[i] ? "NULL" : "NOT NULL");
      DIE_UNLESS(is_null[i]);
    }
    if (!opt_silent)
      fprintf(stdout, "\n data[%d]: %d", i, nData);
    DIE_UNLESS(nData == 1000 || nData == 88 || nData == 389789);
    DIE_UNLESS(is_null[i] == 0);
    DIE_UNLESS(length[i] == 4);
  }
  DIE_UNLESS(rc == 3);
  mysql_stmt_close(stmt);
}


/* Test simple select */

static void test_select_version()
{
  MYSQL_STMT *stmt;
  int        rc;

  myheader("test_select_version");

  stmt= mysql_simple_prepare(mysql, "SELECT @@version");
  check_stmt(stmt);

  verify_param_count(stmt, 0);

  rc= mysql_stmt_execute(stmt);
  check_execute(stmt, rc);

  my_process_stmt_result(stmt);
  mysql_stmt_close(stmt);
}


/* Test simple show */

static void test_select_show_table()
{
  MYSQL_STMT *stmt;
  int        rc, i;

  myheader("test_select_show_table");

  stmt= mysql_simple_prepare(mysql, "SHOW TABLES FROM mysql");
  check_stmt(stmt);

  verify_param_count(stmt, 0);

  for (i= 1; i < 3; i++)
  {
    rc= mysql_stmt_execute(stmt);
    check_execute(stmt, rc);
  }

  my_process_stmt_result(stmt);
  mysql_stmt_close(stmt);
}


/* Test simple select to debug */

static void test_select_direct()
{
  int        rc;
  MYSQL_RES  *result;

  myheader("test_select_direct");

  rc= mysql_autocommit(mysql, TRUE);
  myquery(rc);

  rc= mysql_query(mysql, "DROP TABLE IF EXISTS test_select");
  myquery(rc);

  rc= mysql_query(mysql, "CREATE TABLE test_select(id int, id1 tinyint, "
                                                 " id2 float, "
                                                 " id3 double, "
                                                 " name varchar(50))");
  myquery(rc);

  /* insert a row and commit the transaction */
  rc= mysql_query(mysql, "INSERT INTO test_select VALUES(10, 5, 2.3, 4.5, 'venu')");
  myquery(rc);

  rc= mysql_commit(mysql);
  myquery(rc);

  rc= mysql_query(mysql, "SELECT * FROM test_select");
  myquery(rc);

  /* get the result */
  result= mysql_store_result(mysql);
  mytest(result);

  (void) my_process_result_set(result);
  mysql_free_result(result);
}


/* Test simple select with prepare */

static void test_select_prepare()
{
  int        rc;
  MYSQL_STMT *stmt;

  myheader("test_select_prepare");

  rc= mysql_autocommit(mysql, TRUE);
  myquery(rc);

  rc= mysql_query(mysql, "DROP TABLE IF EXISTS test_select");
  myquery(rc);

  rc= mysql_query(mysql, "CREATE TABLE test_select(id int, name varchar(50))");
  myquery(rc);

  /* insert a row and commit the transaction */
  rc= mysql_query(mysql, "INSERT INTO test_select VALUES(10, 'venu')");
  myquery(rc);

  rc= mysql_commit(mysql);
  myquery(rc);

  stmt= mysql_simple_prepare(mysql, "SELECT * FROM test_select");
  check_stmt(stmt);

  rc= mysql_stmt_execute(stmt);
  check_execute(stmt, rc);

  rc= my_process_stmt_result(stmt);
  DIE_UNLESS(rc == 1);
  mysql_stmt_close(stmt);

  rc= mysql_query(mysql, "DROP TABLE test_select");
  myquery(rc);

  rc= mysql_query(mysql, "CREATE TABLE test_select(id tinyint, id1 int, "
                                                "  id2 float, id3 float, "
                                                "  name varchar(50))");
  myquery(rc);

  /* insert a row and commit the transaction */
  rc= mysql_query(mysql, "INSERT INTO test_select(id, id1, id2, name) VALUES(10, 5, 2.3, 'venu')");
  myquery(rc);

  rc= mysql_commit(mysql);
  myquery(rc);

  stmt= mysql_simple_prepare(mysql, "SELECT * FROM test_select");
  check_stmt(stmt);

  rc= mysql_stmt_execute(stmt);
  check_execute(stmt, rc);

  rc= my_process_stmt_result(stmt);
  DIE_UNLESS(rc == 1);
  mysql_stmt_close(stmt);
}


/* Test simple select */

static void test_select()
{
  MYSQL_STMT *stmt;
  int        rc;
  char       szData[25];
  int        nData= 1;
  MYSQL_BIND bind[2];
  ulong length[2];
  char query[MAX_TEST_QUERY_LENGTH];

  myheader("test_select");

  rc= mysql_autocommit(mysql, TRUE);
  myquery(rc);

  rc= mysql_query(mysql, "DROP TABLE IF EXISTS test_select");
  myquery(rc);

  rc= mysql_query(mysql, "CREATE TABLE test_select(id int, name varchar(50))");
  myquery(rc);

  /* insert a row and commit the transaction */
  rc= mysql_query(mysql, "INSERT INTO test_select VALUES(10, 'venu')");
  myquery(rc);

  /* now insert the second row, and roll back the transaction */
  rc= mysql_query(mysql, "INSERT INTO test_select VALUES(20, 'mysql')");
  myquery(rc);

  rc= mysql_commit(mysql);
  myquery(rc);

  strmov(query, "SELECT * FROM test_select WHERE id= ? "
                "AND CONVERT(name USING utf8) =?");
  stmt= mysql_simple_prepare(mysql, query);
  check_stmt(stmt);

  verify_param_count(stmt, 2);

  /* Always bzero all members of bind parameter */
  bzero((char*) bind, sizeof(bind));

  /* string data */
  nData= 10;
  strmov(szData, (char *)"venu");
  bind[1].buffer_type= MYSQL_TYPE_STRING;
  bind[1].buffer= (void *)szData;
  bind[1].buffer_length= 4;
  bind[1].length= &length[1];
  length[1]= 4;

  bind[0].buffer= (void *)&nData;
  bind[0].buffer_type= MYSQL_TYPE_LONG;

  rc= mysql_stmt_bind_param(stmt, bind);
  check_execute(stmt, rc);

  rc= mysql_stmt_execute(stmt);
  check_execute(stmt, rc);

  rc= my_process_stmt_result(stmt);
  DIE_UNLESS(rc == 1);

  mysql_stmt_close(stmt);
}


/*
  Test for BUG#3420 ("select id1, value1 from t where id= ? or value= ?"
  returns all rows in the table)
*/

static void test_ps_conj_select()
{
  MYSQL_STMT *stmt;
  int        rc;
  MYSQL_BIND bind[2];
  int32      int_data;
  char       str_data[32];
  unsigned long str_length;
  char query[MAX_TEST_QUERY_LENGTH];
  myheader("test_ps_conj_select");

  rc= mysql_query(mysql, "drop table if exists t1");
  myquery(rc);

  rc= mysql_query(mysql, "create table t1 (id1 int(11) NOT NULL default '0', "
                         "value2 varchar(100), value1 varchar(100))");
  myquery(rc);

  rc= mysql_query(mysql, "insert into t1 values (1, 'hh', 'hh'), "
                          "(2, 'hh', 'hh'), (1, 'ii', 'ii'), (2, 'ii', 'ii')");
  myquery(rc);

  strmov(query, "select id1, value1 from t1 where id1= ? or "
                "CONVERT(value1 USING utf8)= ?");
  stmt= mysql_simple_prepare(mysql, query);
  check_stmt(stmt);

  verify_param_count(stmt, 2);

  /* Always bzero all members of bind parameter */
  bzero((char*) bind, sizeof(bind));

  bind[0].buffer_type= MYSQL_TYPE_LONG;
  bind[0].buffer= (void *)&int_data;

  bind[1].buffer_type= MYSQL_TYPE_VAR_STRING;
  bind[1].buffer= (void *)str_data;
  bind[1].buffer_length= array_elements(str_data);
  bind[1].length= &str_length;

  rc= mysql_stmt_bind_param(stmt, bind);
  check_execute(stmt, rc);

  int_data= 1;
  strmov(str_data, "hh");
  str_length= strlen(str_data);

  rc= mysql_stmt_execute(stmt);
  check_execute(stmt, rc);

  rc= my_process_stmt_result(stmt);
  DIE_UNLESS(rc == 3);

  mysql_stmt_close(stmt);
}


/* Test BUG#1115 (incorrect string parameter value allocation) */

static void test_bug1115()
{
  MYSQL_STMT *stmt;
  int rc;
  MYSQL_BIND bind[1];
  ulong length[1];
  char szData[11];
  char query[MAX_TEST_QUERY_LENGTH];

  myheader("test_bug1115");

  rc= mysql_query(mysql, "DROP TABLE IF EXISTS test_select");
  myquery(rc);

  rc= mysql_query(mysql, "CREATE TABLE test_select(\
session_id  char(9) NOT NULL, \
    a       int(8) unsigned NOT NULL, \
    b        int(5) NOT NULL, \
    c      int(5) NOT NULL, \
    d  datetime NOT NULL)");
  myquery(rc);
  rc= mysql_query(mysql, "INSERT INTO test_select VALUES "
                         "(\"abc\", 1, 2, 3, 2003-08-30), "
                         "(\"abd\", 1, 2, 3, 2003-08-30), "
                         "(\"abf\", 1, 2, 3, 2003-08-30), "
                         "(\"abg\", 1, 2, 3, 2003-08-30), "
                         "(\"abh\", 1, 2, 3, 2003-08-30), "
                         "(\"abj\", 1, 2, 3, 2003-08-30), "
                         "(\"abk\", 1, 2, 3, 2003-08-30), "
                         "(\"abl\", 1, 2, 3, 2003-08-30), "
                         "(\"abq\", 1, 2, 3, 2003-08-30) ");
  myquery(rc);
  rc= mysql_query(mysql, "INSERT INTO test_select VALUES "
                         "(\"abw\", 1, 2, 3, 2003-08-30), "
                         "(\"abe\", 1, 2, 3, 2003-08-30), "
                         "(\"abr\", 1, 2, 3, 2003-08-30), "
                         "(\"abt\", 1, 2, 3, 2003-08-30), "
                         "(\"aby\", 1, 2, 3, 2003-08-30), "
                         "(\"abu\", 1, 2, 3, 2003-08-30), "
                         "(\"abi\", 1, 2, 3, 2003-08-30), "
                         "(\"abo\", 1, 2, 3, 2003-08-30), "
                         "(\"abp\", 1, 2, 3, 2003-08-30), "
                         "(\"abz\", 1, 2, 3, 2003-08-30), "
                         "(\"abx\", 1, 2, 3, 2003-08-30)");
  myquery(rc);

  strmov(query, "SELECT * FROM test_select WHERE "
                "CONVERT(session_id USING utf8)= ?");
  stmt= mysql_simple_prepare(mysql, query);
  check_stmt(stmt);

  verify_param_count(stmt, 1);

  /* Always bzero all members of bind parameter */
  bzero((char*) bind, sizeof(bind));

  strmov(szData, (char *)"abc");
  bind[0].buffer_type= MYSQL_TYPE_STRING;
  bind[0].buffer= (void *)szData;
  bind[0].buffer_length= 10;
  bind[0].length= &length[0];
  length[0]= 3;

  rc= mysql_stmt_bind_param(stmt, bind);
  check_execute(stmt, rc);

  rc= mysql_stmt_execute(stmt);
  check_execute(stmt, rc);

  rc= my_process_stmt_result(stmt);
  DIE_UNLESS(rc == 1);

  strmov(szData, (char *)"venu");
  bind[0].buffer_type= MYSQL_TYPE_STRING;
  bind[0].buffer= (void *)szData;
  bind[0].buffer_length= 10;
  bind[0].length= &length[0];
  length[0]= 4;
  bind[0].is_null= 0;

  rc= mysql_stmt_bind_param(stmt, bind);
  check_execute(stmt, rc);

  rc= mysql_stmt_execute(stmt);
  check_execute(stmt, rc);

  rc= my_process_stmt_result(stmt);
  DIE_UNLESS(rc == 0);

  strmov(szData, (char *)"abc");
  bind[0].buffer_type= MYSQL_TYPE_STRING;
  bind[0].buffer= (void *)szData;
  bind[0].buffer_length= 10;
  bind[0].length= &length[0];
  length[0]= 3;
  bind[0].is_null= 0;

  rc= mysql_stmt_bind_param(stmt, bind);
  check_execute(stmt, rc);

  rc= mysql_stmt_execute(stmt);
  check_execute(stmt, rc);

  rc= my_process_stmt_result(stmt);
  DIE_UNLESS(rc == 1);

  mysql_stmt_close(stmt);
}


/* Test BUG#1180 (optimized away part of WHERE clause) */

static void test_bug1180()
{
  MYSQL_STMT *stmt;
  int rc;
  MYSQL_BIND bind[1];
  ulong length[1];
  char szData[11];
  char query[MAX_TEST_QUERY_LENGTH];

  myheader("test_select_bug");

  rc= mysql_query(mysql, "DROP TABLE IF EXISTS test_select");
  myquery(rc);

  rc= mysql_query(mysql, "CREATE TABLE test_select(session_id  char(9) NOT NULL)");
  myquery(rc);
  rc= mysql_query(mysql, "INSERT INTO test_select VALUES (\"abc\")");
  myquery(rc);

  strmov(query, "SELECT * FROM test_select WHERE ?= \"1111\" and "
                "session_id= \"abc\"");
  stmt= mysql_simple_prepare(mysql, query);
  check_stmt(stmt);

  verify_param_count(stmt, 1);

  /* Always bzero all members of bind parameter */
  bzero((char*) bind, sizeof(bind));

  strmov(szData, (char *)"abc");
  bind[0].buffer_type= MYSQL_TYPE_STRING;
  bind[0].buffer= (void *)szData;
  bind[0].buffer_length= 10;
  bind[0].length= &length[0];
  length[0]= 3;
  bind[0].is_null= 0;

  rc= mysql_stmt_bind_param(stmt, bind);
  check_execute(stmt, rc);

  rc= mysql_stmt_execute(stmt);
  check_execute(stmt, rc);

  rc= my_process_stmt_result(stmt);
  DIE_UNLESS(rc == 0);

  strmov(szData, (char *)"1111");
  bind[0].buffer_type= MYSQL_TYPE_STRING;
  bind[0].buffer= (void *)szData;
  bind[0].buffer_length= 10;
  bind[0].length= &length[0];
  length[0]= 4;
  bind[0].is_null= 0;

  rc= mysql_stmt_bind_param(stmt, bind);
  check_execute(stmt, rc);

  rc= mysql_stmt_execute(stmt);
  check_execute(stmt, rc);

  rc= my_process_stmt_result(stmt);
  DIE_UNLESS(rc == 1);

  strmov(szData, (char *)"abc");
  bind[0].buffer_type= MYSQL_TYPE_STRING;
  bind[0].buffer= (void *)szData;
  bind[0].buffer_length= 10;
  bind[0].length= &length[0];
  length[0]= 3;
  bind[0].is_null= 0;

  rc= mysql_stmt_bind_param(stmt, bind);
  check_execute(stmt, rc);

  rc= mysql_stmt_execute(stmt);
  check_execute(stmt, rc);

  rc= my_process_stmt_result(stmt);
  DIE_UNLESS(rc == 0);

  mysql_stmt_close(stmt);
}


/*
  Test BUG#1644 (Insertion of more than 3 NULL columns with parameter
  binding fails)
*/

static void test_bug1644()
{
  MYSQL_STMT *stmt;
  MYSQL_RES *result;
  MYSQL_ROW row;
  MYSQL_BIND bind[4];
  int num;
  my_bool isnull;
  int rc, i;
  char query[MAX_TEST_QUERY_LENGTH];

  myheader("test_bug1644");

  rc= mysql_query(mysql, "DROP TABLE IF EXISTS foo_dfr");
  myquery(rc);

  rc= mysql_query(mysql,
           "CREATE TABLE foo_dfr(col1 int, col2 int, col3 int, col4 int);");
  myquery(rc);

  strmov(query, "INSERT INTO foo_dfr VALUES (?, ?, ?, ? )");
  stmt= mysql_simple_prepare(mysql, query);
  check_stmt(stmt);

  verify_param_count(stmt, 4);

  /* Always bzero all members of bind parameter */
  bzero((char*) bind, sizeof(bind));

  num= 22;
  isnull= 0;
  for (i= 0 ; i < 4 ; i++)
  {
    bind[i].buffer_type= MYSQL_TYPE_LONG;
    bind[i].buffer= (void *)&num;
    bind[i].is_null= &isnull;
  }

  rc= mysql_stmt_bind_param(stmt, bind);
  check_execute(stmt, rc);

  rc= mysql_stmt_execute(stmt);
  check_execute(stmt, rc);

  isnull= 1;
  for (i= 0 ; i < 4 ; i++)
    bind[i].is_null= &isnull;

  rc= mysql_stmt_bind_param(stmt, bind);
  check_execute(stmt, rc);

  rc= mysql_stmt_execute(stmt);
  check_execute(stmt, rc);

  isnull= 0;
  num= 88;
  for (i= 0 ; i < 4 ; i++)
    bind[i].is_null= &isnull;

  rc= mysql_stmt_bind_param(stmt, bind);
  check_execute(stmt, rc);

  rc= mysql_stmt_execute(stmt);
  check_execute(stmt, rc);

  mysql_stmt_close(stmt);

  rc= mysql_query(mysql, "SELECT * FROM foo_dfr");
  myquery(rc);

  result= mysql_store_result(mysql);
  mytest(result);

  rc= my_process_result_set(result);
  DIE_UNLESS(rc == 3);

  mysql_data_seek(result, 0);

  row= mysql_fetch_row(result);
  mytest(row);
  for (i= 0 ; i < 4 ; i++)
  {
    DIE_UNLESS(strcmp(row[i], "22") == 0);
  }
  row= mysql_fetch_row(result);
  mytest(row);
  for (i= 0 ; i < 4 ; i++)
  {
    DIE_UNLESS(row[i] == 0);
  }
  row= mysql_fetch_row(result);
  mytest(row);
  for (i= 0 ; i < 4 ; i++)
  {
    DIE_UNLESS(strcmp(row[i], "88") == 0);
  }
  row= mysql_fetch_row(result);
  mytest_r(row);

  mysql_free_result(result);
}


/* Test simple select show */

static void test_select_show()
{
  MYSQL_STMT *stmt;
  int        rc;
  char query[MAX_TEST_QUERY_LENGTH];

  myheader("test_select_show");

  mysql_autocommit(mysql, TRUE);

  rc= mysql_query(mysql, "DROP TABLE IF EXISTS test_show");
  myquery(rc);

  rc= mysql_query(mysql, "CREATE TABLE test_show(id int(4) NOT NULL primary "
                         " key, name char(2))");
  myquery(rc);

  stmt= mysql_simple_prepare(mysql, "show columns from test_show");
  check_stmt(stmt);

  verify_param_count(stmt, 0);

  rc= mysql_stmt_execute(stmt);
  check_execute(stmt, rc);

  my_process_stmt_result(stmt);
  mysql_stmt_close(stmt);

  stmt= mysql_simple_prepare(mysql, "show tables from mysql like ?");
  check_stmt_r(stmt);

  strxmov(query, "show tables from ", current_db, " like \'test_show\'", NullS);
  stmt= mysql_simple_prepare(mysql, query);
  check_stmt(stmt);

  rc= mysql_stmt_execute(stmt);
  check_execute(stmt, rc);

  my_process_stmt_result(stmt);
  mysql_stmt_close(stmt);

  stmt= mysql_simple_prepare(mysql, "describe test_show");
  check_stmt(stmt);

  rc= mysql_stmt_execute(stmt);
  check_execute(stmt, rc);

  my_process_stmt_result(stmt);
  mysql_stmt_close(stmt);

  stmt= mysql_simple_prepare(mysql, "show keys from test_show");
  check_stmt(stmt);

  rc= mysql_stmt_execute(stmt);
  check_execute(stmt, rc);

  rc= my_process_stmt_result(stmt);
  DIE_UNLESS(rc == 1);
  mysql_stmt_close(stmt);
}


/* Test simple update */

static void test_simple_update()
{
  MYSQL_STMT *stmt;
  int        rc;
  char       szData[25];
  int        nData= 1;
  MYSQL_RES  *result;
  MYSQL_BIND bind[2];
  ulong      length[2];
  char query[MAX_TEST_QUERY_LENGTH];

  myheader("test_simple_update");

  rc= mysql_autocommit(mysql, TRUE);
  myquery(rc);

  rc= mysql_query(mysql, "DROP TABLE IF EXISTS test_update");
  myquery(rc);

  rc= mysql_query(mysql, "CREATE TABLE test_update(col1 int, "
                         " col2 varchar(50), col3 int )");
  myquery(rc);

  rc= mysql_query(mysql, "INSERT INTO test_update VALUES(1, 'MySQL', 100)");
  myquery(rc);

  verify_affected_rows(1);

  rc= mysql_commit(mysql);
  myquery(rc);

  /* insert by prepare */
  strmov(query, "UPDATE test_update SET col2= ? WHERE col1= ?");
  stmt= mysql_simple_prepare(mysql, query);
  check_stmt(stmt);

  verify_param_count(stmt, 2);

  /* Always bzero all members of bind parameter */
  bzero((char*) bind, sizeof(bind));

  nData= 1;
  bind[0].buffer_type= MYSQL_TYPE_STRING;
  bind[0].buffer= szData;                /* string data */
  bind[0].buffer_length= sizeof(szData);
  bind[0].length= &length[0];
  length[0]= my_sprintf(szData, (szData, "updated-data"));

  bind[1].buffer= (void *) &nData;
  bind[1].buffer_type= MYSQL_TYPE_LONG;

  rc= mysql_stmt_bind_param(stmt, bind);
  check_execute(stmt, rc);

  rc= mysql_stmt_execute(stmt);
  check_execute(stmt, rc);
  verify_affected_rows(1);

  mysql_stmt_close(stmt);

  /* now fetch the results ..*/
  rc= mysql_commit(mysql);
  myquery(rc);

  /* test the results now, only one row should exist */
  rc= mysql_query(mysql, "SELECT * FROM test_update");
  myquery(rc);

  /* get the result */
  result= mysql_store_result(mysql);
  mytest(result);

  rc= my_process_result_set(result);
  DIE_UNLESS(rc == 1);
  mysql_free_result(result);
}


/* Test simple long data handling */

static void test_long_data()
{
  MYSQL_STMT *stmt;
  int        rc, int_data;
  char       *data= NullS;
  MYSQL_RES  *result;
  MYSQL_BIND bind[3];
  char query[MAX_TEST_QUERY_LENGTH];

  myheader("test_long_data");

  rc= mysql_autocommit(mysql, TRUE);
  myquery(rc);

  rc= mysql_query(mysql, "DROP TABLE IF EXISTS test_long_data");
  myquery(rc);

  rc= mysql_query(mysql, "CREATE TABLE test_long_data(col1 int, "
                         "      col2 long varchar, col3 long varbinary)");
  myquery(rc);

  strmov(query, "INSERT INTO test_long_data(col1, col2) VALUES(?)");
  stmt= mysql_simple_prepare(mysql, query);
  check_stmt_r(stmt);

  strmov(query, "INSERT INTO test_long_data(col1, col2, col3) VALUES(?, ?, ?)");
  stmt= mysql_simple_prepare(mysql, query);
  check_stmt(stmt);

  verify_param_count(stmt, 3);

  /* Always bzero all members of bind parameter */
  bzero((char*) bind, sizeof(bind));

  bind[0].buffer= (void *)&int_data;
  bind[0].buffer_type= MYSQL_TYPE_LONG;

  bind[1].buffer_type= MYSQL_TYPE_STRING;

  bind[2]= bind[1];
  rc= mysql_stmt_bind_param(stmt, bind);
  check_execute(stmt, rc);

  int_data= 999;
  data= (char *)"Michael";

  /* supply data in pieces */
  rc= mysql_stmt_send_long_data(stmt, 1, data, strlen(data));
  data= (char *)" 'Monty' Widenius";
  rc= mysql_stmt_send_long_data(stmt, 1, data, strlen(data));
  check_execute(stmt, rc);
  rc= mysql_stmt_send_long_data(stmt, 2, "Venu (venu@mysql.com)", 4);
  check_execute(stmt, rc);

  /* execute */
  rc= mysql_stmt_execute(stmt);
  if (!opt_silent)
    fprintf(stdout, " mysql_stmt_execute() returned %d\n", rc);
  check_execute(stmt, rc);

  rc= mysql_commit(mysql);
  myquery(rc);

  /* now fetch the results ..*/
  rc= mysql_query(mysql, "SELECT * FROM test_long_data");
  myquery(rc);

  /* get the result */
  result= mysql_store_result(mysql);
  mytest(result);

  rc= my_process_result_set(result);
  DIE_UNLESS(rc == 1);
  mysql_free_result(result);

  verify_col_data("test_long_data", "col1", "999");
  verify_col_data("test_long_data", "col2", "Michael 'Monty' Widenius");
  verify_col_data("test_long_data", "col3", "Venu");
  mysql_stmt_close(stmt);
}


/* Test long data (string) handling */

static void test_long_data_str()
{
  MYSQL_STMT *stmt;
  int        rc, i;
  char       data[255];
  long       length;
  ulong      length1;
  MYSQL_RES  *result;
  MYSQL_BIND bind[2];
  my_bool    is_null[2];
  char query[MAX_TEST_QUERY_LENGTH];

  myheader("test_long_data_str");

  rc= mysql_autocommit(mysql, TRUE);
  myquery(rc);

  rc= mysql_query(mysql, "DROP TABLE IF EXISTS test_long_data_str");
  myquery(rc);

  rc= mysql_query(mysql, "CREATE TABLE test_long_data_str(id int, longstr long varchar)");
  myquery(rc);

  strmov(query, "INSERT INTO test_long_data_str VALUES(?, ?)");
  stmt= mysql_simple_prepare(mysql, query);
  check_stmt(stmt);

  verify_param_count(stmt, 2);

  /* Always bzero all members of bind parameter */
  bzero((char*) bind, sizeof(bind));

  bind[0].buffer= (void *)&length;
  bind[0].buffer_type= MYSQL_TYPE_LONG;
  bind[0].is_null= &is_null[0];
  is_null[0]= 0;
  length= 0;

  bind[1].buffer= data;                          /* string data */
  bind[1].buffer_type= MYSQL_TYPE_STRING;
  bind[1].length= &length1;
  bind[1].is_null= &is_null[1];
  is_null[1]= 0;
  rc= mysql_stmt_bind_param(stmt, bind);
  check_execute(stmt, rc);

  length= 40;
  strmov(data, "MySQL AB");

  /* supply data in pieces */
  for(i= 0; i < 4; i++)
  {
    rc= mysql_stmt_send_long_data(stmt, 1, (char *)data, 5);
    check_execute(stmt, rc);
  }
  /* execute */
  rc= mysql_stmt_execute(stmt);
  if (!opt_silent)
    fprintf(stdout, " mysql_stmt_execute() returned %d\n", rc);
  check_execute(stmt, rc);

  mysql_stmt_close(stmt);

  rc= mysql_commit(mysql);
  myquery(rc);

  /* now fetch the results ..*/
  rc= mysql_query(mysql, "SELECT LENGTH(longstr), longstr FROM test_long_data_str");
  myquery(rc);

  /* get the result */
  result= mysql_store_result(mysql);
  mytest(result);

  rc= my_process_result_set(result);
  DIE_UNLESS(rc == 1);
  mysql_free_result(result);

  my_sprintf(data, (data, "%d", i*5));
  verify_col_data("test_long_data_str", "LENGTH(longstr)", data);
  data[0]= '\0';
  while (i--)
   strxmov(data, data, "MySQL", NullS);
  verify_col_data("test_long_data_str", "longstr", data);

  rc= mysql_query(mysql, "DROP TABLE test_long_data_str");
  myquery(rc);
}


/* Test long data (string) handling */

static void test_long_data_str1()
{
  MYSQL_STMT *stmt;
  int        rc, i;
  char       data[255];
  long       length;
  ulong      max_blob_length, blob_length, length1;
  my_bool    true_value;
  MYSQL_RES  *result;
  MYSQL_BIND bind[2];
  MYSQL_FIELD *field;
  char query[MAX_TEST_QUERY_LENGTH];

  myheader("test_long_data_str1");

  rc= mysql_autocommit(mysql, TRUE);
  myquery(rc);

  rc= mysql_query(mysql, "DROP TABLE IF EXISTS test_long_data_str");
  myquery(rc);

  rc= mysql_query(mysql, "CREATE TABLE test_long_data_str(longstr long varchar, blb long varbinary)");
  myquery(rc);

  strmov(query, "INSERT INTO test_long_data_str VALUES(?, ?)");
  stmt= mysql_simple_prepare(mysql, query);
  check_stmt(stmt);

  verify_param_count(stmt, 2);

  /* Always bzero all members of bind parameter */
  bzero((char*) bind, sizeof(bind));

  bind[0].buffer= data;            /* string data */
  bind[0].buffer_length= sizeof(data);
  bind[0].length= &length1;
  bind[0].buffer_type= MYSQL_TYPE_STRING;
  length1= 0;

  bind[1]= bind[0];
  bind[1].buffer_type= MYSQL_TYPE_BLOB;

  rc= mysql_stmt_bind_param(stmt, bind);
  check_execute(stmt, rc);
  length= my_sprintf(data, (data, "MySQL AB"));

  /* supply data in pieces */
  for (i= 0; i < 3; i++)
  {
    rc= mysql_stmt_send_long_data(stmt, 0, data, length);
    check_execute(stmt, rc);

    rc= mysql_stmt_send_long_data(stmt, 1, data, 2);
    check_execute(stmt, rc);
  }

  /* execute */
  rc= mysql_stmt_execute(stmt);
  if (!opt_silent)
    fprintf(stdout, " mysql_stmt_execute() returned %d\n", rc);
  check_execute(stmt, rc);

  mysql_stmt_close(stmt);

  rc= mysql_commit(mysql);
  myquery(rc);

  /* now fetch the results ..*/
  rc= mysql_query(mysql, "SELECT LENGTH(longstr), longstr, LENGTH(blb), blb FROM test_long_data_str");
  myquery(rc);

  /* get the result */
  result= mysql_store_result(mysql);

  mysql_field_seek(result, 1);
  field= mysql_fetch_field(result);
  max_blob_length= field->max_length;

  mytest(result);

  rc= my_process_result_set(result);
  DIE_UNLESS(rc == 1);
  mysql_free_result(result);

  my_sprintf(data, (data, "%ld", (long)i*length));
  verify_col_data("test_long_data_str", "length(longstr)", data);

  my_sprintf(data, (data, "%d", i*2));
  verify_col_data("test_long_data_str", "length(blb)", data);

  /* Test length of field->max_length */
  stmt= mysql_simple_prepare(mysql, "SELECT * from test_long_data_str");
  check_stmt(stmt);
  verify_param_count(stmt, 0);

  rc= mysql_stmt_execute(stmt);
  check_execute(stmt, rc);

  rc= mysql_stmt_store_result(stmt);
  check_execute(stmt, rc);

  result= mysql_stmt_result_metadata(stmt);
  field= mysql_fetch_fields(result);

  /* First test what happens if STMT_ATTR_UPDATE_MAX_LENGTH is not used */
  DIE_UNLESS(field->max_length == 0);
  mysql_free_result(result);

  /* Enable updating of field->max_length */
  true_value= 1;
  mysql_stmt_attr_set(stmt, STMT_ATTR_UPDATE_MAX_LENGTH, (void*) &true_value);
  rc= mysql_stmt_execute(stmt);
  check_execute(stmt, rc);

  rc= mysql_stmt_store_result(stmt);
  check_execute(stmt, rc);

  result= mysql_stmt_result_metadata(stmt);
  field= mysql_fetch_fields(result);

  DIE_UNLESS(field->max_length == max_blob_length);

  /* Fetch results into a data buffer that is smaller than data */
  bzero((char*) bind, sizeof(*bind));
  bind[0].buffer_type= MYSQL_TYPE_BLOB;
  bind[0].buffer= (void *) &data; /* this buffer won't be altered */
  bind[0].buffer_length= 16;
  bind[0].length= &blob_length;
  bind[0].error= &bind[0].error_value;
  rc= mysql_stmt_bind_result(stmt, bind);
  data[16]= 0;

  rc= mysql_stmt_fetch(stmt);
  DIE_UNLESS(rc == MYSQL_DATA_TRUNCATED);
  DIE_UNLESS(bind[0].error_value);
  DIE_UNLESS(strlen(data) == 16);
  DIE_UNLESS(blob_length == max_blob_length);

  /* Fetch all data */
  bzero((char*) (bind+1), sizeof(*bind));
  bind[1].buffer_type= MYSQL_TYPE_BLOB;
  bind[1].buffer= (void *) &data; /* this buffer won't be altered */
  bind[1].buffer_length= sizeof(data);
  bind[1].length= &blob_length;
  bzero(data, sizeof(data));
  mysql_stmt_fetch_column(stmt, bind+1, 0, 0);
  DIE_UNLESS(strlen(data) == max_blob_length);

  mysql_free_result(result);
  mysql_stmt_close(stmt);

  /* Drop created table */
  rc= mysql_query(mysql, "DROP TABLE test_long_data_str");
  myquery(rc);
}


/* Test long data (binary) handling */

static void test_long_data_bin()
{
  MYSQL_STMT *stmt;
  int        rc;
  char       data[255];
  long       length;
  MYSQL_RES  *result;
  MYSQL_BIND bind[2];
  char query[MAX_TEST_QUERY_LENGTH];


  myheader("test_long_data_bin");

  rc= mysql_autocommit(mysql, TRUE);
  myquery(rc);

  rc= mysql_query(mysql, "DROP TABLE IF EXISTS test_long_data_bin");
  myquery(rc);

  rc= mysql_query(mysql, "CREATE TABLE test_long_data_bin(id int, longbin long varbinary)");
  myquery(rc);

  strmov(query, "INSERT INTO test_long_data_bin VALUES(?, ?)");
  stmt= mysql_simple_prepare(mysql, query);
  check_stmt(stmt);

  verify_param_count(stmt, 2);

  /* Always bzero all members of bind parameter */
  bzero((char*) bind, sizeof(bind));

  bind[0].buffer= (void *)&length;
  bind[0].buffer_type= MYSQL_TYPE_LONG;
  length= 0;

  bind[1].buffer= data;           /* string data */
  bind[1].buffer_type= MYSQL_TYPE_LONG_BLOB;
  rc= mysql_stmt_bind_param(stmt, bind);
  check_execute(stmt, rc);

  length= 10;
  strmov(data, "MySQL AB");

  /* supply data in pieces */
  {
    int i;
    for (i= 0; i < 100; i++)
    {
      rc= mysql_stmt_send_long_data(stmt, 1, (char *)data, 4);
      check_execute(stmt, rc);
    }
  }
  /* execute */
  rc= mysql_stmt_execute(stmt);
  if (!opt_silent)
    fprintf(stdout, " mysql_stmt_execute() returned %d\n", rc);
  check_execute(stmt, rc);

  mysql_stmt_close(stmt);

  rc= mysql_commit(mysql);
  myquery(rc);

  /* now fetch the results ..*/
  rc= mysql_query(mysql, "SELECT LENGTH(longbin), longbin FROM test_long_data_bin");
  myquery(rc);

  /* get the result */
  result= mysql_store_result(mysql);
  mytest(result);

  rc= my_process_result_set(result);
  DIE_UNLESS(rc == 1);
  mysql_free_result(result);
}


/* Test simple delete */

static void test_simple_delete()
{
  MYSQL_STMT *stmt;
  int        rc;
  char       szData[30]= {0};
  int        nData= 1;
  MYSQL_RES  *result;
  MYSQL_BIND bind[2];
  ulong length[2];
  char query[MAX_TEST_QUERY_LENGTH];

  myheader("test_simple_delete");

  rc= mysql_autocommit(mysql, TRUE);
  myquery(rc);

  rc= mysql_query(mysql, "DROP TABLE IF EXISTS test_simple_delete");
  myquery(rc);

  rc= mysql_query(mysql, "CREATE TABLE test_simple_delete(col1 int, \
                                col2 varchar(50), col3 int )");
  myquery(rc);

  rc= mysql_query(mysql, "INSERT INTO test_simple_delete VALUES(1, 'MySQL', 100)");
  myquery(rc);

  verify_affected_rows(1);

  rc= mysql_commit(mysql);
  myquery(rc);

  /* insert by prepare */
  strmov(query, "DELETE FROM test_simple_delete WHERE col1= ? AND "
                "CONVERT(col2 USING utf8)= ? AND col3= 100");
  stmt= mysql_simple_prepare(mysql, query);
  check_stmt(stmt);

  verify_param_count(stmt, 2);

  /* Always bzero all members of bind parameter */
  bzero((char*) bind, sizeof(bind));

  nData= 1;
  strmov(szData, "MySQL");
  bind[1].buffer_type= MYSQL_TYPE_STRING;
  bind[1].buffer= szData;               /* string data */
  bind[1].buffer_length= sizeof(szData);
  bind[1].length= &length[1];
  length[1]= 5;

  bind[0].buffer= (void *)&nData;
  bind[0].buffer_type= MYSQL_TYPE_LONG;

  rc= mysql_stmt_bind_param(stmt, bind);
  check_execute(stmt, rc);

  rc= mysql_stmt_execute(stmt);
  check_execute(stmt, rc);

  verify_affected_rows(1);

  mysql_stmt_close(stmt);

  /* now fetch the results ..*/
  rc= mysql_commit(mysql);
  myquery(rc);

  /* test the results now, only one row should exist */
  rc= mysql_query(mysql, "SELECT * FROM test_simple_delete");
  myquery(rc);

  /* get the result */
  result= mysql_store_result(mysql);
  mytest(result);

  rc= my_process_result_set(result);
  DIE_UNLESS(rc == 0);
  mysql_free_result(result);
}


/* Test simple update */

static void test_update()
{
  MYSQL_STMT *stmt;
  int        rc;
  char       szData[25];
  int        nData= 1;
  MYSQL_RES  *result;
  MYSQL_BIND bind[2];
  ulong length[2];
  char query[MAX_TEST_QUERY_LENGTH];

  myheader("test_update");

  rc= mysql_autocommit(mysql, TRUE);
  myquery(rc);

  rc= mysql_query(mysql, "DROP TABLE IF EXISTS test_update");
  myquery(rc);

  rc= mysql_query(mysql, "CREATE TABLE test_update("
                               "col1 int primary key auto_increment, "
                               "col2 varchar(50), col3 int )");
  myquery(rc);

  strmov(query, "INSERT INTO test_update(col2, col3) VALUES(?, ?)");
  stmt= mysql_simple_prepare(mysql, query);
  check_stmt(stmt);

  verify_param_count(stmt, 2);

  /* Always bzero all members of bind parameter */
  bzero((char*) bind, sizeof(bind));

  /* string data */
  bind[0].buffer_type= MYSQL_TYPE_STRING;
  bind[0].buffer= szData;
  bind[0].buffer_length= sizeof(szData);
  bind[0].length= &length[0];
  length[0]= my_sprintf(szData, (szData, "inserted-data"));

  bind[1].buffer= (void *)&nData;
  bind[1].buffer_type= MYSQL_TYPE_LONG;

  rc= mysql_stmt_bind_param(stmt, bind);
  check_execute(stmt, rc);

  nData= 100;
  rc= mysql_stmt_execute(stmt);
  check_execute(stmt, rc);

  verify_affected_rows(1);
  mysql_stmt_close(stmt);

  strmov(query, "UPDATE test_update SET col2= ? WHERE col3= ?");
  stmt= mysql_simple_prepare(mysql, query);
  check_stmt(stmt);

  verify_param_count(stmt, 2);
  nData= 100;

  /* Always bzero all members of bind parameter */
  bzero((char*) bind, sizeof(bind));

  bind[0].buffer_type= MYSQL_TYPE_STRING;
  bind[0].buffer= szData;
  bind[0].buffer_length= sizeof(szData);
  bind[0].length= &length[0];
  length[0]= my_sprintf(szData, (szData, "updated-data"));

  bind[1].buffer= (void *)&nData;
  bind[1].buffer_type= MYSQL_TYPE_LONG;

  rc= mysql_stmt_bind_param(stmt, bind);
  check_execute(stmt, rc);

  rc= mysql_stmt_execute(stmt);
  check_execute(stmt, rc);
  verify_affected_rows(1);

  mysql_stmt_close(stmt);

  /* now fetch the results ..*/
  rc= mysql_commit(mysql);
  myquery(rc);

  /* test the results now, only one row should exist */
  rc= mysql_query(mysql, "SELECT * FROM test_update");
  myquery(rc);

  /* get the result */
  result= mysql_store_result(mysql);
  mytest(result);

  rc= my_process_result_set(result);
  DIE_UNLESS(rc == 1);
  mysql_free_result(result);
}


/* Test prepare without parameters */

static void test_prepare_noparam()
{
  MYSQL_STMT *stmt;
  int        rc;
  MYSQL_RES  *result;
  char query[MAX_TEST_QUERY_LENGTH];

  myheader("test_prepare_noparam");

  rc= mysql_query(mysql, "DROP TABLE IF EXISTS my_prepare");
  myquery(rc);


  rc= mysql_query(mysql, "CREATE TABLE my_prepare(col1 int, col2 varchar(50))");
  myquery(rc);

  /* insert by prepare */
  strmov(query, "INSERT INTO my_prepare VALUES(10, 'venu')");
  stmt= mysql_simple_prepare(mysql, query);
  check_stmt(stmt);

  verify_param_count(stmt, 0);

  rc= mysql_stmt_execute(stmt);
  check_execute(stmt, rc);

  mysql_stmt_close(stmt);

  /* now fetch the results ..*/
  rc= mysql_commit(mysql);
  myquery(rc);

  /* test the results now, only one row should exist */
  rc= mysql_query(mysql, "SELECT * FROM my_prepare");
  myquery(rc);

  /* get the result */
  result= mysql_store_result(mysql);
  mytest(result);

  rc= my_process_result_set(result);
  DIE_UNLESS(rc == 1);
  mysql_free_result(result);
}


/* Test simple bind result */

static void test_bind_result()
{
  MYSQL_STMT *stmt;
  int        rc;
  int        nData;
  ulong      length1;
  char       szData[100];
  MYSQL_BIND bind[2];
  my_bool    is_null[2];

  myheader("test_bind_result");

  rc= mysql_query(mysql, "DROP TABLE IF EXISTS test_bind_result");
  myquery(rc);

  rc= mysql_query(mysql, "CREATE TABLE test_bind_result(col1 int , col2 varchar(50))");
  myquery(rc);

  rc= mysql_query(mysql, "INSERT INTO test_bind_result VALUES(10, 'venu')");
  myquery(rc);

  rc= mysql_query(mysql, "INSERT INTO test_bind_result VALUES(20, 'MySQL')");
  myquery(rc);

  rc= mysql_query(mysql, "INSERT INTO test_bind_result(col2) VALUES('monty')");
  myquery(rc);

  rc= mysql_commit(mysql);
  myquery(rc);

  /* fetch */

  bzero((char*) bind, sizeof(bind));
  bind[0].buffer_type= MYSQL_TYPE_LONG;
  bind[0].buffer= (void *) &nData;      /* integer data */
  bind[0].is_null= &is_null[0];

  bind[1].buffer_type= MYSQL_TYPE_STRING;
  bind[1].buffer= szData;                /* string data */
  bind[1].buffer_length= sizeof(szData);
  bind[1].length= &length1;
  bind[1].is_null= &is_null[1];

  stmt= mysql_simple_prepare(mysql, "SELECT * FROM test_bind_result");
  check_stmt(stmt);

  rc= mysql_stmt_bind_result(stmt, bind);
  check_execute(stmt, rc);

  rc= mysql_stmt_execute(stmt);
  check_execute(stmt, rc);

  rc= mysql_stmt_fetch(stmt);
  check_execute(stmt, rc);

  if (!opt_silent)
    fprintf(stdout, "\n row 1: %d, %s(%lu)", nData, szData, length1);
  DIE_UNLESS(nData == 10);
  DIE_UNLESS(strcmp(szData, "venu") == 0);
  DIE_UNLESS(length1 == 4);

  rc= mysql_stmt_fetch(stmt);
  check_execute(stmt, rc);

  if (!opt_silent)
    fprintf(stdout, "\n row 2: %d, %s(%lu)", nData, szData, length1);
  DIE_UNLESS(nData == 20);
  DIE_UNLESS(strcmp(szData, "MySQL") == 0);
  DIE_UNLESS(length1 == 5);

  rc= mysql_stmt_fetch(stmt);
  check_execute(stmt, rc);

  if (!opt_silent && is_null[0])
    fprintf(stdout, "\n row 3: NULL, %s(%lu)", szData, length1);
  DIE_UNLESS(is_null[0]);
  DIE_UNLESS(strcmp(szData, "monty") == 0);
  DIE_UNLESS(length1 == 5);

  rc= mysql_stmt_fetch(stmt);
  DIE_UNLESS(rc == MYSQL_NO_DATA);

  mysql_stmt_close(stmt);
}


/* Test ext bind result */

static void test_bind_result_ext()
{
  MYSQL_STMT *stmt;
  int        rc, i;
  uchar      t_data;
  short      s_data;
  int        i_data;
  longlong   b_data;
  float      f_data;
  double     d_data;
  char       szData[20], bData[20];
  ulong       szLength, bLength;
  MYSQL_BIND bind[8];
  ulong      length[8];
  my_bool    is_null[8];
  char	     llbuf[22];
  myheader("test_bind_result_ext");

  rc= mysql_query(mysql, "DROP TABLE IF EXISTS test_bind_result");
  myquery(rc);

  rc= mysql_query(mysql, "CREATE TABLE test_bind_result(c1 tinyint, "
                                                      " c2 smallint, "
                                                      " c3 int, c4 bigint, "
                                                      " c5 float, c6 double, "
                                                      " c7 varbinary(10), "
                                                      " c8 varchar(50))");
  myquery(rc);

  rc= mysql_query(mysql, "INSERT INTO test_bind_result "
                         "VALUES (19, 2999, 3999, 4999999, "
                         " 2345.6, 5678.89563, 'venu', 'mysql')");
  myquery(rc);

  rc= mysql_commit(mysql);
  myquery(rc);

  bzero((char*) bind, sizeof(bind));
  for (i= 0; i < (int) array_elements(bind); i++)
  {
    bind[i].length=  &length[i];
    bind[i].is_null= &is_null[i];
  }

  bind[0].buffer_type= MYSQL_TYPE_TINY;
  bind[0].buffer= (void *)&t_data;

  bind[1].buffer_type= MYSQL_TYPE_SHORT;
  bind[2].buffer_type= MYSQL_TYPE_LONG;

  bind[3].buffer_type= MYSQL_TYPE_LONGLONG;
  bind[1].buffer= (void *)&s_data;

  bind[2].buffer= (void *)&i_data;
  bind[3].buffer= (void *)&b_data;

  bind[4].buffer_type= MYSQL_TYPE_FLOAT;
  bind[4].buffer= (void *)&f_data;

  bind[5].buffer_type= MYSQL_TYPE_DOUBLE;
  bind[5].buffer= (void *)&d_data;

  bind[6].buffer_type= MYSQL_TYPE_STRING;
  bind[6].buffer= (void *)szData;
  bind[6].buffer_length= sizeof(szData);
  bind[6].length= &szLength;

  bind[7].buffer_type= MYSQL_TYPE_TINY_BLOB;
  bind[7].buffer= (void *)&bData;
  bind[7].length= &bLength;
  bind[7].buffer_length= sizeof(bData);

  stmt= mysql_simple_prepare(mysql, "select * from test_bind_result");
  check_stmt(stmt);

  rc= mysql_stmt_bind_result(stmt, bind);
  check_execute(stmt, rc);

  rc= mysql_stmt_execute(stmt);
  check_execute(stmt, rc);

  rc= mysql_stmt_fetch(stmt);
  check_execute(stmt, rc);

  if (!opt_silent)
  {
    fprintf(stdout, "\n data (tiny)   : %d", t_data);
    fprintf(stdout, "\n data (short)  : %d", s_data);
    fprintf(stdout, "\n data (int)    : %d", i_data);
    fprintf(stdout, "\n data (big)    : %s", llstr(b_data, llbuf));

    fprintf(stdout, "\n data (float)  : %f", f_data);
    fprintf(stdout, "\n data (double) : %f", d_data);

    fprintf(stdout, "\n data (str)    : %s(%lu)", szData, szLength);

    bData[bLength]= '\0';                         /* bData is binary */
    fprintf(stdout, "\n data (bin)    : %s(%lu)", bData, bLength);
  }

  DIE_UNLESS(t_data == 19);
  DIE_UNLESS(s_data == 2999);
  DIE_UNLESS(i_data == 3999);
  DIE_UNLESS(b_data == 4999999);
  /*DIE_UNLESS(f_data == 2345.60);*/
  /*DIE_UNLESS(d_data == 5678.89563);*/
  DIE_UNLESS(strcmp(szData, "venu") == 0);
  DIE_UNLESS(strncmp(bData, "mysql", 5) == 0);
  DIE_UNLESS(szLength == 4);
  DIE_UNLESS(bLength == 5);

  rc= mysql_stmt_fetch(stmt);
  DIE_UNLESS(rc == MYSQL_NO_DATA);

  mysql_stmt_close(stmt);
}


/* Test ext bind result */

static void test_bind_result_ext1()
{
  MYSQL_STMT *stmt;
  uint       i;
  int        rc;
  char       t_data[20];
  float      s_data;
  short      i_data;
  uchar      b_data;
  int        f_data;
  long       bData;
  char       d_data[20];
  double     szData;
  MYSQL_BIND bind[8];
  ulong      length[8];
  my_bool    is_null[8];
  myheader("test_bind_result_ext1");

  rc= mysql_query(mysql, "DROP TABLE IF EXISTS test_bind_result");
  myquery(rc);

  rc= mysql_query(mysql, "CREATE TABLE test_bind_result(c1 tinyint, c2 smallint, \
                                                        c3 int, c4 bigint, \
                                                        c5 float, c6 double, \
                                                        c7 varbinary(10), \
                                                        c8 varchar(10))");
  myquery(rc);

  rc= mysql_query(mysql, "INSERT INTO test_bind_result VALUES(120, 2999, 3999, 54, \
                                                              2.6, 58.89, \
                                                              '206', '6.7')");
  myquery(rc);

  rc= mysql_commit(mysql);
  myquery(rc);

  bzero((char*) bind, sizeof(bind));
  bind[0].buffer_type= MYSQL_TYPE_STRING;
  bind[0].buffer= (void *) t_data;
  bind[0].buffer_length= sizeof(t_data);
  bind[0].error= &bind[0].error_value;

  bind[1].buffer_type= MYSQL_TYPE_FLOAT;
  bind[1].buffer= (void *)&s_data;
  bind[1].buffer_length= 0;
  bind[1].error= &bind[1].error_value;

  bind[2].buffer_type= MYSQL_TYPE_SHORT;
  bind[2].buffer= (void *)&i_data;
  bind[2].buffer_length= 0;
  bind[2].error= &bind[2].error_value;

  bind[3].buffer_type= MYSQL_TYPE_TINY;
  bind[3].buffer= (void *)&b_data;
  bind[3].buffer_length= 0;
  bind[3].error= &bind[3].error_value;

  bind[4].buffer_type= MYSQL_TYPE_LONG;
  bind[4].buffer= (void *)&f_data;
  bind[4].buffer_length= 0;
  bind[4].error= &bind[4].error_value;

  bind[5].buffer_type= MYSQL_TYPE_STRING;
  bind[5].buffer= (void *)d_data;
  bind[5].buffer_length= sizeof(d_data);
  bind[5].error= &bind[5].error_value;

  bind[6].buffer_type= MYSQL_TYPE_LONG;
  bind[6].buffer= (void *)&bData;
  bind[6].buffer_length= 0;
  bind[6].error= &bind[6].error_value;

  bind[7].buffer_type= MYSQL_TYPE_DOUBLE;
  bind[7].buffer= (void *)&szData;
  bind[7].buffer_length= 0;
  bind[7].error= &bind[7].error_value;

  for (i= 0; i < array_elements(bind); i++)
  {
    bind[i].is_null= &is_null[i];
    bind[i].length= &length[i];
  }

  stmt= mysql_simple_prepare(mysql, "select * from test_bind_result");
  check_stmt(stmt);

  rc= mysql_stmt_bind_result(stmt, bind);
  check_execute(stmt, rc);

  rc= mysql_stmt_execute(stmt);
  check_execute(stmt, rc);

  rc= mysql_stmt_fetch(stmt);
  printf("rc=%d\n", rc);
  DIE_UNLESS(rc == 0);

  if (!opt_silent)
  {
    fprintf(stdout, "\n data (tiny)   : %s(%lu)", t_data, length[0]);
    fprintf(stdout, "\n data (short)  : %f(%lu)", s_data, length[1]);
    fprintf(stdout, "\n data (int)    : %d(%lu)", i_data, length[2]);
    fprintf(stdout, "\n data (big)    : %d(%lu)", b_data, length[3]);

    fprintf(stdout, "\n data (float)  : %d(%lu)", f_data, length[4]);
    fprintf(stdout, "\n data (double) : %s(%lu)", d_data, length[5]);

    fprintf(stdout, "\n data (bin)    : %ld(%lu)", bData, length[6]);
    fprintf(stdout, "\n data (str)    : %g(%lu)", szData, length[7]);
  }

  DIE_UNLESS(strcmp(t_data, "120") == 0);
  DIE_UNLESS(i_data == 3999);
  DIE_UNLESS(f_data == 2);
  DIE_UNLESS(strcmp(d_data, "58.89") == 0);
  DIE_UNLESS(b_data == 54);

  DIE_UNLESS(length[0] == 3);
  DIE_UNLESS(length[1] == 4);
  DIE_UNLESS(length[2] == 2);
  DIE_UNLESS(length[3] == 1);
  DIE_UNLESS(length[4] == 4);
  DIE_UNLESS(length[5] == 5);
  DIE_UNLESS(length[6] == 4);
  DIE_UNLESS(length[7] == 8);

  rc= mysql_stmt_fetch(stmt);
  DIE_UNLESS(rc == MYSQL_NO_DATA);

  mysql_stmt_close(stmt);
}


/* Generalized fetch conversion routine for all basic types */

static void bind_fetch(int row_count)
{
  MYSQL_STMT   *stmt;
  int          rc, i, count= row_count;
  int32        data[10];
  int8         i8_data;
  int16        i16_data;
  int32        i32_data;
  longlong     i64_data;
  float        f_data;
  double       d_data;
  char         s_data[10];
  ulong        length[10];
  MYSQL_BIND   bind[7];
  my_bool      is_null[7];

  stmt= mysql_simple_prepare(mysql, "INSERT INTO test_bind_fetch VALUES "
                                    "(?, ?, ?, ?, ?, ?, ?)");
  check_stmt(stmt);

  verify_param_count(stmt, 7);

  /* Always bzero all members of bind parameter */
  bzero((char*) bind, sizeof(bind));

  for (i= 0; i < (int) array_elements(bind); i++)
  {
    bind[i].buffer_type= MYSQL_TYPE_LONG;
    bind[i].buffer= (void *) &data[i];
  }
  rc= mysql_stmt_bind_param(stmt, bind);
  check_execute(stmt, rc);

  while (count--)
  {
    rc= 10+count;
    for (i= 0; i < (int) array_elements(bind); i++)
    {
      data[i]= rc+i;
      rc+= 12;
    }
    rc= mysql_stmt_execute(stmt);
    check_execute(stmt, rc);
  }

  rc= mysql_commit(mysql);
  myquery(rc);

  mysql_stmt_close(stmt);

  rc= my_stmt_result("SELECT * FROM test_bind_fetch");
  DIE_UNLESS(row_count == rc);

  stmt= mysql_simple_prepare(mysql, "SELECT * FROM test_bind_fetch");
  check_stmt(stmt);

  for (i= 0; i < (int) array_elements(bind); i++)
  {
    bind[i].buffer= (void *) &data[i];
    bind[i].length= &length[i];
    bind[i].is_null= &is_null[i];
  }

  bind[0].buffer_type= MYSQL_TYPE_TINY;
  bind[0].buffer= (void *)&i8_data;

  bind[1].buffer_type= MYSQL_TYPE_SHORT;
  bind[1].buffer= (void *)&i16_data;

  bind[2].buffer_type= MYSQL_TYPE_LONG;
  bind[2].buffer= (void *)&i32_data;

  bind[3].buffer_type= MYSQL_TYPE_LONGLONG;
  bind[3].buffer= (void *)&i64_data;

  bind[4].buffer_type= MYSQL_TYPE_FLOAT;
  bind[4].buffer= (void *)&f_data;

  bind[5].buffer_type= MYSQL_TYPE_DOUBLE;
  bind[5].buffer= (void *)&d_data;

  bind[6].buffer_type= MYSQL_TYPE_STRING;
  bind[6].buffer= (void *)&s_data;
  bind[6].buffer_length= sizeof(s_data);

  rc= mysql_stmt_bind_result(stmt, bind);
  check_execute(stmt, rc);

  rc= mysql_stmt_execute(stmt);
  check_execute(stmt, rc);

  rc= mysql_stmt_store_result(stmt);
  check_execute(stmt, rc);

  while (row_count--)
  {
    rc= mysql_stmt_fetch(stmt);
    check_execute(stmt, rc);

    if (!opt_silent)
    {
      fprintf(stdout, "\n");
      fprintf(stdout, "\n tiny     : %ld(%lu)", (ulong) i8_data, length[0]);
      fprintf(stdout, "\n short    : %ld(%lu)", (ulong) i16_data, length[1]);
      fprintf(stdout, "\n int      : %ld(%lu)", (ulong) i32_data, length[2]);
      fprintf(stdout, "\n longlong : %ld(%lu)", (ulong) i64_data, length[3]);
      fprintf(stdout, "\n float    : %f(%lu)",  f_data,  length[4]);
      fprintf(stdout, "\n double   : %g(%lu)",  d_data,  length[5]);
      fprintf(stdout, "\n char     : %s(%lu)",  s_data,  length[6]);
    }
    rc= 10+row_count;

    /* TINY */
    DIE_UNLESS((int) i8_data == rc);
    DIE_UNLESS(length[0] == 1);
    rc+= 13;

    /* SHORT */
    DIE_UNLESS((int) i16_data == rc);
    DIE_UNLESS(length[1] == 2);
    rc+= 13;

    /* LONG */
    DIE_UNLESS((int) i32_data == rc);
    DIE_UNLESS(length[2] == 4);
    rc+= 13;

    /* LONGLONG */
    DIE_UNLESS((int) i64_data == rc);
    DIE_UNLESS(length[3] == 8);
    rc+= 13;

    /* FLOAT */
    DIE_UNLESS((int)f_data == rc);
    DIE_UNLESS(length[4] == 4);
    rc+= 13;

    /* DOUBLE */
    DIE_UNLESS((int)d_data == rc);
    DIE_UNLESS(length[5] == 8);
    rc+= 13;

    /* CHAR */
    {
      char buff[20];
      long len= my_sprintf(buff, (buff, "%d", rc));
      DIE_UNLESS(strcmp(s_data, buff) == 0);
      DIE_UNLESS(length[6] == (ulong) len);
    }
  }
  rc= mysql_stmt_fetch(stmt);
  DIE_UNLESS(rc == MYSQL_NO_DATA);

  mysql_stmt_close(stmt);
}


/* Test fetching of date, time and ts */

static void test_fetch_date()
{
  MYSQL_STMT *stmt;
  uint       i;
  int        rc, year;
  char       date[25], time[25], ts[25], ts_4[25], ts_6[20], dt[20];
  ulong      d_length, t_length, ts_length, ts4_length, ts6_length,
             dt_length, y_length;
  MYSQL_BIND bind[8];
  my_bool    is_null[8];
  ulong      length[8];

  myheader("test_fetch_date");

  rc= mysql_query(mysql, "DROP TABLE IF EXISTS test_bind_result");
  myquery(rc);

  rc= mysql_query(mysql, "CREATE TABLE test_bind_result(c1 date, c2 time, \
                                                        c3 timestamp(14), \
                                                        c4 year, \
                                                        c5 datetime, \
                                                        c6 timestamp(4), \
                                                        c7 timestamp(6))");
  myquery(rc);

  rc= mysql_query(mysql, "SET SQL_MODE=''");
  rc= mysql_query(mysql, "INSERT INTO test_bind_result VALUES('2002-01-02', \
                                                              '12:49:00', \
                                                              '2002-01-02 17:46:59', \
                                                              2010, \
                                                              '2010-07-10', \
                                                              '2020', '1999-12-29')");
  myquery(rc);

  rc= mysql_commit(mysql);
  myquery(rc);

  bzero((char*) bind, sizeof(bind));
  for (i= 0; i < array_elements(bind); i++)
  {
    bind[i].is_null= &is_null[i];
    bind[i].length= &length[i];
  }

  bind[0].buffer_type= MYSQL_TYPE_STRING;
  bind[1]= bind[2]= bind[0];

  bind[0].buffer= (void *)&date;
  bind[0].buffer_length= sizeof(date);
  bind[0].length= &d_length;

  bind[1].buffer= (void *)&time;
  bind[1].buffer_length= sizeof(time);
  bind[1].length= &t_length;

  bind[2].buffer= (void *)&ts;
  bind[2].buffer_length= sizeof(ts);
  bind[2].length= &ts_length;

  bind[3].buffer_type= MYSQL_TYPE_LONG;
  bind[3].buffer= (void *)&year;
  bind[3].length= &y_length;

  bind[4].buffer_type= MYSQL_TYPE_STRING;
  bind[4].buffer= (void *)&dt;
  bind[4].buffer_length= sizeof(dt);
  bind[4].length= &dt_length;

  bind[5].buffer_type= MYSQL_TYPE_STRING;
  bind[5].buffer= (void *)&ts_4;
  bind[5].buffer_length= sizeof(ts_4);
  bind[5].length= &ts4_length;

  bind[6].buffer_type= MYSQL_TYPE_STRING;
  bind[6].buffer= (void *)&ts_6;
  bind[6].buffer_length= sizeof(ts_6);
  bind[6].length= &ts6_length;

  rc= my_stmt_result("SELECT * FROM test_bind_result");
  DIE_UNLESS(rc == 1);

  stmt= mysql_simple_prepare(mysql, "SELECT * FROM test_bind_result");
  check_stmt(stmt);

  rc= mysql_stmt_bind_result(stmt, bind);
  check_execute(stmt, rc);

  rc= mysql_stmt_execute(stmt);
  check_execute(stmt, rc);

  ts_4[0]= '\0';
  rc= mysql_stmt_fetch(stmt);
  check_execute(stmt, rc);

  if (!opt_silent)
  {
    fprintf(stdout, "\n date   : %s(%lu)", date, d_length);
    fprintf(stdout, "\n time   : %s(%lu)", time, t_length);
    fprintf(stdout, "\n ts     : %s(%lu)", ts, ts_length);
    fprintf(stdout, "\n year   : %d(%lu)", year, y_length);
    fprintf(stdout, "\n dt     : %s(%lu)", dt,  dt_length);
    fprintf(stdout, "\n ts(4)  : %s(%lu)", ts_4, ts4_length);
    fprintf(stdout, "\n ts(6)  : %s(%lu)", ts_6, ts6_length);
  }

  DIE_UNLESS(strcmp(date, "2002-01-02") == 0);
  DIE_UNLESS(d_length == 10);

  DIE_UNLESS(strcmp(time, "12:49:00") == 0);
  DIE_UNLESS(t_length == 8);

  DIE_UNLESS(strcmp(ts, "2002-01-02 17:46:59") == 0);
  DIE_UNLESS(ts_length == 19);

  DIE_UNLESS(year == 2010);
  DIE_UNLESS(y_length == 4);

  DIE_UNLESS(strcmp(dt, "2010-07-10 00:00:00") == 0);
  DIE_UNLESS(dt_length == 19);

  DIE_UNLESS(strcmp(ts_4, "0000-00-00 00:00:00") == 0);
  DIE_UNLESS(ts4_length == strlen("0000-00-00 00:00:00"));

  DIE_UNLESS(strcmp(ts_6, "1999-12-29 00:00:00") == 0);
  DIE_UNLESS(ts6_length == 19);

  rc= mysql_stmt_fetch(stmt);
  DIE_UNLESS(rc == MYSQL_NO_DATA);

  mysql_stmt_close(stmt);
}


/* Test fetching of str to all types */

static void test_fetch_str()
{
  int rc;

  myheader("test_fetch_str");

  rc= mysql_query(mysql, "DROP TABLE IF EXISTS test_bind_fetch");
  myquery(rc);

  rc= mysql_query(mysql, "CREATE TABLE test_bind_fetch(c1 char(10), \
                                                     c2 char(10), \
                                                     c3 char(20), \
                                                     c4 char(20), \
                                                     c5 char(30), \
                                                     c6 char(40), \
                                                     c7 char(20))");
  myquery(rc);

  bind_fetch(3);
}


/* Test fetching of long to all types */

static void test_fetch_long()
{
  int rc;

  myheader("test_fetch_long");

  rc= mysql_query(mysql, "DROP TABLE IF EXISTS test_bind_fetch");
  myquery(rc);

  rc= mysql_query(mysql, "CREATE TABLE test_bind_fetch(c1 int unsigned, \
                                                     c2 int unsigned, \
                                                     c3 int, \
                                                     c4 int, \
                                                     c5 int, \
                                                     c6 int unsigned, \
                                                     c7 int)");
  myquery(rc);

  bind_fetch(4);
}


/* Test fetching of short to all types */

static void test_fetch_short()
{
  int rc;

  myheader("test_fetch_short");

  rc= mysql_query(mysql, "DROP TABLE IF EXISTS test_bind_fetch");
  myquery(rc);

  rc= mysql_query(mysql, "CREATE TABLE test_bind_fetch(c1 smallint unsigned, \
                                                     c2 smallint, \
                                                     c3 smallint unsigned, \
                                                     c4 smallint, \
                                                     c5 smallint, \
                                                     c6 smallint, \
                                                     c7 smallint unsigned)");
  myquery(rc);

  bind_fetch(5);
}


/* Test fetching of tiny to all types */

static void test_fetch_tiny()
{
  int rc;

  myheader("test_fetch_tiny");

  rc= mysql_query(mysql, "DROP TABLE IF EXISTS test_bind_fetch");
  myquery(rc);

  rc= mysql_query(mysql, "CREATE TABLE test_bind_fetch(c1 tinyint unsigned, \
                                                     c2 tinyint, \
                                                     c3 tinyint unsigned, \
                                                     c4 tinyint, \
                                                     c5 tinyint, \
                                                     c6 tinyint, \
                                                     c7 tinyint unsigned)");
  myquery(rc);

  bind_fetch(3);

}


/* Test fetching of longlong to all types */

static void test_fetch_bigint()
{
  int rc;

  myheader("test_fetch_bigint");

  rc= mysql_query(mysql, "DROP TABLE IF EXISTS test_bind_fetch");
  myquery(rc);

  rc= mysql_query(mysql, "CREATE TABLE test_bind_fetch(c1 bigint, \
                                                     c2 bigint, \
                                                     c3 bigint unsigned, \
                                                     c4 bigint unsigned, \
                                                     c5 bigint unsigned, \
                                                     c6 bigint unsigned, \
                                                     c7 bigint unsigned)");
  myquery(rc);

  bind_fetch(2);

}


/* Test fetching of float to all types */

static void test_fetch_float()
{
  int rc;

  myheader("test_fetch_float");

  rc= mysql_query(mysql, "DROP TABLE IF EXISTS test_bind_fetch");
  myquery(rc);

  rc= mysql_query(mysql, "CREATE TABLE test_bind_fetch(c1 float(3), \
                                                     c2 float, \
                                                     c3 float unsigned, \
                                                     c4 float, \
                                                     c5 float, \
                                                     c6 float, \
                                                     c7 float(10) unsigned)");
  myquery(rc);

  bind_fetch(2);

}


/* Test fetching of double to all types */

static void test_fetch_double()
{
  int rc;

  myheader("test_fetch_double");

  rc= mysql_query(mysql, "DROP TABLE IF EXISTS test_bind_fetch");
  myquery(rc);

  rc= mysql_query(mysql, "CREATE TABLE test_bind_fetch(c1 double(5, 2), "
                         "c2 double unsigned, c3 double unsigned, "
                         "c4 double unsigned, c5 double unsigned, "
                         "c6 double unsigned, c7 double unsigned)");
  myquery(rc);

  bind_fetch(3);

}


/* Test simple prepare with all possible types */

static void test_prepare_ext()
{
  MYSQL_STMT *stmt;
  int        rc;
  char       *sql;
  int        nData= 1;
  char       tData= 1;
  short      sData= 10;
  longlong   bData= 20;
  MYSQL_BIND bind[6];
  char query[MAX_TEST_QUERY_LENGTH];
  myheader("test_prepare_ext");

  rc= mysql_query(mysql, "DROP TABLE IF EXISTS test_prepare_ext");
  myquery(rc);

  sql= (char *)"CREATE TABLE test_prepare_ext"
               "("
               " c1  tinyint,"
               " c2  smallint,"
               " c3  mediumint,"
               " c4  int,"
               " c5  integer,"
               " c6  bigint,"
               " c7  float,"
               " c8  double,"
               " c9  double precision,"
               " c10 real,"
               " c11 decimal(7, 4),"
               " c12 numeric(8, 4),"
               " c13 date,"
               " c14 datetime,"
               " c15 timestamp(14),"
               " c16 time,"
               " c17 year,"
               " c18 bit,"
               " c19 bool,"
               " c20 char,"
               " c21 char(10),"
               " c22 varchar(30),"
               " c23 tinyblob,"
               " c24 tinytext,"
               " c25 blob,"
               " c26 text,"
               " c27 mediumblob,"
               " c28 mediumtext,"
               " c29 longblob,"
               " c30 longtext,"
               " c31 enum('one', 'two', 'three'),"
               " c32 set('monday', 'tuesday', 'wednesday'))";

  rc= mysql_query(mysql, sql);
  myquery(rc);

  /* insert by prepare - all integers */
  strmov(query, (char *)"INSERT INTO test_prepare_ext(c1, c2, c3, c4, c5, c6) VALUES(?, ?, ?, ?, ?, ?)");
  stmt= mysql_simple_prepare(mysql, query);
  check_stmt(stmt);

  verify_param_count(stmt, 6);

  /* Always bzero all members of bind parameter */
  bzero((char*) bind, sizeof(bind));

  /*tinyint*/
  bind[0].buffer_type= MYSQL_TYPE_TINY;
  bind[0].buffer= (void *)&tData;

  /*smallint*/
  bind[1].buffer_type= MYSQL_TYPE_SHORT;
  bind[1].buffer= (void *)&sData;

  /*mediumint*/
  bind[2].buffer_type= MYSQL_TYPE_LONG;
  bind[2].buffer= (void *)&nData;

  /*int*/
  bind[3].buffer_type= MYSQL_TYPE_LONG;
  bind[3].buffer= (void *)&nData;

  /*integer*/
  bind[4].buffer_type= MYSQL_TYPE_LONG;
  bind[4].buffer= (void *)&nData;

  /*bigint*/
  bind[5].buffer_type= MYSQL_TYPE_LONGLONG;
  bind[5].buffer= (void *)&bData;

  rc= mysql_stmt_bind_param(stmt, bind);
  check_execute(stmt, rc);

  /*
  *  integer to integer
  */
  for (nData= 0; nData<10; nData++, tData++, sData++, bData++)
  {
    rc= mysql_stmt_execute(stmt);
    check_execute(stmt, rc);
  }
  mysql_stmt_close(stmt);

  /* now fetch the results ..*/

  stmt= mysql_simple_prepare(mysql, "SELECT c1, c2, c3, c4, c5, c6 "
                                    "FROM test_prepare_ext");
  check_stmt(stmt);

  /* get the result */
  rc= mysql_stmt_execute(stmt);
  check_execute(stmt, rc);

  rc= my_process_stmt_result(stmt);
  DIE_UNLESS(nData == rc);

  mysql_stmt_close(stmt);
}


/* Test real and alias names */

static void test_field_names()
{
  int        rc;
  MYSQL_RES  *result;

  myheader("test_field_names");

  if (!opt_silent)
    fprintf(stdout, "\n %d, %d, %d", MYSQL_TYPE_DECIMAL, MYSQL_TYPE_NEWDATE, MYSQL_TYPE_ENUM);
  rc= mysql_query(mysql, "DROP TABLE IF EXISTS test_field_names1");
  myquery(rc);

  rc= mysql_query(mysql, "DROP TABLE IF EXISTS test_field_names2");
  myquery(rc);

  rc= mysql_query(mysql, "CREATE TABLE test_field_names1(id int, name varchar(50))");
  myquery(rc);

  rc= mysql_query(mysql, "CREATE TABLE test_field_names2(id int, name varchar(50))");
  myquery(rc);

  /* with table name included with TRUE column name */
  rc= mysql_query(mysql, "SELECT id as 'id-alias' FROM test_field_names1");
  myquery(rc);

  result= mysql_use_result(mysql);
  mytest(result);

  rc= my_process_result_set(result);
  DIE_UNLESS(rc == 0);
  mysql_free_result(result);

  /* with table name included with TRUE column name */
  rc= mysql_query(mysql, "SELECT t1.id as 'id-alias', test_field_names2.name FROM test_field_names1 t1, test_field_names2");
  myquery(rc);

  result= mysql_use_result(mysql);
  mytest(result);

  rc= my_process_result_set(result);
  DIE_UNLESS(rc == 0);
  mysql_free_result(result);
}


/* Test warnings */

static void test_warnings()
{
  int        rc;
  MYSQL_RES  *result;

  myheader("test_warnings");

  mysql_query(mysql, "DROP TABLE if exists test_non_exists");

  rc= mysql_query(mysql, "DROP TABLE if exists test_non_exists");
  myquery(rc);

  if (!opt_silent)
    fprintf(stdout, "\n total warnings: %d", mysql_warning_count(mysql));
  rc= mysql_query(mysql, "SHOW WARNINGS");
  myquery(rc);

  result= mysql_store_result(mysql);
  mytest(result);

  rc= my_process_result_set(result);
  DIE_UNLESS(rc == 1);
  mysql_free_result(result);
}


/* Test errors */

static void test_errors()
{
  int        rc;
  MYSQL_RES  *result;

  myheader("test_errors");

  mysql_query(mysql, "DROP TABLE if exists test_non_exists");

  rc= mysql_query(mysql, "DROP TABLE test_non_exists");
  myquery_r(rc);

  rc= mysql_query(mysql, "SHOW ERRORS");
  myquery(rc);

  result= mysql_store_result(mysql);
  mytest(result);

  (void) my_process_result_set(result);
  mysql_free_result(result);
}


/* Test simple prepare-insert */

static void test_insert()
{
  MYSQL_STMT *stmt;
  int        rc;
  char       str_data[50];
  char       tiny_data;
  MYSQL_RES  *result;
  MYSQL_BIND bind[2];
  ulong      length;

  myheader("test_insert");

  rc= mysql_autocommit(mysql, TRUE);
  myquery(rc);

  rc= mysql_query(mysql, "DROP TABLE IF EXISTS test_prep_insert");
  myquery(rc);

  rc= mysql_query(mysql, "CREATE TABLE test_prep_insert(col1 tinyint, \
                                col2 varchar(50))");
  myquery(rc);

  /* insert by prepare */
  stmt= mysql_simple_prepare(mysql,
                             "INSERT INTO test_prep_insert VALUES(?, ?)");
  check_stmt(stmt);

  verify_param_count(stmt, 2);

  /*
    We need to bzero bind structure because mysql_stmt_bind_param checks all
    its members.
  */
  bzero((char*) bind, sizeof(bind));

  /* tinyint */
  bind[0].buffer_type= MYSQL_TYPE_TINY;
  bind[0].buffer= (void *)&tiny_data;

  /* string */
  bind[1].buffer_type= MYSQL_TYPE_STRING;
  bind[1].buffer= str_data;
  bind[1].buffer_length= sizeof(str_data);;
  bind[1].length= &length;

  rc= mysql_stmt_bind_param(stmt, bind);
  check_execute(stmt, rc);

  /* now, execute the prepared statement to insert 10 records.. */
  for (tiny_data= 0; tiny_data < 3; tiny_data++)
  {
    length= my_sprintf(str_data, (str_data, "MySQL%d", tiny_data));
    rc= mysql_stmt_execute(stmt);
    check_execute(stmt, rc);
  }

  mysql_stmt_close(stmt);

  /* now fetch the results ..*/
  rc= mysql_commit(mysql);
  myquery(rc);

  /* test the results now, only one row should exist */
  rc= mysql_query(mysql, "SELECT * FROM test_prep_insert");
  myquery(rc);

  /* get the result */
  result= mysql_store_result(mysql);
  mytest(result);

  rc= my_process_result_set(result);
  DIE_UNLESS((int) tiny_data == rc);
  mysql_free_result(result);

}


/* Test simple prepare-resultset info */

static void test_prepare_resultset()
{
  MYSQL_STMT *stmt;
  int        rc;
  MYSQL_RES  *result;

  myheader("test_prepare_resultset");

  rc= mysql_autocommit(mysql, TRUE);
  myquery(rc);

  rc= mysql_query(mysql, "DROP TABLE IF EXISTS test_prepare_resultset");
  myquery(rc);

  rc= mysql_query(mysql, "CREATE TABLE test_prepare_resultset(id int, \
                                name varchar(50), extra double)");
  myquery(rc);

  stmt= mysql_simple_prepare(mysql, "SELECT * FROM test_prepare_resultset");
  check_stmt(stmt);

  verify_param_count(stmt, 0);

  result= mysql_stmt_result_metadata(stmt);
  mytest(result);
  my_print_result_metadata(result);
  mysql_free_result(result);
  mysql_stmt_close(stmt);
}


/* Test field flags (verify .NET provider) */

static void test_field_flags()
{
  int          rc;
  MYSQL_RES    *result;
  MYSQL_FIELD  *field;
  unsigned int i;


  myheader("test_field_flags");

  rc= mysql_query(mysql, "DROP TABLE IF EXISTS test_field_flags");
  myquery(rc);

  rc= mysql_query(mysql, "CREATE TABLE test_field_flags(id int NOT NULL AUTO_INCREMENT PRIMARY KEY, \
                                                        id1 int NOT NULL, \
                                                        id2 int UNIQUE, \
                                                        id3 int, \
                                                        id4 int NOT NULL, \
                                                        id5 int, \
                                                        KEY(id3, id4))");
  myquery(rc);

  /* with table name included with TRUE column name */
  rc= mysql_query(mysql, "SELECT * FROM test_field_flags");
  myquery(rc);

  result= mysql_use_result(mysql);
  mytest(result);

  mysql_field_seek(result, 0);
  if (!opt_silent)
    fputc('\n', stdout);

  for(i= 0; i< mysql_num_fields(result); i++)
  {
    field= mysql_fetch_field(result);
    if (!opt_silent)
    {
      fprintf(stdout, "\n field:%d", i);
      if (field->flags & NOT_NULL_FLAG)
        fprintf(stdout, "\n  NOT_NULL_FLAG");
      if (field->flags & PRI_KEY_FLAG)
        fprintf(stdout, "\n  PRI_KEY_FLAG");
      if (field->flags & UNIQUE_KEY_FLAG)
        fprintf(stdout, "\n  UNIQUE_KEY_FLAG");
      if (field->flags & MULTIPLE_KEY_FLAG)
        fprintf(stdout, "\n  MULTIPLE_KEY_FLAG");
      if (field->flags & AUTO_INCREMENT_FLAG)
        fprintf(stdout, "\n  AUTO_INCREMENT_FLAG");

    }
  }
  mysql_free_result(result);
}


/* Test mysql_stmt_close for open stmts */

static void test_stmt_close()
{
  MYSQL *lmysql;
  MYSQL_STMT *stmt1, *stmt2, *stmt3, *stmt_x;
  MYSQL_BIND  bind[1];
  MYSQL_RES   *result;
  unsigned int  count;
  int   rc;
  char query[MAX_TEST_QUERY_LENGTH];

  myheader("test_stmt_close");

  if (!opt_silent)
    fprintf(stdout, "\n Establishing a test connection ...");
  if (!(lmysql= mysql_init(NULL)))
  {
    myerror("mysql_init() failed");
    exit(1);
  }
  if (!(mysql_real_connect(lmysql, opt_host, opt_user,
                           opt_password, current_db, opt_port,
                           opt_unix_socket, 0)))
  {
    myerror("connection failed");
    exit(1);
  }
  lmysql->reconnect= 1;
  if (!opt_silent)
    fprintf(stdout, " OK");


  /* set AUTOCOMMIT to ON*/
  mysql_autocommit(lmysql, TRUE);

  rc= mysql_query(lmysql, "DROP TABLE IF EXISTS test_stmt_close");
  myquery(rc);

  rc= mysql_query(lmysql, "CREATE TABLE test_stmt_close(id int)");
  myquery(rc);

  strmov(query, "DO \"nothing\"");
  stmt1= mysql_simple_prepare(lmysql, query);
  check_stmt(stmt1);

  verify_param_count(stmt1, 0);

  strmov(query, "INSERT INTO test_stmt_close(id) VALUES(?)");
  stmt_x= mysql_simple_prepare(mysql, query);
  check_stmt(stmt_x);

  verify_param_count(stmt_x, 1);

  strmov(query, "UPDATE test_stmt_close SET id= ? WHERE id= ?");
  stmt3= mysql_simple_prepare(lmysql, query);
  check_stmt(stmt3);

  verify_param_count(stmt3, 2);

  strmov(query, "SELECT * FROM test_stmt_close WHERE id= ?");
  stmt2= mysql_simple_prepare(lmysql, query);
  check_stmt(stmt2);

  verify_param_count(stmt2, 1);

  rc= mysql_stmt_close(stmt1);
  if (!opt_silent)
    fprintf(stdout, "\n mysql_close_stmt(1) returned: %d", rc);
  DIE_UNLESS(rc == 0);

  /*
    Originally we were going to close all statements automatically in
    mysql_close(). This proved to not work well - users weren't able to
    close statements by hand once mysql_close() had been called.
    Now mysql_close() doesn't free any statements, so this test doesn't
    serve its original designation any more.
    Here we free stmt2 and stmt3 by hande to avoid memory leaks.
  */
  mysql_stmt_close(stmt2);
  mysql_stmt_close(stmt3);
  mysql_close(lmysql);

  /*
    We need to bzero bind structure because mysql_stmt_bind_param checks all
    its members.
  */
  bzero((char*) bind, sizeof(bind));

  bind[0].buffer= (void *)&count;
  bind[0].buffer_type= MYSQL_TYPE_LONG;
  count= 100;

  rc= mysql_stmt_bind_param(stmt_x, bind);
  check_execute(stmt_x, rc);

  rc= mysql_stmt_execute(stmt_x);
  check_execute(stmt_x, rc);

  verify_st_affected_rows(stmt_x, 1);

  rc= mysql_stmt_close(stmt_x);
  if (!opt_silent)
    fprintf(stdout, "\n mysql_close_stmt(x) returned: %d", rc);
  DIE_UNLESS( rc == 0);

  rc= mysql_query(mysql, "SELECT id FROM test_stmt_close");
  myquery(rc);

  result= mysql_store_result(mysql);
  mytest(result);

  rc= my_process_result_set(result);
  DIE_UNLESS(rc == 1);
  mysql_free_result(result);
}


/* Test simple set-variable prepare */

static void test_set_variable()
{
  MYSQL_STMT *stmt, *stmt1;
  int        rc;
  int        set_count, def_count, get_count;
  ulong      length;
  char       var[NAME_LEN+1];
  MYSQL_BIND set_bind[1], get_bind[2];

  myheader("test_set_variable");

  mysql_autocommit(mysql, TRUE);

  stmt1= mysql_simple_prepare(mysql, "show variables like 'max_error_count'");
  check_stmt(stmt1);

  /*
    We need to bzero bind structure because mysql_stmt_bind_param checks all
    its members.
  */
  bzero((char*) get_bind, sizeof(get_bind));

  get_bind[0].buffer_type= MYSQL_TYPE_STRING;
  get_bind[0].buffer= (void *)var;
  get_bind[0].length= &length;
  get_bind[0].buffer_length= (int)NAME_LEN;
  length= NAME_LEN;

  get_bind[1].buffer_type= MYSQL_TYPE_LONG;
  get_bind[1].buffer= (void *)&get_count;

  rc= mysql_stmt_execute(stmt1);
  check_execute(stmt1, rc);

  rc= mysql_stmt_bind_result(stmt1, get_bind);
  check_execute(stmt1, rc);

  rc= mysql_stmt_fetch(stmt1);
  check_execute(stmt1, rc);

  if (!opt_silent)
    fprintf(stdout, "\n max_error_count(default): %d", get_count);
  def_count= get_count;

  DIE_UNLESS(strcmp(var, "max_error_count") == 0);
  rc= mysql_stmt_fetch(stmt1);
  DIE_UNLESS(rc == MYSQL_NO_DATA);

  stmt= mysql_simple_prepare(mysql, "set max_error_count= ?");
  check_stmt(stmt);

  bzero((char*) set_bind, sizeof(set_bind));

  set_bind[0].buffer_type= MYSQL_TYPE_LONG;
  set_bind[0].buffer= (void *)&set_count;

  rc= mysql_stmt_bind_param(stmt, set_bind);
  check_execute(stmt, rc);

  set_count= 31;
  rc= mysql_stmt_execute(stmt);
  check_execute(stmt, rc);

  mysql_commit(mysql);

  rc= mysql_stmt_execute(stmt1);
  check_execute(stmt1, rc);

  rc= mysql_stmt_fetch(stmt1);
  check_execute(stmt1, rc);

  if (!opt_silent)
    fprintf(stdout, "\n max_error_count         : %d", get_count);
  DIE_UNLESS(get_count == set_count);

  rc= mysql_stmt_fetch(stmt1);
  DIE_UNLESS(rc == MYSQL_NO_DATA);

  /* restore back to default */
  set_count= def_count;
  rc= mysql_stmt_execute(stmt);
  check_execute(stmt, rc);

  rc= mysql_stmt_execute(stmt1);
  check_execute(stmt1, rc);

  rc= mysql_stmt_fetch(stmt1);
  check_execute(stmt1, rc);

  if (!opt_silent)
    fprintf(stdout, "\n max_error_count(default): %d", get_count);
  DIE_UNLESS(get_count == set_count);

  rc= mysql_stmt_fetch(stmt1);
  DIE_UNLESS(rc == MYSQL_NO_DATA);

  mysql_stmt_close(stmt);
  mysql_stmt_close(stmt1);
}

#if NOT_USED

/* Insert meta info .. */

static void test_insert_meta()
{
  MYSQL_STMT *stmt;
  int        rc;
  MYSQL_RES  *result;
  MYSQL_FIELD *field;

  myheader("test_insert_meta");

  rc= mysql_autocommit(mysql, TRUE);
  myquery(rc);

  rc= mysql_query(mysql, "DROP TABLE IF EXISTS test_prep_insert");
  myquery(rc);

  rc= mysql_query(mysql, "CREATE TABLE test_prep_insert(col1 tinyint, \
                                col2 varchar(50), col3 varchar(30))");
  myquery(rc);

  strmov(query, "INSERT INTO test_prep_insert VALUES(10, 'venu1', 'test')");
  stmt= mysql_simple_prepare(mysql, query);
  check_stmt(stmt);

  verify_param_count(stmt, 0);

  result= mysql_param_result(stmt);
  mytest_r(result);

  mysql_stmt_close(stmt);

  strmov(query, "INSERT INTO test_prep_insert VALUES(?, 'venu', ?)");
  stmt= mysql_simple_prepare(mysql, query);
  check_stmt(stmt);

  verify_param_count(stmt, 2);

  result= mysql_param_result(stmt);
  mytest(result);

  my_print_result_metadata(result);

  mysql_field_seek(result, 0);
  field= mysql_fetch_field(result);
  mytest(field);
  if (!opt_silent)
    fprintf(stdout, "\n obtained: `%s` (expected: `%s`)", field->name, "col1");
  DIE_UNLESS(strcmp(field->name, "col1") == 0);

  field= mysql_fetch_field(result);
  mytest(field);
  if (!opt_silent)
    fprintf(stdout, "\n obtained: `%s` (expected: `%s`)", field->name, "col3");
  DIE_UNLESS(strcmp(field->name, "col3") == 0);

  field= mysql_fetch_field(result);
  mytest_r(field);

  mysql_free_result(result);
  mysql_stmt_close(stmt);
}


/* Update meta info .. */

static void test_update_meta()
{
  MYSQL_STMT *stmt;
  int        rc;
  MYSQL_RES  *result;
  MYSQL_FIELD *field;

  myheader("test_update_meta");

  rc= mysql_autocommit(mysql, TRUE);
  myquery(rc);

  rc= mysql_query(mysql, "DROP TABLE IF EXISTS test_prep_update");
  myquery(rc);

  rc= mysql_query(mysql, "CREATE TABLE test_prep_update(col1 tinyint, \
                                col2 varchar(50), col3 varchar(30))");
  myquery(rc);

  strmov(query, "UPDATE test_prep_update SET col1=10, col2='venu1' WHERE col3='test'");
  stmt= mysql_simple_prepare(mysql, query);
  check_stmt(stmt);

  verify_param_count(stmt, 0);

  result= mysql_param_result(stmt);
  mytest_r(result);

  mysql_stmt_close(stmt);

  strmov(query, "UPDATE test_prep_update SET col1=?, col2='venu' WHERE col3=?");
  stmt= mysql_simple_prepare(mysql, query);
  check_stmt(stmt);

  verify_param_count(stmt, 2);

  result= mysql_param_result(stmt);
  mytest(result);

  my_print_result_metadata(result);

  mysql_field_seek(result, 0);
  field= mysql_fetch_field(result);
  mytest(field);
  if (!opt_silent)
  {
    fprintf(stdout, "\n col obtained: `%s` (expected: `%s`)", field->name, "col1");
    fprintf(stdout, "\n tab obtained: `%s` (expected: `%s`)", field->table, "test_prep_update");
  }
  DIE_UNLESS(strcmp(field->name, "col1") == 0);
  DIE_UNLESS(strcmp(field->table, "test_prep_update") == 0);

  field= mysql_fetch_field(result);
  mytest(field);
  if (!opt_silent)
  {
    fprintf(stdout, "\n col obtained: `%s` (expected: `%s`)", field->name, "col3");
    fprintf(stdout, "\n tab obtained: `%s` (expected: `%s`)", field->table, "test_prep_update");
  }
  DIE_UNLESS(strcmp(field->name, "col3") == 0);
  DIE_UNLESS(strcmp(field->table, "test_prep_update") == 0);

  field= mysql_fetch_field(result);
  mytest_r(field);

  mysql_free_result(result);
  mysql_stmt_close(stmt);
}


/* Select meta info .. */

static void test_select_meta()
{
  MYSQL_STMT *stmt;
  int        rc;
  MYSQL_RES  *result;
  MYSQL_FIELD *field;

  myheader("test_select_meta");

  rc= mysql_autocommit(mysql, TRUE);
  myquery(rc);

  rc= mysql_query(mysql, "DROP TABLE IF EXISTS test_prep_select");
  myquery(rc);

  rc= mysql_query(mysql, "CREATE TABLE test_prep_select(col1 tinyint, \
                                col2 varchar(50), col3 varchar(30))");
  myquery(rc);

  strmov(query, "SELECT * FROM test_prep_select WHERE col1=10");
  stmt= mysql_simple_prepare(mysql, query);
  check_stmt(stmt);

  verify_param_count(stmt, 0);

  result= mysql_param_result(stmt);
  mytest_r(result);

  strmov(query, "SELECT col1, col3 from test_prep_select WHERE col1=? AND col3='test' AND col2= ?");
  stmt= mysql_simple_prepare(mysql, query);
  check_stmt(stmt);

  verify_param_count(stmt, 2);

  result= mysql_param_result(stmt);
  mytest(result);

  my_print_result_metadata(result);

  mysql_field_seek(result, 0);
  field= mysql_fetch_field(result);
  mytest(field);
  if (!opt_silent)
  {
    fprintf(stdout, "\n col obtained: `%s` (expected: `%s`)", field->name, "col1");
    fprintf(stdout, "\n tab obtained: `%s` (expected: `%s`)", field->table, "test_prep_select");
  }
  DIE_UNLESS(strcmp(field->name, "col1") == 0);
  DIE_UNLESS(strcmp(field->table, "test_prep_select") == 0);

  field= mysql_fetch_field(result);
  mytest(field);
  if (!opt_silent)
  {
    fprintf(stdout, "\n col obtained: `%s` (expected: `%s`)", field->name, "col2");
    fprintf(stdout, "\n tab obtained: `%s` (expected: `%s`)", field->table, "test_prep_select");
  }
  DIE_UNLESS(strcmp(field->name, "col2") == 0);
  DIE_UNLESS(strcmp(field->table, "test_prep_select") == 0);

  field= mysql_fetch_field(result);
  mytest_r(field);

  mysql_free_result(result);
  mysql_stmt_close(stmt);
}
#endif


/* Test FUNCTION field info / DATE_FORMAT() table_name . */

static void test_func_fields()
{
  int        rc;
  MYSQL_RES  *result;
  MYSQL_FIELD *field;

  myheader("test_func_fields");

  rc= mysql_autocommit(mysql, TRUE);
  myquery(rc);

  rc= mysql_query(mysql, "DROP TABLE IF EXISTS test_dateformat");
  myquery(rc);

  rc= mysql_query(mysql, "CREATE TABLE test_dateformat(id int, \
                                                       ts timestamp)");
  myquery(rc);

  rc= mysql_query(mysql, "INSERT INTO test_dateformat(id) values(10)");
  myquery(rc);

  rc= mysql_query(mysql, "SELECT ts FROM test_dateformat");
  myquery(rc);

  result= mysql_store_result(mysql);
  mytest(result);

  field= mysql_fetch_field(result);
  mytest(field);
  if (!opt_silent)
    fprintf(stdout, "\n table name: `%s` (expected: `%s`)", field->table,
            "test_dateformat");
  DIE_UNLESS(strcmp(field->table, "test_dateformat") == 0);

  field= mysql_fetch_field(result);
  mytest_r(field); /* no more fields */

  mysql_free_result(result);

  /* DATE_FORMAT */
  rc= mysql_query(mysql, "SELECT DATE_FORMAT(ts, '%Y') AS 'venu' FROM test_dateformat");
  myquery(rc);

  result= mysql_store_result(mysql);
  mytest(result);

  field= mysql_fetch_field(result);
  mytest(field);
  if (!opt_silent)
    fprintf(stdout, "\n table name: `%s` (expected: `%s`)", field->table, "");
  DIE_UNLESS(field->table[0] == '\0');

  field= mysql_fetch_field(result);
  mytest_r(field); /* no more fields */

  mysql_free_result(result);

  /* FIELD ALIAS TEST */
  rc= mysql_query(mysql, "SELECT DATE_FORMAT(ts, '%Y')  AS 'YEAR' FROM test_dateformat");
  myquery(rc);

  result= mysql_store_result(mysql);
  mytest(result);

  field= mysql_fetch_field(result);
  mytest(field);
  if (!opt_silent)
  {
    printf("\n field name: `%s` (expected: `%s`)", field->name, "YEAR");
    printf("\n field org name: `%s` (expected: `%s`)", field->org_name, "");
  }
  DIE_UNLESS(strcmp(field->name, "YEAR") == 0);
  DIE_UNLESS(field->org_name[0] == '\0');

  field= mysql_fetch_field(result);
  mytest_r(field); /* no more fields */

  mysql_free_result(result);
}


/* Multiple stmts .. */

static void test_multi_stmt()
{

  MYSQL_STMT  *stmt, *stmt1, *stmt2;
  int         rc;
  uint32      id;
  char        name[50];
  MYSQL_BIND  bind[2];
  ulong       length[2];
  my_bool     is_null[2];
  myheader("test_multi_stmt");

  rc= mysql_query(mysql, "DROP TABLE IF EXISTS test_multi_table");
  myquery(rc);

  rc= mysql_query(mysql, "CREATE TABLE test_multi_table(id int, name char(20))");
  myquery(rc);

  rc= mysql_query(mysql, "INSERT INTO test_multi_table values(10, 'mysql')");
  myquery(rc);

  stmt= mysql_simple_prepare(mysql, "SELECT * FROM test_multi_table "
                                    "WHERE id= ?");
  check_stmt(stmt);

  stmt2= mysql_simple_prepare(mysql, "UPDATE test_multi_table "
                                     "SET name='updated' WHERE id=10");
  check_stmt(stmt2);

  verify_param_count(stmt, 1);

  /*
    We need to bzero bind structure because mysql_stmt_bind_param checks all
    its members.
  */
  bzero((char*) bind, sizeof(bind));

  bind[0].buffer_type= MYSQL_TYPE_LONG;
  bind[0].buffer= (void *)&id;
  bind[0].is_null= &is_null[0];
  bind[0].length= &length[0];
  is_null[0]= 0;
  length[0]= 0;

  bind[1].buffer_type= MYSQL_TYPE_STRING;
  bind[1].buffer= (void *)name;
  bind[1].buffer_length= sizeof(name);
  bind[1].length= &length[1];
  bind[1].is_null= &is_null[1];

  rc= mysql_stmt_bind_param(stmt, bind);
  check_execute(stmt, rc);

  rc= mysql_stmt_bind_result(stmt, bind);
  check_execute(stmt, rc);

  id= 10;
  rc= mysql_stmt_execute(stmt);
  check_execute(stmt, rc);

  id= 999;
  rc= mysql_stmt_fetch(stmt);
  check_execute(stmt, rc);

  if (!opt_silent)
  {
    fprintf(stdout, "\n int_data: %lu(%lu)", (ulong) id, length[0]);
    fprintf(stdout, "\n str_data: %s(%lu)", name, length[1]);
  }
  DIE_UNLESS(id == 10);
  DIE_UNLESS(strcmp(name, "mysql") == 0);

  rc= mysql_stmt_fetch(stmt);
  DIE_UNLESS(rc == MYSQL_NO_DATA);

  /* alter the table schema now */
  stmt1= mysql_simple_prepare(mysql, "DELETE FROM test_multi_table "
                                     "WHERE id= ? AND "
                                     "CONVERT(name USING utf8)=?");
  check_stmt(stmt1);

  verify_param_count(stmt1, 2);

  rc= mysql_stmt_bind_param(stmt1, bind);
  check_execute(stmt1, rc);

  rc= mysql_stmt_execute(stmt2);
  check_execute(stmt2, rc);

  verify_st_affected_rows(stmt2, 1);

  rc= mysql_stmt_execute(stmt);
  check_execute(stmt, rc);

  rc= mysql_stmt_fetch(stmt);
  check_execute(stmt, rc);

  if (!opt_silent)
  {
    fprintf(stdout, "\n int_data: %lu(%lu)", (ulong) id, length[0]);
    fprintf(stdout, "\n str_data: %s(%lu)", name, length[1]);
  }
  DIE_UNLESS(id == 10);
  DIE_UNLESS(strcmp(name, "updated") == 0);

  rc= mysql_stmt_fetch(stmt);
  DIE_UNLESS(rc == MYSQL_NO_DATA);

  rc= mysql_stmt_execute(stmt1);
  check_execute(stmt1, rc);

  verify_st_affected_rows(stmt1, 1);

  mysql_stmt_close(stmt1);

  rc= mysql_stmt_execute(stmt);
  check_execute(stmt, rc);

  rc= mysql_stmt_fetch(stmt);
  DIE_UNLESS(rc == MYSQL_NO_DATA);

  rc= my_stmt_result("SELECT * FROM test_multi_table");
  DIE_UNLESS(rc == 0);

  mysql_stmt_close(stmt);
  mysql_stmt_close(stmt2);

}


/* Test simple sample - manual */

static void test_manual_sample()
{
  unsigned int param_count;
  MYSQL_STMT   *stmt;
  short        small_data;
  int          int_data;
  int          rc;
  char         str_data[50];
  ulonglong    affected_rows;
  MYSQL_BIND   bind[3];
  my_bool      is_null;
  char query[MAX_TEST_QUERY_LENGTH];

  myheader("test_manual_sample");

  /*
    Sample which is incorporated directly in the manual under Prepared
    statements section (Example from mysql_stmt_execute()
  */

  mysql_autocommit(mysql, 1);
  if (mysql_query(mysql, "DROP TABLE IF EXISTS test_table"))
  {
    fprintf(stderr, "\n drop table failed");
    fprintf(stderr, "\n %s", mysql_error(mysql));
    exit(1);
  }
  if (mysql_query(mysql, "CREATE TABLE test_table(col1 int, col2 varchar(50), \
                                                 col3 smallint, \
                                                 col4 timestamp(14))"))
  {
    fprintf(stderr, "\n create table failed");
    fprintf(stderr, "\n %s", mysql_error(mysql));
    exit(1);
  }

  /* Prepare a insert query with 3 parameters */
  strmov(query, "INSERT INTO test_table(col1, col2, col3) values(?, ?, ?)");
  if (!(stmt= mysql_simple_prepare(mysql, query)))
  {
    fprintf(stderr, "\n prepare, insert failed");
    fprintf(stderr, "\n %s", mysql_error(mysql));
    exit(1);
  }
  if (!opt_silent)
    fprintf(stdout, "\n prepare, insert successful");

  /* Get the parameter count from the statement */
  param_count= mysql_stmt_param_count(stmt);

  if (!opt_silent)
    fprintf(stdout, "\n total parameters in insert: %d", param_count);
  if (param_count != 3) /* validate parameter count */
  {
    fprintf(stderr, "\n invalid parameter count returned by MySQL");
    exit(1);
  }

  /* Bind the data for the parameters */

  /*
    We need to bzero bind structure because mysql_stmt_bind_param checks all
    its members.
  */
  bzero((char*) bind, sizeof(bind));

  /* INTEGER PART */
  bind[0].buffer_type= MYSQL_TYPE_LONG;
  bind[0].buffer= (void *)&int_data;

  /* STRING PART */
  bind[1].buffer_type= MYSQL_TYPE_VAR_STRING;
  bind[1].buffer= (void *)str_data;
  bind[1].buffer_length= sizeof(str_data);

  /* SMALLINT PART */
  bind[2].buffer_type= MYSQL_TYPE_SHORT;
  bind[2].buffer= (void *)&small_data;
  bind[2].is_null= &is_null;
  is_null= 0;

  /* Bind the buffers */
  if (mysql_stmt_bind_param(stmt, bind))
  {
    fprintf(stderr, "\n param bind failed");
    fprintf(stderr, "\n %s", mysql_stmt_error(stmt));
    exit(1);
  }

  /* Specify the data */
  int_data= 10;             /* integer */
  strmov(str_data, "MySQL"); /* string  */

  /* INSERT SMALLINT data as NULL */
  is_null= 1;

  /* Execute the insert statement - 1*/
  if (mysql_stmt_execute(stmt))
  {
    fprintf(stderr, "\n execute 1 failed");
    fprintf(stderr, "\n %s", mysql_stmt_error(stmt));
    exit(1);
  }

  /* Get the total rows affected */
  affected_rows= mysql_stmt_affected_rows(stmt);

  if (!opt_silent)
    fprintf(stdout, "\n total affected rows: %ld", (ulong) affected_rows);
  if (affected_rows != 1) /* validate affected rows */
  {
    fprintf(stderr, "\n invalid affected rows by MySQL");
    exit(1);
  }

  /* Re-execute the insert, by changing the values */
  int_data= 1000;
  strmov(str_data, "The most popular open source database");
  small_data= 1000;         /* smallint */
  is_null= 0;               /* reset */

  /* Execute the insert statement - 2*/
  if (mysql_stmt_execute(stmt))
  {
    fprintf(stderr, "\n execute 2 failed");
    fprintf(stderr, "\n %s", mysql_stmt_error(stmt));
    exit(1);
  }

  /* Get the total rows affected */
  affected_rows= mysql_stmt_affected_rows(stmt);

  if (!opt_silent)
    fprintf(stdout, "\n total affected rows: %ld", (ulong) affected_rows);
  if (affected_rows != 1) /* validate affected rows */
  {
    fprintf(stderr, "\n invalid affected rows by MySQL");
    exit(1);
  }

  /* Close the statement */
  if (mysql_stmt_close(stmt))
  {
    fprintf(stderr, "\n failed while closing the statement");
    fprintf(stderr, "\n %s", mysql_stmt_error(stmt));
    exit(1);
  }
  rc= my_stmt_result("SELECT * FROM test_table");
  DIE_UNLESS(rc == 2);

  /* DROP THE TABLE */
  if (mysql_query(mysql, "DROP TABLE test_table"))
  {
    fprintf(stderr, "\n drop table failed");
    fprintf(stderr, "\n %s", mysql_error(mysql));
    exit(1);
  }
  if (!opt_silent)
    fprintf(stdout, "Success !!!");
}


/* Test alter table scenario in the middle of prepare */

static void test_prepare_alter()
{
  MYSQL_STMT  *stmt;
  int         rc, id;
  MYSQL_BIND  bind[1];
  my_bool     is_null;

  myheader("test_prepare_alter");

  rc= mysql_query(mysql, "DROP TABLE IF EXISTS test_prep_alter");
  myquery(rc);

  rc= mysql_query(mysql, "CREATE TABLE test_prep_alter(id int, name char(20))");
  myquery(rc);

  rc= mysql_query(mysql, "INSERT INTO test_prep_alter values(10, 'venu'), (20, 'mysql')");
  myquery(rc);

  stmt= mysql_simple_prepare(mysql, "INSERT INTO test_prep_alter VALUES(?, 'monty')");
  check_stmt(stmt);

  verify_param_count(stmt, 1);

  /*
    We need to bzero bind structure because mysql_stmt_bind_param checks all
    its members.
  */
  bzero((char*) bind, sizeof(bind));

  is_null= 0;
  bind[0].buffer_type= MYSQL_TYPE_SHORT;
  bind[0].buffer= (void *)&id;
  bind[0].is_null= &is_null;

  rc= mysql_stmt_bind_param(stmt, bind);
  check_execute(stmt, rc);

  id= 30;
  rc= mysql_stmt_execute(stmt);
  check_execute(stmt, rc);

  if (thread_query((char *)"ALTER TABLE test_prep_alter change id id_new varchar(20)"))
    exit(1);

  is_null= 1;
  rc= mysql_stmt_execute(stmt);
  check_execute(stmt, rc);

  rc= my_stmt_result("SELECT * FROM test_prep_alter");
  DIE_UNLESS(rc == 4);

  mysql_stmt_close(stmt);
}


/* Test the support of multi-statement executions */

static void test_multi_statements()
{
  MYSQL *mysql_local;
  MYSQL_RES *result;
  int    rc;

  const char *query= "\
DROP TABLE IF EXISTS test_multi_tab;\
CREATE TABLE test_multi_tab(id int, name char(20));\
INSERT INTO test_multi_tab(id) VALUES(10), (20);\
INSERT INTO test_multi_tab VALUES(20, 'insert;comma');\
SELECT * FROM test_multi_tab;\
UPDATE test_multi_tab SET name='new;name' WHERE id=20;\
DELETE FROM test_multi_tab WHERE name='new;name';\
SELECT * FROM test_multi_tab;\
DELETE FROM test_multi_tab WHERE id=10;\
SELECT * FROM test_multi_tab;\
DROP TABLE test_multi_tab;\
select 1;\
DROP TABLE IF EXISTS test_multi_tab";
  uint count, exp_value;
  uint rows[]= {0, 0, 2, 1, 3, 2, 2, 1, 1, 0, 0, 1, 0};

  myheader("test_multi_statements");

  /*
    First test that we get an error for multi statements
    (Because default connection is not opened with CLIENT_MULTI_STATEMENTS)
  */
  rc= mysql_query(mysql, query); /* syntax error */
  myquery_r(rc);

  rc= mysql_next_result(mysql);
  DIE_UNLESS(rc == -1);
  rc= mysql_more_results(mysql);
  DIE_UNLESS(rc == 0);

  if (!(mysql_local= mysql_init(NULL)))
  {
    fprintf(stdout, "\n mysql_init() failed");
    exit(1);
  }

  /* Create connection that supports multi statements */
  if (!(mysql_real_connect(mysql_local, opt_host, opt_user,
                           opt_password, current_db, opt_port,
                           opt_unix_socket, CLIENT_MULTI_STATEMENTS)))
  {
    fprintf(stdout, "\n connection failed(%s)", mysql_error(mysql_local));
    exit(1);
  }
  mysql_local->reconnect= 1;

  rc= mysql_query(mysql_local, query);
  myquery(rc);

  for (count= 0 ; count < array_elements(rows) ; count++)
  {
    if (!opt_silent)
      fprintf(stdout, "\n Query %d: ", count);
    if ((result= mysql_store_result(mysql_local)))
    {
      (void) my_process_result_set(result);
      mysql_free_result(result);
    }
    else if (!opt_silent)
      fprintf(stdout, "OK, %ld row(s) affected, %ld warning(s)\n",
              (ulong) mysql_affected_rows(mysql_local),
              (ulong) mysql_warning_count(mysql_local));

    exp_value= (uint) mysql_affected_rows(mysql_local);
    if (rows[count] !=  exp_value)
    {
      fprintf(stderr, "row %d  had affected rows: %d, should be %d\n",
              count, exp_value, rows[count]);
      exit(1);
    }
    if (count != array_elements(rows) -1)
    {
      if (!(rc= mysql_more_results(mysql_local)))
      {
        fprintf(stdout,
                "mysql_more_result returned wrong value: %d for row %d\n",
                rc, count);
        exit(1);
      }
      if ((rc= mysql_next_result(mysql_local)))
      {
        exp_value= mysql_errno(mysql_local);

        exit(1);
      }
    }
    else
    {
      rc= mysql_more_results(mysql_local);
      DIE_UNLESS(rc == 0);
      rc= mysql_next_result(mysql_local);
      DIE_UNLESS(rc == -1);
    }
  }

  /* check that errors abort multi statements */

  rc= mysql_query(mysql_local, "select 1+1+a;select 1+1");
  myquery_r(rc);
  rc= mysql_more_results(mysql_local);
  DIE_UNLESS(rc == 0);
  rc= mysql_next_result(mysql_local);
  DIE_UNLESS(rc == -1);

  rc= mysql_query(mysql_local, "select 1+1;select 1+1+a;select 1");
  myquery(rc);
  result= mysql_store_result(mysql_local);
  mytest(result);
  mysql_free_result(result);
  rc= mysql_more_results(mysql_local);
  DIE_UNLESS(rc == 1);
  rc= mysql_next_result(mysql_local);
  DIE_UNLESS(rc > 0);

  /*
    Ensure that we can now do a simple query (this checks that the server is
    not trying to send us the results for the last 'select 1'
  */
  rc= mysql_query(mysql_local, "select 1+1+1");
  myquery(rc);
  result= mysql_store_result(mysql_local);
  mytest(result);
  (void) my_process_result_set(result);
  mysql_free_result(result);

  mysql_close(mysql_local);
}


/*
  Check that Prepared statement cannot contain several
  SQL statements
*/

static void test_prepare_multi_statements()
{
  MYSQL *mysql_local;
  MYSQL_STMT *stmt;
  char query[MAX_TEST_QUERY_LENGTH];
  myheader("test_prepare_multi_statements");

  if (!(mysql_local= mysql_init(NULL)))
  {
    fprintf(stderr, "\n mysql_init() failed");
    exit(1);
  }

  if (!(mysql_real_connect(mysql_local, opt_host, opt_user,
                           opt_password, current_db, opt_port,
                           opt_unix_socket, CLIENT_MULTI_STATEMENTS)))
  {
    fprintf(stderr, "\n connection failed(%s)", mysql_error(mysql_local));
    exit(1);
  }
  mysql_local->reconnect= 1;
  strmov(query, "select 1; select 'another value'");
  stmt= mysql_simple_prepare(mysql_local, query);
  check_stmt_r(stmt);
  mysql_close(mysql_local);
}


/* Test simple bind store result */

static void test_store_result()
{
  MYSQL_STMT *stmt;
  int        rc;
  int32      nData;
  char       szData[100];
  MYSQL_BIND bind[2];
  ulong      length, length1;
  my_bool    is_null[2];

  myheader("test_store_result");

  rc= mysql_query(mysql, "DROP TABLE IF EXISTS test_store_result");
  myquery(rc);

  rc= mysql_query(mysql, "CREATE TABLE test_store_result(col1 int , col2 varchar(50))");
  myquery(rc);

  rc= mysql_query(mysql, "INSERT INTO test_store_result VALUES(10, 'venu'), (20, 'mysql')");
  myquery(rc);

  rc= mysql_query(mysql, "INSERT INTO test_store_result(col2) VALUES('monty')");
  myquery(rc);

  rc= mysql_commit(mysql);
  myquery(rc);

  /* fetch */
  bzero((char*) bind, sizeof(bind));
  bind[0].buffer_type= MYSQL_TYPE_LONG;
  bind[0].buffer= (void *) &nData;       /* integer data */
  bind[0].length= &length;
  bind[0].is_null= &is_null[0];

  length= 0;
  bind[1].buffer_type= MYSQL_TYPE_STRING;
  bind[1].buffer= szData;                /* string data */
  bind[1].buffer_length= sizeof(szData);
  bind[1].length= &length1;
  bind[1].is_null= &is_null[1];
  length1= 0;

  stmt= mysql_simple_prepare(mysql, "SELECT * FROM test_store_result");
  check_stmt(stmt);

  rc= mysql_stmt_bind_result(stmt, bind);
  check_execute(stmt, rc);

  rc= mysql_stmt_execute(stmt);
  check_execute(stmt, rc);

  rc= mysql_stmt_store_result(stmt);
  check_execute(stmt, rc);

  rc= mysql_stmt_fetch(stmt);
  check_execute(stmt, rc);

  if (!opt_silent)
    fprintf(stdout, "\n row 1: %ld, %s(%lu)", (long) nData, szData, length1);
  DIE_UNLESS(nData == 10);
  DIE_UNLESS(strcmp(szData, "venu") == 0);
  DIE_UNLESS(length1 == 4);

  rc= mysql_stmt_fetch(stmt);
  check_execute(stmt, rc);

  if (!opt_silent)
    fprintf(stdout, "\n row 2: %ld, %s(%lu)", (long) nData, szData, length1);
  DIE_UNLESS(nData == 20);
  DIE_UNLESS(strcmp(szData, "mysql") == 0);
  DIE_UNLESS(length1 == 5);

  length= 99;
  rc= mysql_stmt_fetch(stmt);
  check_execute(stmt, rc);

  if (!opt_silent && is_null[0])
    fprintf(stdout, "\n row 3: NULL, %s(%lu)", szData, length1);
  DIE_UNLESS(is_null[0]);
  DIE_UNLESS(strcmp(szData, "monty") == 0);
  DIE_UNLESS(length1 == 5);

  rc= mysql_stmt_fetch(stmt);
  DIE_UNLESS(rc == MYSQL_NO_DATA);

  rc= mysql_stmt_execute(stmt);
  check_execute(stmt, rc);

  rc= mysql_stmt_store_result(stmt);
  check_execute(stmt, rc);

  rc= mysql_stmt_fetch(stmt);
  check_execute(stmt, rc);

  if (!opt_silent)
    fprintf(stdout, "\n row 1: %ld, %s(%lu)", (long) nData, szData, length1);
  DIE_UNLESS(nData == 10);
  DIE_UNLESS(strcmp(szData, "venu") == 0);
  DIE_UNLESS(length1 == 4);

  rc= mysql_stmt_fetch(stmt);
  check_execute(stmt, rc);

  if (!opt_silent)
    fprintf(stdout, "\n row 2: %ld, %s(%lu)", (long) nData, szData, length1);
  DIE_UNLESS(nData == 20);
  DIE_UNLESS(strcmp(szData, "mysql") == 0);
  DIE_UNLESS(length1 == 5);

  length= 99;
  rc= mysql_stmt_fetch(stmt);
  check_execute(stmt, rc);

  if (!opt_silent && is_null[0])
    fprintf(stdout, "\n row 3: NULL, %s(%lu)", szData, length1);
  DIE_UNLESS(is_null[0]);
  DIE_UNLESS(strcmp(szData, "monty") == 0);
  DIE_UNLESS(length1 == 5);

  rc= mysql_stmt_fetch(stmt);
  DIE_UNLESS(rc == MYSQL_NO_DATA);

  mysql_stmt_close(stmt);
}


/* Test simple bind store result */

static void test_store_result1()
{
  MYSQL_STMT *stmt;
  int        rc;

  myheader("test_store_result1");

  rc= mysql_query(mysql, "DROP TABLE IF EXISTS test_store_result");
  myquery(rc);

  rc= mysql_query(mysql, "CREATE TABLE test_store_result(col1 int , col2 varchar(50))");
  myquery(rc);

  rc= mysql_query(mysql, "INSERT INTO test_store_result VALUES(10, 'venu'), (20, 'mysql')");
  myquery(rc);

  rc= mysql_query(mysql, "INSERT INTO test_store_result(col2) VALUES('monty')");
  myquery(rc);

  rc= mysql_commit(mysql);
  myquery(rc);

  stmt= mysql_simple_prepare(mysql, "SELECT * FROM test_store_result");
  check_stmt(stmt);

  rc= mysql_stmt_execute(stmt);
  check_execute(stmt, rc);

  rc= mysql_stmt_store_result(stmt);
  check_execute(stmt, rc);

  rc= 0;
  while (mysql_stmt_fetch(stmt) != MYSQL_NO_DATA)
    rc++;
  if (!opt_silent)
    fprintf(stdout, "\n total rows: %d", rc);
  DIE_UNLESS(rc == 3);

  rc= mysql_stmt_execute(stmt);
  check_execute(stmt, rc);

  rc= mysql_stmt_store_result(stmt);
  check_execute(stmt, rc);

  rc= 0;
  while (mysql_stmt_fetch(stmt) != MYSQL_NO_DATA)
    rc++;
  if (!opt_silent)
    fprintf(stdout, "\n total rows: %d", rc);
  DIE_UNLESS(rc == 3);

  mysql_stmt_close(stmt);
}


/* Another test for bind and store result */

static void test_store_result2()
{
  MYSQL_STMT *stmt;
  int        rc;
  int        nData;
  ulong      length;
  MYSQL_BIND bind[1];
  char query[MAX_TEST_QUERY_LENGTH];

  myheader("test_store_result2");

  rc= mysql_query(mysql, "DROP TABLE IF EXISTS test_store_result");
  myquery(rc);

  rc= mysql_query(mysql, "CREATE TABLE test_store_result(col1 int , col2 varchar(50))");
  myquery(rc);

  rc= mysql_query(mysql, "INSERT INTO test_store_result VALUES(10, 'venu'), (20, 'mysql')");
  myquery(rc);

  rc= mysql_query(mysql, "INSERT INTO test_store_result(col2) VALUES('monty')");
  myquery(rc);

  rc= mysql_commit(mysql);
  myquery(rc);

  /*
    We need to bzero bind structure because mysql_stmt_bind_param checks all
    its members.
  */
  bzero((char*) bind, sizeof(bind));

  bind[0].buffer_type= MYSQL_TYPE_LONG;
  bind[0].buffer= (void *) &nData;      /* integer data */
  bind[0].length= &length;
  bind[0].is_null= 0;

  strmov((char *)query , "SELECT col1 FROM test_store_result where col1= ?");
  stmt= mysql_simple_prepare(mysql, query);
  check_stmt(stmt);

  rc= mysql_stmt_bind_param(stmt, bind);
  check_execute(stmt, rc);

  rc= mysql_stmt_bind_result(stmt, bind);
  check_execute(stmt, rc);

  nData= 10; length= 0;
  rc= mysql_stmt_execute(stmt);
  check_execute(stmt, rc);

  nData= 0;
  rc= mysql_stmt_store_result(stmt);
  check_execute(stmt, rc);

  rc= mysql_stmt_fetch(stmt);
  check_execute(stmt, rc);

  if (!opt_silent)
    fprintf(stdout, "\n row 1: %d", nData);
  DIE_UNLESS(nData == 10);

  rc= mysql_stmt_fetch(stmt);
  DIE_UNLESS(rc == MYSQL_NO_DATA);

  nData= 20;
  rc= mysql_stmt_execute(stmt);
  check_execute(stmt, rc);

  nData= 0;
  rc= mysql_stmt_store_result(stmt);
  check_execute(stmt, rc);

  rc= mysql_stmt_fetch(stmt);
  check_execute(stmt, rc);

  if (!opt_silent)
    fprintf(stdout, "\n row 1: %d", nData);
  DIE_UNLESS(nData == 20);

  rc= mysql_stmt_fetch(stmt);
  DIE_UNLESS(rc == MYSQL_NO_DATA);
  mysql_stmt_close(stmt);
}


/* Test simple subselect prepare */

static void test_subselect()
{

  MYSQL_STMT *stmt;
  int        rc, id;
  MYSQL_BIND bind[1];
  DBUG_ENTER("test_subselect");

  myheader("test_subselect");

  rc= mysql_query(mysql, "DROP TABLE IF EXISTS test_sub1");
  myquery(rc);

  rc= mysql_query(mysql, "DROP TABLE IF EXISTS test_sub2");
  myquery(rc);

  rc= mysql_query(mysql, "CREATE TABLE test_sub1(id int)");
  myquery(rc);

  rc= mysql_query(mysql, "CREATE TABLE test_sub2(id int, id1 int)");
  myquery(rc);

  rc= mysql_query(mysql, "INSERT INTO test_sub1 values(2)");
  myquery(rc);

  rc= mysql_query(mysql, "INSERT INTO test_sub2 VALUES(1, 7), (2, 7)");
  myquery(rc);

  rc= mysql_commit(mysql);
  myquery(rc);

  /* fetch */
  /*
    We need to bzero bind structure because mysql_stmt_bind_param checks all
    its members.
  */
  bzero((char*) bind, sizeof(bind));

  bind[0].buffer_type= MYSQL_TYPE_LONG;
  bind[0].buffer= (void *) &id;
  bind[0].length= 0;
  bind[0].is_null= 0;

  stmt= mysql_simple_prepare(mysql, "INSERT INTO test_sub2(id) SELECT * FROM test_sub1 WHERE id= ?");
  check_stmt(stmt);

  rc= mysql_stmt_bind_param(stmt, bind);
  check_execute(stmt, rc);

  id= 2;
  rc= mysql_stmt_execute(stmt);
  check_execute(stmt, rc);

  verify_st_affected_rows(stmt, 1);

  id= 9;
  rc= mysql_stmt_execute(stmt);
  check_execute(stmt, rc);

  verify_st_affected_rows(stmt, 0);

  mysql_stmt_close(stmt);

  rc= my_stmt_result("SELECT * FROM test_sub2");
  DIE_UNLESS(rc == 3);

  rc= my_stmt_result("SELECT ROW(1, 7) IN (select id, id1 "
                     "from test_sub2 WHERE id1= 8)");
  DIE_UNLESS(rc == 1);
  rc= my_stmt_result("SELECT ROW(1, 7) IN (select id, id1 "
                     "from test_sub2 WHERE id1= 7)");
  DIE_UNLESS(rc == 1);

  stmt= mysql_simple_prepare(mysql, ("SELECT ROW(1, 7) IN (select id, id1 "
                                     "from test_sub2 WHERE id1= ?)"));
  check_stmt(stmt);

  rc= mysql_stmt_bind_param(stmt, bind);
  check_execute(stmt, rc);

  rc= mysql_stmt_bind_result(stmt, bind);
  check_execute(stmt, rc);

  id= 7;
  rc= mysql_stmt_execute(stmt);
  check_execute(stmt, rc);

  rc= mysql_stmt_fetch(stmt);
  check_execute(stmt, rc);

  if (!opt_silent)
    fprintf(stdout, "\n row 1: %d", id);
  DIE_UNLESS(id == 1);

  rc= mysql_stmt_fetch(stmt);
  DIE_UNLESS(rc == MYSQL_NO_DATA);

  id= 8;
  rc= mysql_stmt_execute(stmt);
  check_execute(stmt, rc);

  rc= mysql_stmt_fetch(stmt);
  check_execute(stmt, rc);

  if (!opt_silent)
    fprintf(stdout, "\n row 1: %d", id);
  DIE_UNLESS(id == 0);

  rc= mysql_stmt_fetch(stmt);
  DIE_UNLESS(rc == MYSQL_NO_DATA);

  mysql_stmt_close(stmt);
  DBUG_VOID_RETURN;
}


/*
  Generalized conversion routine to handle DATE, TIME and DATETIME
  conversion using MYSQL_TIME structure
*/

static void test_bind_date_conv(uint row_count)
{
  MYSQL_STMT   *stmt= 0;
  uint         rc, i, count= row_count;
  ulong        length[4];
  MYSQL_BIND   bind[4];
  my_bool      is_null[4]= {0};
  MYSQL_TIME   tm[4];
  ulong        second_part;
  uint         year, month, day, hour, minute, sec;

  stmt= mysql_simple_prepare(mysql, "INSERT INTO test_date VALUES(?, ?, ?, ?)");
  check_stmt(stmt);

  verify_param_count(stmt, 4);

  /*
    We need to bzero bind structure because mysql_stmt_bind_param checks all
    its members.
  */
  bzero((char*) bind, sizeof(bind));

  bind[0].buffer_type= MYSQL_TYPE_TIMESTAMP;
  bind[1].buffer_type= MYSQL_TYPE_TIME;
  bind[2].buffer_type= MYSQL_TYPE_DATETIME;
  bind[3].buffer_type= MYSQL_TYPE_DATE;

  for (i= 0; i < (int) array_elements(bind); i++)
  {
    bind[i].buffer= (void *) &tm[i];
    bind[i].is_null= &is_null[i];
    bind[i].length= &length[i];
    bind[i].buffer_length= 30;
    length[i]= 20;
  }

  second_part= 0;

  year= 2000;
  month= 01;
  day= 10;

  hour= 11;
  minute= 16;
  sec= 20;

  rc= mysql_stmt_bind_param(stmt, bind);
  check_execute(stmt, rc);

  for (count= 0; count < row_count; count++)
  {
    for (i= 0; i < (int) array_elements(bind); i++)
    {
      tm[i].neg= 0;
      tm[i].second_part= second_part+count;
      if (bind[i].buffer_type != MYSQL_TYPE_TIME)
      {
        tm[i].year= year+count;
        tm[i].month= month+count;
        tm[i].day= day+count;
      }
      else
        tm[i].year= tm[i].month= tm[i].day= 0;
      if (bind[i].buffer_type != MYSQL_TYPE_DATE)
      {
        tm[i].hour= hour+count;
        tm[i].minute= minute+count;
        tm[i].second= sec+count;
      }
      else
        tm[i].hour= tm[i].minute= tm[i].second= 0;
    }
    rc= mysql_stmt_execute(stmt);
    check_execute(stmt, rc);
  }

  rc= mysql_commit(mysql);
  myquery(rc);

  mysql_stmt_close(stmt);

  rc= my_stmt_result("SELECT * FROM test_date");
  DIE_UNLESS(row_count == rc);

  stmt= mysql_simple_prepare(mysql, "SELECT * FROM test_date");
  check_stmt(stmt);

  rc= mysql_stmt_bind_result(stmt, bind);
  check_execute(stmt, rc);

  rc= mysql_stmt_execute(stmt);
  check_execute(stmt, rc);

  rc= mysql_stmt_store_result(stmt);
  check_execute(stmt, rc);

  for (count= 0; count < row_count; count++)
  {
    rc= mysql_stmt_fetch(stmt);
    DIE_UNLESS(rc == 0 || rc == MYSQL_DATA_TRUNCATED);

    if (!opt_silent)
      fprintf(stdout, "\n");
    for (i= 0; i < array_elements(bind); i++)
    {
      if (!opt_silent)
        fprintf(stdout, "\ntime[%d]: %02d-%02d-%02d %02d:%02d:%02d.%02lu",
                i, tm[i].year, tm[i].month, tm[i].day,
                tm[i].hour, tm[i].minute, tm[i].second,
                tm[i].second_part);
      DIE_UNLESS(tm[i].year == 0 || tm[i].year == year+count);
      DIE_UNLESS(tm[i].month == 0 || tm[i].month == month+count);
      DIE_UNLESS(tm[i].day == 0 || tm[i].day == day+count);

      DIE_UNLESS(tm[i].hour == 0 || tm[i].hour == hour+count);
      DIE_UNLESS(tm[i].minute == 0 || tm[i].minute == minute+count);
      DIE_UNLESS(tm[i].second == 0 || tm[i].second == sec+count);
      DIE_UNLESS(tm[i].second_part == 0 ||
                 tm[i].second_part == second_part+count);
    }
  }
  rc= mysql_stmt_fetch(stmt);
  DIE_UNLESS(rc == MYSQL_NO_DATA);

  mysql_stmt_close(stmt);
}


/* Test DATE, TIME, DATETIME and TS with MYSQL_TIME conversion */

static void test_date()
{
  int        rc;

  myheader("test_date");

  rc= mysql_query(mysql, "DROP TABLE IF EXISTS test_date");
  myquery(rc);

  rc= mysql_query(mysql, "CREATE TABLE test_date(c1 TIMESTAMP(14), \
                                                 c2 TIME, \
                                                 c3 DATETIME, \
                                                 c4 DATE)");

  myquery(rc);

  test_bind_date_conv(5);
}


/* Test all time types to DATE and DATE to all types */

static void test_date_date()
{
  int        rc;

  myheader("test_date_date");

  rc= mysql_query(mysql, "DROP TABLE IF EXISTS test_date");
  myquery(rc);

  rc= mysql_query(mysql, "CREATE TABLE test_date(c1 DATE, \
                                                 c2 DATE, \
                                                 c3 DATE, \
                                                 c4 DATE)");

  myquery(rc);

  test_bind_date_conv(3);
}


/* Test all time types to TIME and TIME to all types */

static void test_date_time()
{
  int        rc;

  myheader("test_date_time");

  rc= mysql_query(mysql, "DROP TABLE IF EXISTS test_date");
  myquery(rc);

  rc= mysql_query(mysql, "CREATE TABLE test_date(c1 TIME, \
                                                 c2 TIME, \
                                                 c3 TIME, \
                                                 c4 TIME)");

  myquery(rc);

  test_bind_date_conv(3);
}


/* Test all time types to TIMESTAMP and TIMESTAMP to all types */

static void test_date_ts()
{
  int        rc;

  myheader("test_date_ts");

  rc= mysql_query(mysql, "DROP TABLE IF EXISTS test_date");
  myquery(rc);

  rc= mysql_query(mysql, "CREATE TABLE test_date(c1 TIMESTAMP(10), \
                                                 c2 TIMESTAMP(14), \
                                                 c3 TIMESTAMP, \
                                                 c4 TIMESTAMP(6))");

  myquery(rc);

  test_bind_date_conv(2);
}


/* Test all time types to DATETIME and DATETIME to all types */

static void test_date_dt()
{
  int rc;

  myheader("test_date_dt");

  rc= mysql_query(mysql, "DROP TABLE IF EXISTS test_date");
  myquery(rc);

  rc= mysql_query(mysql, "CREATE TABLE test_date(c1 datetime, "
                         " c2 datetime, c3 datetime, c4 date)");
  myquery(rc);

  test_bind_date_conv(2);
}


/* Misc tests to keep pure coverage happy */

static void test_pure_coverage()
{
  MYSQL_STMT *stmt;
  MYSQL_BIND bind[1];
  int        rc;
  ulong      length;

  myheader("test_pure_coverage");

  rc= mysql_query(mysql, "DROP TABLE IF EXISTS test_pure");
  myquery(rc);

  rc= mysql_query(mysql, "CREATE TABLE test_pure(c1 int, c2 varchar(20))");
  myquery(rc);

  stmt= mysql_simple_prepare(mysql, "insert into test_pure(c67788) values(10)");
  check_stmt_r(stmt);

  /* Query without params and result should allow to bind 0 arrays */
  stmt= mysql_simple_prepare(mysql, "insert into test_pure(c2) values(10)");
  check_stmt(stmt);

  rc= mysql_stmt_bind_param(stmt, (MYSQL_BIND*)0);
  check_execute(stmt, rc);

  rc= mysql_stmt_execute(stmt);
  check_execute(stmt, rc);

  rc= mysql_stmt_bind_result(stmt, (MYSQL_BIND*)0);
  DIE_UNLESS(rc == 1);

  mysql_stmt_close(stmt);

  stmt= mysql_simple_prepare(mysql, "insert into test_pure(c2) values(?)");
  check_stmt(stmt);

  /*
    We need to bzero bind structure because mysql_stmt_bind_param checks all
    its members.
  */
  bzero((char*) bind, sizeof(bind));

  bind[0].length= &length;
  bind[0].is_null= 0;
  bind[0].buffer_length= 0;

  bind[0].buffer_type= MYSQL_TYPE_GEOMETRY;
  rc= mysql_stmt_bind_param(stmt, bind);
  check_execute_r(stmt, rc); /* unsupported buffer type */

  bind[0].buffer_type= MYSQL_TYPE_STRING;
  rc= mysql_stmt_bind_param(stmt, bind);
  check_execute(stmt, rc);

  rc= mysql_stmt_store_result(stmt);
  check_execute(stmt, rc);

  mysql_stmt_close(stmt);

  stmt= mysql_simple_prepare(mysql, "select * from test_pure");
  check_execute(stmt, rc);

  rc= mysql_stmt_execute(stmt);
  check_execute(stmt, rc);

  bind[0].buffer_type= MYSQL_TYPE_GEOMETRY;
  rc= mysql_stmt_bind_result(stmt, bind);
  check_execute_r(stmt, rc); /* unsupported buffer type */

  rc= mysql_stmt_store_result(stmt);
  check_execute(stmt, rc);

  rc= mysql_stmt_store_result(stmt);
  check_execute_r(stmt, rc); /* commands out of sync */

  mysql_stmt_close(stmt);

  mysql_query(mysql, "DROP TABLE test_pure");
}


/* Test for string buffer fetch */

static void test_buffers()
{
  MYSQL_STMT *stmt;
  MYSQL_BIND bind[1];
  int        rc;
  ulong      length;
  my_bool    is_null;
  char       buffer[20];

  myheader("test_buffers");

  rc= mysql_query(mysql, "DROP TABLE IF EXISTS test_buffer");
  myquery(rc);

  rc= mysql_query(mysql, "CREATE TABLE test_buffer(str varchar(20))");
  myquery(rc);

  rc= mysql_query(mysql, "insert into test_buffer values('MySQL')\
                          , ('Database'), ('Open-Source'), ('Popular')");
  myquery(rc);

  stmt= mysql_simple_prepare(mysql, "select str from test_buffer");
  check_stmt(stmt);

  rc= mysql_stmt_execute(stmt);
  check_execute(stmt, rc);

  bzero(buffer, sizeof(buffer));              /* Avoid overruns in printf() */

  bzero((char*) bind, sizeof(bind));
  bind[0].length= &length;
  bind[0].is_null= &is_null;
  bind[0].buffer_length= 1;
  bind[0].buffer_type= MYSQL_TYPE_STRING;
  bind[0].buffer= (void *)buffer;
  bind[0].error= &bind[0].error_value;

  rc= mysql_stmt_bind_result(stmt, bind);
  check_execute(stmt, rc);

  rc= mysql_stmt_store_result(stmt);
  check_execute(stmt, rc);

  buffer[1]= 'X';
  rc= mysql_stmt_fetch(stmt);
  DIE_UNLESS(rc == MYSQL_DATA_TRUNCATED);
  DIE_UNLESS(bind[0].error_value);
  if (!opt_silent)
    fprintf(stdout, "\n data: %s (%lu)", buffer, length);
  DIE_UNLESS(buffer[0] == 'M');
  DIE_UNLESS(buffer[1] == 'X');
  DIE_UNLESS(length == 5);

  bind[0].buffer_length= 8;
  rc= mysql_stmt_bind_result(stmt, bind);/* re-bind */
  check_execute(stmt, rc);

  rc= mysql_stmt_fetch(stmt);
  check_execute(stmt, rc);
  if (!opt_silent)
    fprintf(stdout, "\n data: %s (%lu)", buffer, length);
  DIE_UNLESS(strncmp(buffer, "Database", 8) == 0);
  DIE_UNLESS(length == 8);

  bind[0].buffer_length= 12;
  rc= mysql_stmt_bind_result(stmt, bind);/* re-bind */
  check_execute(stmt, rc);

  rc= mysql_stmt_fetch(stmt);
  check_execute(stmt, rc);
  if (!opt_silent)
    fprintf(stdout, "\n data: %s (%lu)", buffer, length);
  DIE_UNLESS(strcmp(buffer, "Open-Source") == 0);
  DIE_UNLESS(length == 11);

  bind[0].buffer_length= 6;
  rc= mysql_stmt_bind_result(stmt, bind);/* re-bind */
  check_execute(stmt, rc);

  rc= mysql_stmt_fetch(stmt);
  DIE_UNLESS(rc == MYSQL_DATA_TRUNCATED);
  DIE_UNLESS(bind[0].error_value);
  if (!opt_silent)
    fprintf(stdout, "\n data: %s (%lu)", buffer, length);
  DIE_UNLESS(strncmp(buffer, "Popula", 6) == 0);
  DIE_UNLESS(length == 7);

  mysql_stmt_close(stmt);
}


/* Test the direct query execution in the middle of open stmts */

static void test_open_direct()
{
  MYSQL_STMT  *stmt;
  MYSQL_RES   *result;
  int         rc;

  myheader("test_open_direct");

  rc= mysql_query(mysql, "DROP TABLE IF EXISTS test_open_direct");
  myquery(rc);

  rc= mysql_query(mysql, "CREATE TABLE test_open_direct(id int, name char(6))");
  myquery(rc);

  stmt= mysql_simple_prepare(mysql, "INSERT INTO test_open_direct values(10, 'mysql')");
  check_stmt(stmt);

  rc= mysql_query(mysql, "SELECT * FROM test_open_direct");
  myquery(rc);

  result= mysql_store_result(mysql);
  mytest(result);

  rc= my_process_result_set(result);
  DIE_UNLESS(rc == 0);
  mysql_free_result(result);

  rc= mysql_stmt_execute(stmt);
  check_execute(stmt, rc);

  verify_st_affected_rows(stmt, 1);

  rc= mysql_query(mysql, "SELECT * FROM test_open_direct");
  myquery(rc);

  result= mysql_store_result(mysql);
  mytest(result);

  rc= my_process_result_set(result);
  DIE_UNLESS(rc == 1);
  mysql_free_result(result);

  rc= mysql_stmt_execute(stmt);
  check_execute(stmt, rc);

  verify_st_affected_rows(stmt, 1);

  rc= mysql_query(mysql, "SELECT * FROM test_open_direct");
  myquery(rc);

  result= mysql_store_result(mysql);
  mytest(result);

  rc= my_process_result_set(result);
  DIE_UNLESS(rc == 2);
  mysql_free_result(result);

  mysql_stmt_close(stmt);

  /* run a direct query in the middle of a fetch */
  stmt= mysql_simple_prepare(mysql, "SELECT * FROM test_open_direct");
  check_stmt(stmt);

  rc= mysql_stmt_execute(stmt);
  check_execute(stmt, rc);

  rc= mysql_stmt_fetch(stmt);
  check_execute(stmt, rc);

  rc= mysql_query(mysql, "INSERT INTO test_open_direct(id) VALUES(20)");
  myquery_r(rc);

  rc= mysql_stmt_close(stmt);
  check_execute(stmt, rc);

  rc= mysql_query(mysql, "INSERT INTO test_open_direct(id) VALUES(20)");
  myquery(rc);

  /* run a direct query with store result */
  stmt= mysql_simple_prepare(mysql, "SELECT * FROM test_open_direct");
  check_stmt(stmt);

  rc= mysql_stmt_execute(stmt);
  check_execute(stmt, rc);

  rc= mysql_stmt_store_result(stmt);
  check_execute(stmt, rc);

  rc= mysql_stmt_fetch(stmt);
  check_execute(stmt, rc);

  rc= mysql_query(mysql, "drop table test_open_direct");
  myquery(rc);

  rc= mysql_stmt_close(stmt);
  check_execute(stmt, rc);
}


/* Test fetch without prior bound buffers */

static void test_fetch_nobuffs()
{
  MYSQL_STMT *stmt;
  MYSQL_BIND bind[4];
  char       str[4][50];
  int        rc;

  myheader("test_fetch_nobuffs");

  stmt= mysql_simple_prepare(mysql, "SELECT DATABASE(), CURRENT_USER(), \
                              CURRENT_DATE(), CURRENT_TIME()");
  check_stmt(stmt);

  rc= mysql_stmt_execute(stmt);
  check_execute(stmt, rc);

  rc= 0;
  while (mysql_stmt_fetch(stmt) != MYSQL_NO_DATA)
    rc++;

  if (!opt_silent)
    fprintf(stdout, "\n total rows        : %d", rc);
  DIE_UNLESS(rc == 1);

  bzero((char*) bind, sizeof(MYSQL_BIND));
  bind[0].buffer_type= MYSQL_TYPE_STRING;
  bind[0].buffer= (void *)str[0];
  bind[0].buffer_length= sizeof(str[0]);
  bind[1]= bind[2]= bind[3]= bind[0];
  bind[1].buffer= (void *)str[1];
  bind[2].buffer= (void *)str[2];
  bind[3].buffer= (void *)str[3];

  rc= mysql_stmt_bind_result(stmt, bind);
  check_execute(stmt, rc);

  rc= mysql_stmt_execute(stmt);
  check_execute(stmt, rc);

  rc= 0;
  while (mysql_stmt_fetch(stmt) != MYSQL_NO_DATA)
  {
    rc++;
    if (!opt_silent)
    {
      fprintf(stdout, "\n CURRENT_DATABASE(): %s", str[0]);
      fprintf(stdout, "\n CURRENT_USER()    : %s", str[1]);
      fprintf(stdout, "\n CURRENT_DATE()    : %s", str[2]);
      fprintf(stdout, "\n CURRENT_TIME()    : %s", str[3]);
    }
  }
  if (!opt_silent)
    fprintf(stdout, "\n total rows        : %d", rc);
  DIE_UNLESS(rc == 1);

  mysql_stmt_close(stmt);
}


/* Test a misc bug */

static void test_ushort_bug()
{
  MYSQL_STMT *stmt;
  MYSQL_BIND bind[4];
  ushort     short_value;
  uint32     long_value;
  ulong      s_length, l_length, ll_length, t_length;
  ulonglong  longlong_value;
  int        rc;
  uchar      tiny_value;
  char       llbuf[22];
  myheader("test_ushort_bug");

  rc= mysql_query(mysql, "DROP TABLE IF EXISTS test_ushort");
  myquery(rc);

  rc= mysql_query(mysql, "CREATE TABLE test_ushort(a smallint unsigned, \
                                                  b smallint unsigned, \
                                                  c smallint unsigned, \
                                                  d smallint unsigned)");
  myquery(rc);

  rc= mysql_query(mysql,
                  "INSERT INTO test_ushort VALUES(35999, 35999, 35999, 200)");
  myquery(rc);


  stmt= mysql_simple_prepare(mysql, "SELECT * FROM test_ushort");
  check_stmt(stmt);

  rc= mysql_stmt_execute(stmt);
  check_execute(stmt, rc);

  bzero((char*) bind, sizeof(bind));
  bind[0].buffer_type= MYSQL_TYPE_SHORT;
  bind[0].buffer= (void *)&short_value;
  bind[0].is_unsigned= TRUE;
  bind[0].length= &s_length;

  bind[1].buffer_type= MYSQL_TYPE_LONG;
  bind[1].buffer= (void *)&long_value;
  bind[1].length= &l_length;

  bind[2].buffer_type= MYSQL_TYPE_LONGLONG;
  bind[2].buffer= (void *)&longlong_value;
  bind[2].length= &ll_length;

  bind[3].buffer_type= MYSQL_TYPE_TINY;
  bind[3].buffer= (void *)&tiny_value;
  bind[3].is_unsigned= TRUE;
  bind[3].length= &t_length;

  rc= mysql_stmt_bind_result(stmt, bind);
  check_execute(stmt, rc);

  rc= mysql_stmt_fetch(stmt);
  check_execute(stmt, rc);

  if (!opt_silent)
  {
    fprintf(stdout, "\n ushort   : %d (%ld)", short_value, s_length);
    fprintf(stdout, "\n ulong    : %lu (%ld)", (ulong) long_value, l_length);
    fprintf(stdout, "\n longlong : %s (%ld)", llstr(longlong_value, llbuf),
            ll_length);
    fprintf(stdout, "\n tinyint  : %d   (%ld)", tiny_value, t_length);
  }

  DIE_UNLESS(short_value == 35999);
  DIE_UNLESS(s_length == 2);

  DIE_UNLESS(long_value == 35999);
  DIE_UNLESS(l_length == 4);

  DIE_UNLESS(longlong_value == 35999);
  DIE_UNLESS(ll_length == 8);

  DIE_UNLESS(tiny_value == 200);
  DIE_UNLESS(t_length == 1);

  rc= mysql_stmt_fetch(stmt);
  DIE_UNLESS(rc == MYSQL_NO_DATA);

  mysql_stmt_close(stmt);
}


/* Test a misc smallint-signed conversion bug */

static void test_sshort_bug()
{
  MYSQL_STMT *stmt;
  MYSQL_BIND bind[4];
  short      short_value;
  int32      long_value;
  ulong      s_length, l_length, ll_length, t_length;
  ulonglong  longlong_value;
  int        rc;
  uchar      tiny_value;
  char       llbuf[22];

  myheader("test_sshort_bug");

  rc= mysql_query(mysql, "DROP TABLE IF EXISTS test_sshort");
  myquery(rc);

  rc= mysql_query(mysql, "CREATE TABLE test_sshort(a smallint signed, \
                                                  b smallint signed, \
                                                  c smallint unsigned, \
                                                  d smallint unsigned)");
  myquery(rc);

  rc= mysql_query(mysql, "INSERT INTO test_sshort VALUES(-5999, -5999, 35999, 200)");
  myquery(rc);


  stmt= mysql_simple_prepare(mysql, "SELECT * FROM test_sshort");
  check_stmt(stmt);

  rc= mysql_stmt_execute(stmt);
  check_execute(stmt, rc);

  bzero((char*) bind, sizeof(bind));
  bind[0].buffer_type= MYSQL_TYPE_SHORT;
  bind[0].buffer= (void *)&short_value;
  bind[0].length= &s_length;

  bind[1].buffer_type= MYSQL_TYPE_LONG;
  bind[1].buffer= (void *)&long_value;
  bind[1].length= &l_length;

  bind[2].buffer_type= MYSQL_TYPE_LONGLONG;
  bind[2].buffer= (void *)&longlong_value;
  bind[2].length= &ll_length;

  bind[3].buffer_type= MYSQL_TYPE_TINY;
  bind[3].buffer= (void *)&tiny_value;
  bind[3].is_unsigned= TRUE;
  bind[3].length= &t_length;

  rc= mysql_stmt_bind_result(stmt, bind);
  check_execute(stmt, rc);

  rc= mysql_stmt_fetch(stmt);
  check_execute(stmt, rc);

  if (!opt_silent)
  {
    fprintf(stdout, "\n sshort   : %d (%ld)", short_value, s_length);
    fprintf(stdout, "\n slong    : %ld (%ld)", (long) long_value, l_length);
    fprintf(stdout, "\n longlong : %s (%ld)", llstr(longlong_value, llbuf),
            ll_length);
    fprintf(stdout, "\n tinyint  : %d   (%ld)", tiny_value, t_length);
  }

  DIE_UNLESS(short_value == -5999);
  DIE_UNLESS(s_length == 2);

  DIE_UNLESS(long_value == -5999);
  DIE_UNLESS(l_length == 4);

  DIE_UNLESS(longlong_value == 35999);
  DIE_UNLESS(ll_length == 8);

  DIE_UNLESS(tiny_value == 200);
  DIE_UNLESS(t_length == 1);

  rc= mysql_stmt_fetch(stmt);
  DIE_UNLESS(rc == MYSQL_NO_DATA);

  mysql_stmt_close(stmt);
}


/* Test a misc tinyint-signed conversion bug */

static void test_stiny_bug()
{
  MYSQL_STMT *stmt;
  MYSQL_BIND bind[4];
  short      short_value;
  int32      long_value;
  ulong      s_length, l_length, ll_length, t_length;
  ulonglong  longlong_value;
  int        rc;
  uchar      tiny_value;
  char       llbuf[22];

  myheader("test_stiny_bug");

  rc= mysql_query(mysql, "DROP TABLE IF EXISTS test_stiny");
  myquery(rc);

  rc= mysql_query(mysql, "CREATE TABLE test_stiny(a tinyint signed, \
                                                  b tinyint signed, \
                                                  c tinyint unsigned, \
                                                  d tinyint unsigned)");
  myquery(rc);

  rc= mysql_query(mysql, "INSERT INTO test_stiny VALUES(-128, -127, 255, 0)");
  myquery(rc);


  stmt= mysql_simple_prepare(mysql, "SELECT * FROM test_stiny");
  check_stmt(stmt);

  rc= mysql_stmt_execute(stmt);
  check_execute(stmt, rc);

  bzero((char*) bind, sizeof(bind));
  bind[0].buffer_type= MYSQL_TYPE_SHORT;
  bind[0].buffer= (void *)&short_value;
  bind[0].length= &s_length;

  bind[1].buffer_type= MYSQL_TYPE_LONG;
  bind[1].buffer= (void *)&long_value;
  bind[1].length= &l_length;

  bind[2].buffer_type= MYSQL_TYPE_LONGLONG;
  bind[2].buffer= (void *)&longlong_value;
  bind[2].length= &ll_length;

  bind[3].buffer_type= MYSQL_TYPE_TINY;
  bind[3].buffer= (void *)&tiny_value;
  bind[3].length= &t_length;

  rc= mysql_stmt_bind_result(stmt, bind);
  check_execute(stmt, rc);

  rc= mysql_stmt_fetch(stmt);
  check_execute(stmt, rc);

  if (!opt_silent)
  {
    fprintf(stdout, "\n sshort   : %d (%ld)", short_value, s_length);
    fprintf(stdout, "\n slong    : %ld (%ld)", (long) long_value, l_length);
    fprintf(stdout, "\n longlong : %s  (%ld)", llstr(longlong_value, llbuf),
            ll_length);
    fprintf(stdout, "\n tinyint  : %d    (%ld)", tiny_value, t_length);
  }

  DIE_UNLESS(short_value == -128);
  DIE_UNLESS(s_length == 2);

  DIE_UNLESS(long_value == -127);
  DIE_UNLESS(l_length == 4);

  DIE_UNLESS(longlong_value == 255);
  DIE_UNLESS(ll_length == 8);

  DIE_UNLESS(tiny_value == 0);
  DIE_UNLESS(t_length == 1);

  rc= mysql_stmt_fetch(stmt);
  DIE_UNLESS(rc == MYSQL_NO_DATA);

  mysql_stmt_close(stmt);
}


/* Test misc field information, bug: #74 */

static void test_field_misc()
{
  MYSQL_STMT  *stmt;
  MYSQL_RES   *result;
  MYSQL_BIND  bind[1];
  char        table_type[NAME_LEN];
  ulong       type_length;
  int         rc;

  myheader("test_field_misc");

  rc= mysql_query(mysql, "SELECT @@autocommit");
  myquery(rc);

  result= mysql_store_result(mysql);
  mytest(result);

  rc= my_process_result_set(result);
  DIE_UNLESS(rc == 1);

  verify_prepare_field(result, 0,
                       "@@autocommit", "",  /* field and its org name */
                       MYSQL_TYPE_LONGLONG, /* field type */
                       "", "",              /* table and its org name */
                       "", 1, 0);           /* db name, length(its bool flag)*/

  mysql_free_result(result);

  stmt= mysql_simple_prepare(mysql, "SELECT @@autocommit");
  check_stmt(stmt);

  rc= mysql_stmt_execute(stmt);
  check_execute(stmt, rc);

  result= mysql_stmt_result_metadata(stmt);
  mytest(result);

  rc= my_process_stmt_result(stmt);
  DIE_UNLESS(rc == 1);

  verify_prepare_field(result, 0,
                       "@@autocommit", "",  /* field and its org name */
                       MYSQL_TYPE_LONGLONG, /* field type */
                       "", "",              /* table and its org name */
                       "", 1, 0);           /* db name, length(its bool flag)*/

  mysql_free_result(result);
  mysql_stmt_close(stmt);

  stmt= mysql_simple_prepare(mysql, "SELECT @@table_type");
  check_stmt(stmt);

  rc= mysql_stmt_execute(stmt);
  check_execute(stmt, rc);

  bzero((char*) bind, sizeof(bind));
  bind[0].buffer_type= MYSQL_TYPE_STRING;
  bind[0].buffer= table_type;
  bind[0].length= &type_length;
  bind[0].buffer_length= NAME_LEN;

  rc= mysql_stmt_bind_result(stmt, bind);
  check_execute(stmt, rc);

  rc= mysql_stmt_fetch(stmt);
  check_execute(stmt, rc);
  if (!opt_silent)
    fprintf(stdout, "\n default table type: %s(%ld)", table_type, type_length);

  rc= mysql_stmt_fetch(stmt);
  DIE_UNLESS(rc == MYSQL_NO_DATA);

  mysql_stmt_close(stmt);

  stmt= mysql_simple_prepare(mysql, "SELECT @@table_type");
  check_stmt(stmt);

  result= mysql_stmt_result_metadata(stmt);
  mytest(result);
  DIE_UNLESS(mysql_stmt_field_count(stmt) == mysql_num_fields(result));

  rc= mysql_stmt_execute(stmt);
  check_execute(stmt, rc);

  DIE_UNLESS(1 == my_process_stmt_result(stmt));

  verify_prepare_field(result, 0,
                       "@@table_type", "",   /* field and its org name */
                       mysql_get_server_version(mysql) <= 50000 ?
                       MYSQL_TYPE_STRING : MYSQL_TYPE_VAR_STRING,
                       "", "",              /* table and its org name */
                       "", type_length, 0);   /* db name, length */

  mysql_free_result(result);
  mysql_stmt_close(stmt);

  stmt= mysql_simple_prepare(mysql, "SELECT @@max_error_count");
  check_stmt(stmt);

  result= mysql_stmt_result_metadata(stmt);
  mytest(result);

  rc= mysql_stmt_execute(stmt);
  check_execute(stmt, rc);

  rc= my_process_stmt_result(stmt);
  DIE_UNLESS(rc == 1);

  verify_prepare_field(result, 0,
                       "@@max_error_count", "",   /* field and its org name */
                       MYSQL_TYPE_LONGLONG, /* field type */
                       "", "",              /* table and its org name */
                       "", 10, 0);            /* db name, length */

  mysql_free_result(result);
  mysql_stmt_close(stmt);

  stmt= mysql_simple_prepare(mysql, "SELECT @@max_allowed_packet");
  check_stmt(stmt);

  result= mysql_stmt_result_metadata(stmt);
  mytest(result);

  rc= mysql_stmt_execute(stmt);
  check_execute(stmt, rc);

  DIE_UNLESS(1 == my_process_stmt_result(stmt));

  verify_prepare_field(result, 0,
                       "@@max_allowed_packet", "", /* field and its org name */
                       MYSQL_TYPE_LONGLONG, /* field type */
                       "", "",              /* table and its org name */
                       "", 10, 0);          /* db name, length */

  mysql_free_result(result);
  mysql_stmt_close(stmt);

  stmt= mysql_simple_prepare(mysql, "SELECT @@sql_warnings");
  check_stmt(stmt);

  result= mysql_stmt_result_metadata(stmt);
  mytest(result);

  rc= mysql_stmt_execute(stmt);
  check_execute(stmt, rc);

  rc= my_process_stmt_result(stmt);
  DIE_UNLESS(rc == 1);

  verify_prepare_field(result, 0,
                       "@@sql_warnings", "",  /* field and its org name */
                       MYSQL_TYPE_LONGLONG,   /* field type */
                       "", "",                /* table and its org name */
                       "", 1, 0);             /* db name, length */

  mysql_free_result(result);
  mysql_stmt_close(stmt);
}


/*
  Test SET OPTION feature with prepare stmts
  bug #85 (reported by mark@mysql.com)
*/

static void test_set_option()
{
  MYSQL_STMT *stmt;
  MYSQL_RES  *result;
  int        rc;

  myheader("test_set_option");

  mysql_autocommit(mysql, TRUE);

  /* LIMIT the rows count to 2 */
  rc= mysql_query(mysql, "SET OPTION SQL_SELECT_LIMIT= 2");
  myquery(rc);

  rc= mysql_query(mysql, "DROP TABLE IF EXISTS test_limit");
  myquery(rc);

  rc= mysql_query(mysql, "CREATE TABLE test_limit(a tinyint)");
  myquery(rc);

  rc= mysql_query(mysql, "INSERT INTO test_limit VALUES(10), (20), (30), (40)");
  myquery(rc);

  if (!opt_silent)
    fprintf(stdout, "\n with SQL_SELECT_LIMIT= 2 (direct)");
  rc= mysql_query(mysql, "SELECT * FROM test_limit");
  myquery(rc);

  result= mysql_store_result(mysql);
  mytest(result);

  rc= my_process_result_set(result);
  DIE_UNLESS(rc == 2);

  mysql_free_result(result);

  if (!opt_silent)
    fprintf(stdout, "\n with SQL_SELECT_LIMIT=2 (prepare)");
  stmt= mysql_simple_prepare(mysql, "SELECT * FROM test_limit");
  check_stmt(stmt);

  rc= mysql_stmt_execute(stmt);
  check_execute(stmt, rc);

  rc= my_process_stmt_result(stmt);
  DIE_UNLESS(rc == 2);

  mysql_stmt_close(stmt);

  /* RESET the LIMIT the rows count to 0 */
  if (!opt_silent)
    fprintf(stdout, "\n with SQL_SELECT_LIMIT=DEFAULT (prepare)");
  rc= mysql_query(mysql, "SET OPTION SQL_SELECT_LIMIT=DEFAULT");
  myquery(rc);

  stmt= mysql_simple_prepare(mysql, "SELECT * FROM test_limit");
  check_stmt(stmt);

  rc= mysql_stmt_execute(stmt);
  check_execute(stmt, rc);

  rc= my_process_stmt_result(stmt);
  DIE_UNLESS(rc == 4);

  mysql_stmt_close(stmt);
}


/*
  Test a misc GRANT option
  bug #89 (reported by mark@mysql.com)
*/

#ifndef EMBEDDED_LIBRARY
static void test_prepare_grant()
{
  int rc;
  char query[MAX_TEST_QUERY_LENGTH];

  myheader("test_prepare_grant");

  mysql_autocommit(mysql, TRUE);

  rc= mysql_query(mysql, "DROP TABLE IF EXISTS test_grant");
  myquery(rc);

  rc= mysql_query(mysql, "CREATE TABLE test_grant(a tinyint primary key auto_increment)");
  myquery(rc);

  strxmov(query, "GRANT INSERT, UPDATE, SELECT ON ", current_db,
                ".test_grant TO 'test_grant'@",
                opt_host ? opt_host : "'localhost'", NullS);

  if (mysql_query(mysql, query))
  {
    myerror("GRANT failed");

    /*
       If server started with --skip-grant-tables, skip this test, else
       exit to indicate an error

       ER_UNKNOWN_COM_ERROR= 1047
     */
    if (mysql_errno(mysql) != 1047)
      exit(1);
  }
  else
  {
    MYSQL *org_mysql= mysql, *lmysql;
    MYSQL_STMT *stmt;

    if (!opt_silent)
      fprintf(stdout, "\n Establishing a test connection ...");
    if (!(lmysql= mysql_init(NULL)))
    {
      myerror("mysql_init() failed");
      exit(1);
    }
    if (!(mysql_real_connect(lmysql, opt_host, "test_grant",
                             "", current_db, opt_port,
                             opt_unix_socket, 0)))
    {
      myerror("connection failed");
      mysql_close(lmysql);
      exit(1);
    }
    lmysql->reconnect= 1;
    if (!opt_silent)
      fprintf(stdout, " OK");

    mysql= lmysql;
    rc= mysql_query(mysql, "INSERT INTO test_grant VALUES(NULL)");
    myquery(rc);

    rc= mysql_query(mysql, "INSERT INTO test_grant(a) VALUES(NULL)");
    myquery(rc);

    execute_prepare_query("INSERT INTO test_grant(a) VALUES(NULL)", 1);
    execute_prepare_query("INSERT INTO test_grant VALUES(NULL)", 1);
    execute_prepare_query("UPDATE test_grant SET a=9 WHERE a=1", 1);
    rc= my_stmt_result("SELECT a FROM test_grant");
    DIE_UNLESS(rc == 4);

    /* Both DELETE expected to fail as user does not have DELETE privs */

    rc= mysql_query(mysql, "DELETE FROM test_grant");
    myquery_r(rc);

    stmt= mysql_simple_prepare(mysql, "DELETE FROM test_grant");
    check_stmt_r(stmt);

    rc= my_stmt_result("SELECT * FROM test_grant");
    DIE_UNLESS(rc == 4);

    mysql_close(lmysql);
    mysql= org_mysql;

    rc= mysql_query(mysql, "delete from mysql.user where User='test_grant'");
    myquery(rc);
    DIE_UNLESS(1 == mysql_affected_rows(mysql));

    rc= mysql_query(mysql, "delete from mysql.tables_priv where User='test_grant'");
    myquery(rc);
    DIE_UNLESS(1 == mysql_affected_rows(mysql));

  }
}
#endif /* EMBEDDED_LIBRARY */

/*
  Test a crash when invalid/corrupted .frm is used in the
  SHOW TABLE STATUS
  bug #93 (reported by serg@mysql.com).
*/

static void test_frm_bug()
{
  MYSQL_STMT *stmt;
  MYSQL_BIND bind[2];
  MYSQL_RES  *result;
  MYSQL_ROW  row;
  FILE       *test_file;
  char       data_dir[FN_REFLEN];
  char       test_frm[FN_REFLEN];
  int        rc;

  myheader("test_frm_bug");

  mysql_autocommit(mysql, TRUE);

  rc= mysql_query(mysql, "drop table if exists test_frm_bug");
  myquery(rc);

  rc= mysql_query(mysql, "flush tables");
  myquery(rc);

  stmt= mysql_simple_prepare(mysql, "show variables like 'datadir'");
  check_stmt(stmt);

  rc= mysql_stmt_execute(stmt);
  check_execute(stmt, rc);

  bzero((char*) bind, sizeof(bind));
  bind[0].buffer_type= MYSQL_TYPE_STRING;
  bind[0].buffer= data_dir;
  bind[0].buffer_length= FN_REFLEN;
  bind[1]= bind[0];

  rc= mysql_stmt_bind_result(stmt, bind);
  check_execute(stmt, rc);

  rc= mysql_stmt_fetch(stmt);
  check_execute(stmt, rc);

  if (!opt_silent)
    fprintf(stdout, "\n data directory: %s", data_dir);

  rc= mysql_stmt_fetch(stmt);
  DIE_UNLESS(rc == MYSQL_NO_DATA);

  strxmov(test_frm, data_dir, "/", current_db, "/", "test_frm_bug.frm", NullS);

  if (!opt_silent)
    fprintf(stdout, "\n test_frm: %s", test_frm);

  if (!(test_file= my_fopen(test_frm, (int) (O_RDWR | O_CREAT), MYF(MY_WME))))
  {
    fprintf(stdout, "\n ERROR: my_fopen failed for '%s'", test_frm);
    fprintf(stdout, "\n test cancelled");
    exit(1);
  }
  if (!opt_silent)
    fprintf(test_file, "this is a junk file for test");

  rc= mysql_query(mysql, "SHOW TABLE STATUS like 'test_frm_bug'");
  myquery(rc);

  result= mysql_store_result(mysql);
  mytest(result);/* It can't be NULL */

  rc= my_process_result_set(result);
  DIE_UNLESS(rc == 1);

  mysql_data_seek(result, 0);

  row= mysql_fetch_row(result);
  mytest(row);

  if (!opt_silent)
    fprintf(stdout, "\n Comment: %s", row[17]);
  DIE_UNLESS(row[17] != 0);

  mysql_free_result(result);
  mysql_stmt_close(stmt);

  my_fclose(test_file, MYF(0));
  mysql_query(mysql, "drop table if exists test_frm_bug");
}


/* Test DECIMAL conversion */

static void test_decimal_bug()
{
  MYSQL_STMT *stmt;
  MYSQL_BIND bind[1];
  char       data[30];
  int        rc;
  my_bool    is_null;

  myheader("test_decimal_bug");

  mysql_autocommit(mysql, TRUE);

  rc= mysql_query(mysql, "drop table if exists test_decimal_bug");
  myquery(rc);

  rc= mysql_query(mysql, "create table test_decimal_bug(c1 decimal(10, 2))");
  myquery(rc);

  rc= mysql_query(mysql, "insert into test_decimal_bug value(8), (10.22), (5.61)");
  myquery(rc);

  stmt= mysql_simple_prepare(mysql, "select c1 from test_decimal_bug where c1= ?");
  check_stmt(stmt);

  /*
    We need to bzero bind structure because mysql_stmt_bind_param checks all
    its members.
  */
  bzero((char*) bind, sizeof(bind));

  bind[0].buffer_type= MYSQL_TYPE_NEWDECIMAL;
  bind[0].buffer= (void *)data;
  bind[0].buffer_length= 25;
  bind[0].is_null= &is_null;

  is_null= 0;
  rc= mysql_stmt_bind_param(stmt, bind);
  check_execute(stmt, rc);

  strmov(data, "8.0");
  rc= mysql_stmt_execute(stmt);
  check_execute(stmt, rc);

  data[0]= 0;
  rc= mysql_stmt_bind_result(stmt, bind);
  check_execute(stmt, rc);

  rc= mysql_stmt_fetch(stmt);
  check_execute(stmt, rc);

  if (!opt_silent)
    fprintf(stdout, "\n data: %s", data);
  DIE_UNLESS(strcmp(data, "8.00") == 0);

  rc= mysql_stmt_fetch(stmt);
  DIE_UNLESS(rc == MYSQL_NO_DATA);

  strmov(data, "5.61");
  rc= mysql_stmt_execute(stmt);
  check_execute(stmt, rc);

  data[0]= 0;
  rc= mysql_stmt_bind_result(stmt, bind);
  check_execute(stmt, rc);

  rc= mysql_stmt_fetch(stmt);
  check_execute(stmt, rc);

  if (!opt_silent)
    fprintf(stdout, "\n data: %s", data);
  DIE_UNLESS(strcmp(data, "5.61") == 0);

  rc= mysql_stmt_fetch(stmt);
  DIE_UNLESS(rc == MYSQL_NO_DATA);

  is_null= 1;
  rc= mysql_stmt_execute(stmt);
  check_execute(stmt, rc);

  rc= mysql_stmt_fetch(stmt);
  DIE_UNLESS(rc == MYSQL_NO_DATA);

  strmov(data, "10.22"); is_null= 0;
  rc= mysql_stmt_execute(stmt);
  check_execute(stmt, rc);

  data[0]= 0;
  rc= mysql_stmt_bind_result(stmt, bind);
  check_execute(stmt, rc);

  rc= mysql_stmt_fetch(stmt);
  check_execute(stmt, rc);

  if (!opt_silent)
    fprintf(stdout, "\n data: %s", data);
  DIE_UNLESS(strcmp(data, "10.22") == 0);

  rc= mysql_stmt_fetch(stmt);
  DIE_UNLESS(rc == MYSQL_NO_DATA);

  mysql_stmt_close(stmt);
}


/* Test EXPLAIN bug (#115, reported by mark@mysql.com & georg@php.net). */

static void test_explain_bug()
{
  MYSQL_STMT *stmt;
  MYSQL_RES  *result;
  int        rc;

  myheader("test_explain_bug");

  mysql_autocommit(mysql, TRUE);

  rc= mysql_query(mysql, "DROP TABLE IF EXISTS test_explain");
  myquery(rc);

  rc= mysql_query(mysql, "CREATE TABLE test_explain(id int, name char(2))");
  myquery(rc);

  stmt= mysql_simple_prepare(mysql, "explain test_explain");
  check_stmt(stmt);

  rc= mysql_stmt_execute(stmt);
  check_execute(stmt, rc);

  rc= my_process_stmt_result(stmt);
  DIE_UNLESS(rc == 2);

  result= mysql_stmt_result_metadata(stmt);
  mytest(result);

  if (!opt_silent)
    fprintf(stdout, "\n total fields in the result: %d",
            mysql_num_fields(result));
  DIE_UNLESS(6 == mysql_num_fields(result));

  verify_prepare_field(result, 0, "Field", "COLUMN_NAME",
                       mysql_get_server_version(mysql) <= 50000 ?
                       MYSQL_TYPE_STRING : MYSQL_TYPE_VAR_STRING,
                       0, 0, "", 64, 0);

  verify_prepare_field(result, 1, "Type", "COLUMN_TYPE", MYSQL_TYPE_BLOB,
                       0, 0, "", 0, 0);

  verify_prepare_field(result, 2, "Null", "IS_NULLABLE",
                       mysql_get_server_version(mysql) <= 50000 ?
                       MYSQL_TYPE_STRING : MYSQL_TYPE_VAR_STRING,
                       0, 0, "", 3, 0);

  verify_prepare_field(result, 3, "Key", "COLUMN_KEY",
                       mysql_get_server_version(mysql) <= 50000 ?
                       MYSQL_TYPE_STRING : MYSQL_TYPE_VAR_STRING,
                       0, 0, "", 3, 0);

  if ( mysql_get_server_version(mysql) >= 50027 )
  {
    /*  The patch for bug#23037 changes column type of DEAULT to blob */
    verify_prepare_field(result, 4, "Default", "COLUMN_DEFAULT",
                         MYSQL_TYPE_BLOB, 0, 0, "", 0, 0);
  }
  else
  {
    verify_prepare_field(result, 4, "Default", "COLUMN_DEFAULT",
                         mysql_get_server_version(mysql) >= 50027 ?
                         MYSQL_TYPE_BLOB :
                         mysql_get_server_version(mysql) <= 50000 ?
                         MYSQL_TYPE_STRING : MYSQL_TYPE_VAR_STRING,
                         0, 0, "",
                         mysql_get_server_version(mysql) >= 50027 ? 0 :64, 0);
  }

  verify_prepare_field(result, 5, "Extra", "EXTRA",
                       mysql_get_server_version(mysql) <= 50000 ?
                       MYSQL_TYPE_STRING : MYSQL_TYPE_VAR_STRING,
                       0, 0, "", 20, 0);

  mysql_free_result(result);
  mysql_stmt_close(stmt);

  stmt= mysql_simple_prepare(mysql, "explain select id, name FROM test_explain");
  check_stmt(stmt);

  rc= mysql_stmt_execute(stmt);
  check_execute(stmt, rc);

  rc= my_process_stmt_result(stmt);
  DIE_UNLESS(rc == 1);

  result= mysql_stmt_result_metadata(stmt);
  mytest(result);

  if (!opt_silent)
    fprintf(stdout, "\n total fields in the result: %d",
            mysql_num_fields(result));
  DIE_UNLESS(10 == mysql_num_fields(result));

  verify_prepare_field(result, 0, "id", "", MYSQL_TYPE_LONGLONG,
                       "", "", "", 3, 0);

  verify_prepare_field(result, 1, "select_type", "", MYSQL_TYPE_VAR_STRING,
                       "", "", "", 19, 0);

  verify_prepare_field(result, 2, "table", "", MYSQL_TYPE_VAR_STRING,
                       "", "", "", NAME_LEN, 0);

  verify_prepare_field(result, 3, "type", "", MYSQL_TYPE_VAR_STRING,
                       "", "", "", 10, 0);

  verify_prepare_field(result, 4, "possible_keys", "", MYSQL_TYPE_VAR_STRING,
                       "", "", "", NAME_LEN*MAX_KEY, 0);

  verify_prepare_field(result, 5, "key", "", MYSQL_TYPE_VAR_STRING,
                       "", "", "", NAME_LEN, 0);

  if (mysql_get_server_version(mysql) <= 50000)
  {
    verify_prepare_field(result, 6, "key_len", "", MYSQL_TYPE_LONGLONG, "",
                         "", "", 3, 0);
  }
  else
  {
    verify_prepare_field(result, 6, "key_len", "", MYSQL_TYPE_VAR_STRING, "", 
                         "", "", NAME_LEN*MAX_KEY, 0);
  }

  verify_prepare_field(result, 7, "ref", "", MYSQL_TYPE_VAR_STRING,
                       "", "", "", NAME_LEN*16, 0);

  verify_prepare_field(result, 8, "rows", "", MYSQL_TYPE_LONGLONG,
                       "", "", "", 10, 0);

  verify_prepare_field(result, 9, "Extra", "", MYSQL_TYPE_VAR_STRING,
                       "", "", "", 255, 0);

  mysql_free_result(result);
  mysql_stmt_close(stmt);
}

#ifdef NOT_YET_WORKING

/*
  Test math functions.
  Bug #148 (reported by salle@mysql.com).
*/

#define myerrno(n) check_errcode(n)

static void check_errcode(const unsigned int err)
{
  if (!opt_silent || mysql_errno(mysql) != err)
  {
    if (mysql->server_version)
      fprintf(stdout, "\n [MySQL-%s]", mysql->server_version);
    else
      fprintf(stdout, "\n [MySQL]");
    fprintf(stdout, "[%d] %s\n", mysql_errno(mysql), mysql_error(mysql));
  }
  DIE_UNLESS(mysql_errno(mysql) == err);
}


static void test_drop_temp()
{
  int rc;

  myheader("test_drop_temp");

  rc= mysql_query(mysql, "DROP DATABASE IF EXISTS test_drop_temp_db");
  myquery(rc);

  rc= mysql_query(mysql, "CREATE DATABASE test_drop_temp_db");
  myquery(rc);

  rc= mysql_query(mysql, "CREATE TABLE test_drop_temp_db.t1(c1 int, c2 char(1))");
  myquery(rc);

  rc= mysql_query(mysql, "delete from mysql.db where Db='test_drop_temp_db'");
  myquery(rc);

  rc= mysql_query(mysql, "delete from mysql.db where Db='test_drop_temp_db'");
  myquery(rc);

  strxmov(query, "GRANT SELECT, USAGE, DROP ON test_drop_temp_db.* TO test_temp@",
                opt_host ? opt_host : "localhost", NullS);

  if (mysql_query(mysql, query))
  {
    myerror("GRANT failed");

    /*
       If server started with --skip-grant-tables, skip this test, else
       exit to indicate an error

       ER_UNKNOWN_COM_ERROR= 1047
     */
    if (mysql_errno(mysql) != 1047)
      exit(1);
  }
  else
  {
    MYSQL *org_mysql= mysql, *lmysql;

    if (!opt_silent)
      fprintf(stdout, "\n Establishing a test connection ...");
    if (!(lmysql= mysql_init(NULL)))
    {
      myerror("mysql_init() failed");
      exit(1);
    }

    rc= mysql_query(mysql, "flush privileges");
    myquery(rc);

    if (!(mysql_real_connect(lmysql, opt_host ? opt_host : "localhost", "test_temp",
                             "", "test_drop_temp_db", opt_port,
                             opt_unix_socket, 0)))
    {
      mysql= lmysql;
      myerror("connection failed");
      mysql_close(lmysql);
      exit(1);
    }
    lmysql->reconnect= 1;
    if (!opt_silent)
      fprintf(stdout, " OK");

    mysql= lmysql;
    rc= mysql_query(mysql, "INSERT INTO t1 VALUES(10, 'C')");
    myerrno((uint)1142);

    rc= mysql_query(mysql, "DROP TABLE t1");
    myerrno((uint)1142);

    mysql= org_mysql;
    rc= mysql_query(mysql, "CREATE TEMPORARY TABLE test_drop_temp_db.t1(c1 int)");
    myquery(rc);

    rc= mysql_query(mysql, "CREATE TEMPORARY TABLE test_drop_temp_db.t2 LIKE test_drop_temp_db.t1");
    myquery(rc);

    mysql= lmysql;

    rc= mysql_query(mysql, "DROP TABLE t1, t2");
    myquery_r(rc);

    rc= mysql_query(mysql, "DROP TEMPORARY TABLE t1");
    myquery_r(rc);

    rc= mysql_query(mysql, "DROP TEMPORARY TABLE t2");
    myquery_r(rc);

    mysql_close(lmysql);
    mysql= org_mysql;

    rc= mysql_query(mysql, "drop database test_drop_temp_db");
    myquery(rc);
    DIE_UNLESS(1 == mysql_affected_rows(mysql));

    rc= mysql_query(mysql, "delete from mysql.user where User='test_temp'");
    myquery(rc);
    DIE_UNLESS(1 == mysql_affected_rows(mysql));


    rc= mysql_query(mysql, "delete from mysql.tables_priv where User='test_temp'");
    myquery(rc);
    DIE_UNLESS(1 == mysql_affected_rows(mysql));
  }
}
#endif


/* Test warnings for cuted rows */

static void test_cuted_rows()
{
  int        rc, count;
  MYSQL_RES  *result;

  myheader("test_cuted_rows");

  mysql_query(mysql, "DROP TABLE if exists t1");
  mysql_query(mysql, "DROP TABLE if exists t2");

  rc= mysql_query(mysql, "CREATE TABLE t1(c1 tinyint)");
  myquery(rc);

  rc= mysql_query(mysql, "CREATE TABLE t2(c1 int not null)");
  myquery(rc);

  rc= mysql_query(mysql, "INSERT INTO t1 values(10), (NULL), (NULL)");
  myquery(rc);

  count= mysql_warning_count(mysql);
  if (!opt_silent)
    fprintf(stdout, "\n total warnings: %d", count);
  DIE_UNLESS(count == 0);

  rc= mysql_query(mysql, "INSERT INTO t2 SELECT * FROM t1");
  myquery(rc);

  count= mysql_warning_count(mysql);
  if (!opt_silent)
    fprintf(stdout, "\n total warnings: %d", count);
  DIE_UNLESS(count == 2);

  rc= mysql_query(mysql, "SHOW WARNINGS");
  myquery(rc);

  result= mysql_store_result(mysql);
  mytest(result);

  rc= my_process_result_set(result);
  DIE_UNLESS(rc == 2);
  mysql_free_result(result);

  rc= mysql_query(mysql, "INSERT INTO t1 VALUES('junk'), (876789)");
  myquery(rc);

  count= mysql_warning_count(mysql);
  if (!opt_silent)
    fprintf(stdout, "\n total warnings: %d", count);
  DIE_UNLESS(count == 2);

  rc= mysql_query(mysql, "SHOW WARNINGS");
  myquery(rc);

  result= mysql_store_result(mysql);
  mytest(result);

  rc= my_process_result_set(result);
  DIE_UNLESS(rc == 2);
  mysql_free_result(result);
}


/* Test update/binary logs */

static void test_logs()
{
  MYSQL_STMT *stmt;
  MYSQL_BIND bind[2];
  char       data[255];
  ulong      length;
  int        rc;
  short      id;

  myheader("test_logs");


  rc= mysql_query(mysql, "DROP TABLE IF EXISTS test_logs");
  myquery(rc);

  rc= mysql_query(mysql, "CREATE TABLE test_logs(id smallint, name varchar(20))");
  myquery(rc);

  strmov((char *)data, "INSERT INTO test_logs VALUES(?, ?)");
  stmt= mysql_simple_prepare(mysql, data);
  check_stmt(stmt);

  /*
    We need to bzero bind structure because mysql_stmt_bind_param checks all
    its members.
  */
  bzero((char*) bind, sizeof(bind));

  bind[0].buffer_type= MYSQL_TYPE_SHORT;
  bind[0].buffer= (void *)&id;

  bind[1].buffer_type= MYSQL_TYPE_STRING;
  bind[1].buffer= (void *)&data;
  bind[1].buffer_length= 255;
  bind[1].length= &length;

  id= 9876;
  length= (ulong)(strmov((char *)data, "MySQL - Open Source Database")- data);

  rc= mysql_stmt_bind_param(stmt, bind);
  check_execute(stmt, rc);

  rc= mysql_stmt_execute(stmt);
  check_execute(stmt, rc);

  strmov((char *)data, "'");
  length= 1;

  rc= mysql_stmt_execute(stmt);
  check_execute(stmt, rc);

  strmov((char *)data, "\"");
  length= 1;

  rc= mysql_stmt_execute(stmt);
  check_execute(stmt, rc);

  length= (ulong)(strmov((char *)data, "my\'sql\'")-data);
  rc= mysql_stmt_execute(stmt);
  check_execute(stmt, rc);

  length= (ulong)(strmov((char *)data, "my\"sql\"")-data);
  rc= mysql_stmt_execute(stmt);
  check_execute(stmt, rc);

  mysql_stmt_close(stmt);

  strmov((char *)data, "INSERT INTO test_logs VALUES(20, 'mysql')");
  stmt= mysql_simple_prepare(mysql, data);
  check_stmt(stmt);

  rc= mysql_stmt_execute(stmt);
  check_execute(stmt, rc);

  rc= mysql_stmt_execute(stmt);
  check_execute(stmt, rc);

  mysql_stmt_close(stmt);

  strmov((char *)data, "SELECT * FROM test_logs WHERE id=?");
  stmt= mysql_simple_prepare(mysql, data);
  check_stmt(stmt);

  rc= mysql_stmt_bind_param(stmt, bind);
  check_execute(stmt, rc);

  rc= mysql_stmt_execute(stmt);
  check_execute(stmt, rc);

  bind[1].buffer_length= 255;
  rc= mysql_stmt_bind_result(stmt, bind);
  check_execute(stmt, rc);

  rc= mysql_stmt_fetch(stmt);
  check_execute(stmt, rc);

  if (!opt_silent)
  {
    fprintf(stdout, "id    : %d\n", id);
    fprintf(stdout, "name  : %s(%ld)\n", data, length);
  }

  DIE_UNLESS(id == 9876);
  DIE_UNLESS(length == 19 || length == 20); /* Due to VARCHAR(20) */
  DIE_UNLESS(is_prefix(data, "MySQL - Open Source") == 1);

  rc= mysql_stmt_fetch(stmt);
  check_execute(stmt, rc);

  if (!opt_silent)
    fprintf(stdout, "\n name  : %s(%ld)", data, length);

  DIE_UNLESS(length == 1);
  DIE_UNLESS(strcmp(data, "'") == 0);

  rc= mysql_stmt_fetch(stmt);
  check_execute(stmt, rc);

  if (!opt_silent)
    fprintf(stdout, "\n name  : %s(%ld)", data, length);

  DIE_UNLESS(length == 1);
  DIE_UNLESS(strcmp(data, "\"") == 0);

  rc= mysql_stmt_fetch(stmt);
  check_execute(stmt, rc);

  if (!opt_silent)
    fprintf(stdout, "\n name  : %s(%ld)", data, length);

  DIE_UNLESS(length == 7);
  DIE_UNLESS(strcmp(data, "my\'sql\'") == 0);

  rc= mysql_stmt_fetch(stmt);
  check_execute(stmt, rc);

  if (!opt_silent)
    fprintf(stdout, "\n name  : %s(%ld)", data, length);

  DIE_UNLESS(length == 7);
  /*DIE_UNLESS(strcmp(data, "my\"sql\"") == 0); */

  rc= mysql_stmt_fetch(stmt);
  DIE_UNLESS(rc == MYSQL_NO_DATA);

  mysql_stmt_close(stmt);

  rc= mysql_query(mysql, "DROP TABLE test_logs");
  myquery(rc);
}


/* Test 'n' statements create and close */

static void test_nstmts()
{
  MYSQL_STMT  *stmt;
  char        query[255];
  int         rc;
  static uint i, total_stmts= 2000;
  MYSQL_BIND  bind[1];

  myheader("test_nstmts");

  mysql_autocommit(mysql, TRUE);

  rc= mysql_query(mysql, "DROP TABLE IF EXISTS test_nstmts");
  myquery(rc);

  rc= mysql_query(mysql, "CREATE TABLE test_nstmts(id int)");
  myquery(rc);

  /*
    We need to bzero bind structure because mysql_stmt_bind_param checks all
    its members.
  */
  bzero((char*) bind, sizeof(bind));

  bind[0].buffer= (void *)&i;
  bind[0].buffer_type= MYSQL_TYPE_LONG;

  for (i= 0; i < total_stmts; i++)
  {
    if (!opt_silent)
      fprintf(stdout, "\r stmt: %d", i);

    strmov(query, "insert into test_nstmts values(?)");
    stmt= mysql_simple_prepare(mysql, query);
    check_stmt(stmt);

    rc= mysql_stmt_bind_param(stmt, bind);
    check_execute(stmt, rc);

    rc= mysql_stmt_execute(stmt);
    check_execute(stmt, rc);

    mysql_stmt_close(stmt);
  }

  stmt= mysql_simple_prepare(mysql, " select count(*) from test_nstmts");
  check_stmt(stmt);

  rc= mysql_stmt_execute(stmt);
  check_execute(stmt, rc);

  i= 0;
  rc= mysql_stmt_bind_result(stmt, bind);
  check_execute(stmt, rc);

  rc= mysql_stmt_fetch(stmt);
  check_execute(stmt, rc);
  if (!opt_silent)
    fprintf(stdout, "\n total rows: %d", i);
  DIE_UNLESS( i == total_stmts);

  rc= mysql_stmt_fetch(stmt);
  DIE_UNLESS(rc == MYSQL_NO_DATA);

  mysql_stmt_close(stmt);

  rc= mysql_query(mysql, "DROP TABLE test_nstmts");
  myquery(rc);
}


/* Test stmt seek() functions */

static void test_fetch_seek()
{
  MYSQL_STMT *stmt;
  MYSQL_BIND bind[3];
  MYSQL_ROW_OFFSET row;
  int        rc;
  int32      c1;
  char       c2[11], c3[20];

  myheader("test_fetch_seek");
  rc= mysql_query(mysql, "drop table if exists t1");

  myquery(rc);

  rc= mysql_query(mysql, "create table t1(c1 int primary key auto_increment, c2 char(10), c3 timestamp(14))");
  myquery(rc);

  rc= mysql_query(mysql, "insert into t1(c2) values('venu'), ('mysql'), ('open'), ('source')");
  myquery(rc);

  stmt= mysql_simple_prepare(mysql, "select * from t1");
  check_stmt(stmt);

  bzero((char*) bind, sizeof(bind));
  bind[0].buffer_type= MYSQL_TYPE_LONG;
  bind[0].buffer= (void *)&c1;

  bind[1].buffer_type= MYSQL_TYPE_STRING;
  bind[1].buffer= (void *)c2;
  bind[1].buffer_length= sizeof(c2);

  bind[2]= bind[1];
  bind[2].buffer= (void *)c3;
  bind[2].buffer_length= sizeof(c3);

  rc= mysql_stmt_execute(stmt);
  check_execute(stmt, rc);

  rc= mysql_stmt_bind_result(stmt, bind);
  check_execute(stmt, rc);

  rc= mysql_stmt_store_result(stmt);
  check_execute(stmt, rc);

  rc= mysql_stmt_fetch(stmt);
  check_execute(stmt, rc);

  if (!opt_silent)
    fprintf(stdout, "\n row 0: %ld, %s, %s", (long) c1, c2, c3);

  row= mysql_stmt_row_tell(stmt);

  row= mysql_stmt_row_seek(stmt, row);

  rc= mysql_stmt_fetch(stmt);
  check_execute(stmt, rc);

  if (!opt_silent)
    fprintf(stdout, "\n row 2: %ld, %s, %s", (long) c1, c2, c3);

  row= mysql_stmt_row_seek(stmt, row);

  rc= mysql_stmt_fetch(stmt);
  check_execute(stmt, rc);

  if (!opt_silent)
    fprintf(stdout, "\n row 2: %ld, %s, %s", (long) c1, c2, c3);

  mysql_stmt_data_seek(stmt, 0);

  rc= mysql_stmt_fetch(stmt);
  check_execute(stmt, rc);

  if (!opt_silent)
    fprintf(stdout, "\n row 0: %ld, %s, %s", (long) c1, c2, c3);

  rc= mysql_stmt_fetch(stmt);
  check_execute(stmt, rc);

  rc= mysql_stmt_fetch(stmt);
  check_execute(stmt, rc);

  rc= mysql_stmt_fetch(stmt);
  check_execute(stmt, rc);

  rc= mysql_stmt_fetch(stmt);
  DIE_UNLESS(rc == MYSQL_NO_DATA);

  mysql_stmt_close(stmt);
  myquery(mysql_query(mysql, "drop table t1"));
}


/* Test mysql_stmt_fetch_column() with offset */

static void test_fetch_offset()
{
  MYSQL_STMT *stmt;
  MYSQL_BIND bind[1];
  char       data[11];
  ulong      length;
  int        rc;
  my_bool    is_null;


  myheader("test_fetch_offset");

  rc= mysql_query(mysql, "drop table if exists t1");
  myquery(rc);

  rc= mysql_query(mysql, "create table t1(a char(10))");
  myquery(rc);

  rc= mysql_query(mysql, "insert into t1 values('abcdefghij'), (null)");
  myquery(rc);

  stmt= mysql_simple_prepare(mysql, "select * from t1");
  check_stmt(stmt);

  bzero((char*) bind, sizeof(bind));
  bind[0].buffer_type= MYSQL_TYPE_STRING;
  bind[0].buffer= (void *)data;
  bind[0].buffer_length= 11;
  bind[0].is_null= &is_null;
  bind[0].length= &length;

  rc= mysql_stmt_execute(stmt);
  check_execute(stmt, rc);

  rc= mysql_stmt_fetch_column(stmt, bind, 0, 0);
  check_execute_r(stmt, rc);

  rc= mysql_stmt_bind_result(stmt, bind);
  check_execute(stmt, rc);

  rc= mysql_stmt_store_result(stmt);
  check_execute(stmt, rc);

  rc= mysql_stmt_fetch(stmt);
  check_execute(stmt, rc);

  data[0]= '\0';
  rc= mysql_stmt_fetch_column(stmt, bind, 0, 0);
  check_execute(stmt, rc);
  if (!opt_silent)
    fprintf(stdout, "\n col 1: %s (%ld)", data, length);
  DIE_UNLESS(strncmp(data, "abcd", 4) == 0 && length == 10);

  rc= mysql_stmt_fetch_column(stmt, bind, 0, 5);
  check_execute(stmt, rc);
  if (!opt_silent)
    fprintf(stdout, "\n col 1: %s (%ld)", data, length);
  DIE_UNLESS(strncmp(data, "fg", 2) == 0 && length == 10);

  rc= mysql_stmt_fetch_column(stmt, bind, 0, 9);
  check_execute(stmt, rc);
  if (!opt_silent)
    fprintf(stdout, "\n col 0: %s (%ld)", data, length);
  DIE_UNLESS(strncmp(data, "j", 1) == 0 && length == 10);

  rc= mysql_stmt_fetch(stmt);
  check_execute(stmt, rc);

  is_null= 0;

  rc= mysql_stmt_fetch_column(stmt, bind, 0, 0);
  check_execute(stmt, rc);

  DIE_UNLESS(is_null == 1);

  rc= mysql_stmt_fetch(stmt);
  DIE_UNLESS(rc == MYSQL_NO_DATA);

  rc= mysql_stmt_fetch_column(stmt, bind, 1, 0);
  check_execute_r(stmt, rc);

  mysql_stmt_close(stmt);

  myquery(mysql_query(mysql, "drop table t1"));
}


/* Test mysql_stmt_fetch_column() */

static void test_fetch_column()
{
  MYSQL_STMT *stmt;
  MYSQL_BIND bind[2];
  char       c2[20], bc2[20];
  ulong      l1, l2, bl1, bl2;
  int        rc, c1, bc1;

  myheader("test_fetch_column");

  rc= mysql_query(mysql, "drop table if exists t1");
  myquery(rc);

  rc= mysql_query(mysql, "create table t1(c1 int primary key auto_increment, c2 char(10))");
  myquery(rc);

  rc= mysql_query(mysql, "insert into t1(c2) values('venu'), ('mysql')");
  myquery(rc);

  stmt= mysql_simple_prepare(mysql, "select * from t1 order by c2 desc");
  check_stmt(stmt);

  bzero((char*) bind, sizeof(bind));
  bind[0].buffer_type= MYSQL_TYPE_LONG;
  bind[0].buffer= (void *)&bc1;
  bind[0].buffer_length= 0;
  bind[0].is_null= 0;
  bind[0].length= &bl1;
  bind[1].buffer_type= MYSQL_TYPE_STRING;
  bind[1].buffer= (void *)bc2;
  bind[1].buffer_length= 7;
  bind[1].is_null= 0;
  bind[1].length= &bl2;

  rc= mysql_stmt_execute(stmt);
  check_execute(stmt, rc);

  rc= mysql_stmt_bind_result(stmt, bind);
  check_execute(stmt, rc);

  rc= mysql_stmt_store_result(stmt);
  check_execute(stmt, rc);

  rc= mysql_stmt_fetch_column(stmt, bind, 1, 0); /* No-op at this point */
  check_execute_r(stmt, rc);

  rc= mysql_stmt_fetch(stmt);
  check_execute(stmt, rc);

  if (!opt_silent)
    fprintf(stdout, "\n row 0: %d, %s", bc1, bc2);

  c2[0]= '\0'; l2= 0;
  bind[0].buffer_type= MYSQL_TYPE_STRING;
  bind[0].buffer= (void *)c2;
  bind[0].buffer_length= 7;
  bind[0].is_null= 0;
  bind[0].length= &l2;

  rc= mysql_stmt_fetch_column(stmt, bind, 1, 0);
  check_execute(stmt, rc);
  if (!opt_silent)
    fprintf(stdout, "\n col 1: %s(%ld)", c2, l2);
  DIE_UNLESS(strncmp(c2, "venu", 4) == 0 && l2 == 4);

  c2[0]= '\0'; l2= 0;
  rc= mysql_stmt_fetch_column(stmt, bind, 1, 0);
  check_execute(stmt, rc);
  if (!opt_silent)
    fprintf(stdout, "\n col 1: %s(%ld)", c2, l2);
  DIE_UNLESS(strcmp(c2, "venu") == 0 && l2 == 4);

  c1= 0;
  bind[0].buffer_type= MYSQL_TYPE_LONG;
  bind[0].buffer= (void *)&c1;
  bind[0].buffer_length= 0;
  bind[0].is_null= 0;
  bind[0].length= &l1;

  rc= mysql_stmt_fetch_column(stmt, bind, 0, 0);
  check_execute(stmt, rc);
  if (!opt_silent)
    fprintf(stdout, "\n col 0: %d(%ld)", c1, l1);
  DIE_UNLESS(c1 == 1 && l1 == 4);

  rc= mysql_stmt_fetch(stmt);
  check_execute(stmt, rc);

  if (!opt_silent)
    fprintf(stdout, "\n row 1: %d, %s", bc1, bc2);

  c2[0]= '\0'; l2= 0;
  bind[0].buffer_type= MYSQL_TYPE_STRING;
  bind[0].buffer= (void *)c2;
  bind[0].buffer_length= 7;
  bind[0].is_null= 0;
  bind[0].length= &l2;

  rc= mysql_stmt_fetch_column(stmt, bind, 1, 0);
  check_execute(stmt, rc);
  if (!opt_silent)
    fprintf(stdout, "\n col 1: %s(%ld)", c2, l2);
  DIE_UNLESS(strncmp(c2, "mysq", 4) == 0 && l2 == 5);

  c2[0]= '\0'; l2= 0;
  rc= mysql_stmt_fetch_column(stmt, bind, 1, 0);
  check_execute(stmt, rc);
  if (!opt_silent)
    fprintf(stdout, "\n col 1: %si(%ld)", c2, l2);
  DIE_UNLESS(strcmp(c2, "mysql") == 0 && l2 == 5);

  c1= 0;
  bind[0].buffer_type= MYSQL_TYPE_LONG;
  bind[0].buffer= (void *)&c1;
  bind[0].buffer_length= 0;
  bind[0].is_null= 0;
  bind[0].length= &l1;

  rc= mysql_stmt_fetch_column(stmt, bind, 0, 0);
  check_execute(stmt, rc);
  if (!opt_silent)
    fprintf(stdout, "\n col 0: %d(%ld)", c1, l1);
  DIE_UNLESS(c1 == 2 && l1 == 4);

  rc= mysql_stmt_fetch(stmt);
  DIE_UNLESS(rc == MYSQL_NO_DATA);

  rc= mysql_stmt_fetch_column(stmt, bind, 1, 0);
  check_execute_r(stmt, rc);

  mysql_stmt_close(stmt);
  myquery(mysql_query(mysql, "drop table t1"));
}


/* Test mysql_list_fields() */

static void test_list_fields()
{
  MYSQL_RES *result;
  int rc;
  myheader("test_list_fields");

  rc= mysql_query(mysql, "drop table if exists t1");
  myquery(rc);

  rc= mysql_query(mysql, "create table t1(c1 int primary key auto_increment, c2 char(10) default 'mysql')");
  myquery(rc);

  result= mysql_list_fields(mysql, "t1", NULL);
  mytest(result);

  rc= my_process_result_set(result);
  DIE_UNLESS(rc == 0);

  verify_prepare_field(result, 0, "c1", "c1", MYSQL_TYPE_LONG,
                       "t1", "t1",
                       current_db, 11, "0");

  verify_prepare_field(result, 1, "c2", "c2", MYSQL_TYPE_STRING,
                       "t1", "t1",
                       current_db, 10, "mysql");

  mysql_free_result(result);
  myquery(mysql_query(mysql, "drop table t1"));
}


static void test_bug19671()
{
  MYSQL_RES *result;
  int rc;
  myheader("test_bug19671");

  mysql_query(mysql, "set sql_mode=''");
  rc= mysql_query(mysql, "drop table if exists t1");
  myquery(rc);

  rc= mysql_query(mysql, "drop view if exists v1");
  myquery(rc);

  rc= mysql_query(mysql, "create table t1(f1 int)");
  myquery(rc);

  rc= mysql_query(mysql, "create view v1 as select va.* from t1 va");
  myquery(rc);

  result= mysql_list_fields(mysql, "v1", NULL);
  mytest(result);

  rc= my_process_result_set(result);
  DIE_UNLESS(rc == 0);

  verify_prepare_field(result, 0, "f1", "f1", MYSQL_TYPE_LONG,
                       "v1", "v1", current_db, 11, "0");

  mysql_free_result(result);
  myquery(mysql_query(mysql, "drop view v1"));
  myquery(mysql_query(mysql, "drop table t1"));
}


/* Test a memory ovverun bug */

static void test_mem_overun()
{
  char       buffer[10000], field[10];
  MYSQL_STMT *stmt;
  MYSQL_RES  *field_res;
  int        rc, i, length;

  myheader("test_mem_overun");

  /*
    Test a memory ovverun bug when a table had 1000 fields with
    a row of data
  */
  rc= mysql_query(mysql, "drop table if exists t_mem_overun");
  myquery(rc);

  strxmov(buffer, "create table t_mem_overun(", NullS);
  for (i= 0; i < 1000; i++)
  {
    sprintf(field, "c%d int", i);
    strxmov(buffer, buffer, field, ", ", NullS);
  }
  length= strlen(buffer);
  buffer[length-2]= ')';
  buffer[--length]= '\0';

  rc= mysql_real_query(mysql, buffer, length);
  myquery(rc);

  strxmov(buffer, "insert into t_mem_overun values(", NullS);
  for (i= 0; i < 1000; i++)
  {
    strxmov(buffer, buffer, "1, ", NullS);
  }
  length= strlen(buffer);
  buffer[length-2]= ')';
  buffer[--length]= '\0';

  rc= mysql_real_query(mysql, buffer, length);
  myquery(rc);

  rc= mysql_query(mysql, "select * from t_mem_overun");
  myquery(rc);

  rc= my_process_result(mysql);
  DIE_UNLESS(rc == 1);

  stmt= mysql_simple_prepare(mysql, "select * from t_mem_overun");
  check_stmt(stmt);

  rc= mysql_stmt_execute(stmt);
  check_execute(stmt, rc);

  field_res= mysql_stmt_result_metadata(stmt);
  mytest(field_res);

  if (!opt_silent)
    fprintf(stdout, "\n total fields : %d", mysql_num_fields(field_res));
  DIE_UNLESS( 1000 == mysql_num_fields(field_res));

  rc= mysql_stmt_store_result(stmt);
  check_execute(stmt, rc);

  rc= mysql_stmt_fetch(stmt);
  check_execute(stmt, rc);

  rc= mysql_stmt_fetch(stmt);
  DIE_UNLESS(rc == MYSQL_NO_DATA);

  mysql_free_result(field_res);

  mysql_stmt_close(stmt);
}


/* Test mysql_stmt_free_result() */

static void test_free_result()
{
  MYSQL_STMT *stmt;
  MYSQL_BIND bind[1];
  char       c2[5];
  ulong      bl1, l2;
  int        rc, c1, bc1;

  myheader("test_free_result");

  rc= mysql_query(mysql, "drop table if exists test_free_result");
  myquery(rc);

  rc= mysql_query(mysql, "create table test_free_result("
                         "c1 int primary key auto_increment)");
  myquery(rc);

  rc= mysql_query(mysql, "insert into test_free_result values(), (), ()");
  myquery(rc);

  stmt= mysql_simple_prepare(mysql, "select * from test_free_result");
  check_stmt(stmt);

  bzero((char*) bind, sizeof(bind));
  bind[0].buffer_type= MYSQL_TYPE_LONG;
  bind[0].buffer= (void *)&bc1;
  bind[0].length= &bl1;

  rc= mysql_stmt_execute(stmt);
  check_execute(stmt, rc);

  rc= mysql_stmt_bind_result(stmt, bind);
  check_execute(stmt, rc);

  rc= mysql_stmt_fetch(stmt);
  check_execute(stmt, rc);

  c2[0]= '\0'; l2= 0;
  bind[0].buffer_type= MYSQL_TYPE_STRING;
  bind[0].buffer= (void *)c2;
  bind[0].buffer_length= 7;
  bind[0].is_null= 0;
  bind[0].length= &l2;

  rc= mysql_stmt_fetch_column(stmt, bind, 0, 0);
  check_execute(stmt, rc);
  if (!opt_silent)
    fprintf(stdout, "\n col 0: %s(%ld)", c2, l2);
  DIE_UNLESS(strncmp(c2, "1", 1) == 0 && l2 == 1);

  rc= mysql_stmt_fetch(stmt);
  check_execute(stmt, rc);

  c1= 0, l2= 0;
  bind[0].buffer_type= MYSQL_TYPE_LONG;
  bind[0].buffer= (void *)&c1;
  bind[0].buffer_length= 0;
  bind[0].is_null= 0;
  bind[0].length= &l2;

  rc= mysql_stmt_fetch_column(stmt, bind, 0, 0);
  check_execute(stmt, rc);
  if (!opt_silent)
    fprintf(stdout, "\n col 0: %d(%ld)", c1, l2);
  DIE_UNLESS(c1 == 2 && l2 == 4);

  rc= mysql_query(mysql, "drop table test_free_result");
  myquery_r(rc); /* error should be, COMMANDS OUT OF SYNC */

  rc= mysql_stmt_free_result(stmt);
  check_execute(stmt, rc);

  rc= mysql_query(mysql, "drop table test_free_result");
  myquery(rc);  /* should be successful */

  mysql_stmt_close(stmt);
}


/* Test mysql_stmt_store_result() */

static void test_free_store_result()
{
  MYSQL_STMT *stmt;
  MYSQL_BIND bind[1];
  char       c2[5];
  ulong      bl1, l2;
  int        rc, c1, bc1;

  myheader("test_free_store_result");

  rc= mysql_query(mysql, "drop table if exists test_free_result");
  myquery(rc);

  rc= mysql_query(mysql, "create table test_free_result(c1 int primary key auto_increment)");
  myquery(rc);

  rc= mysql_query(mysql, "insert into test_free_result values(), (), ()");
  myquery(rc);

  stmt= mysql_simple_prepare(mysql, "select * from test_free_result");
  check_stmt(stmt);

  bzero((char*) bind, sizeof(bind));
  bind[0].buffer_type= MYSQL_TYPE_LONG;
  bind[0].buffer= (void *)&bc1;
  bind[0].buffer_length= 0;
  bind[0].is_null= 0;
  bind[0].length= &bl1;

  rc= mysql_stmt_execute(stmt);
  check_execute(stmt, rc);

  rc= mysql_stmt_bind_result(stmt, bind);
  check_execute(stmt, rc);

  rc= mysql_stmt_store_result(stmt);
  check_execute(stmt, rc);

  rc= mysql_stmt_fetch(stmt);
  check_execute(stmt, rc);

  c2[0]= '\0'; l2= 0;
  bind[0].buffer_type= MYSQL_TYPE_STRING;
  bind[0].buffer= (void *)c2;
  bind[0].buffer_length= 7;
  bind[0].is_null= 0;
  bind[0].length= &l2;

  rc= mysql_stmt_fetch_column(stmt, bind, 0, 0);
  check_execute(stmt, rc);
  if (!opt_silent)
    fprintf(stdout, "\n col 1: %s(%ld)", c2, l2);
  DIE_UNLESS(strncmp(c2, "1", 1) == 0 && l2 == 1);

  rc= mysql_stmt_fetch(stmt);
  check_execute(stmt, rc);

  c1= 0, l2= 0;
  bind[0].buffer_type= MYSQL_TYPE_LONG;
  bind[0].buffer= (void *)&c1;
  bind[0].buffer_length= 0;
  bind[0].is_null= 0;
  bind[0].length= &l2;

  rc= mysql_stmt_fetch_column(stmt, bind, 0, 0);
  check_execute(stmt, rc);
  if (!opt_silent)
    fprintf(stdout, "\n col 0: %d(%ld)", c1, l2);
  DIE_UNLESS(c1 == 2 && l2 == 4);

  rc= mysql_stmt_free_result(stmt);
  check_execute(stmt, rc);

  rc= mysql_query(mysql, "drop table test_free_result");
  myquery(rc);

  mysql_stmt_close(stmt);
}


/* Test SQLmode */

static void test_sqlmode()
{
  MYSQL_STMT *stmt;
  MYSQL_BIND bind[2];
  char       c1[5], c2[5];
  int        rc;
  char query[MAX_TEST_QUERY_LENGTH];

  myheader("test_sqlmode");

  rc= mysql_query(mysql, "DROP TABLE IF EXISTS test_piping");
  myquery(rc);

  rc= mysql_query(mysql, "CREATE TABLE test_piping(name varchar(10))");
  myquery(rc);

  /* PIPES_AS_CONCAT */
  strmov(query, "SET SQL_MODE= \"PIPES_AS_CONCAT\"");
  if (!opt_silent)
    fprintf(stdout, "\n With %s", query);
  rc= mysql_query(mysql, query);
  myquery(rc);

  strmov(query, "INSERT INTO test_piping VALUES(?||?)");
  if (!opt_silent)
    fprintf(stdout, "\n  query: %s", query);
  stmt= mysql_simple_prepare(mysql, query);
  check_stmt(stmt);

  if (!opt_silent)
    fprintf(stdout, "\n  total parameters: %ld", mysql_stmt_param_count(stmt));

  /*
    We need to bzero bind structure because mysql_stmt_bind_param checks all
    its members.
  */
  bzero((char*) bind, sizeof(bind));

  bind[0].buffer_type= MYSQL_TYPE_STRING;
  bind[0].buffer= (void *)c1;
  bind[0].buffer_length= 2;

  bind[1].buffer_type= MYSQL_TYPE_STRING;
  bind[1].buffer= (void *)c2;
  bind[1].buffer_length= 3;

  rc= mysql_stmt_bind_param(stmt, bind);
  check_execute(stmt, rc);

  strmov(c1, "My"); strmov(c2, "SQL");
  rc= mysql_stmt_execute(stmt);
  check_execute(stmt, rc);

  mysql_stmt_close(stmt);
  verify_col_data("test_piping", "name", "MySQL");

  rc= mysql_query(mysql, "DELETE FROM test_piping");
  myquery(rc);

  strmov(query, "SELECT connection_id    ()");
  if (!opt_silent)
    fprintf(stdout, "\n  query: %s", query);
  stmt= mysql_simple_prepare(mysql, query);
  check_stmt_r(stmt);

  /* ANSI */
  strmov(query, "SET SQL_MODE= \"ANSI\"");
  if (!opt_silent)
    fprintf(stdout, "\n With %s", query);
  rc= mysql_query(mysql, query);
  myquery(rc);

  strmov(query, "INSERT INTO test_piping VALUES(?||?)");
  if (!opt_silent)
    fprintf(stdout, "\n  query: %s", query);
  stmt= mysql_simple_prepare(mysql, query);
  check_stmt(stmt);
  if (!opt_silent)
    fprintf(stdout, "\n  total parameters: %ld", mysql_stmt_param_count(stmt));

  rc= mysql_stmt_bind_param(stmt, bind);
  check_execute(stmt, rc);

  strmov(c1, "My"); strmov(c2, "SQL");
  rc= mysql_stmt_execute(stmt);
  check_execute(stmt, rc);

  mysql_stmt_close(stmt);
  verify_col_data("test_piping", "name", "MySQL");

  /* ANSI mode spaces ... */
  strmov(query, "SELECT connection_id    ()");
  if (!opt_silent)
    fprintf(stdout, "\n  query: %s", query);
  stmt= mysql_simple_prepare(mysql, query);
  check_stmt(stmt);

  rc= mysql_stmt_execute(stmt);
  check_execute(stmt, rc);

  rc= mysql_stmt_fetch(stmt);
  check_execute(stmt, rc);

  rc= mysql_stmt_fetch(stmt);
  DIE_UNLESS(rc == MYSQL_NO_DATA);
  if (!opt_silent)
    fprintf(stdout, "\n  returned 1 row\n");

  mysql_stmt_close(stmt);

  /* IGNORE SPACE MODE */
  strmov(query, "SET SQL_MODE= \"IGNORE_SPACE\"");
  if (!opt_silent)
    fprintf(stdout, "\n With %s", query);
  rc= mysql_query(mysql, query);
  myquery(rc);

  strmov(query, "SELECT connection_id    ()");
  if (!opt_silent)
    fprintf(stdout, "\n  query: %s", query);
  stmt= mysql_simple_prepare(mysql, query);
  check_stmt(stmt);

  rc= mysql_stmt_execute(stmt);
  check_execute(stmt, rc);

  rc= mysql_stmt_fetch(stmt);
  check_execute(stmt, rc);

  rc= mysql_stmt_fetch(stmt);
  DIE_UNLESS(rc == MYSQL_NO_DATA);
  if (!opt_silent)
    fprintf(stdout, "\n  returned 1 row");

  mysql_stmt_close(stmt);
}


/* Test for timestamp handling */

static void test_ts()
{
  MYSQL_STMT *stmt;
  MYSQL_BIND bind[6];
  MYSQL_TIME ts;
  MYSQL_RES  *prep_res;
  char       strts[30];
  ulong      length;
  int        rc, field_count;
  char       name;
  char query[MAX_TEST_QUERY_LENGTH];

  myheader("test_ts");

  rc= mysql_query(mysql, "DROP TABLE IF EXISTS test_ts");
  myquery(rc);

  rc= mysql_query(mysql, "CREATE TABLE test_ts(a DATE, b TIME, c TIMESTAMP)");
  myquery(rc);

  stmt= mysql_simple_prepare(mysql, "INSERT INTO test_ts VALUES(?, ?, ?), (?, ?, ?)");
  check_stmt(stmt);

  ts.year= 2003;
  ts.month= 07;
  ts.day= 12;
  ts.hour= 21;
  ts.minute= 07;
  ts.second= 46;
  ts.second_part= 0;
  length= (long)(strmov(strts, "2003-07-12 21:07:46") - strts);

  /*
    We need to bzero bind structure because mysql_stmt_bind_param checks all
    its members.
  */
  bzero((char*) bind, sizeof(bind));

  bind[0].buffer_type= MYSQL_TYPE_TIMESTAMP;
  bind[0].buffer= (void *)&ts;
  bind[0].buffer_length= sizeof(ts);

  bind[2]= bind[1]= bind[0];

  bind[3].buffer_type= MYSQL_TYPE_STRING;
  bind[3].buffer= (void *)strts;
  bind[3].buffer_length= sizeof(strts);
  bind[3].length= &length;

  bind[5]= bind[4]= bind[3];

  rc= mysql_stmt_bind_param(stmt, bind);
  check_execute(stmt, rc);

  rc= mysql_stmt_execute(stmt);
  check_execute(stmt, rc);

  mysql_stmt_close(stmt);

  verify_col_data("test_ts", "a", "2003-07-12");
  verify_col_data("test_ts", "b", "21:07:46");
  verify_col_data("test_ts", "c", "2003-07-12 21:07:46");

  stmt= mysql_simple_prepare(mysql, "SELECT * FROM test_ts");
  check_stmt(stmt);

  prep_res= mysql_stmt_result_metadata(stmt);
  mytest(prep_res);

  rc= mysql_stmt_execute(stmt);
  check_execute(stmt, rc);

  rc= my_process_stmt_result(stmt);
  DIE_UNLESS(rc == 2);
  field_count= mysql_num_fields(prep_res);

  mysql_free_result(prep_res);
  mysql_stmt_close(stmt);

  for (name= 'a'; field_count--; name++)
  {
    int row_count= 0;

    sprintf(query, "SELECT a, b, c FROM test_ts WHERE %c=?", name);

    if (!opt_silent)
      fprintf(stdout, "\n  %s", query);
    stmt= mysql_simple_prepare(mysql, query);
    check_stmt(stmt);

    rc= mysql_stmt_bind_param(stmt, bind);
    check_execute(stmt, rc);

    rc= mysql_stmt_execute(stmt);
    check_execute(stmt, rc);

    while (mysql_stmt_fetch(stmt) == 0)
      row_count++;

    if (!opt_silent)
      fprintf(stdout, "\n   returned '%d' rows", row_count);
    DIE_UNLESS(row_count == 2);
    mysql_stmt_close(stmt);
  }
}


/* Test for bug #1500. */

static void test_bug1500()
{
  MYSQL_STMT *stmt;
  MYSQL_BIND bind[3];
  int        rc;
  int32 int_data[3]= {2, 3, 4};
  const char *data;

  myheader("test_bug1500");

  rc= mysql_query(mysql, "DROP TABLE IF EXISTS test_bg1500");
  myquery(rc);

  rc= mysql_query(mysql, "CREATE TABLE test_bg1500 (i INT)");
  myquery(rc);

  rc= mysql_query(mysql, "INSERT INTO test_bg1500 VALUES (1), (2)");
  myquery(rc);

  rc= mysql_commit(mysql);
  myquery(rc);

  stmt= mysql_simple_prepare(mysql, "SELECT i FROM test_bg1500 WHERE i IN (?, ?, ?)");
  check_stmt(stmt);
  verify_param_count(stmt, 3);

  /*
    We need to bzero bind structure because mysql_stmt_bind_param checks all
    its members.
  */
  bzero((char*) bind, sizeof(bind));

  bind[0].buffer= (void *)int_data;
  bind[0].buffer_type= MYSQL_TYPE_LONG;
  bind[2]= bind[1]= bind[0];
  bind[1].buffer= (void *)(int_data + 1);
  bind[2].buffer= (void *)(int_data + 2);

  rc= mysql_stmt_bind_param(stmt, bind);
  check_execute(stmt, rc);

  rc= mysql_stmt_execute(stmt);
  check_execute(stmt, rc);

  rc= my_process_stmt_result(stmt);
  DIE_UNLESS(rc == 1);

  mysql_stmt_close(stmt);

  rc= mysql_query(mysql, "DROP TABLE test_bg1500");
  myquery(rc);

  rc= mysql_query(mysql, "CREATE TABLE test_bg1500 (s VARCHAR(25), FULLTEXT(s)) engine=MyISAM");
  myquery(rc);

  rc= mysql_query(mysql,
        "INSERT INTO test_bg1500 VALUES ('Gravedigger'), ('Greed'), ('Hollow Dogs')");
  myquery(rc);

  rc= mysql_commit(mysql);
  myquery(rc);

  stmt= mysql_simple_prepare(mysql,
          "SELECT s FROM test_bg1500 WHERE MATCH (s) AGAINST (?)");
  check_stmt(stmt);

  verify_param_count(stmt, 1);

  data= "Dogs";
  bind[0].buffer_type= MYSQL_TYPE_STRING;
  bind[0].buffer= (void *) data;
  bind[0].buffer_length= strlen(data);
  bind[0].is_null= 0;
  bind[0].length= 0;

  rc= mysql_stmt_bind_param(stmt, bind);
  check_execute(stmt, rc);

  rc= mysql_stmt_execute(stmt);
  check_execute(stmt, rc);

  rc= my_process_stmt_result(stmt);
  DIE_UNLESS(rc == 1);

  mysql_stmt_close(stmt);

  /* This should work too */
  stmt= mysql_simple_prepare(mysql,
          "SELECT s FROM test_bg1500 WHERE MATCH (s) AGAINST (CONCAT(?, 'digger'))");
  check_stmt(stmt);

  verify_param_count(stmt, 1);

  data= "Grave";
  bind[0].buffer_type= MYSQL_TYPE_STRING;
  bind[0].buffer= (void *) data;
  bind[0].buffer_length= strlen(data);

  rc= mysql_stmt_bind_param(stmt, bind);
  check_execute(stmt, rc);

  rc= mysql_stmt_execute(stmt);
  check_execute(stmt, rc);

  rc= my_process_stmt_result(stmt);
  DIE_UNLESS(rc == 1);

  mysql_stmt_close(stmt);
}


static void test_bug1946()
{
  MYSQL_STMT *stmt;
  int rc;
  const char *query= "INSERT INTO prepare_command VALUES (?)";

  myheader("test_bug1946");

  rc= mysql_query(mysql, "DROP TABLE IF EXISTS prepare_command");
  myquery(rc);

  rc= mysql_query(mysql, "CREATE TABLE prepare_command(ID INT)");
  myquery(rc);

  stmt= mysql_simple_prepare(mysql, query);
  check_stmt(stmt);
  rc= mysql_real_query(mysql, query, strlen(query));
  DIE_UNLESS(rc != 0);
  if (!opt_silent)
    fprintf(stdout, "Got error (as expected):\n");
  myerror(NULL);

  mysql_stmt_close(stmt);
  rc= mysql_query(mysql, "DROP TABLE prepare_command");
}


static void test_parse_error_and_bad_length()
{
  MYSQL_STMT *stmt;
  int rc;

  /* check that we get 4 syntax errors over the 4 calls */
  myheader("test_parse_error_and_bad_length");

  rc= mysql_query(mysql, "SHOW DATABAAAA");
  DIE_UNLESS(rc);
  if (!opt_silent)
    fprintf(stdout, "Got error (as expected): '%s'\n", mysql_error(mysql));
  rc= mysql_real_query(mysql, "SHOW DATABASES", 100);
  DIE_UNLESS(rc);
  if (!opt_silent)
    fprintf(stdout, "Got error (as expected): '%s'\n", mysql_error(mysql));

  stmt= mysql_simple_prepare(mysql, "SHOW DATABAAAA");
  DIE_UNLESS(!stmt);
  if (!opt_silent)
    fprintf(stdout, "Got error (as expected): '%s'\n", mysql_error(mysql));
  stmt= mysql_stmt_init(mysql);
  DIE_UNLESS(stmt);
  rc= mysql_stmt_prepare(stmt, "SHOW DATABASES", 100);
  DIE_UNLESS(rc != 0);
  if (!opt_silent)
    fprintf(stdout, "Got error (as expected): '%s'\n", mysql_stmt_error(stmt));
  mysql_stmt_close(stmt);
}


static void test_bug2247()
{
  MYSQL_STMT *stmt;
  MYSQL_RES *res;
  int rc;
  int i;
  const char *create= "CREATE TABLE bug2247(id INT UNIQUE AUTO_INCREMENT)";
  const char *insert= "INSERT INTO bug2247 VALUES (NULL)";
  const char *select= "SELECT id FROM bug2247";
  const char *update= "UPDATE bug2247 SET id=id+10";
  const char *drop= "DROP TABLE IF EXISTS bug2247";
  ulonglong exp_count;
  enum { NUM_ROWS= 5 };

  myheader("test_bug2247");

  if (!opt_silent)
    fprintf(stdout, "\nChecking if stmt_affected_rows is not affected by\n"
                  "mysql_query ... ");
  /* create table and insert few rows */
  rc= mysql_query(mysql, drop);
  myquery(rc);

  rc= mysql_query(mysql, create);
  myquery(rc);

  stmt= mysql_simple_prepare(mysql, insert);
  check_stmt(stmt);
  for (i= 0; i < NUM_ROWS; ++i)
  {
    rc= mysql_stmt_execute(stmt);
    check_execute(stmt, rc);
  }
  exp_count= mysql_stmt_affected_rows(stmt);
  DIE_UNLESS(exp_count == 1);

  rc= mysql_query(mysql, select);
  myquery(rc);
  /*
    mysql_store_result overwrites mysql->affected_rows. Check that
    mysql_stmt_affected_rows() returns the same value, whereas
    mysql_affected_rows() value is correct.
  */
  res= mysql_store_result(mysql);
  mytest(res);

  DIE_UNLESS(mysql_affected_rows(mysql) == NUM_ROWS);
  DIE_UNLESS(exp_count == mysql_stmt_affected_rows(stmt));

  rc= mysql_query(mysql, update);
  myquery(rc);
  DIE_UNLESS(mysql_affected_rows(mysql) == NUM_ROWS);
  DIE_UNLESS(exp_count == mysql_stmt_affected_rows(stmt));

  mysql_free_result(res);
  mysql_stmt_close(stmt);

  /* check that mysql_stmt_store_result modifies mysql_stmt_affected_rows */
  stmt= mysql_simple_prepare(mysql, select);
  check_stmt(stmt);

  rc= mysql_stmt_execute(stmt);
  check_execute(stmt, rc);
  rc= mysql_stmt_store_result(stmt);
  check_execute(stmt, rc);
  exp_count= mysql_stmt_affected_rows(stmt);
  DIE_UNLESS(exp_count == NUM_ROWS);

  rc= mysql_query(mysql, insert);
  myquery(rc);
  DIE_UNLESS(mysql_affected_rows(mysql) == 1);
  DIE_UNLESS(mysql_stmt_affected_rows(stmt) == exp_count);

  mysql_stmt_close(stmt);
  if (!opt_silent)
    fprintf(stdout, "OK");
}


static void test_subqueries()
{
  MYSQL_STMT *stmt;
  int rc, i;
  const char *query= "SELECT (SELECT SUM(a+b) FROM t2 where t1.b=t2.b GROUP BY t1.a LIMIT 1) as scalar_s, exists (select 1 from t2 where t2.a/2=t1.a) as exists_s, a in (select a+3 from t2) as in_s, (a-1, b-1) in (select a, b from t2) as in_row_s FROM t1, (select a x, b y from t2) tt WHERE x=a";

  myheader("test_subqueries");

  rc= mysql_query(mysql, "DROP TABLE IF EXISTS t1, t2");
  myquery(rc);

  rc= mysql_query(mysql, "CREATE TABLE t1 (a int , b int);");
  myquery(rc);

  rc= mysql_query(mysql,
                  "insert into t1 values (1, 1), (2, 2), (3, 3), (4, 4), (5, 5);");
  myquery(rc);

  rc= mysql_query(mysql, "create table t2 select * from t1;");
  myquery(rc);

  stmt= mysql_simple_prepare(mysql, query);
  check_stmt(stmt);
  for (i= 0; i < 3; i++)
  {
    rc= mysql_stmt_execute(stmt);
    check_execute(stmt, rc);
    rc= my_process_stmt_result(stmt);
    DIE_UNLESS(rc == 5);
  }
  mysql_stmt_close(stmt);

  rc= mysql_query(mysql, "DROP TABLE t1, t2");
  myquery(rc);
}


static void test_bad_union()
{
  MYSQL_STMT *stmt;
  const char *query= "SELECT 1, 2 union SELECT 1";

  myheader("test_bad_union");

  stmt= mysql_simple_prepare(mysql, query);
  DIE_UNLESS(stmt == 0);
  myerror(NULL);
}


static void test_distinct()
{
  MYSQL_STMT *stmt;
  int rc, i;
  const char *query=
    "SELECT 2+count(distinct b), group_concat(a) FROM t1 group by a";

  myheader("test_distinct");

  rc= mysql_query(mysql, "DROP TABLE IF EXISTS t1");
  myquery(rc);

  rc= mysql_query(mysql, "CREATE TABLE t1 (a int , b int);");
  myquery(rc);

  rc= mysql_query(mysql,
                  "insert into t1 values (1, 1), (2, 2), (3, 3), (4, 4), (5, 5), \
(1, 10), (2, 20), (3, 30), (4, 40), (5, 50);");
  myquery(rc);

  for (i= 0; i < 3; i++)
  {
    stmt= mysql_simple_prepare(mysql, query);
    check_stmt(stmt);
    rc= mysql_stmt_execute(stmt);
    check_execute(stmt, rc);
    rc= my_process_stmt_result(stmt);
    DIE_UNLESS(rc == 5);
    mysql_stmt_close(stmt);
  }

  rc= mysql_query(mysql, "DROP TABLE t1");
  myquery(rc);
}


/*
  Test for bug#2248 "mysql_fetch without prior mysql_stmt_execute hangs"
*/

static void test_bug2248()
{
  MYSQL_STMT *stmt;
  int rc;
  const char *query1= "SELECT DATABASE()";
  const char *query2= "INSERT INTO test_bug2248 VALUES (10)";

  myheader("test_bug2248");

  rc= mysql_query(mysql, "DROP TABLE IF EXISTS test_bug2248");
  myquery(rc);

  rc= mysql_query(mysql, "CREATE TABLE test_bug2248 (id int)");
  myquery(rc);

  stmt= mysql_simple_prepare(mysql, query1);
  check_stmt(stmt);

  /* This should not hang */
  rc= mysql_stmt_fetch(stmt);
  check_execute_r(stmt, rc);

  /* And this too */
  rc= mysql_stmt_store_result(stmt);
  check_execute_r(stmt, rc);

  mysql_stmt_close(stmt);

  stmt= mysql_simple_prepare(mysql, query2);
  check_stmt(stmt);

  rc= mysql_stmt_execute(stmt);
  check_execute(stmt, rc);

  /* This too should not hang but should return proper error */
  rc= mysql_stmt_fetch(stmt);
  DIE_UNLESS(rc == 1);

  /* This too should not hang but should not bark */
  rc= mysql_stmt_store_result(stmt);
  check_execute(stmt, rc);

  /* This should return proper error */
  rc= mysql_stmt_fetch(stmt);
  check_execute_r(stmt, rc);
  DIE_UNLESS(rc == 1);

  mysql_stmt_close(stmt);

  rc= mysql_query(mysql, "DROP TABLE test_bug2248");
  myquery(rc);
}


static void test_subqueries_ref()
{
  MYSQL_STMT *stmt;
  int rc, i;
  const char *query= "SELECT a as ccc from t1 where a+1=(SELECT 1+ccc from t1 where ccc+1=a+1 and a=1)";

  myheader("test_subqueries_ref");

  rc= mysql_query(mysql, "DROP TABLE IF EXISTS t1");
  myquery(rc);

  rc= mysql_query(mysql, "CREATE TABLE t1 (a int);");
  myquery(rc);

  rc= mysql_query(mysql,
                  "insert into t1 values (1), (2), (3), (4), (5);");
  myquery(rc);

  stmt= mysql_simple_prepare(mysql, query);
  check_stmt(stmt);
  for (i= 0; i < 3; i++)
  {
    rc= mysql_stmt_execute(stmt);
    check_execute(stmt, rc);
    rc= my_process_stmt_result(stmt);
    DIE_UNLESS(rc == 1);
  }
  mysql_stmt_close(stmt);

  rc= mysql_query(mysql, "DROP TABLE t1");
  myquery(rc);
}


static void test_union()
{
  MYSQL_STMT *stmt;
  int rc;

  myheader("test_union");

  rc= mysql_query(mysql, "DROP TABLE IF EXISTS t1, t2");
  myquery(rc);

  rc= mysql_query(mysql,
                  "CREATE TABLE t1 "
                  "(id INTEGER NOT NULL PRIMARY KEY, "
                  " name VARCHAR(20) NOT NULL)");
  myquery(rc);
  rc= mysql_query(mysql,
                  "INSERT INTO t1 (id, name) VALUES "
                  "(2, 'Ja'), (3, 'Ede'), "
                  "(4, 'Haag'), (5, 'Kabul'), "
                  "(6, 'Almere'), (7, 'Utrecht'), "
                  "(8, 'Qandahar'), (9, 'Amsterdam'), "
                  "(10, 'Amersfoort'), (11, 'Constantine')");
  myquery(rc);
  rc= mysql_query(mysql,
                  "CREATE TABLE t2 "
                  "(id INTEGER NOT NULL PRIMARY KEY, "
                  " name VARCHAR(20) NOT NULL)");
  myquery(rc);
  rc= mysql_query(mysql,
                  "INSERT INTO t2 (id, name) VALUES "
                  "(4, 'Guam'), (5, 'Aruba'), "
                  "(6, 'Angola'), (7, 'Albania'), "
                  "(8, 'Anguilla'), (9, 'Argentina'), "
                  "(10, 'Azerbaijan'), (11, 'Afghanistan'), "
                  "(12, 'Burkina Faso'), (13, 'Faroe Islands')");
  myquery(rc);

  stmt= mysql_simple_prepare(mysql,
                             "SELECT t1.name FROM t1 UNION "
                             "SELECT t2.name FROM t2");
  check_stmt(stmt);

  rc= mysql_stmt_execute(stmt);
  check_execute(stmt, rc);
  rc= my_process_stmt_result(stmt);
  DIE_UNLESS(rc == 20);
  mysql_stmt_close(stmt);

  rc= mysql_query(mysql, "DROP TABLE t1, t2");
  myquery(rc);
}


static void test_bug3117()
{
  MYSQL_STMT *stmt;
  MYSQL_BIND buffer;
  longlong lii;
  ulong length;
  my_bool is_null;
  int rc;

  myheader("test_bug3117");

  rc= mysql_query(mysql, "DROP TABLE IF EXISTS t1");
  myquery(rc);

  rc= mysql_query(mysql, "CREATE TABLE t1 (id int auto_increment primary key)");
  myquery(rc);

  stmt= mysql_simple_prepare(mysql, "SELECT LAST_INSERT_ID()");
  check_stmt(stmt);

  rc= mysql_query(mysql, "INSERT INTO t1 VALUES (NULL)");
  myquery(rc);

  rc= mysql_stmt_execute(stmt);
  check_execute(stmt, rc);

  bzero((char*) &buffer, sizeof(buffer));
  buffer.buffer_type= MYSQL_TYPE_LONGLONG;
  buffer.buffer_length= sizeof(lii);
  buffer.buffer= (void *)&lii;
  buffer.length= &length;
  buffer.is_null= &is_null;

  rc= mysql_stmt_bind_result(stmt, &buffer);
  check_execute(stmt, rc);

  rc= mysql_stmt_store_result(stmt);
  check_execute(stmt, rc);

  rc= mysql_stmt_fetch(stmt);
  check_execute(stmt, rc);

  DIE_UNLESS(is_null == 0 && lii == 1);
  if (!opt_silent)
    fprintf(stdout, "\n\tLAST_INSERT_ID()= 1 ok\n");

  rc= mysql_query(mysql, "INSERT INTO t1 VALUES (NULL)");
  myquery(rc);

  rc= mysql_stmt_execute(stmt);
  check_execute(stmt, rc);

  rc= mysql_stmt_fetch(stmt);
  check_execute(stmt, rc);

  DIE_UNLESS(is_null == 0 && lii == 2);
  if (!opt_silent)
    fprintf(stdout, "\tLAST_INSERT_ID()= 2 ok\n");

  mysql_stmt_close(stmt);

  rc= mysql_query(mysql, "DROP TABLE t1");
  myquery(rc);
}


static void test_join()
{
  MYSQL_STMT *stmt;
  int rc, i, j;
  const char *query[]= {"SELECT * FROM t2 join t1 on (t1.a=t2.a)",
                        "SELECT * FROM t2 natural join t1",
                        "SELECT * FROM t2 join t1 using(a)",
                        "SELECT * FROM t2 left join t1 on(t1.a=t2.a)",
                        "SELECT * FROM t2 natural left join t1",
                        "SELECT * FROM t2 left join t1 using(a)",
                        "SELECT * FROM t2 right join t1 on(t1.a=t2.a)",
                        "SELECT * FROM t2 natural right join t1",
                        "SELECT * FROM t2 right join t1 using(a)"};

  myheader("test_join");

  rc= mysql_query(mysql, "DROP TABLE IF EXISTS t1, t2");
  myquery(rc);

  rc= mysql_query(mysql, "CREATE TABLE t1 (a int , b int);");
  myquery(rc);

  rc= mysql_query(mysql,
                  "insert into t1 values (1, 1), (2, 2), (3, 3), (4, 4), (5, 5);");
  myquery(rc);

  rc= mysql_query(mysql, "CREATE TABLE t2 (a int , c int);");
  myquery(rc);

  rc= mysql_query(mysql,
                  "insert into t2 values (1, 1), (2, 2), (3, 3), (4, 4), (5, 5);");
  myquery(rc);

  for (j= 0; j < 9; j++)
  {
    stmt= mysql_simple_prepare(mysql, query[j]);
    check_stmt(stmt);
    for (i= 0; i < 3; i++)
    {
      rc= mysql_stmt_execute(stmt);
      check_execute(stmt, rc);
      rc= my_process_stmt_result(stmt);
      DIE_UNLESS(rc == 5);
    }
    mysql_stmt_close(stmt);
  }

  rc= mysql_query(mysql, "DROP TABLE t1, t2");
  myquery(rc);
}


static void test_selecttmp()
{
  MYSQL_STMT *stmt;
  int rc, i;
  const char *query= "select a, (select count(distinct t1.b) as sum from t1, t2 where t1.a=t2.a and t2.b > 0 and t1.a <= t3.b group by t1.a order by sum limit 1) from t3";

  myheader("test_select_tmp");

  rc= mysql_query(mysql, "DROP TABLE IF EXISTS t1, t2, t3");
  myquery(rc);

  rc= mysql_query(mysql, "CREATE TABLE t1 (a int , b int);");
  myquery(rc);

  rc= mysql_query(mysql, "create table t2 (a int, b int);");
  myquery(rc);

  rc= mysql_query(mysql, "create table t3 (a int, b int);");
  myquery(rc);

  rc= mysql_query(mysql,
                  "insert into t1 values (0, 100), (1, 2), (1, 3), (2, 2), (2, 7), \
(2, -1), (3, 10);");
  myquery(rc);
  rc= mysql_query(mysql,
                  "insert into t2 values (0, 0), (1, 1), (2, 1), (3, 1), (4, 1);");
  myquery(rc);
  rc= mysql_query(mysql,
                  "insert into t3 values (3, 3), (2, 2), (1, 1);");
  myquery(rc);

  stmt= mysql_simple_prepare(mysql, query);
  check_stmt(stmt);
  for (i= 0; i < 3; i++)
  {
    rc= mysql_stmt_execute(stmt);
    check_execute(stmt, rc);
    rc= my_process_stmt_result(stmt);
    DIE_UNLESS(rc == 3);
  }
  mysql_stmt_close(stmt);

  rc= mysql_query(mysql, "DROP TABLE t1, t2, t3");
  myquery(rc);
}


static void test_create_drop()
{
  MYSQL_STMT *stmt_create, *stmt_drop, *stmt_select, *stmt_create_select;
  char *query;
  int rc, i;
  myheader("test_table_manipulation");

  rc= mysql_query(mysql, "DROP TABLE IF EXISTS t1, t2");
  myquery(rc);

  rc= mysql_query(mysql, "create table t2 (a int);");
  myquery(rc);

  rc= mysql_query(mysql, "create table t1 (a int);");
  myquery(rc);

  rc= mysql_query(mysql, "insert into t2 values (3), (2), (1);");
  myquery(rc);

  query= (char*)"create table t1 (a int)";
  stmt_create= mysql_simple_prepare(mysql, query);
  check_stmt(stmt_create);

  query= (char*)"drop table t1";
  stmt_drop= mysql_simple_prepare(mysql, query);
  check_stmt(stmt_drop);

  query= (char*)"select a in (select a from t2) from t1";
  stmt_select= mysql_simple_prepare(mysql, query);
  check_stmt(stmt_select);

  rc= mysql_query(mysql, "DROP TABLE t1");
  myquery(rc);

  query= (char*)"create table t1 select a from t2";
  stmt_create_select= mysql_simple_prepare(mysql, query);
  check_stmt(stmt_create_select);

  for (i= 0; i < 3; i++)
  {
    rc= mysql_stmt_execute(stmt_create);
    check_execute(stmt_create, rc);
    if (!opt_silent)
      fprintf(stdout, "created %i\n", i);

    rc= mysql_stmt_execute(stmt_select);
    check_execute(stmt_select, rc);
    rc= my_process_stmt_result(stmt_select);
    DIE_UNLESS(rc == 0);

    rc= mysql_stmt_execute(stmt_drop);
    check_execute(stmt_drop, rc);
    if (!opt_silent)
      fprintf(stdout, "dropped %i\n", i);

    rc= mysql_stmt_execute(stmt_create_select);
    check_execute(stmt_create, rc);
    if (!opt_silent)
      fprintf(stdout, "created select %i\n", i);

    rc= mysql_stmt_execute(stmt_select);
    check_execute(stmt_select, rc);
    rc= my_process_stmt_result(stmt_select);
    DIE_UNLESS(rc == 3);

    rc= mysql_stmt_execute(stmt_drop);
    check_execute(stmt_drop, rc);
    if (!opt_silent)
      fprintf(stdout, "dropped %i\n", i);
  }

  mysql_stmt_close(stmt_create);
  mysql_stmt_close(stmt_drop);
  mysql_stmt_close(stmt_select);
  mysql_stmt_close(stmt_create_select);

  rc= mysql_query(mysql, "DROP TABLE t2");
  myquery(rc);
}


static void test_rename()
{
  MYSQL_STMT *stmt;
  const char *query= "rename table t1 to t2, t3 to t4";
  int rc;
  myheader("test_table_manipulation");

  rc= mysql_query(mysql, "DROP TABLE IF EXISTS t1, t2, t3, t4");
  myquery(rc);

  stmt= mysql_simple_prepare(mysql, query);
  check_stmt(stmt);

  rc= mysql_query(mysql, "create table t1 (a int)");
  myquery(rc);

  rc= mysql_stmt_execute(stmt);
  check_execute_r(stmt, rc);
  if (!opt_silent)
    fprintf(stdout, "rename without t3\n");

  rc= mysql_query(mysql, "create table t3 (a int)");
  myquery(rc);

  rc= mysql_stmt_execute(stmt);
  check_execute(stmt, rc);
  if (!opt_silent)
    fprintf(stdout, "rename with t3\n");

  rc= mysql_stmt_execute(stmt);
  check_execute_r(stmt, rc);
  if (!opt_silent)
    fprintf(stdout, "rename renamed\n");

  rc= mysql_query(mysql, "rename table t2 to t1, t4 to t3");
  myquery(rc);

  rc= mysql_stmt_execute(stmt);
  check_execute(stmt, rc);
  if (!opt_silent)
    fprintf(stdout, "rename reverted\n");

  mysql_stmt_close(stmt);

  rc= mysql_query(mysql, "DROP TABLE t2, t4");
  myquery(rc);
}


static void test_do_set()
{
  MYSQL_STMT *stmt_do, *stmt_set;
  char *query;
  int rc, i;
  myheader("test_do_set");

  rc= mysql_query(mysql, "DROP TABLE IF EXISTS t1");
  myquery(rc);

  rc= mysql_query(mysql, "create table t1 (a int)");
  myquery(rc);

  query= (char*)"do @var:=(1 in (select * from t1))";
  stmt_do= mysql_simple_prepare(mysql, query);
  check_stmt(stmt_do);

  query= (char*)"set @var=(1 in (select * from t1))";
  stmt_set= mysql_simple_prepare(mysql, query);
  check_stmt(stmt_set);

  for (i= 0; i < 3; i++)
  {
    rc= mysql_stmt_execute(stmt_do);
    check_execute(stmt_do, rc);
    if (!opt_silent)
      fprintf(stdout, "do %i\n", i);
    rc= mysql_stmt_execute(stmt_set);
    check_execute(stmt_set, rc);
    if (!opt_silent)
      fprintf(stdout, "set %i\n", i);
  }

  mysql_stmt_close(stmt_do);
  mysql_stmt_close(stmt_set);
}


static void test_multi()
{
  MYSQL_STMT *stmt_delete, *stmt_update, *stmt_select1, *stmt_select2;
  char *query;
  MYSQL_BIND bind[1];
  int rc, i;
  int32 param= 1;
  ulong length= 1;
  myheader("test_multi");

  /*
    We need to bzero bind structure because mysql_stmt_bind_param checks all
    its members.
  */
  bzero((char*) bind, sizeof(bind));

  bind[0].buffer_type= MYSQL_TYPE_LONG;
  bind[0].buffer= (void *)&param;
  bind[0].length= &length;

  rc= mysql_query(mysql, "DROP TABLE IF EXISTS t1, t2");
  myquery(rc);

  rc= mysql_query(mysql, "create table t1 (a int, b int)");
  myquery(rc);

  rc= mysql_query(mysql, "create table t2 (a int, b int)");
  myquery(rc);

  rc= mysql_query(mysql, "insert into t1 values (3, 3), (2, 2), (1, 1)");
  myquery(rc);

  rc= mysql_query(mysql, "insert into t2 values (3, 3), (2, 2), (1, 1)");
  myquery(rc);

  query= (char*)"delete t1, t2 from t1, t2 where t1.a=t2.a and t1.b=10";
  stmt_delete= mysql_simple_prepare(mysql, query);
  check_stmt(stmt_delete);

  query= (char*)"update t1, t2 set t1.b=10, t2.b=10 where t1.a=t2.a and t1.b=?";
  stmt_update= mysql_simple_prepare(mysql, query);
  check_stmt(stmt_update);

  query= (char*)"select * from t1";
  stmt_select1= mysql_simple_prepare(mysql, query);
  check_stmt(stmt_select1);

  query= (char*)"select * from t2";
  stmt_select2= mysql_simple_prepare(mysql, query);
  check_stmt(stmt_select2);

  for(i= 0; i < 3; i++)
  {
    rc= mysql_stmt_bind_param(stmt_update, bind);
    check_execute(stmt_update, rc);

    rc= mysql_stmt_execute(stmt_update);
    check_execute(stmt_update, rc);
    if (!opt_silent)
      fprintf(stdout, "update %ld\n", (long) param);

    rc= mysql_stmt_execute(stmt_delete);
    check_execute(stmt_delete, rc);
    if (!opt_silent)
      fprintf(stdout, "delete %ld\n", (long) param);

    rc= mysql_stmt_execute(stmt_select1);
    check_execute(stmt_select1, rc);
    rc= my_process_stmt_result(stmt_select1);
    DIE_UNLESS(rc == 3-param);

    rc= mysql_stmt_execute(stmt_select2);
    check_execute(stmt_select2, rc);
    rc= my_process_stmt_result(stmt_select2);
    DIE_UNLESS(rc == 3-param);

    param++;
  }

  mysql_stmt_close(stmt_delete);
  mysql_stmt_close(stmt_update);
  mysql_stmt_close(stmt_select1);
  mysql_stmt_close(stmt_select2);
  rc= mysql_query(mysql, "drop table t1, t2");
  myquery(rc);
}


static void test_insert_select()
{
  MYSQL_STMT *stmt_insert, *stmt_select;
  char *query;
  int rc;
  uint i;
  myheader("test_insert_select");

  rc= mysql_query(mysql, "DROP TABLE IF EXISTS t1, t2");
  myquery(rc);

  rc= mysql_query(mysql, "create table t1 (a int)");
  myquery(rc);

  rc= mysql_query(mysql, "create table t2 (a int)");
  myquery(rc);

  rc= mysql_query(mysql, "insert into t2 values (1)");
  myquery(rc);

  query= (char*)"insert into t1 select a from t2";
  stmt_insert= mysql_simple_prepare(mysql, query);
  check_stmt(stmt_insert);

  query= (char*)"select * from t1";
  stmt_select= mysql_simple_prepare(mysql, query);
  check_stmt(stmt_select);

  for(i= 0; i < 3; i++)
  {
    rc= mysql_stmt_execute(stmt_insert);
    check_execute(stmt_insert, rc);
    if (!opt_silent)
      fprintf(stdout, "insert %u\n", i);

    rc= mysql_stmt_execute(stmt_select);
    check_execute(stmt_select, rc);
    rc= my_process_stmt_result(stmt_select);
    DIE_UNLESS(rc == (int)(i+1));
  }

  mysql_stmt_close(stmt_insert);
  mysql_stmt_close(stmt_select);
  rc= mysql_query(mysql, "drop table t1, t2");
  myquery(rc);
}


static void test_bind_nagative()
{
  MYSQL_STMT *stmt_insert;
  char *query;
  int rc;
  MYSQL_BIND      bind[1];
  int32           my_val= 0;
  ulong           my_length= 0L;
  my_bool         my_null= FALSE;
  myheader("test_insert_select");

  rc= mysql_query(mysql, "DROP TABLE IF EXISTS t1");
  myquery(rc);

  rc= mysql_query(mysql, "create temporary table t1 (c1 int unsigned)");
  myquery(rc);

  rc= mysql_query(mysql, "INSERT INTO t1 VALUES (1), (-1)");
  myquery(rc);

  query= (char*)"INSERT INTO t1 VALUES (?)";
  stmt_insert= mysql_simple_prepare(mysql, query);
  check_stmt(stmt_insert);

  /* bind parameters */
  bzero((char*) bind, sizeof(bind));

  bind[0].buffer_type= MYSQL_TYPE_LONG;
  bind[0].buffer= (void *)&my_val;
  bind[0].length= &my_length;
  bind[0].is_null= (char*)&my_null;

  rc= mysql_stmt_bind_param(stmt_insert, bind);
  check_execute(stmt_insert, rc);

  my_val= -1;
  rc= mysql_stmt_execute(stmt_insert);
  check_execute(stmt_insert, rc);

  mysql_stmt_close(stmt_insert);
  rc= mysql_query(mysql, "drop table t1");
  myquery(rc);
}


static void test_derived()
{
  MYSQL_STMT *stmt;
  int rc, i;
  MYSQL_BIND      bind[1];
  int32           my_val= 0;
  ulong           my_length= 0L;
  my_bool         my_null= FALSE;
  const char *query=
    "select count(1) from (select f.id from t1 f where f.id=?) as x";

  myheader("test_derived");

  rc= mysql_query(mysql, "DROP TABLE IF EXISTS t1");
  myquery(rc);

  rc= mysql_query(mysql, "create table t1 (id  int(8), primary key (id)) \
TYPE=InnoDB DEFAULT CHARSET=utf8");
  myquery(rc);

  rc= mysql_query(mysql, "insert into t1 values (1)");
  myquery(rc);

  stmt= mysql_simple_prepare(mysql, query);
  check_stmt(stmt);
  /*
    We need to bzero bind structure because mysql_stmt_bind_param checks all
    its members.
  */
  bzero((char*) bind, sizeof(bind));

  bind[0].buffer_type= MYSQL_TYPE_LONG;
  bind[0].buffer= (void *)&my_val;
  bind[0].length= &my_length;
  bind[0].is_null= (char*)&my_null;
  my_val= 1;
  rc= mysql_stmt_bind_param(stmt, bind);
  check_execute(stmt, rc);

  for (i= 0; i < 3; i++)
  {
    rc= mysql_stmt_execute(stmt);
    check_execute(stmt, rc);
    rc= my_process_stmt_result(stmt);
    DIE_UNLESS(rc == 1);
  }
  mysql_stmt_close(stmt);

  rc= mysql_query(mysql, "DROP TABLE t1");
  myquery(rc);
}


static void test_xjoin()
{
  MYSQL_STMT *stmt;
  int rc, i;
  const char *query=
    "select t.id, p1.value, n1.value, p2.value, n2.value from t3 t LEFT JOIN t1 p1 ON (p1.id=t.param1_id) LEFT JOIN t2 p2 ON (p2.id=t.param2_id) LEFT JOIN t4 n1 ON (n1.id=p1.name_id) LEFT JOIN t4 n2 ON (n2.id=p2.name_id) where t.id=1";

  myheader("test_xjoin");

  rc= mysql_query(mysql, "DROP TABLE IF EXISTS t1, t2, t3, t4");
  myquery(rc);

  rc= mysql_query(mysql, "create table t3 (id int(8), param1_id int(8), param2_id int(8)) TYPE=InnoDB DEFAULT CHARSET=utf8");
  myquery(rc);

  rc= mysql_query(mysql, "create table t1 ( id int(8), name_id int(8), value varchar(10)) TYPE=InnoDB DEFAULT CHARSET=utf8");
  myquery(rc);

  rc= mysql_query(mysql, "create table t2 (id int(8), name_id int(8), value varchar(10)) TYPE=InnoDB DEFAULT CHARSET=utf8;");
  myquery(rc);

  rc= mysql_query(mysql, "create table t4(id int(8), value varchar(10)) TYPE=InnoDB DEFAULT CHARSET=utf8");
  myquery(rc);

  rc= mysql_query(mysql, "insert into t3 values (1, 1, 1), (2, 2, null)");
  myquery(rc);

  rc= mysql_query(mysql, "insert into t1 values (1, 1, 'aaa'), (2, null, 'bbb')");
  myquery(rc);

  rc= mysql_query(mysql, "insert into t2 values (1, 2, 'ccc')");
  myquery(rc);

  rc= mysql_query(mysql, "insert into t4 values (1, 'Name1'), (2, null)");
  myquery(rc);

  stmt= mysql_simple_prepare(mysql, query);
  check_stmt(stmt);

  for (i= 0; i < 3; i++)
  {
    rc= mysql_stmt_execute(stmt);
    check_execute(stmt, rc);
    rc= my_process_stmt_result(stmt);
    DIE_UNLESS(rc == 1);
  }
  mysql_stmt_close(stmt);

  rc= mysql_query(mysql, "DROP TABLE t1, t2, t3, t4");
  myquery(rc);
}


static void test_bug3035()
{
  MYSQL_STMT *stmt;
  int rc;
  MYSQL_BIND bind_array[12], *bind= bind_array, *bind_end= bind + 12;
  int8 int8_val;
  uint8 uint8_val;
  int16 int16_val;
  uint16 uint16_val;
  int32 int32_val;
  uint32 uint32_val;
  longlong int64_val;
  ulonglong uint64_val;
  double double_val, udouble_val, double_tmp;
  char longlong_as_string[22], ulonglong_as_string[22];

  /* mins and maxes */
  const int8 int8_min= -128;
  const int8 int8_max= 127;
  const uint8 uint8_min= 0;
  const uint8 uint8_max= 255;

  const int16 int16_min= -32768;
  const int16 int16_max= 32767;
  const uint16 uint16_min= 0;
  const uint16 uint16_max= 65535;

  const int32 int32_max= 2147483647L;
  const int32 int32_min= -int32_max - 1;
  const uint32 uint32_min= 0;
  const uint32 uint32_max= 4294967295U;

  /* it might not work okay everyplace */
  const longlong int64_max= LL(9223372036854775807);
  const longlong int64_min= -int64_max - 1;

  const ulonglong uint64_min= 0U;
  const ulonglong uint64_max= ULL(18446744073709551615);

  const char *stmt_text;

  myheader("test_bug3035");

  stmt_text= "DROP TABLE IF EXISTS t1";
  rc= mysql_real_query(mysql, stmt_text, strlen(stmt_text));
  myquery(rc);

  stmt_text= "CREATE TABLE t1 (i8 TINYINT, ui8 TINYINT UNSIGNED, "
                              "i16 SMALLINT, ui16 SMALLINT UNSIGNED, "
                              "i32 INT, ui32 INT UNSIGNED, "
                              "i64 BIGINT, ui64 BIGINT UNSIGNED, "
                              "id INTEGER NOT NULL PRIMARY KEY AUTO_INCREMENT)";
  rc= mysql_real_query(mysql, stmt_text, strlen(stmt_text));
  myquery(rc);

  bzero((char*) bind_array, sizeof(bind_array));

  for (bind= bind_array; bind < bind_end; bind++)
    bind->error= &bind->error_value;

  bind_array[0].buffer_type= MYSQL_TYPE_TINY;
  bind_array[0].buffer= (void *) &int8_val;

  bind_array[1].buffer_type= MYSQL_TYPE_TINY;
  bind_array[1].buffer= (void *) &uint8_val;
  bind_array[1].is_unsigned= 1;

  bind_array[2].buffer_type= MYSQL_TYPE_SHORT;
  bind_array[2].buffer= (void *) &int16_val;

  bind_array[3].buffer_type= MYSQL_TYPE_SHORT;
  bind_array[3].buffer= (void *) &uint16_val;
  bind_array[3].is_unsigned= 1;

  bind_array[4].buffer_type= MYSQL_TYPE_LONG;
  bind_array[4].buffer= (void *) &int32_val;

  bind_array[5].buffer_type= MYSQL_TYPE_LONG;
  bind_array[5].buffer= (void *) &uint32_val;
  bind_array[5].is_unsigned= 1;

  bind_array[6].buffer_type= MYSQL_TYPE_LONGLONG;
  bind_array[6].buffer= (void *) &int64_val;

  bind_array[7].buffer_type= MYSQL_TYPE_LONGLONG;
  bind_array[7].buffer= (void *) &uint64_val;
  bind_array[7].is_unsigned= 1;

  stmt= mysql_stmt_init(mysql);
  check_stmt(stmt);

  stmt_text= "INSERT INTO t1 (i8, ui8, i16, ui16, i32, ui32, i64, ui64) "
                     "VALUES (?, ?, ?, ?, ?, ?, ?, ?)";
  rc= mysql_stmt_prepare(stmt, stmt_text, strlen(stmt_text));
  check_execute(stmt, rc);

  mysql_stmt_bind_param(stmt, bind_array);

  int8_val= int8_min;
  uint8_val= uint8_min;
  int16_val= int16_min;
  uint16_val= uint16_min;
  int32_val= int32_min;
  uint32_val= uint32_min;
  int64_val= int64_min;
  uint64_val= uint64_min;

  rc= mysql_stmt_execute(stmt);
  check_execute(stmt, rc);

  int8_val= int8_max;
  uint8_val= uint8_max;
  int16_val= int16_max;
  uint16_val= uint16_max;
  int32_val= int32_max;
  uint32_val= uint32_max;
  int64_val= int64_max;
  uint64_val= uint64_max;

  rc= mysql_stmt_execute(stmt);
  check_execute(stmt, rc);

  stmt_text= "SELECT i8, ui8, i16, ui16, i32, ui32, i64, ui64, ui64, "
             "cast(ui64 as signed), ui64, cast(ui64 as signed)"
             "FROM t1 ORDER BY id ASC";

  rc= mysql_stmt_prepare(stmt, stmt_text, strlen(stmt_text));
  check_execute(stmt, rc);

  rc= mysql_stmt_execute(stmt);
  check_execute(stmt, rc);

  bind_array[8].buffer_type= MYSQL_TYPE_DOUBLE;
  bind_array[8].buffer= (void *) &udouble_val;

  bind_array[9].buffer_type= MYSQL_TYPE_DOUBLE;
  bind_array[9].buffer= (void *) &double_val;

  bind_array[10].buffer_type= MYSQL_TYPE_STRING;
  bind_array[10].buffer= (void *) &ulonglong_as_string;
  bind_array[10].buffer_length= sizeof(ulonglong_as_string);

  bind_array[11].buffer_type= MYSQL_TYPE_STRING;
  bind_array[11].buffer= (void *) &longlong_as_string;
  bind_array[11].buffer_length= sizeof(longlong_as_string);

  mysql_stmt_bind_result(stmt, bind_array);

  rc= mysql_stmt_fetch(stmt);
  check_execute(stmt, rc);

  DIE_UNLESS(int8_val == int8_min);
  DIE_UNLESS(uint8_val == uint8_min);
  DIE_UNLESS(int16_val == int16_min);
  DIE_UNLESS(uint16_val == uint16_min);
  DIE_UNLESS(int32_val == int32_min);
  DIE_UNLESS(uint32_val == uint32_min);
  DIE_UNLESS(int64_val == int64_min);
  DIE_UNLESS(uint64_val == uint64_min);
  DIE_UNLESS(double_val == (longlong) uint64_min);
  double_tmp= ulonglong2double(uint64_val);
  DIE_UNLESS(cmp_double(&udouble_val, &double_tmp));
  DIE_UNLESS(!strcmp(longlong_as_string, "0"));
  DIE_UNLESS(!strcmp(ulonglong_as_string, "0"));

  rc= mysql_stmt_fetch(stmt);

  if (!opt_silent)
  {
    printf("Truncation mask: ");
    for (bind= bind_array; bind < bind_end; bind++)
      printf("%d", (int) bind->error_value);
    printf("\n");
  }
  DIE_UNLESS(rc == MYSQL_DATA_TRUNCATED || rc == 0);

  DIE_UNLESS(int8_val == int8_max);
  DIE_UNLESS(uint8_val == uint8_max);
  DIE_UNLESS(int16_val == int16_max);
  DIE_UNLESS(uint16_val == uint16_max);
  DIE_UNLESS(int32_val == int32_max);
  DIE_UNLESS(uint32_val == uint32_max);
  DIE_UNLESS(int64_val == int64_max);
  DIE_UNLESS(uint64_val == uint64_max);
  DIE_UNLESS(double_val == (longlong) uint64_val);
  double_tmp= ulonglong2double(uint64_val);
  DIE_UNLESS(cmp_double(&udouble_val, &double_tmp));
  DIE_UNLESS(!strcmp(longlong_as_string, "-1"));
  DIE_UNLESS(!strcmp(ulonglong_as_string, "18446744073709551615"));

  rc= mysql_stmt_fetch(stmt);
  DIE_UNLESS(rc == MYSQL_NO_DATA);

  mysql_stmt_close(stmt);

  stmt_text= "DROP TABLE t1";
  mysql_real_query(mysql, stmt_text, strlen(stmt_text));
}


static void test_union2()
{
  MYSQL_STMT *stmt;
  int rc, i;

  myheader("test_union2");

  rc= mysql_query(mysql, "DROP TABLE IF EXISTS t1");
  myquery(rc);

  rc= mysql_query(mysql, "CREATE TABLE t1(col1 INT, \
                                         col2 VARCHAR(40),      \
                                         col3 SMALLINT, \
                                         col4 TIMESTAMP)");
  myquery(rc);

  stmt= mysql_simple_prepare(mysql,
                             "select col1 FROM t1 where col1=1 union distinct "
                             "select col1 FROM t1 where col1=2");
  check_stmt(stmt);

  for (i= 0; i < 3; i++)
  {
    rc= mysql_stmt_execute(stmt);
    check_execute(stmt, rc);
    rc= my_process_stmt_result(stmt);
    DIE_UNLESS(rc == 0);
  }

  mysql_stmt_close(stmt);

  rc= mysql_query(mysql, "DROP TABLE t1");
  myquery(rc);
}


/*
  This tests for various mysql_stmt_send_long_data bugs described in #1664
*/

static void test_bug1664()
{
    MYSQL_STMT *stmt;
    int        rc, int_data;
    const char *data;
    const char *str_data= "Simple string";
    MYSQL_BIND bind[2];
    const char *query= "INSERT INTO test_long_data(col2, col1) VALUES(?, ?)";

    myheader("test_bug1664");

    rc= mysql_query(mysql, "DROP TABLE IF EXISTS test_long_data");
    myquery(rc);

    rc= mysql_query(mysql, "CREATE TABLE test_long_data(col1 int, col2 long varchar)");
    myquery(rc);

    stmt= mysql_stmt_init(mysql);
    check_stmt(stmt);
    rc= mysql_stmt_prepare(stmt, query, strlen(query));
    check_execute(stmt, rc);

    verify_param_count(stmt, 2);

    bzero((char*) bind, sizeof(bind));

    bind[0].buffer_type= MYSQL_TYPE_STRING;
    bind[0].buffer= (void *)str_data;
    bind[0].buffer_length= strlen(str_data);

    bind[1].buffer= (void *)&int_data;
    bind[1].buffer_type= MYSQL_TYPE_LONG;

    rc= mysql_stmt_bind_param(stmt, bind);
    check_execute(stmt, rc);

    int_data= 1;

    /*
      Let us supply empty long_data. This should work and should
      not break following execution.
    */
    data= "";
    rc= mysql_stmt_send_long_data(stmt, 0, data, strlen(data));
    check_execute(stmt, rc);

    rc= mysql_stmt_execute(stmt);
    check_execute(stmt, rc);

    verify_col_data("test_long_data", "col1", "1");
    verify_col_data("test_long_data", "col2", "");

    rc= mysql_query(mysql, "DELETE FROM test_long_data");
    myquery(rc);

    /* This should pass OK */
    data= (char *)"Data";
    rc= mysql_stmt_send_long_data(stmt, 0, data, strlen(data));
    check_execute(stmt, rc);

    rc= mysql_stmt_execute(stmt);
    check_execute(stmt, rc);

    verify_col_data("test_long_data", "col1", "1");
    verify_col_data("test_long_data", "col2", "Data");

    /* clean up */
    rc= mysql_query(mysql, "DELETE FROM test_long_data");
    myquery(rc);

    /*
      Now we are changing int parameter and don't do anything
      with first parameter. Second mysql_stmt_execute() should run
      OK treating this first parameter as string parameter.
    */

    int_data= 2;
    /* execute */
    rc= mysql_stmt_execute(stmt);
    check_execute(stmt, rc);

    verify_col_data("test_long_data", "col1", "2");
    verify_col_data("test_long_data", "col2", str_data);

    /* clean up */
    rc= mysql_query(mysql, "DELETE FROM test_long_data");
    myquery(rc);

    /*
      Now we are sending other long data. It should not be
      concatened to previous.
    */

    data= (char *)"SomeOtherData";
    rc= mysql_stmt_send_long_data(stmt, 0, data, strlen(data));
    check_execute(stmt, rc);

    rc= mysql_stmt_execute(stmt);
    check_execute(stmt, rc);

    verify_col_data("test_long_data", "col1", "2");
    verify_col_data("test_long_data", "col2", "SomeOtherData");

    mysql_stmt_close(stmt);

    /* clean up */
    rc= mysql_query(mysql, "DELETE FROM test_long_data");
    myquery(rc);

    /* Now let us test how mysql_stmt_reset works. */
    stmt= mysql_stmt_init(mysql);
    check_stmt(stmt);
    rc= mysql_stmt_prepare(stmt, query, strlen(query));
    check_execute(stmt, rc);
    rc= mysql_stmt_bind_param(stmt, bind);
    check_execute(stmt, rc);

    data= (char *)"SomeData";
    rc= mysql_stmt_send_long_data(stmt, 0, data, strlen(data));
    check_execute(stmt, rc);

    rc= mysql_stmt_reset(stmt);
    check_execute(stmt, rc);

    rc= mysql_stmt_execute(stmt);
    check_execute(stmt, rc);

    verify_col_data("test_long_data", "col1", "2");
    verify_col_data("test_long_data", "col2", str_data);

    mysql_stmt_close(stmt);

    /* Final clean up */
    rc= mysql_query(mysql, "DROP TABLE test_long_data");
    myquery(rc);
}


static void test_order_param()
{
  MYSQL_STMT *stmt;
  int rc;

  myheader("test_order_param");

  rc= mysql_query(mysql, "DROP TABLE IF EXISTS t1");
  myquery(rc);

  rc= mysql_query(mysql, "CREATE TABLE t1(a INT, b char(10))");
  myquery(rc);

  stmt= mysql_simple_prepare(mysql,
                             "select sum(a) + 200, 1 from t1 "
                             " union distinct "
                             "select sum(a) + 200, 1 from t1 group by b ");
  check_stmt(stmt);
  mysql_stmt_close(stmt);

  stmt= mysql_simple_prepare(mysql,
                             "select sum(a) + 200, ? from t1 group by b "
                             " union distinct "
                             "select sum(a) + 200, 1 from t1 group by b ");
  check_stmt(stmt);
  mysql_stmt_close(stmt);

  stmt= mysql_simple_prepare(mysql,
                             "select sum(a) + 200, ? from t1 "
                             " union distinct "
                             "select sum(a) + 200, 1 from t1 group by b ");
  check_stmt(stmt);
  mysql_stmt_close(stmt);

  rc= mysql_query(mysql, "DROP TABLE t1");
  myquery(rc);
}


static void test_union_param()
{
  MYSQL_STMT *stmt;
  char *query;
  int rc, i;
  MYSQL_BIND      bind[2];
  char            my_val[4];
  ulong           my_length= 3L;
  my_bool         my_null= FALSE;
  myheader("test_union_param");

  strmov(my_val, "abc");

  query= (char*)"select ? as my_col union distinct select ?";
  stmt= mysql_simple_prepare(mysql, query);
  check_stmt(stmt);

  /*
    We need to bzero bind structure because mysql_stmt_bind_param checks all
    its members.
  */
  bzero((char*) bind, sizeof(bind));

  /* bind parameters */
  bind[0].buffer_type=    MYSQL_TYPE_STRING;
  bind[0].buffer=         (char*) &my_val;
  bind[0].buffer_length=  4;
  bind[0].length=         &my_length;
  bind[0].is_null=        (char*)&my_null;
  bind[1].buffer_type=    MYSQL_TYPE_STRING;
  bind[1].buffer=         (char*) &my_val;
  bind[1].buffer_length=  4;
  bind[1].length=         &my_length;
  bind[1].is_null=        (char*)&my_null;

  rc= mysql_stmt_bind_param(stmt, bind);
  check_execute(stmt, rc);

  for (i= 0; i < 3; i++)
  {
    rc= mysql_stmt_execute(stmt);
    check_execute(stmt, rc);
    rc= my_process_stmt_result(stmt);
    DIE_UNLESS(rc == 1);
  }

  mysql_stmt_close(stmt);
}


static void test_ps_i18n()
{
  MYSQL_STMT *stmt;
  int rc;
  const char *stmt_text;
  MYSQL_BIND bind_array[2];

  /* Represented as numbers to keep UTF8 tools from clobbering them. */
  const char *koi8= "\xee\xd5\x2c\x20\xda\xc1\x20\xd2\xd9\xc2\xc1\xcc\xcb\xd5";
  const char *cp1251= "\xcd\xf3\x2c\x20\xe7\xe0\x20\xf0\xfb\xe1\xe0\xeb\xea\xf3";
  char buf1[16], buf2[16];
  ulong buf1_len, buf2_len;


  myheader("test_ps_i18n");

  stmt_text= "DROP TABLE IF EXISTS t1";
  rc= mysql_real_query(mysql, stmt_text, strlen(stmt_text));
  myquery(rc);

  /*
    Create table with binary columns, set session character set to cp1251,
    client character set to koi8, and make sure that there is conversion
    on insert and no conversion on select
  */

  stmt_text= "CREATE TABLE t1 (c1 VARBINARY(255), c2 VARBINARY(255))";

  rc= mysql_real_query(mysql, stmt_text, strlen(stmt_text));
  myquery(rc);

  stmt_text= "SET CHARACTER_SET_CLIENT=koi8r, "
                 "CHARACTER_SET_CONNECTION=cp1251, "
                 "CHARACTER_SET_RESULTS=koi8r";

  rc= mysql_real_query(mysql, stmt_text, strlen(stmt_text));
  myquery(rc);

  bzero((char*) bind_array, sizeof(bind_array));

  bind_array[0].buffer_type= MYSQL_TYPE_STRING;
  bind_array[0].buffer= (void *) koi8;
  bind_array[0].buffer_length= strlen(koi8);

  bind_array[1].buffer_type= MYSQL_TYPE_STRING;
  bind_array[1].buffer= (void *) koi8;
  bind_array[1].buffer_length= strlen(koi8);

  stmt= mysql_stmt_init(mysql);
  check_stmt(stmt);

  stmt_text= "INSERT INTO t1 (c1, c2) VALUES (?, ?)";

  rc= mysql_stmt_prepare(stmt, stmt_text, strlen(stmt_text));
  check_execute(stmt, rc);

  mysql_stmt_bind_param(stmt, bind_array);

  mysql_stmt_send_long_data(stmt, 0, koi8, strlen(koi8));

  rc= mysql_stmt_execute(stmt);
  check_execute(stmt, rc);

  stmt_text= "SELECT c1, c2 FROM t1";

  /* c1 and c2 are binary so no conversion will be done on select */
  rc= mysql_stmt_prepare(stmt, stmt_text, strlen(stmt_text));
  check_execute(stmt, rc);

  rc= mysql_stmt_execute(stmt);
  check_execute(stmt, rc);

  bind_array[0].buffer= buf1;
  bind_array[0].buffer_length= sizeof(buf1);
  bind_array[0].length= &buf1_len;

  bind_array[1].buffer= buf2;
  bind_array[1].buffer_length= sizeof(buf2);
  bind_array[1].length= &buf2_len;

  mysql_stmt_bind_result(stmt, bind_array);

  rc= mysql_stmt_fetch(stmt);
  check_execute(stmt, rc);

  DIE_UNLESS(buf1_len == strlen(cp1251));
  DIE_UNLESS(buf2_len == strlen(cp1251));
  DIE_UNLESS(!memcmp(buf1, cp1251, buf1_len));
  DIE_UNLESS(!memcmp(buf2, cp1251, buf1_len));

  rc= mysql_stmt_fetch(stmt);
  DIE_UNLESS(rc == MYSQL_NO_DATA);

  stmt_text= "DROP TABLE IF EXISTS t1";
  rc= mysql_real_query(mysql, stmt_text, strlen(stmt_text));
  myquery(rc);

  /*
    Now create table with two cp1251 columns, set client character
    set to koi8 and supply columns of one row as string and another as
    binary data. Binary data must not be converted on insert, and both
    columns must be converted to client character set on select.
  */

  stmt_text= "CREATE TABLE t1 (c1 VARCHAR(255) CHARACTER SET cp1251, "
                              "c2 VARCHAR(255) CHARACTER SET cp1251)";

  rc= mysql_real_query(mysql, stmt_text, strlen(stmt_text));
  myquery(rc);

  stmt_text= "INSERT INTO t1 (c1, c2) VALUES (?, ?)";

  rc= mysql_stmt_prepare(stmt, stmt_text, strlen(stmt_text));
  check_execute(stmt, rc);

  /* this data must be converted */
  bind_array[0].buffer_type= MYSQL_TYPE_STRING;
  bind_array[0].buffer= (void *) koi8;
  bind_array[0].buffer_length= strlen(koi8);

  bind_array[1].buffer_type= MYSQL_TYPE_STRING;
  bind_array[1].buffer= (void *) koi8;
  bind_array[1].buffer_length= strlen(koi8);

  mysql_stmt_bind_param(stmt, bind_array);

  mysql_stmt_send_long_data(stmt, 0, koi8, strlen(koi8));

  rc= mysql_stmt_execute(stmt);
  check_execute(stmt, rc);

  /* this data must not be converted */
  bind_array[0].buffer_type= MYSQL_TYPE_BLOB;
  bind_array[0].buffer= (void *) cp1251;
  bind_array[0].buffer_length= strlen(cp1251);

  bind_array[1].buffer_type= MYSQL_TYPE_BLOB;
  bind_array[1].buffer= (void *) cp1251;
  bind_array[1].buffer_length= strlen(cp1251);

  mysql_stmt_bind_param(stmt, bind_array);

  mysql_stmt_send_long_data(stmt, 0, cp1251, strlen(cp1251));

  rc= mysql_stmt_execute(stmt);
  check_execute(stmt, rc);

  /* Fetch data and verify that rows are in koi8 */

  stmt_text= "SELECT c1, c2 FROM t1";

  /* c1 and c2 are binary so no conversion will be done on select */
  rc= mysql_stmt_prepare(stmt, stmt_text, strlen(stmt_text));
  check_execute(stmt, rc);

  rc= mysql_stmt_execute(stmt);
  check_execute(stmt, rc);

  bind_array[0].buffer= buf1;
  bind_array[0].buffer_length= sizeof(buf1);
  bind_array[0].length= &buf1_len;

  bind_array[1].buffer= buf2;
  bind_array[1].buffer_length= sizeof(buf2);
  bind_array[1].length= &buf2_len;

  mysql_stmt_bind_result(stmt, bind_array);

  while ((rc= mysql_stmt_fetch(stmt)) == 0)
  {
    DIE_UNLESS(buf1_len == strlen(koi8));
    DIE_UNLESS(buf2_len == strlen(koi8));
    DIE_UNLESS(!memcmp(buf1, koi8, buf1_len));
    DIE_UNLESS(!memcmp(buf2, koi8, buf1_len));
  }
  DIE_UNLESS(rc == MYSQL_NO_DATA);
  mysql_stmt_close(stmt);

  stmt_text= "DROP TABLE t1";
  rc= mysql_real_query(mysql, stmt_text, strlen(stmt_text));
  myquery(rc);
  stmt_text= "SET NAMES DEFAULT";
  rc= mysql_real_query(mysql, stmt_text, strlen(stmt_text));
  myquery(rc);
}


static void test_bug3796()
{
  MYSQL_STMT *stmt;
  MYSQL_BIND bind[1];
  const char *concat_arg0= "concat_with_";
  enum { OUT_BUFF_SIZE= 30 };
  char out_buff[OUT_BUFF_SIZE];
  char canonical_buff[OUT_BUFF_SIZE];
  ulong out_length;
  const char *stmt_text;
  int rc;

  myheader("test_bug3796");

  /* Create and fill test table */
  stmt_text= "DROP TABLE IF EXISTS t1";
  rc= mysql_real_query(mysql, stmt_text, strlen(stmt_text));
  myquery(rc);

  stmt_text= "CREATE TABLE t1 (a INT, b VARCHAR(30))";
  rc= mysql_real_query(mysql, stmt_text, strlen(stmt_text));
  myquery(rc);

  stmt_text= "INSERT INTO t1 VALUES(1, 'ONE'), (2, 'TWO')";
  rc= mysql_real_query(mysql, stmt_text, strlen(stmt_text));
  myquery(rc);

  /* Create statement handle and prepare it with select */
  stmt= mysql_stmt_init(mysql);
  stmt_text= "SELECT concat(?, b) FROM t1";

  rc= mysql_stmt_prepare(stmt, stmt_text, strlen(stmt_text));
  check_execute(stmt, rc);

  /* Bind input buffers */
  bzero((char*) bind, sizeof(bind));

  bind[0].buffer_type= MYSQL_TYPE_STRING;
  bind[0].buffer= (void *) concat_arg0;
  bind[0].buffer_length= strlen(concat_arg0);

  mysql_stmt_bind_param(stmt, bind);

  /* Execute the select statement */
  rc= mysql_stmt_execute(stmt);
  check_execute(stmt, rc);

  bind[0].buffer= (void *) out_buff;
  bind[0].buffer_length= OUT_BUFF_SIZE;
  bind[0].length= &out_length;

  mysql_stmt_bind_result(stmt, bind);

  rc= mysql_stmt_fetch(stmt);
  if (!opt_silent)
    printf("Concat result: '%s'\n", out_buff);
  check_execute(stmt, rc);
  strmov(canonical_buff, concat_arg0);
  strcat(canonical_buff, "ONE");
  DIE_UNLESS(strlen(canonical_buff) == out_length &&
         strncmp(out_buff, canonical_buff, out_length) == 0);

  rc= mysql_stmt_fetch(stmt);
  check_execute(stmt, rc);
  strmov(canonical_buff + strlen(concat_arg0), "TWO");
  DIE_UNLESS(strlen(canonical_buff) == out_length &&
         strncmp(out_buff, canonical_buff, out_length) == 0);
  if (!opt_silent)
    printf("Concat result: '%s'\n", out_buff);

  rc= mysql_stmt_fetch(stmt);
  DIE_UNLESS(rc == MYSQL_NO_DATA);

  mysql_stmt_close(stmt);

  stmt_text= "DROP TABLE IF EXISTS t1";
  rc= mysql_real_query(mysql, stmt_text, strlen(stmt_text));
  myquery(rc);
}


static void test_bug4026()
{
  MYSQL_STMT *stmt;
  MYSQL_BIND bind[2];
  MYSQL_TIME time_in, time_out;
  MYSQL_TIME datetime_in, datetime_out;
  const char *stmt_text;
  int rc;

  myheader("test_bug4026");

  /* Check that microseconds are inserted and selected successfully */

  /* Create a statement handle and prepare it with select */
  stmt= mysql_stmt_init(mysql);
  stmt_text= "SELECT ?, ?";

  rc= mysql_stmt_prepare(stmt, stmt_text, strlen(stmt_text));
  check_execute(stmt, rc);

  /* Bind input buffers */
  bzero((char*) bind, sizeof(bind));
  bzero((char*) &time_in, sizeof(time_in));
  bzero((char*) &time_out, sizeof(time_out));
  bzero((char*) &datetime_in, sizeof(datetime_in));
  bzero((char*) &datetime_out, sizeof(datetime_out));

  bind[0].buffer_type= MYSQL_TYPE_TIME;
  bind[0].buffer= (void *) &time_in;
  bind[1].buffer_type= MYSQL_TYPE_DATETIME;
  bind[1].buffer= (void *) &datetime_in;

  time_in.hour= 23;
  time_in.minute= 59;
  time_in.second= 59;
  time_in.second_part= 123456;
  /*
    This is not necessary, just to make DIE_UNLESS below work: this field
    is filled in when time is received from server
  */
  time_in.time_type= MYSQL_TIMESTAMP_TIME;

  datetime_in= time_in;
  datetime_in.year= 2003;
  datetime_in.month= 12;
  datetime_in.day= 31;
  datetime_in.time_type= MYSQL_TIMESTAMP_DATETIME;

  mysql_stmt_bind_param(stmt, bind);

  /* Execute the select statement */
  rc= mysql_stmt_execute(stmt);
  check_execute(stmt, rc);

  bind[0].buffer= (void *) &time_out;
  bind[1].buffer= (void *) &datetime_out;

  mysql_stmt_bind_result(stmt, bind);

  rc= mysql_stmt_fetch(stmt);
  DIE_UNLESS(rc == 0);
  if (!opt_silent)
  {
    printf("%d:%d:%d.%lu\n", time_out.hour, time_out.minute, time_out.second,
           time_out.second_part);
    printf("%d-%d-%d %d:%d:%d.%lu\n", datetime_out.year, datetime_out.month,
           datetime_out.day, datetime_out.hour,
           datetime_out.minute, datetime_out.second,
           datetime_out.second_part);
  }
  DIE_UNLESS(memcmp(&time_in, &time_out, sizeof(time_in)) == 0);
  DIE_UNLESS(memcmp(&datetime_in, &datetime_out, sizeof(datetime_in)) == 0);
  mysql_stmt_close(stmt);
}


static void test_bug4079()
{
  MYSQL_STMT *stmt;
  MYSQL_BIND bind[1];
  const char *stmt_text;
  uint32 res;
  int rc;

  myheader("test_bug4079");

  /* Create and fill table */
  mysql_query(mysql, "DROP TABLE IF EXISTS t1");
  mysql_query(mysql, "CREATE TABLE t1 (a int)");
  mysql_query(mysql, "INSERT INTO t1 VALUES (1), (2)");

  /* Prepare erroneous statement */
  stmt= mysql_stmt_init(mysql);
  stmt_text= "SELECT 1 < (SELECT a FROM t1)";

  rc= mysql_stmt_prepare(stmt, stmt_text, strlen(stmt_text));
  check_execute(stmt, rc);

  /* Execute the select statement */
  rc= mysql_stmt_execute(stmt);
  check_execute(stmt, rc);

  /* Bind input buffers */
  bzero((char*) bind, sizeof(bind));

  bind[0].buffer_type= MYSQL_TYPE_LONG;
  bind[0].buffer= (void *) &res;

  mysql_stmt_bind_result(stmt, bind);

  rc= mysql_stmt_fetch(stmt);
  DIE_UNLESS(rc != 0 && rc != MYSQL_NO_DATA);
  if (!opt_silent)
    printf("Got error from mysql_stmt_fetch (as expected):\n%s\n",
           mysql_stmt_error(stmt));
  /* buggy version of libmysql hanged up here */
  mysql_stmt_close(stmt);
}


static void test_bug4236()
{
  MYSQL_STMT *stmt;
  const char *stmt_text;
  int rc;
  MYSQL_STMT backup;

  myheader("test_bug4296");

  stmt= mysql_stmt_init(mysql);

  /* mysql_stmt_execute() of statement with statement id= 0 crashed server */
  stmt_text= "SELECT 1";
  /* We need to prepare statement to pass by possible check in libmysql */
  rc= mysql_stmt_prepare(stmt, stmt_text, strlen(stmt_text));
  check_execute(stmt, rc);
  /* Hack to check that server works OK if statement wasn't found */
  backup.stmt_id= stmt->stmt_id;
  stmt->stmt_id= 0;
  rc= mysql_stmt_execute(stmt);
  DIE_UNLESS(rc);
  /* Restore original statement id to be able to reprepare it */
  stmt->stmt_id= backup.stmt_id;

  mysql_stmt_close(stmt);
}


static void test_bug4030()
{
  MYSQL_STMT *stmt;
  MYSQL_BIND bind[3];
  MYSQL_TIME time_canonical, time_out;
  MYSQL_TIME date_canonical, date_out;
  MYSQL_TIME datetime_canonical, datetime_out;
  const char *stmt_text;
  int rc;

  myheader("test_bug4030");

  /* Check that microseconds are inserted and selected successfully */

  /* Execute a query with time values in prepared mode */
  stmt= mysql_stmt_init(mysql);
  stmt_text= "SELECT '23:59:59.123456', '2003-12-31', "
             "'2003-12-31 23:59:59.123456'";
  rc= mysql_stmt_prepare(stmt, stmt_text, strlen(stmt_text));
  check_execute(stmt, rc);
  rc= mysql_stmt_execute(stmt);
  check_execute(stmt, rc);

  /* Bind output buffers */
  bzero((char*) bind, sizeof(bind));
  bzero((char*) &time_canonical, sizeof(time_canonical));
  bzero((char*) &time_out, sizeof(time_out));
  bzero((char*) &date_canonical, sizeof(date_canonical));
  bzero((char*) &date_out, sizeof(date_out));
  bzero((char*) &datetime_canonical, sizeof(datetime_canonical));
  bzero((char*) &datetime_out, sizeof(datetime_out));

  bind[0].buffer_type= MYSQL_TYPE_TIME;
  bind[0].buffer= (void *) &time_out;
  bind[1].buffer_type= MYSQL_TYPE_DATE;
  bind[1].buffer= (void *) &date_out;
  bind[2].buffer_type= MYSQL_TYPE_DATETIME;
  bind[2].buffer= (void *) &datetime_out;

  time_canonical.hour= 23;
  time_canonical.minute= 59;
  time_canonical.second= 59;
  time_canonical.second_part= 123456;
  time_canonical.time_type= MYSQL_TIMESTAMP_TIME;

  date_canonical.year= 2003;
  date_canonical.month= 12;
  date_canonical.day= 31;
  date_canonical.time_type= MYSQL_TIMESTAMP_DATE;

  datetime_canonical= time_canonical;
  datetime_canonical.year= 2003;
  datetime_canonical.month= 12;
  datetime_canonical.day= 31;
  datetime_canonical.time_type= MYSQL_TIMESTAMP_DATETIME;

  mysql_stmt_bind_result(stmt, bind);

  rc= mysql_stmt_fetch(stmt);
  DIE_UNLESS(rc == 0);
  if (!opt_silent)
  {
    printf("%d:%d:%d.%lu\n", time_out.hour, time_out.minute, time_out.second,
           time_out.second_part);
    printf("%d-%d-%d\n", date_out.year, date_out.month, date_out.day);
    printf("%d-%d-%d %d:%d:%d.%lu\n", datetime_out.year, datetime_out.month,
           datetime_out.day, datetime_out.hour,
           datetime_out.minute, datetime_out.second,
           datetime_out.second_part);
  }
  DIE_UNLESS(memcmp(&time_canonical, &time_out, sizeof(time_out)) == 0);
  DIE_UNLESS(memcmp(&date_canonical, &date_out, sizeof(date_out)) == 0);
  DIE_UNLESS(memcmp(&datetime_canonical, &datetime_out, sizeof(datetime_out)) == 0);
  mysql_stmt_close(stmt);
}

static void test_view()
{
  MYSQL_STMT *stmt;
  int rc, i;
  MYSQL_BIND      bind[1];
  char            str_data[50];
  ulong           length = 0L;
  long            is_null = 0L;
  const char *query=
    "SELECT COUNT(*) FROM v1 WHERE SERVERNAME=?";

  myheader("test_view");

  rc = mysql_query(mysql, "DROP TABLE IF EXISTS t1,t2,t3,v1");
  myquery(rc);

  rc = mysql_query(mysql, "DROP VIEW IF EXISTS v1,t1,t2,t3");
  myquery(rc);
  rc= mysql_query(mysql,"CREATE TABLE t1 ("
                        " SERVERGRP varchar(20) NOT NULL default '', "
                        " DBINSTANCE varchar(20) NOT NULL default '', "
                        " PRIMARY KEY  (SERVERGRP)) "
                        " CHARSET=latin1 collate=latin1_bin");
  myquery(rc);
  rc= mysql_query(mysql,"CREATE TABLE t2 ("
                        " SERVERNAME varchar(20) NOT NULL, "
                        " SERVERGRP varchar(20) NOT NULL, "
                        " PRIMARY KEY (SERVERNAME)) "
                        " CHARSET=latin1 COLLATE latin1_bin");
  myquery(rc);
  rc= mysql_query(mysql,
                  "CREATE TABLE t3 ("
                  " SERVERGRP varchar(20) BINARY NOT NULL, "
                  " TABNAME varchar(30) NOT NULL, MAPSTATE char(1) NOT NULL, "
                  " ACTSTATE char(1) NOT NULL , "
                  " LOCAL_NAME varchar(30) NOT NULL, "
                  " CHG_DATE varchar(8) NOT NULL default '00000000', "
                  " CHG_TIME varchar(6) NOT NULL default '000000', "
                  " MXUSER varchar(12) NOT NULL default '', "
                  " PRIMARY KEY (SERVERGRP, TABNAME, MAPSTATE, ACTSTATE, "
                  " LOCAL_NAME)) CHARSET=latin1 COLLATE latin1_bin");
  myquery(rc);
  rc= mysql_query(mysql,"CREATE VIEW v1 AS select sql_no_cache"
                  " T0001.SERVERNAME AS SERVERNAME, T0003.TABNAME AS"
                  " TABNAME,T0003.LOCAL_NAME AS LOCAL_NAME,T0002.DBINSTANCE AS"
                  " DBINSTANCE from t2 T0001 join t1 T0002 join t3 T0003 where"
                  " ((T0002.SERVERGRP = T0001.SERVERGRP) and"
                  " (T0002.SERVERGRP = T0003.SERVERGRP)"
                  " and (T0003.MAPSTATE = _latin1'A') and"
                  " (T0003.ACTSTATE = _latin1' '))");
  myquery(rc);

  stmt= mysql_stmt_init(mysql);
  rc= mysql_stmt_prepare(stmt, query, strlen(query));
  check_execute(stmt, rc);

  strmov(str_data, "TEST");
  bzero((char*) bind, sizeof(bind));
  bind[0].buffer_type= FIELD_TYPE_STRING;
  bind[0].buffer= (char *)&str_data;
  bind[0].buffer_length= 50;
  bind[0].length= &length;
  length= 4;
  bind[0].is_null= (char*)&is_null;
  rc= mysql_stmt_bind_param(stmt, bind);
  check_execute(stmt,rc);

  for (i= 0; i < 3; i++)
  {
    rc= mysql_stmt_execute(stmt);
    check_execute(stmt, rc);
    rc= my_process_stmt_result(stmt);
    DIE_UNLESS(1 == rc);
  }
  mysql_stmt_close(stmt);

  rc= mysql_query(mysql, "DROP TABLE t1,t2,t3");
  myquery(rc);
  rc= mysql_query(mysql, "DROP VIEW v1");
  myquery(rc);
}


static void test_view_where()
{
  MYSQL_STMT *stmt;
  int rc, i;
  const char *query=
    "select v1.c,v2.c from v1, v2";

  myheader("test_view_where");

  rc = mysql_query(mysql, "DROP TABLE IF EXISTS t1,v1,v2");
  myquery(rc);

  rc = mysql_query(mysql, "DROP VIEW IF EXISTS v1,v2,t1");
  myquery(rc);
  rc= mysql_query(mysql,"CREATE TABLE t1 (a int, b int)");
  myquery(rc);
  rc= mysql_query(mysql,"insert into t1 values (1,2), (1,3), (2,4), (2,5), (3,10)");
  myquery(rc);
  rc= mysql_query(mysql,"create view v1 (c) as select b from t1 where a<3");
  myquery(rc);
  rc= mysql_query(mysql,"create view v2 (c) as select b from t1 where a>=3");
  myquery(rc);

  stmt= mysql_stmt_init(mysql);
  rc= mysql_stmt_prepare(stmt, query, strlen(query));
  check_execute(stmt, rc);

  for (i= 0; i < 3; i++)
  {
    rc= mysql_stmt_execute(stmt);
    check_execute(stmt, rc);
    rc= my_process_stmt_result(stmt);
    DIE_UNLESS(4 == rc);
  }
  mysql_stmt_close(stmt);

  rc= mysql_query(mysql, "DROP TABLE t1");
  myquery(rc);
  rc= mysql_query(mysql, "DROP VIEW v1, v2");
  myquery(rc);
}


static void test_view_2where()
{
  MYSQL_STMT *stmt;
  int rc, i;
  MYSQL_BIND      bind[8];
  char            parms[8][100];
  ulong           length[8];
  const char *query=
    "select relid, report, handle, log_group, username, variant, type, "
    "version, erfdat, erftime, erfname, aedat, aetime, aename, dependvars, "
    "inactive from V_LTDX where mandt = ? and relid = ? and report = ? and "
    "handle = ? and log_group = ? and username in ( ? , ? ) and type = ?";

  myheader("test_view_2where");

  rc= mysql_query(mysql, "DROP TABLE IF EXISTS LTDX");
  myquery(rc);
  rc= mysql_query(mysql, "DROP VIEW IF EXISTS V_LTDX");
  myquery(rc);
  rc= mysql_query(mysql,
                  "CREATE TABLE LTDX (MANDT char(3) NOT NULL default '000', "
                  " RELID char(2) NOT NULL, REPORT varchar(40) NOT NULL,"
                  " HANDLE varchar(4) NOT NULL, LOG_GROUP varchar(4) NOT NULL,"
                  " USERNAME varchar(12) NOT NULL,"
                  " VARIANT varchar(12) NOT NULL,"
                  " TYPE char(1) NOT NULL, SRTF2 int(11) NOT NULL,"
                  " VERSION varchar(6) NOT NULL default '000000',"
                  " ERFDAT varchar(8) NOT NULL default '00000000',"
                  " ERFTIME varchar(6) NOT NULL default '000000',"
                  " ERFNAME varchar(12) NOT NULL,"
                  " AEDAT varchar(8) NOT NULL default '00000000',"
                  " AETIME varchar(6) NOT NULL default '000000',"
                  " AENAME varchar(12) NOT NULL,"
                  " DEPENDVARS varchar(10) NOT NULL,"
                  " INACTIVE char(1) NOT NULL, CLUSTR smallint(6) NOT NULL,"
                  " CLUSTD blob,"
                  " PRIMARY KEY (MANDT, RELID, REPORT, HANDLE, LOG_GROUP, "
                                "USERNAME, VARIANT, TYPE, SRTF2))"
                 " CHARSET=latin1 COLLATE latin1_bin");
  myquery(rc);
  rc= mysql_query(mysql,
                  "CREATE VIEW V_LTDX AS select T0001.MANDT AS "
                  " MANDT,T0001.RELID AS RELID,T0001.REPORT AS "
                  " REPORT,T0001.HANDLE AS HANDLE,T0001.LOG_GROUP AS "
                  " LOG_GROUP,T0001.USERNAME AS USERNAME,T0001.VARIANT AS "
                  " VARIANT,T0001.TYPE AS TYPE,T0001.VERSION AS "
                  " VERSION,T0001.ERFDAT AS ERFDAT,T0001.ERFTIME AS "
                  " ERFTIME,T0001.ERFNAME AS ERFNAME,T0001.AEDAT AS "
                  " AEDAT,T0001.AETIME AS AETIME,T0001.AENAME AS "
                  " AENAME,T0001.DEPENDVARS AS DEPENDVARS,T0001.INACTIVE AS "
                  " INACTIVE from LTDX T0001 where (T0001.SRTF2 = 0)");
  myquery(rc);
  bzero((char*) bind, sizeof(bind));
  for (i=0; i < 8; i++) {
    strmov(parms[i], "1");
    bind[i].buffer_type = MYSQL_TYPE_VAR_STRING;
    bind[i].buffer = (char *)&parms[i];
    bind[i].buffer_length = 100;
    bind[i].is_null = 0;
    bind[i].length = &length[i];
    length[i] = 1;
  }
  stmt= mysql_stmt_init(mysql);
  rc= mysql_stmt_prepare(stmt, query, strlen(query));
  check_execute(stmt, rc);

  rc= mysql_stmt_bind_param(stmt, bind);
  check_execute(stmt,rc);

  rc= mysql_stmt_execute(stmt);
  check_execute(stmt, rc);
  rc= my_process_stmt_result(stmt);
  DIE_UNLESS(0 == rc);

  mysql_stmt_close(stmt);

  rc= mysql_query(mysql, "DROP VIEW V_LTDX");
  myquery(rc);
  rc= mysql_query(mysql, "DROP TABLE LTDX");
  myquery(rc);
}


static void test_view_star()
{
  MYSQL_STMT *stmt;
  int rc, i;
  MYSQL_BIND      bind[8];
  char            parms[8][100];
  ulong           length[8];
  const char *query= "SELECT * FROM vt1 WHERE a IN (?,?)";

  myheader("test_view_star");

  rc= mysql_query(mysql, "DROP TABLE IF EXISTS t1, vt1");
  myquery(rc);
  rc= mysql_query(mysql, "DROP VIEW IF EXISTS t1, vt1");
  myquery(rc);
  rc= mysql_query(mysql, "CREATE TABLE t1 (a int)");
  myquery(rc);
  rc= mysql_query(mysql, "CREATE VIEW vt1 AS SELECT a FROM t1");
  myquery(rc);
  bzero((char*) bind, sizeof(bind));
  for (i= 0; i < 2; i++) {
    sprintf((char *)&parms[i], "%d", i);
    bind[i].buffer_type = MYSQL_TYPE_VAR_STRING;
    bind[i].buffer = (char *)&parms[i];
    bind[i].buffer_length = 100;
    bind[i].is_null = 0;
    bind[i].length = &length[i];
    length[i] = 1;
  }

  stmt= mysql_stmt_init(mysql);
  rc= mysql_stmt_prepare(stmt, query, strlen(query));
  check_execute(stmt, rc);

  rc= mysql_stmt_bind_param(stmt, bind);
  check_execute(stmt,rc);

  for (i= 0; i < 3; i++)
  {
    rc= mysql_stmt_execute(stmt);
    check_execute(stmt, rc);
    rc= my_process_stmt_result(stmt);
    DIE_UNLESS(0 == rc);
  }

  mysql_stmt_close(stmt);

  rc= mysql_query(mysql, "DROP TABLE t1");
  myquery(rc);
  rc= mysql_query(mysql, "DROP VIEW vt1");
  myquery(rc);
}


static void test_view_insert()
{
  MYSQL_STMT *insert_stmt, *select_stmt;
  int rc, i;
  MYSQL_BIND      bind[1];
  int             my_val = 0;
  ulong           my_length = 0L;
  long            my_null = 0L;
  const char *query=
    "insert into v1 values (?)";

  myheader("test_view_insert");

  rc = mysql_query(mysql, "DROP TABLE IF EXISTS t1,v1");
  myquery(rc);
  rc = mysql_query(mysql, "DROP VIEW IF EXISTS t1,v1");
  myquery(rc);

  rc= mysql_query(mysql,"create table t1 (a int, primary key (a))");
  myquery(rc);

  rc= mysql_query(mysql, "create view v1 as select a from t1 where a>=1");
  myquery(rc);

  insert_stmt= mysql_stmt_init(mysql);
  rc= mysql_stmt_prepare(insert_stmt, query, strlen(query));
  check_execute(insert_stmt, rc);
  query= "select * from t1";
  select_stmt= mysql_stmt_init(mysql);
  rc= mysql_stmt_prepare(select_stmt, query, strlen(query));
  check_execute(select_stmt, rc);

  bzero((char*) bind, sizeof(bind));
  bind[0].buffer_type = FIELD_TYPE_LONG;
  bind[0].buffer = (char *)&my_val;
  bind[0].length = &my_length;
  bind[0].is_null = (char*)&my_null;
  rc= mysql_stmt_bind_param(insert_stmt, bind);
  check_execute(insert_stmt, rc);

  for (i= 0; i < 3; i++)
  {
    int rowcount= 0;
    my_val= i;

    rc= mysql_stmt_execute(insert_stmt);
    check_execute(insert_stmt, rc);

    rc= mysql_stmt_execute(select_stmt);
    check_execute(select_stmt, rc);
    rowcount= (int)my_process_stmt_result(select_stmt);
    DIE_UNLESS((i+1) == rowcount);
  }
  mysql_stmt_close(insert_stmt);
  mysql_stmt_close(select_stmt);

  rc= mysql_query(mysql, "DROP VIEW v1");
  myquery(rc);
  rc= mysql_query(mysql, "DROP TABLE t1");
  myquery(rc);
}


static void test_left_join_view()
{
  MYSQL_STMT *stmt;
  int rc, i;
  const char *query=
    "select t1.a, v1.x from t1 left join v1 on (t1.a= v1.x);";

  myheader("test_left_join_view");

  rc = mysql_query(mysql, "DROP TABLE IF EXISTS t1,v1");
  myquery(rc);

  rc = mysql_query(mysql, "DROP VIEW IF EXISTS v1,t1");
  myquery(rc);
  rc= mysql_query(mysql,"CREATE TABLE t1 (a int)");
  myquery(rc);
  rc= mysql_query(mysql,"insert into t1 values (1), (2), (3)");
  myquery(rc);
  rc= mysql_query(mysql,"create view v1 (x) as select a from t1 where a > 1");
  myquery(rc);
  stmt= mysql_stmt_init(mysql);
  rc= mysql_stmt_prepare(stmt, query, strlen(query));
  check_execute(stmt, rc);

  for (i= 0; i < 3; i++)
  {
    rc= mysql_stmt_execute(stmt);
    check_execute(stmt, rc);
    rc= my_process_stmt_result(stmt);
    DIE_UNLESS(3 == rc);
  }
  mysql_stmt_close(stmt);

  rc= mysql_query(mysql, "DROP VIEW v1");
  myquery(rc);
  rc= mysql_query(mysql, "DROP TABLE t1");
  myquery(rc);
}


static void test_view_insert_fields()
{
  MYSQL_STMT	*stmt;
  char		parm[11][1000];
  ulong         l[11];
  int		rc, i;
  MYSQL_BIND	bind[11];
  const char    *query= "INSERT INTO `v1` ( `K1C4` ,`K2C4` ,`K3C4` ,`K4N4` ,`F1C4` ,`F2I4` ,`F3N5` ,`F7F8` ,`F6N4` ,`F5C8` ,`F9D8` ) VALUES( ? , ? , ? , ? , ? , ? , ? , ? , ? , ? , ? )";

  myheader("test_view_insert_fields");

  rc= mysql_query(mysql, "DROP TABLE IF EXISTS t1, v1");
  myquery(rc);
  rc= mysql_query(mysql, "DROP VIEW IF EXISTS t1, v1");
  myquery(rc);
  rc= mysql_query(mysql,
                  "CREATE TABLE t1 (K1C4 varchar(4) NOT NULL,"
                  "K2C4 varchar(4) NOT NULL, K3C4 varchar(4) NOT NULL,"
                  "K4N4 varchar(4) NOT NULL default '0000',"
                  "F1C4 varchar(4) NOT NULL, F2I4 int(11) NOT NULL,"
                  "F3N5 varchar(5) NOT NULL default '00000',"
                  "F4I4 int(11) NOT NULL default '0', F5C8 varchar(8) NOT NULL,"
                  "F6N4 varchar(4) NOT NULL default '0000',"
                  "F7F8 double NOT NULL default '0',"
                  "F8F8 double NOT NULL default '0',"
                  "F9D8 decimal(8,2) NOT NULL default '0.00',"
                  "PRIMARY KEY (K1C4,K2C4,K3C4,K4N4)) "
                  "CHARSET=latin1 COLLATE latin1_bin");
  myquery(rc);
  rc= mysql_query(mysql,
                  "CREATE VIEW v1 AS select sql_no_cache "
                  " K1C4 AS K1C4, K2C4 AS K2C4, K3C4 AS K3C4, K4N4 AS K4N4, "
                  " F1C4 AS F1C4, F2I4 AS F2I4, F3N5 AS F3N5,"
                  " F7F8 AS F7F8, F6N4 AS F6N4, F5C8 AS F5C8, F9D8 AS F9D8"
                  " from t1 T0001");

  bzero((char*) bind, sizeof(bind));
  for (i= 0; i < 11; i++)
  {
    l[i]= 20;
    bind[i].buffer_type= MYSQL_TYPE_STRING;
    bind[i].is_null= 0;
    bind[i].buffer= (char *)&parm[i];

    strmov(parm[i], "1");
    bind[i].buffer_length= 2;
    bind[i].length= &l[i];
  }
  stmt= mysql_stmt_init(mysql);
  rc= mysql_stmt_prepare(stmt, query, strlen(query));
  check_execute(stmt, rc);
  rc= mysql_stmt_bind_param(stmt, bind);
  check_execute(stmt, rc);

  rc= mysql_stmt_execute(stmt);
  check_execute(stmt, rc);
  mysql_stmt_close(stmt);

  query= "select * from t1";
  stmt= mysql_stmt_init(mysql);
  rc= mysql_stmt_prepare(stmt, query, strlen(query));
  check_execute(stmt, rc);
  rc= mysql_stmt_execute(stmt);
  check_execute(stmt, rc);
  rc= my_process_stmt_result(stmt);
  DIE_UNLESS(1 == rc);

  mysql_stmt_close(stmt);
  rc= mysql_query(mysql, "DROP VIEW v1");
  myquery(rc);
  rc= mysql_query(mysql, "DROP TABLE t1");
  myquery(rc);

}

static void test_bug5126()
{
  MYSQL_STMT *stmt;
  MYSQL_BIND bind[2];
  int32 c1, c2;
  const char *stmt_text;
  int rc;

  myheader("test_bug5126");

  stmt_text= "DROP TABLE IF EXISTS t1";
  rc= mysql_real_query(mysql, stmt_text, strlen(stmt_text));
  myquery(rc);

  stmt_text= "CREATE TABLE t1 (a mediumint, b int)";
  rc= mysql_real_query(mysql, stmt_text, strlen(stmt_text));
  myquery(rc);

  stmt_text= "INSERT INTO t1 VALUES (8386608, 1)";
  rc= mysql_real_query(mysql, stmt_text, strlen(stmt_text));
  myquery(rc);

  stmt= mysql_stmt_init(mysql);
  stmt_text= "SELECT a, b FROM t1";
  rc= mysql_stmt_prepare(stmt, stmt_text, strlen(stmt_text));
  check_execute(stmt, rc);
  rc= mysql_stmt_execute(stmt);
  check_execute(stmt, rc);

  /* Bind output buffers */
  bzero((char*) bind, sizeof(bind));

  bind[0].buffer_type= MYSQL_TYPE_LONG;
  bind[0].buffer= &c1;
  bind[1].buffer_type= MYSQL_TYPE_LONG;
  bind[1].buffer= &c2;

  mysql_stmt_bind_result(stmt, bind);

  rc= mysql_stmt_fetch(stmt);
  DIE_UNLESS(rc == 0);
  DIE_UNLESS(c1 == 8386608 && c2 == 1);
  if (!opt_silent)
    printf("%ld, %ld\n", (long) c1, (long) c2);
  mysql_stmt_close(stmt);
}


static void test_bug4231()
{
  MYSQL_STMT *stmt;
  MYSQL_BIND bind[2];
  MYSQL_TIME tm[2];
  const char *stmt_text;
  int rc;

  myheader("test_bug4231");

  stmt_text= "DROP TABLE IF EXISTS t1";
  rc= mysql_real_query(mysql, stmt_text, strlen(stmt_text));
  myquery(rc);

  stmt_text= "CREATE TABLE t1 (a int)";
  rc= mysql_real_query(mysql, stmt_text, strlen(stmt_text));
  myquery(rc);

  stmt_text= "INSERT INTO t1 VALUES (1)";
  rc= mysql_real_query(mysql, stmt_text, strlen(stmt_text));
  myquery(rc);

  stmt= mysql_stmt_init(mysql);
  stmt_text= "SELECT a FROM t1 WHERE ? = ?";
  rc= mysql_stmt_prepare(stmt, stmt_text, strlen(stmt_text));
  check_execute(stmt, rc);

  /* Bind input buffers */
  bzero((char*) bind, sizeof(bind));
  bzero((char*) tm, sizeof(tm));

  bind[0].buffer_type= MYSQL_TYPE_DATE;
  bind[0].buffer= &tm[0];
  bind[1].buffer_type= MYSQL_TYPE_DATE;
  bind[1].buffer= &tm[1];

  mysql_stmt_bind_param(stmt, bind);
  check_execute(stmt, rc);

  /*
    First set server-side params to some non-zero non-equal values:
    then we will check that they are not used when client sends
    new (zero) times.
  */
  tm[0].time_type = MYSQL_TIMESTAMP_DATE;
  tm[0].year = 2000;
  tm[0].month = 1;
  tm[0].day = 1;
  tm[1]= tm[0];
  --tm[1].year;                                 /* tm[0] != tm[1] */

  rc= mysql_stmt_execute(stmt);
  check_execute(stmt, rc);

  rc= mysql_stmt_fetch(stmt);

  /* binds are unequal, no rows should be returned */
  DIE_UNLESS(rc == MYSQL_NO_DATA);

  /* Set one of the dates to zero */
  tm[0].year= tm[0].month= tm[0].day= 0;
  tm[1]= tm[0];
  mysql_stmt_execute(stmt);
  rc= mysql_stmt_fetch(stmt);
  DIE_UNLESS(rc == 0);

  mysql_stmt_close(stmt);
  stmt_text= "DROP TABLE t1";
  rc= mysql_real_query(mysql, stmt_text, strlen(stmt_text));
  myquery(rc);
}


static void test_bug5399()
{
  /*
    Ascii 97 is 'a', which gets mapped to Ascii 65 'A' unless internal
    statement id hash in the server uses binary collation.
  */
#define NUM_OF_USED_STMT 97 
  MYSQL_STMT *stmt_list[NUM_OF_USED_STMT];
  MYSQL_STMT **stmt;
  MYSQL_BIND bind[1];
  char buff[600];
  int rc;
  int32 no;

  myheader("test_bug5399");

  bzero((char*) bind, sizeof(bind));
  bind[0].buffer_type= MYSQL_TYPE_LONG;
  bind[0].buffer= &no;

  for (stmt= stmt_list; stmt != stmt_list + NUM_OF_USED_STMT; ++stmt)
  {
    sprintf(buff, "select %d", (int) (stmt - stmt_list));
    *stmt= mysql_stmt_init(mysql);
    rc= mysql_stmt_prepare(*stmt, buff, strlen(buff));
    check_execute(*stmt, rc);
    mysql_stmt_bind_result(*stmt, bind);
  }
  if (!opt_silent)
    printf("%d statements prepared.\n", NUM_OF_USED_STMT);

  for (stmt= stmt_list; stmt != stmt_list + NUM_OF_USED_STMT; ++stmt)
  {
    rc= mysql_stmt_execute(*stmt);
    check_execute(*stmt, rc);
    rc= mysql_stmt_store_result(*stmt);
    check_execute(*stmt, rc);
    rc= mysql_stmt_fetch(*stmt);
    DIE_UNLESS(rc == 0);
    DIE_UNLESS((int32) (stmt - stmt_list) == no);
  }

  for (stmt= stmt_list; stmt != stmt_list + NUM_OF_USED_STMT; ++stmt)
    mysql_stmt_close(*stmt);
#undef NUM_OF_USED_STMT
}


static void test_bug5194()
{
  MYSQL_STMT *stmt;
  MYSQL_BIND *bind;
  char *query;
  char *param_str;
  int param_str_length;
  const char *stmt_text;
  int rc;
  float float_array[250] =
  {
    0.5,  0.5,  0.5,  0.5,  0.5,  0.5,  0.5,  0.5,  0.5,  0.5,
    0.5,  0.5,  0.5,  0.5,  0.5,  0.5,  0.5,  0.5,  0.5,  0.5,
    0.5,  0.5,  0.5,  0.5,  0.5,  0.5,  0.5,  0.5,  0.5,  0.5,
    0.5,  0.5,  0.5,  0.5,  0.5,  0.5,  0.5,  0.5,  0.5,  0.5,
    0.5,  0.5,  0.5,  0.5,  0.5,  0.5,  0.5,  0.5,  0.5,  0.5,
    0.5,  0.5,  0.5,  0.5,  0.5,  0.5,  0.5,  0.5,  0.5,  0.5,
    0.5,  0.5,  0.5,  0.5,  0.5,  0.5,  0.5,  0.5,  0.5,  0.5,
    0.5,  0.5,  0.5,  0.5,  0.5,  0.5,  0.5,  0.5,  0.5,  0.5,
    0.5,  0.5,  0.5,  0.5,  0.5,  0.5,  0.5,  0.5,  0.5,  0.5,
    0.5,  0.5,  0.5,  0.5,  0.5,  0.5,  0.5,  0.5,  0.5,  0.5,
    0.5,  0.5,  0.5,  0.5,  0.5,  0.5,  0.5,  0.5,  0.5,  0.5,
    0.5,  0.5,  0.5,  0.5,  0.5,  0.5,  0.5,  0.5,  0.5,  0.5,
    0.5,  0.5,  0.5,  0.5,  0.5,  0.5,  0.5,  0.5,  0.5,  0.5,
    0.25,  0.25,  0.25,  0.25,  0.25,  0.25,  0.25,  0.25,  0.25,  0.25,
    0.25,  0.25,  0.25,  0.25,  0.25,  0.25,  0.25,  0.25,  0.25,  0.25,
    0.25,  0.25,  0.25,  0.25,  0.25,  0.25,  0.25,  0.25,  0.25,  0.25,
    0.25,  0.25,  0.25,  0.25,  0.25,  0.25,  0.25,  0.25,  0.25,  0.25,
    0.25,  0.25,  0.25,  0.25,  0.25,  0.25,  0.25,  0.25,  0.25,  0.25,
    0.25,  0.25,  0.25,  0.25,  0.25,  0.25,  0.25,  0.25,  0.25,  0.25,
    0.25,  0.25,  0.25,  0.25,  0.25,  0.25,  0.25,  0.25,  0.25,  0.25,
    0.25,  0.25,  0.25,  0.25,  0.25,  0.25,  0.25,  0.25,  0.25,  0.25,
    0.25,  0.25,  0.25,  0.25,  0.25,  0.25,  0.25,  0.25,  0.25,  0.25,
    0.25,  0.25,  0.25,  0.25,  0.25,  0.25,  0.25,  0.25,  0.25,  0.25,
    0.25,  0.25,  0.25,  0.25,  0.25,  0.25,  0.25,  0.25,  0.25,  0.25,
    0.25,  0.25,  0.25,  0.25,  0.25,  0.25,  0.25,  0.25,  0.25,  0.25
  };
  float *fa_ptr= float_array;
  /* Number of columns per row */
  const int COLUMN_COUNT= sizeof(float_array)/sizeof(*float_array);
  /* Number of rows per bulk insert to start with */
  const int MIN_ROWS_PER_INSERT= 262;
  /* Max number of rows per bulk insert to end with */
  const int MAX_ROWS_PER_INSERT= 300;
  const int MAX_PARAM_COUNT= COLUMN_COUNT*MAX_ROWS_PER_INSERT;
  const char *query_template= "insert into t1 values %s";
  const int CHARS_PER_PARAM= 5; /* space needed to place ", ?" in the query */
  const int uint16_max= 65535;
  int nrows, i;

  myheader("test_bug5194");

  stmt_text= "drop table if exists t1";
  rc= mysql_real_query(mysql, stmt_text, strlen(stmt_text));

  stmt_text= "create table if not exists t1"
   "(c1 float, c2 float, c3 float, c4 float, c5 float, c6 float, "
   "c7 float, c8 float, c9 float, c10 float, c11 float, c12 float, "
   "c13 float, c14 float, c15 float, c16 float, c17 float, c18 float, "
   "c19 float, c20 float, c21 float, c22 float, c23 float, c24 float, "
   "c25 float, c26 float, c27 float, c28 float, c29 float, c30 float, "
   "c31 float, c32 float, c33 float, c34 float, c35 float, c36 float, "
   "c37 float, c38 float, c39 float, c40 float, c41 float, c42 float, "
   "c43 float, c44 float, c45 float, c46 float, c47 float, c48 float, "
   "c49 float, c50 float, c51 float, c52 float, c53 float, c54 float, "
   "c55 float, c56 float, c57 float, c58 float, c59 float, c60 float, "
   "c61 float, c62 float, c63 float, c64 float, c65 float, c66 float, "
   "c67 float, c68 float, c69 float, c70 float, c71 float, c72 float, "
   "c73 float, c74 float, c75 float, c76 float, c77 float, c78 float, "
   "c79 float, c80 float, c81 float, c82 float, c83 float, c84 float, "
   "c85 float, c86 float, c87 float, c88 float, c89 float, c90 float, "
   "c91 float, c92 float, c93 float, c94 float, c95 float, c96 float, "
   "c97 float, c98 float, c99 float, c100 float, c101 float, c102 float, "
   "c103 float, c104 float, c105 float, c106 float, c107 float, c108 float, "
   "c109 float, c110 float, c111 float, c112 float, c113 float, c114 float, "
   "c115 float, c116 float, c117 float, c118 float, c119 float, c120 float, "
   "c121 float, c122 float, c123 float, c124 float, c125 float, c126 float, "
   "c127 float, c128 float, c129 float, c130 float, c131 float, c132 float, "
   "c133 float, c134 float, c135 float, c136 float, c137 float, c138 float, "
   "c139 float, c140 float, c141 float, c142 float, c143 float, c144 float, "
   "c145 float, c146 float, c147 float, c148 float, c149 float, c150 float, "
   "c151 float, c152 float, c153 float, c154 float, c155 float, c156 float, "
   "c157 float, c158 float, c159 float, c160 float, c161 float, c162 float, "
   "c163 float, c164 float, c165 float, c166 float, c167 float, c168 float, "
   "c169 float, c170 float, c171 float, c172 float, c173 float, c174 float, "
   "c175 float, c176 float, c177 float, c178 float, c179 float, c180 float, "
   "c181 float, c182 float, c183 float, c184 float, c185 float, c186 float, "
   "c187 float, c188 float, c189 float, c190 float, c191 float, c192 float, "
   "c193 float, c194 float, c195 float, c196 float, c197 float, c198 float, "
   "c199 float, c200 float, c201 float, c202 float, c203 float, c204 float, "
   "c205 float, c206 float, c207 float, c208 float, c209 float, c210 float, "
   "c211 float, c212 float, c213 float, c214 float, c215 float, c216 float, "
   "c217 float, c218 float, c219 float, c220 float, c221 float, c222 float, "
   "c223 float, c224 float, c225 float, c226 float, c227 float, c228 float, "
   "c229 float, c230 float, c231 float, c232 float, c233 float, c234 float, "
   "c235 float, c236 float, c237 float, c238 float, c239 float, c240 float, "
   "c241 float, c242 float, c243 float, c244 float, c245 float, c246 float, "
   "c247 float, c248 float, c249 float, c250 float)";
  rc= mysql_real_query(mysql, stmt_text, strlen(stmt_text));
  myquery(rc);

  bind= (MYSQL_BIND*) malloc(MAX_PARAM_COUNT * sizeof(MYSQL_BIND));
  query= (char*) malloc(strlen(query_template) +
                        MAX_PARAM_COUNT * CHARS_PER_PARAM + 1);
  param_str= (char*) malloc(COLUMN_COUNT * CHARS_PER_PARAM);

  if (bind == 0 || query == 0 || param_str == 0)
  {
    fprintf(stderr, "Can't allocate enough memory for query structs\n");
    if (bind)
      free(bind);
    if (query)
      free(query);
    if (param_str)
      free(param_str);
    return;
  }

  stmt= mysql_stmt_init(mysql);

  /* setup a template for one row of parameters */
  sprintf(param_str, "(");
  for (i= 1; i < COLUMN_COUNT; ++i)
    strcat(param_str, "?, ");
  strcat(param_str, "?)");
  param_str_length= strlen(param_str);

  /* setup bind array */
  bzero((char*) bind, MAX_PARAM_COUNT * sizeof(MYSQL_BIND));
  for (i= 0; i < MAX_PARAM_COUNT; ++i)
  {
    bind[i].buffer_type= MYSQL_TYPE_FLOAT;
    bind[i].buffer= fa_ptr;
    if (++fa_ptr == float_array + COLUMN_COUNT)
      fa_ptr= float_array;
  }

  /*
    Test each number of rows per bulk insert, so that we can see where
    MySQL fails.
  */
  for (nrows= MIN_ROWS_PER_INSERT; nrows <= MAX_ROWS_PER_INSERT; ++nrows)
  {
    char *query_ptr;
    /* Create statement text for current number of rows */
    sprintf(query, query_template, param_str);
    query_ptr= query + strlen(query);
    for (i= 1; i < nrows; ++i)
    {
      memcpy(query_ptr, ", ", 2);
      query_ptr+= 2;
      memcpy(query_ptr, param_str, param_str_length);
      query_ptr+= param_str_length;
    }
    *query_ptr= '\0';

    rc= mysql_stmt_prepare(stmt, query, query_ptr - query);
    if (rc && nrows * COLUMN_COUNT > uint16_max)
    {
      if (!opt_silent)
        printf("Failed to prepare a statement with %d placeholders "
               "(as expected).\n", nrows * COLUMN_COUNT);
      break;
    }
    else
      check_execute(stmt, rc);

    if (!opt_silent)
      printf("Insert: query length= %d, row count= %d, param count= %lu\n",
             (int) strlen(query), nrows, mysql_stmt_param_count(stmt));

    /* bind the parameter array and execute the query */
    rc= mysql_stmt_bind_param(stmt, bind);
    check_execute(stmt, rc);

    rc= mysql_stmt_execute(stmt);
    check_execute(stmt, rc);
  }

  mysql_stmt_close(stmt);
  free(bind);
  free(query);
  free(param_str);
  stmt_text= "drop table t1";
  rc= mysql_real_query(mysql, stmt_text, strlen(stmt_text));
  myquery(rc);
}


static void test_bug5315()
{
  MYSQL_STMT *stmt;
  const char *stmt_text;
  int rc;

  myheader("test_bug5315");

  stmt_text= "SELECT 1";
  stmt= mysql_stmt_init(mysql);
  rc= mysql_stmt_prepare(stmt, stmt_text, strlen(stmt_text));
  DIE_UNLESS(rc == 0);
  mysql_change_user(mysql, opt_user, opt_password, current_db);
  rc= mysql_stmt_execute(stmt);
  DIE_UNLESS(rc != 0);
  if (rc)
  {
    if (!opt_silent)
      printf("Got error (as expected):\n%s", mysql_stmt_error(stmt));
  }
  /* check that connection is OK */
  mysql_stmt_close(stmt);
  stmt= mysql_stmt_init(mysql);
  rc= mysql_stmt_prepare(stmt, stmt_text, strlen(stmt_text));
  DIE_UNLESS(rc == 0);
  rc= mysql_stmt_execute(stmt);
  DIE_UNLESS(rc == 0);
  mysql_stmt_close(stmt);
}


static void test_bug6049()
{
  MYSQL_STMT *stmt;
  MYSQL_BIND bind[1];
  MYSQL_RES *res;
  MYSQL_ROW row;
  const char *stmt_text;
  char buffer[30];
  ulong length;
  int rc;

  myheader("test_bug6049");

  stmt_text= "SELECT MAKETIME(-25, 12, 12)";

  rc= mysql_real_query(mysql, stmt_text, strlen(stmt_text));
  myquery(rc);
  res= mysql_store_result(mysql);
  row= mysql_fetch_row(res);

  stmt= mysql_stmt_init(mysql);
  rc= mysql_stmt_prepare(stmt, stmt_text, strlen(stmt_text));
  check_execute(stmt, rc);
  rc= mysql_stmt_execute(stmt);
  check_execute(stmt, rc);

  bzero((char*) bind, sizeof(bind));
  bind[0].buffer_type    = MYSQL_TYPE_STRING;
  bind[0].buffer         = &buffer;
  bind[0].buffer_length  = sizeof(buffer);
  bind[0].length         = &length;

  mysql_stmt_bind_result(stmt, bind);
  rc= mysql_stmt_fetch(stmt);
  DIE_UNLESS(rc == 0);

  if (!opt_silent)
  {
    printf("Result from query: %s\n", row[0]);
    printf("Result from prepared statement: %s\n", (char*) buffer);
  }

  DIE_UNLESS(strcmp(row[0], (char*) buffer) == 0);

  mysql_free_result(res);
  mysql_stmt_close(stmt);
}


static void test_bug6058()
{
  MYSQL_STMT *stmt;
  MYSQL_BIND bind[1];
  MYSQL_RES *res;
  MYSQL_ROW row;
  const char *stmt_text;
  char buffer[30];
  ulong length;
  int rc;

  myheader("test_bug6058");

  stmt_text= "SELECT CAST('0000-00-00' AS DATE)";

  rc= mysql_real_query(mysql, stmt_text, strlen(stmt_text));
  myquery(rc);
  res= mysql_store_result(mysql);
  row= mysql_fetch_row(res);

  stmt= mysql_stmt_init(mysql);
  rc= mysql_stmt_prepare(stmt, stmt_text, strlen(stmt_text));
  check_execute(stmt, rc);
  rc= mysql_stmt_execute(stmt);
  check_execute(stmt, rc);

  bzero((char*) bind, sizeof(bind));
  bind[0].buffer_type    = MYSQL_TYPE_STRING;
  bind[0].buffer         = &buffer;
  bind[0].buffer_length  = sizeof(buffer);
  bind[0].length         = &length;

  mysql_stmt_bind_result(stmt, bind);
  rc= mysql_stmt_fetch(stmt);
  DIE_UNLESS(rc == 0);

  if (!opt_silent)
  {
    printf("Result from query: %s\n", row[0]);
    printf("Result from prepared statement: %s\n", buffer);
  }

  DIE_UNLESS(strcmp(row[0], buffer) == 0);

  mysql_free_result(res);
  mysql_stmt_close(stmt);
}


static void test_bug6059()
{
  MYSQL_STMT *stmt;
  const char *stmt_text;

  myheader("test_bug6059");

  stmt_text= "SELECT 'foo' INTO OUTFILE 'x.3'";

  stmt= mysql_stmt_init(mysql);
  (void) mysql_stmt_prepare(stmt, stmt_text, strlen(stmt_text));
  DIE_UNLESS(mysql_stmt_field_count(stmt) == 0);
  mysql_stmt_close(stmt);
}


static void test_bug6046()
{
  MYSQL_STMT *stmt;
  const char *stmt_text;
  int rc;
  short b= 1;
  MYSQL_BIND bind[1];

  myheader("test_bug6046");

  stmt_text= "DROP TABLE IF EXISTS t1";
  rc= mysql_real_query(mysql, stmt_text, strlen(stmt_text));
  myquery(rc);
  stmt_text= "CREATE TABLE t1 (a int, b int)";
  rc= mysql_real_query(mysql, stmt_text, strlen(stmt_text));
  myquery(rc);
  stmt_text= "INSERT INTO t1 VALUES (1,1),(2,2),(3,1),(4,2)";
  rc= mysql_real_query(mysql, stmt_text, strlen(stmt_text));
  myquery(rc);

  stmt= mysql_stmt_init(mysql);

  stmt_text= "SELECT t1.a FROM t1 NATURAL JOIN t1 as X1 "
             "WHERE t1.b > ? ORDER BY t1.a";

  rc= mysql_stmt_prepare(stmt, stmt_text, strlen(stmt_text));
  check_execute(stmt, rc);

  b= 1;
  bzero((char*) bind, sizeof(bind));
  bind[0].buffer= &b;
  bind[0].buffer_type= MYSQL_TYPE_SHORT;

  mysql_stmt_bind_param(stmt, bind);

  rc= mysql_stmt_execute(stmt);
  check_execute(stmt, rc);
  mysql_stmt_store_result(stmt);

  rc= mysql_stmt_execute(stmt);
  check_execute(stmt, rc);

  mysql_stmt_close(stmt);
}



static void test_basic_cursors()
{
  const char *basic_tables[]=
  {
    "DROP TABLE IF EXISTS t1, t2",

    "CREATE TABLE t1 "
    "(id INTEGER NOT NULL PRIMARY KEY, "
    " name VARCHAR(20) NOT NULL)",

    "INSERT INTO t1 (id, name) VALUES "
    "  (2, 'Ja'), (3, 'Ede'), "
    "  (4, 'Haag'), (5, 'Kabul'), "
    "  (6, 'Almere'), (7, 'Utrecht'), "
    "  (8, 'Qandahar'), (9, 'Amsterdam'), "
    "  (10, 'Amersfoort'), (11, 'Constantine')",

    "CREATE TABLE t2 "
    "(id INTEGER NOT NULL PRIMARY KEY, "
    " name VARCHAR(20) NOT NULL)",

    "INSERT INTO t2 (id, name) VALUES "
    "  (4, 'Guam'), (5, 'Aruba'), "
    "  (6, 'Angola'), (7, 'Albania'), "
    "  (8, 'Anguilla'), (9, 'Argentina'), "
    "  (10, 'Azerbaijan'), (11, 'Afghanistan'), "
    "  (12, 'Burkina Faso'), (13, 'Faroe Islands')"
  };
  const char *queries[]=
  {
    "SELECT * FROM t1",
    "SELECT * FROM t2"
  };

  DBUG_ENTER("test_basic_cursors");
  myheader("test_basic_cursors");

  fill_tables(basic_tables, sizeof(basic_tables)/sizeof(*basic_tables));

  fetch_n(queries, sizeof(queries)/sizeof(*queries), USE_ROW_BY_ROW_FETCH);
  fetch_n(queries, sizeof(queries)/sizeof(*queries), USE_STORE_RESULT);
  DBUG_VOID_RETURN;
}


static void test_cursors_with_union()
{
  const char *queries[]=
  {
    "SELECT t1.name FROM t1 UNION SELECT t2.name FROM t2",
    "SELECT t1.id FROM t1 WHERE t1.id < 5"
  };
  myheader("test_cursors_with_union");
  fetch_n(queries, sizeof(queries)/sizeof(*queries), USE_ROW_BY_ROW_FETCH);
  fetch_n(queries, sizeof(queries)/sizeof(*queries), USE_STORE_RESULT);
}


static void test_cursors_with_procedure()
{
  const char *queries[]=
  {
    "SELECT * FROM t1 procedure analyse()"
  };
  myheader("test_cursors_with_procedure");
  fetch_n(queries, sizeof(queries)/sizeof(*queries), USE_ROW_BY_ROW_FETCH);
  fetch_n(queries, sizeof(queries)/sizeof(*queries), USE_STORE_RESULT);
}


/*
  Altough mysql_create_db(), mysql_rm_db() are deprecated since 4.0 they
  should not crash server and should not hang in case of errors.

  Since those functions can't be seen in modern API (unless client library
  was compiled with USE_OLD_FUNCTIONS define) we use simple_command() macro.
*/
static void test_bug6081()
{
  int rc;
  myheader("test_bug6081");

  rc= simple_command(mysql, COM_DROP_DB, current_db,
                     (ulong)strlen(current_db), 0);
  myquery(rc);
  rc= simple_command(mysql, COM_DROP_DB, current_db,
                     (ulong)strlen(current_db), 0);
  myquery_r(rc);
  rc= simple_command(mysql, COM_CREATE_DB, current_db,
                     (ulong)strlen(current_db), 0);
  myquery(rc);
  rc= simple_command(mysql, COM_CREATE_DB, current_db,
                     (ulong)strlen(current_db), 0);
  myquery_r(rc);
  rc= mysql_select_db(mysql, current_db);
  myquery(rc);
}


static void test_bug6096()
{
  MYSQL_STMT *stmt;
  MYSQL_RES *query_result, *stmt_metadata;
  const char *stmt_text;
  MYSQL_BIND bind[12];
  MYSQL_FIELD *query_field_list, *stmt_field_list;
  ulong query_field_count, stmt_field_count;
  int rc;
  my_bool update_max_length= TRUE;
  uint i;

  myheader("test_bug6096");

  stmt_text= "drop table if exists t1";
  rc= mysql_real_query(mysql, stmt_text, strlen(stmt_text));
  myquery(rc);

  mysql_query(mysql, "set sql_mode=''");
  stmt_text= "create table t1 (c_tinyint tinyint, c_smallint smallint, "
                             " c_mediumint mediumint, c_int int, "
                             " c_bigint bigint, c_float float, "
                             " c_double double, c_varchar varchar(20), "
                             " c_char char(20), c_time time, c_date date, "
                             " c_datetime datetime)";
  rc= mysql_real_query(mysql, stmt_text, strlen(stmt_text));
  myquery(rc);
  stmt_text= "insert into t1  values (-100, -20000, 30000000, 4, 8, 1.0, "
                                     "2.0, 'abc', 'def', now(), now(), now())";
  rc= mysql_real_query(mysql, stmt_text, strlen(stmt_text));
  myquery(rc);

  stmt_text= "select * from t1";

  /* Run select in prepared and non-prepared mode and compare metadata */
  rc= mysql_real_query(mysql, stmt_text, strlen(stmt_text));
  myquery(rc);
  query_result= mysql_store_result(mysql);
  query_field_list= mysql_fetch_fields(query_result);
  query_field_count= mysql_num_fields(query_result);

  stmt= mysql_stmt_init(mysql);
  rc= mysql_stmt_prepare(stmt, stmt_text, strlen(stmt_text));
  check_execute(stmt, rc);
  rc= mysql_stmt_execute(stmt);
  check_execute(stmt, rc);
  mysql_stmt_attr_set(stmt, STMT_ATTR_UPDATE_MAX_LENGTH,
                      (void*) &update_max_length);
  mysql_stmt_store_result(stmt);
  stmt_metadata= mysql_stmt_result_metadata(stmt);
  stmt_field_list= mysql_fetch_fields(stmt_metadata);
  stmt_field_count= mysql_num_fields(stmt_metadata);
  DIE_UNLESS(stmt_field_count == query_field_count);

  /* Print out and check the metadata */

  if (!opt_silent)
  {
    printf(" ------------------------------------------------------------\n");
    printf("             |                     Metadata \n");
    printf(" ------------------------------------------------------------\n");
    printf("             |         Query          |   Prepared statement \n");
    printf(" ------------------------------------------------------------\n");
    printf(" field name  |  length   | max_length |  length   |  max_length\n");
    printf(" ------------------------------------------------------------\n");

    for (i= 0; i < query_field_count; ++i)
    {
      MYSQL_FIELD *f1= &query_field_list[i], *f2= &stmt_field_list[i];
      printf(" %-11s | %9lu | %10lu | %9lu | %10lu \n",
             f1->name, f1->length, f1->max_length, f2->length, f2->max_length);
      DIE_UNLESS(f1->length == f2->length);
    }
    printf(" ---------------------------------------------------------------\n");
  }

  /* Bind and fetch the data */

  bzero((char*) bind, sizeof(bind));
  for (i= 0; i < stmt_field_count; ++i)
  {
    bind[i].buffer_type= MYSQL_TYPE_STRING;
    bind[i].buffer_length= stmt_field_list[i].max_length + 1;
    bind[i].buffer= malloc(bind[i].buffer_length);
  }
  mysql_stmt_bind_result(stmt, bind);
  rc= mysql_stmt_fetch(stmt);
  check_execute(stmt, rc);
  rc= mysql_stmt_fetch(stmt);
  DIE_UNLESS(rc == MYSQL_NO_DATA);

  /* Clean up */

  for (i= 0; i < stmt_field_count; ++i)
    free(bind[i].buffer);
  mysql_stmt_close(stmt);
  mysql_free_result(query_result);
  mysql_free_result(stmt_metadata);
  stmt_text= "drop table t1";
  rc= mysql_real_query(mysql, stmt_text, strlen(stmt_text));
  myquery(rc);
}


/*
  Test of basic checks that are performed in server for components
  of MYSQL_TIME parameters.
*/

static void test_datetime_ranges()
{
  const char *stmt_text;
  int rc, i;
  MYSQL_STMT *stmt;
  MYSQL_BIND bind[6];
  MYSQL_TIME tm[6];

  myheader("test_datetime_ranges");

  stmt_text= "drop table if exists t1";
  rc= mysql_real_query(mysql, stmt_text, strlen(stmt_text));
  myquery(rc);

  stmt_text= "create table t1 (year datetime, month datetime, day datetime, "
                              "hour datetime, min datetime, sec datetime)";
  rc= mysql_real_query(mysql, stmt_text, strlen(stmt_text));
  myquery(rc);

  stmt= mysql_simple_prepare(mysql,
                             "INSERT INTO t1 VALUES (?, ?, ?, ?, ?, ?)");
  check_stmt(stmt);
  verify_param_count(stmt, 6);

  bzero((char*) bind, sizeof(bind));
  for (i= 0; i < 6; i++)
  {
    bind[i].buffer_type= MYSQL_TYPE_DATETIME;
    bind[i].buffer= &tm[i];
  }
  rc= mysql_stmt_bind_param(stmt, bind);
  check_execute(stmt, rc);

  tm[0].year= 2004; tm[0].month= 11; tm[0].day= 10;
  tm[0].hour= 12; tm[0].minute= 30; tm[0].second= 30;
  tm[0].second_part= 0; tm[0].neg= 0;

  tm[5]= tm[4]= tm[3]= tm[2]= tm[1]= tm[0];
  tm[0].year= 10000;  tm[1].month= 13; tm[2].day= 32;
  tm[3].hour= 24; tm[4].minute= 60; tm[5].second= 60;

  rc= mysql_stmt_execute(stmt);
  check_execute(stmt, rc);
  DIE_UNLESS(mysql_warning_count(mysql) != 6);

  verify_col_data("t1", "year", "0000-00-00 00:00:00");
  verify_col_data("t1", "month", "0000-00-00 00:00:00");
  verify_col_data("t1", "day", "0000-00-00 00:00:00");
  verify_col_data("t1", "hour", "0000-00-00 00:00:00");
  verify_col_data("t1", "min", "0000-00-00 00:00:00");
  verify_col_data("t1", "sec", "0000-00-00 00:00:00");

  mysql_stmt_close(stmt);

  stmt_text= "delete from t1";
  rc= mysql_real_query(mysql, stmt_text, strlen(stmt_text));
  myquery(rc);

  stmt= mysql_simple_prepare(mysql, "INSERT INTO t1 (year, month, day) "
                                    "VALUES (?, ?, ?)");
  check_stmt(stmt);
  verify_param_count(stmt, 3);

  /*
    We reuse contents of bind and tm arrays left from previous part of test.
  */
  for (i= 0; i < 3; i++)
    bind[i].buffer_type= MYSQL_TYPE_DATE;

  rc= mysql_stmt_bind_param(stmt, bind);
  check_execute(stmt, rc);

  rc= mysql_stmt_execute(stmt);
  check_execute(stmt, rc);
  DIE_UNLESS(mysql_warning_count(mysql) != 3);

  verify_col_data("t1", "year", "0000-00-00 00:00:00");
  verify_col_data("t1", "month", "0000-00-00 00:00:00");
  verify_col_data("t1", "day", "0000-00-00 00:00:00");

  mysql_stmt_close(stmt);

  stmt_text= "drop table t1";
  rc= mysql_real_query(mysql, stmt_text, strlen(stmt_text));
  myquery(rc);

  stmt_text= "create table t1 (day_ovfl time, day time, hour time, min time, sec time)";
  rc= mysql_real_query(mysql, stmt_text, strlen(stmt_text));
  myquery(rc);

  stmt= mysql_simple_prepare(mysql,
                             "INSERT INTO t1 VALUES (?, ?, ?, ?, ?)");
  check_stmt(stmt);
  verify_param_count(stmt, 5);

  /*
    Again we reuse what we can from previous part of test.
  */
  for (i= 0; i < 5; i++)
    bind[i].buffer_type= MYSQL_TYPE_TIME;

  rc= mysql_stmt_bind_param(stmt, bind);
  check_execute(stmt, rc);

  tm[0].year= 0; tm[0].month= 0; tm[0].day= 10;
  tm[0].hour= 12; tm[0].minute= 30; tm[0].second= 30;
  tm[0].second_part= 0; tm[0].neg= 0;

  tm[4]= tm[3]= tm[2]= tm[1]= tm[0];
  tm[0].day= 35; tm[1].day= 34; tm[2].hour= 30; tm[3].minute= 60; tm[4].second= 60;

  rc= mysql_stmt_execute(stmt);
  check_execute(stmt, rc);
  DIE_UNLESS(mysql_warning_count(mysql) == 2);

  verify_col_data("t1", "day_ovfl", "838:59:59");
  verify_col_data("t1", "day", "828:30:30");
  verify_col_data("t1", "hour", "270:30:30");
  verify_col_data("t1", "min", "00:00:00");
  verify_col_data("t1", "sec", "00:00:00");

  mysql_stmt_close(stmt);

  stmt_text= "drop table t1";
  rc= mysql_real_query(mysql, stmt_text, strlen(stmt_text));
  myquery(rc);
}


static void test_bug4172()
{
  MYSQL_STMT *stmt;
  MYSQL_BIND bind[3];
  const char *stmt_text;
  MYSQL_RES *res;
  MYSQL_ROW row;
  int rc;
  char f[100], d[100], e[100];
  ulong f_len, d_len, e_len;

  myheader("test_bug4172");

  mysql_query(mysql, "DROP TABLE IF EXISTS t1");
  mysql_query(mysql, "CREATE TABLE t1 (f float, d double, e decimal(10,4))");
  mysql_query(mysql, "INSERT INTO t1 VALUES (12345.1234, 123456.123456, "
                                            "123456.1234)");

  stmt= mysql_stmt_init(mysql);
  stmt_text= "SELECT f, d, e FROM t1";

  rc= mysql_stmt_prepare(stmt, stmt_text, strlen(stmt_text));
  check_execute(stmt, rc);
  rc= mysql_stmt_execute(stmt);
  check_execute(stmt, rc);

  bzero((char*) bind, sizeof(bind));
  bind[0].buffer_type= MYSQL_TYPE_STRING;
  bind[0].buffer= f;
  bind[0].buffer_length= sizeof(f);
  bind[0].length= &f_len;
  bind[1].buffer_type= MYSQL_TYPE_STRING;
  bind[1].buffer= d;
  bind[1].buffer_length= sizeof(d);
  bind[1].length= &d_len;
  bind[2].buffer_type= MYSQL_TYPE_STRING;
  bind[2].buffer= e;
  bind[2].buffer_length= sizeof(e);
  bind[2].length= &e_len;

  mysql_stmt_bind_result(stmt, bind);

  mysql_stmt_store_result(stmt);
  rc= mysql_stmt_fetch(stmt);
  check_execute(stmt, rc);

  rc= mysql_real_query(mysql, stmt_text, strlen(stmt_text));
  myquery(rc);
  res= mysql_store_result(mysql);
  row= mysql_fetch_row(res);

  if (!opt_silent)
  {
    printf("Binary protocol: float=%s, double=%s, decimal(10,4)=%s\n",
           f, d, e);
    printf("Text protocol:   float=%s, double=%s, decimal(10,4)=%s\n",
           row[0], row[1], row[2]);
  }
  DIE_UNLESS(!strcmp(f, row[0]) && !strcmp(d, row[1]) && !strcmp(e, row[2]));

  mysql_free_result(res);
  mysql_stmt_close(stmt);
}


static void test_conversion()
{
  MYSQL_STMT *stmt;
  const char *stmt_text;
  int rc;
  MYSQL_BIND bind[1];
  char buff[4];
  ulong length;

  myheader("test_conversion");

  stmt_text= "DROP TABLE IF EXISTS t1";
  rc= mysql_real_query(mysql, stmt_text, strlen(stmt_text));
  myquery(rc);
  stmt_text= "CREATE TABLE t1 (a TEXT) DEFAULT CHARSET latin1";
  rc= mysql_real_query(mysql, stmt_text, strlen(stmt_text));
  myquery(rc);
  stmt_text= "SET character_set_connection=utf8, character_set_client=utf8, "
             " character_set_results=latin1";
  rc= mysql_real_query(mysql, stmt_text, strlen(stmt_text));
  myquery(rc);

  stmt= mysql_stmt_init(mysql);

  stmt_text= "INSERT INTO t1 (a) VALUES (?)";
  rc= mysql_stmt_prepare(stmt, stmt_text, strlen(stmt_text));
  check_execute(stmt, rc);

  bzero((char*) bind, sizeof(bind));
  bind[0].buffer= buff;
  bind[0].length= &length;
  bind[0].buffer_type= MYSQL_TYPE_STRING;

  mysql_stmt_bind_param(stmt, bind);

  buff[0]= (uchar) 0xC3;
  buff[1]= (uchar) 0xA0;
  length= 2;

  rc= mysql_stmt_execute(stmt);
  check_execute(stmt, rc);

  stmt_text= "SELECT a FROM t1";
  rc= mysql_stmt_prepare(stmt, stmt_text, strlen(stmt_text));
  check_execute(stmt, rc);
  rc= mysql_stmt_execute(stmt);
  check_execute(stmt, rc);

  bind[0].buffer_length= sizeof(buff);
  mysql_stmt_bind_result(stmt, bind);

  rc= mysql_stmt_fetch(stmt);
  DIE_UNLESS(rc == 0);
  DIE_UNLESS(length == 1);
  DIE_UNLESS((uchar) buff[0] == 0xE0);
  rc= mysql_stmt_fetch(stmt);
  DIE_UNLESS(rc == MYSQL_NO_DATA);

  mysql_stmt_close(stmt);
  stmt_text= "DROP TABLE t1";
  rc= mysql_real_query(mysql, stmt_text, strlen(stmt_text));
  myquery(rc);
  stmt_text= "SET NAMES DEFAULT";
  rc= mysql_real_query(mysql, stmt_text, strlen(stmt_text));
  myquery(rc);
}

static void test_rewind(void)
{
  MYSQL_STMT *stmt;
  MYSQL_BIND bind;
  int rc = 0;
  const char *stmt_text;
  long unsigned int length=4, Data=0;
  my_bool isnull=0;

  myheader("test_rewind");

  stmt_text= "CREATE TABLE t1 (a int)";
  rc= mysql_real_query(mysql, stmt_text, strlen(stmt_text));
  myquery(rc);
  stmt_text= "INSERT INTO t1 VALUES(2),(3),(4)";
  rc= mysql_real_query(mysql, stmt_text, strlen(stmt_text));
  myquery(rc);

  stmt= mysql_stmt_init(mysql);

  stmt_text= "SELECT * FROM t1";
  rc= mysql_stmt_prepare(stmt, stmt_text, strlen(stmt_text));
  check_execute(stmt, rc);

  bzero((char*) &bind, sizeof(MYSQL_BIND));
  bind.buffer_type= MYSQL_TYPE_LONG;
  bind.buffer= (void *)&Data; /* this buffer won't be altered */
  bind.length= &length;
  bind.is_null= &isnull;

  rc= mysql_stmt_execute(stmt);
  check_execute(stmt, rc);

  rc= mysql_stmt_store_result(stmt);
  DIE_UNLESS(rc == 0);

  rc= mysql_stmt_bind_result(stmt, &bind);
  DIE_UNLESS(rc == 0);

  /* retreive all result sets till we are at the end */
  while(!mysql_stmt_fetch(stmt))
      printf("fetched result:%ld\n", Data);

  DIE_UNLESS(rc != MYSQL_NO_DATA);

  /* seek to the first row */
  mysql_stmt_data_seek(stmt, 0);

  /* now we should be able to fetch the results again */
  /* but mysql_stmt_fetch returns MYSQL_NO_DATA */
  while(!(rc= mysql_stmt_fetch(stmt)))
      printf("fetched result after seek:%ld\n", Data);
  
  DIE_UNLESS(rc == MYSQL_NO_DATA);

  stmt_text= "DROP TABLE t1";
  rc= mysql_real_query(mysql, stmt_text, strlen(stmt_text));
  myquery(rc);
  rc= mysql_stmt_free_result(stmt);
  rc= mysql_stmt_close(stmt);
}


static void test_truncation()
{
  MYSQL_STMT *stmt;
  const char *stmt_text;
  int rc;
  uint bind_count;
  MYSQL_BIND *bind_array, *bind;

  myheader("test_truncation");

  /* Prepare the test table */
  rc= mysql_query(mysql, "drop table if exists t1");
  myquery(rc);

  stmt_text= "create table t1 ("
             "i8 tinyint, ui8 tinyint unsigned, "
             "i16 smallint, i16_1 smallint, "
             "ui16 smallint unsigned, i32 int, i32_1 int, "
             "d double, d_1 double, ch char(30), ch_1 char(30), "
             "tx text, tx_1 text, ch_2 char(30) "
             ")";
  rc= mysql_real_query(mysql, stmt_text, strlen(stmt_text));
  myquery(rc);
  stmt_text= "insert into t1 VALUES ("
             "-10, "                            /* i8 */
             "200, "                            /* ui8 */
             "32000, "                          /* i16 */
             "-32767, "                         /* i16_1 */
             "64000, "                          /* ui16 */
             "1073741824, "                     /* i32 */
             "1073741825, "                     /* i32_1 */
             "123.456, "                        /* d */
             "-12345678910, "                   /* d_1 */
             "'111111111111111111111111111111',"/* ch */
             "'abcdef', "                       /* ch_1 */
             "'12345 	      ', "              /* tx */
             "'12345.67 	      ', "      /* tx_1 */
             "'12345.67abc'"                    /* ch_2 */
             ")";
  rc= mysql_real_query(mysql, stmt_text, strlen(stmt_text));
  myquery(rc);

  stmt_text= "select i8 c1, i8 c2, ui8 c3, i16_1 c4, ui16 c5, "
             "       i16 c6, ui16 c7, i32 c8, i32_1 c9, i32_1 c10, "
             "       d c11, d_1 c12, d_1 c13, ch c14, ch_1 c15, tx c16, "
             "       tx_1 c17, ch_2 c18 "
             "from t1";

  stmt= mysql_stmt_init(mysql);
  rc= mysql_stmt_prepare(stmt, stmt_text, strlen(stmt_text));
  check_execute(stmt, rc);
  rc= mysql_stmt_execute(stmt);
  check_execute(stmt, rc);
  bind_count= (uint) mysql_stmt_field_count(stmt);

  /*************** Fill in the bind structure and bind it **************/
  bind_array= malloc(sizeof(MYSQL_BIND) * bind_count);
  bzero((char*) bind_array, sizeof(MYSQL_BIND) * bind_count);
  for (bind= bind_array; bind < bind_array + bind_count; bind++)
    bind->error= &bind->error_value;
  bind= bind_array;

  bind->buffer= malloc(sizeof(uint8));
  bind->buffer_type= MYSQL_TYPE_TINY;
  bind->is_unsigned= TRUE;

  DIE_UNLESS(++bind < bind_array + bind_count);
  bind->buffer= malloc(sizeof(uint32));
  bind->buffer_type= MYSQL_TYPE_LONG;
  bind->is_unsigned= TRUE;

  DIE_UNLESS(++bind < bind_array + bind_count);
  bind->buffer= malloc(sizeof(int8));
  bind->buffer_type= MYSQL_TYPE_TINY;

  DIE_UNLESS(++bind < bind_array + bind_count);
  bind->buffer= malloc(sizeof(uint16));
  bind->buffer_type= MYSQL_TYPE_SHORT;
  bind->is_unsigned= TRUE;

  DIE_UNLESS(++bind < bind_array + bind_count);
  bind->buffer= malloc(sizeof(int16));
  bind->buffer_type= MYSQL_TYPE_SHORT;

  DIE_UNLESS(++bind < bind_array + bind_count);
  bind->buffer= malloc(sizeof(uint16));
  bind->buffer_type= MYSQL_TYPE_SHORT;
  bind->is_unsigned= TRUE;

  DIE_UNLESS(++bind < bind_array + bind_count);
  bind->buffer= malloc(sizeof(int8));
  bind->buffer_type= MYSQL_TYPE_TINY;
  bind->is_unsigned= TRUE;

  DIE_UNLESS(++bind < bind_array + bind_count);
  bind->buffer= malloc(sizeof(float));
  bind->buffer_type= MYSQL_TYPE_FLOAT;

  DIE_UNLESS(++bind < bind_array + bind_count);
  bind->buffer= malloc(sizeof(float));
  bind->buffer_type= MYSQL_TYPE_FLOAT;

  DIE_UNLESS(++bind < bind_array + bind_count);
  bind->buffer= malloc(sizeof(double));
  bind->buffer_type= MYSQL_TYPE_DOUBLE;

  DIE_UNLESS(++bind < bind_array + bind_count);
  bind->buffer= malloc(sizeof(longlong));
  bind->buffer_type= MYSQL_TYPE_LONGLONG;

  DIE_UNLESS(++bind < bind_array + bind_count);
  bind->buffer= malloc(sizeof(ulonglong));
  bind->buffer_type= MYSQL_TYPE_LONGLONG;
  bind->is_unsigned= TRUE;

  DIE_UNLESS(++bind < bind_array + bind_count);
  bind->buffer= malloc(sizeof(longlong));
  bind->buffer_type= MYSQL_TYPE_LONGLONG;

  DIE_UNLESS(++bind < bind_array + bind_count);
  bind->buffer= malloc(sizeof(longlong));
  bind->buffer_type= MYSQL_TYPE_LONGLONG;

  DIE_UNLESS(++bind < bind_array + bind_count);
  bind->buffer= malloc(sizeof(longlong));
  bind->buffer_type= MYSQL_TYPE_LONGLONG;

  DIE_UNLESS(++bind < bind_array + bind_count);
  bind->buffer= malloc(sizeof(longlong));
  bind->buffer_type= MYSQL_TYPE_LONGLONG;

  DIE_UNLESS(++bind < bind_array + bind_count);
  bind->buffer= malloc(sizeof(double));
  bind->buffer_type= MYSQL_TYPE_DOUBLE;

  DIE_UNLESS(++bind < bind_array + bind_count);
  bind->buffer= malloc(sizeof(double));
  bind->buffer_type= MYSQL_TYPE_DOUBLE;

  rc= mysql_stmt_bind_result(stmt, bind_array);
  check_execute(stmt, rc);
  rc= mysql_stmt_fetch(stmt);
  DIE_UNLESS(rc == MYSQL_DATA_TRUNCATED);

  /*************** Verify truncation results ***************************/
  bind= bind_array;

  /* signed tiny -> tiny */
  DIE_UNLESS(*bind->error && * (int8*) bind->buffer == -10);

  /* signed tiny -> uint32 */
  DIE_UNLESS(++bind < bind_array + bind_count);
  DIE_UNLESS(*bind->error && * (int32*) bind->buffer == -10);

  /* unsigned tiny -> tiny */
  DIE_UNLESS(++bind < bind_array + bind_count);
  DIE_UNLESS(*bind->error && * (uint8*) bind->buffer == 200);

  /* short -> ushort */
  DIE_UNLESS(++bind < bind_array + bind_count);
  DIE_UNLESS(*bind->error && * (int16*) bind->buffer == -32767);

  /* ushort -> short */
  DIE_UNLESS(++bind < bind_array + bind_count);
  DIE_UNLESS(*bind->error && * (uint16*) bind->buffer == 64000);

  /* short -> ushort (no truncation, data is in the range of target type) */
  DIE_UNLESS(++bind < bind_array + bind_count);
  DIE_UNLESS(! *bind->error && * (uint16*) bind->buffer == 32000);

  /* ushort -> utiny */
  DIE_UNLESS(++bind < bind_array + bind_count);
  DIE_UNLESS(*bind->error && * (int8*) bind->buffer == 0);

  /* int -> float: no truncation, the number is a power of two */
  DIE_UNLESS(++bind < bind_array + bind_count);
  DIE_UNLESS(! *bind->error && * (float*) bind->buffer == 1073741824);

  /* int -> float: truncation, not enough bits in float */
  DIE_UNLESS(++bind < bind_array + bind_count);
  DIE_UNLESS(*bind->error);

  /* int -> double: no truncation */
  DIE_UNLESS(++bind < bind_array + bind_count);
  DIE_UNLESS(! *bind->error && * (double*) bind->buffer == 1073741825);

  /* double -> longlong: fractional part is lost */
  DIE_UNLESS(++bind < bind_array + bind_count);

  /* double -> ulonglong, negative fp number to unsigned integer */
  DIE_UNLESS(++bind < bind_array + bind_count);
  /* Value in the buffer is not defined: don't test it */
  DIE_UNLESS(*bind->error);

  /* double -> longlong, negative fp number to signed integer: no loss */
  DIE_UNLESS(++bind < bind_array + bind_count);
  DIE_UNLESS(! *bind->error && * (longlong*) bind->buffer == LL(-12345678910));

  /* big numeric string -> number */
  DIE_UNLESS(++bind < bind_array + bind_count);
  DIE_UNLESS(*bind->error);

  /* junk string -> number */
  DIE_UNLESS(++bind < bind_array + bind_count);
  DIE_UNLESS(*bind->error && *(longlong*) bind->buffer == 0);

  /* string with trailing spaces -> number */
  DIE_UNLESS(++bind < bind_array + bind_count);
  DIE_UNLESS(! *bind->error && *(longlong*) bind->buffer == 12345);

  /* string with trailing spaces -> double */
  DIE_UNLESS(++bind < bind_array + bind_count);
  DIE_UNLESS(! *bind->error && *(double*) bind->buffer == 12345.67);

  /* string with trailing junk -> double */
  DIE_UNLESS(++bind < bind_array + bind_count);
  /*
    XXX: There must be a truncation error: but it's not the way the server
    behaves, so let's leave it for now.
  */
  DIE_UNLESS(*(double*) bind->buffer == 12345.67);
  /*
    TODO: string -> double,  double -> time, double -> string (truncation
          errors are not supported here yet)
          longlong -> time/date/datetime
          date -> time, date -> timestamp, date -> number
          time -> string, time -> date, time -> timestamp,
          number -> date string -> date
  */
  /*************** Cleanup *********************************************/

  mysql_stmt_close(stmt);

  for (bind= bind_array; bind < bind_array + bind_count; bind++)
    free(bind->buffer);
  free(bind_array);

  rc= mysql_query(mysql, "drop table t1");
  myquery(rc);
}

static void test_truncation_option()
{
  MYSQL_STMT *stmt;
  const char *stmt_text;
  int rc;
  uint8 buf;
  my_bool option= 0;
  my_bool error;
  MYSQL_BIND bind;

  myheader("test_truncation_option");

  /* Prepare the test table */
  stmt_text= "select -1";

  stmt= mysql_stmt_init(mysql);
  rc= mysql_stmt_prepare(stmt, stmt_text, strlen(stmt_text));
  check_execute(stmt, rc);
  rc= mysql_stmt_execute(stmt);
  check_execute(stmt, rc);

  bzero((char*) &bind, sizeof(MYSQL_BIND));

  bind.buffer= (void*) &buf;
  bind.buffer_type= MYSQL_TYPE_TINY;
  bind.is_unsigned= TRUE;
  bind.error= &error;

  rc= mysql_stmt_bind_result(stmt, &bind);
  check_execute(stmt, rc);
  rc= mysql_stmt_fetch(stmt);
  DIE_UNLESS(rc == MYSQL_DATA_TRUNCATED);
  DIE_UNLESS(error);
  rc= mysql_options(mysql, MYSQL_REPORT_DATA_TRUNCATION, (char*) &option);
  myquery(rc);
  /* need to rebind for the new setting to take effect */
  rc= mysql_stmt_bind_result(stmt, &bind);
  check_execute(stmt, rc);
  rc= mysql_stmt_execute(stmt);
  check_execute(stmt, rc);
  rc= mysql_stmt_fetch(stmt);
  check_execute(stmt, rc);
  /* The only change is rc - error pointers are still filled in */
  DIE_UNLESS(error == 1);
  /* restore back the defaults */
  option= 1;
  mysql_options(mysql, MYSQL_REPORT_DATA_TRUNCATION, (char*) &option);

  mysql_stmt_close(stmt);
}


/* Bug#6761 - mysql_list_fields doesn't work */

static void test_bug6761(void)
{
  const char *stmt_text;
  MYSQL_RES *res;
  int rc;
  myheader("test_bug6761");

  stmt_text= "CREATE TABLE t1 (a int, b char(255), c decimal)";
  rc= mysql_real_query(mysql, stmt_text, strlen(stmt_text));
  myquery(rc);

  res= mysql_list_fields(mysql, "t1", "%");
  DIE_UNLESS(res && mysql_num_fields(res) == 3);
  mysql_free_result(res);

  stmt_text= "DROP TABLE t1";
  rc= mysql_real_query(mysql, stmt_text, strlen(stmt_text));
  myquery(rc);
}


/* Bug#8330 - mysql_stmt_execute crashes (libmysql) */

static void test_bug8330()
{
  const char *stmt_text;
  MYSQL_STMT *stmt[2];
  int i, rc;
  const char *query= "select a,b from t1 where a=?";
  MYSQL_BIND bind[2];
  long lval[2];

  myheader("test_bug8330");

  stmt_text= "drop table if exists t1";
  /* in case some previos test failed */
  rc= mysql_real_query(mysql, stmt_text, strlen(stmt_text));
  myquery(rc);
  stmt_text= "create table t1 (a int, b int)";
  rc= mysql_real_query(mysql, stmt_text, strlen(stmt_text));
  myquery(rc);

  bzero((char*) bind, sizeof(bind));
  for (i=0; i < 2; i++)
  {
    stmt[i]= mysql_stmt_init(mysql);
    rc= mysql_stmt_prepare(stmt[i], query, strlen(query));
    check_execute(stmt[i], rc);

    bind[i].buffer_type= MYSQL_TYPE_LONG;
    bind[i].buffer= (void*) &lval[i];
    bind[i].is_null= 0;
    mysql_stmt_bind_param(stmt[i], &bind[i]);
  }

  rc= mysql_stmt_execute(stmt[0]);
  check_execute(stmt[0], rc);

  rc= mysql_stmt_execute(stmt[1]);
  DIE_UNLESS(rc && mysql_stmt_errno(stmt[1]) == CR_COMMANDS_OUT_OF_SYNC);
  rc= mysql_stmt_execute(stmt[0]);
  check_execute(stmt[0], rc);

  mysql_stmt_close(stmt[0]);
  mysql_stmt_close(stmt[1]);

  stmt_text= "drop table t1";
  rc= mysql_real_query(mysql, stmt_text, strlen(stmt_text));
  myquery(rc);
}


/* Bug#7990 - mysql_stmt_close doesn't reset mysql->net.last_error */

static void test_bug7990()
{
  MYSQL_STMT *stmt;
  int rc;
  myheader("test_bug7990");

  stmt= mysql_stmt_init(mysql);
  rc= mysql_stmt_prepare(stmt, "foo", 3);
  /*
    XXX: the fact that we store errno both in STMT and in
    MYSQL is not documented and is subject to change in 5.0
  */
  DIE_UNLESS(rc && mysql_stmt_errno(stmt) && mysql_errno(mysql));
  mysql_stmt_close(stmt);
  DIE_UNLESS(!mysql_errno(mysql));
}

/*
  Bug #15518 - Reusing a stmt that has failed during prepare
  does not clear error
*/

static void test_bug15518()
{
  MYSQL_STMT *stmt;
  MYSQL* mysql1;
  int rc;
  myheader("test_bug15518");

  mysql1= mysql_init(NULL);

  if (!mysql_real_connect(mysql1, opt_host, opt_user, opt_password,
                          opt_db ? opt_db : "test", opt_port, opt_unix_socket,
                          CLIENT_MULTI_STATEMENTS))
  {
    fprintf(stderr, "Failed to connect to the database\n");
    DIE_UNLESS(0);
  }

  stmt= mysql_stmt_init(mysql1);

  /*
    The prepare of foo should fail with errno 1064 since
    it's not a valid query
  */
  rc= mysql_stmt_prepare(stmt, "foo", 3);
  if (!opt_silent)
    fprintf(stdout, "rc: %d, mysql_stmt_errno: %d, mysql_errno: %d\n",
            rc, mysql_stmt_errno(stmt), mysql_errno(mysql1));
  DIE_UNLESS(rc && mysql_stmt_errno(stmt) && mysql_errno(mysql1));

  /*
    Use the same stmt and reprepare with another query that
    suceeds
  */
  rc= mysql_stmt_prepare(stmt, "SHOW STATUS", 12);
  if (!opt_silent)
    fprintf(stdout, "rc: %d, mysql_stmt_errno: %d, mysql_errno: %d\n",
            rc, mysql_stmt_errno(stmt), mysql_errno(mysql1));
  DIE_UNLESS(!rc || mysql_stmt_errno(stmt) || mysql_errno(mysql1));

  mysql_stmt_close(stmt);
  DIE_UNLESS(!mysql_errno(mysql1));

  /*
    part2, when connection to server has been closed
    after first prepare
  */
  stmt= mysql_stmt_init(mysql1);
  rc= mysql_stmt_prepare(stmt, "foo", 3);
  if (!opt_silent)
    fprintf(stdout, "rc: %d, mysql_stmt_errno: %d, mysql_errno: %d\n",
            rc, mysql_stmt_errno(stmt), mysql_errno(mysql1));
  DIE_UNLESS(rc && mysql_stmt_errno(stmt) && mysql_errno(mysql1));

  /* Close connection to server */
  mysql_close(mysql1);

  /*
    Use the same stmt and reprepare with another query that
    suceeds. The prepare should fail with error 2013 since
    connection to server has been closed.
  */
  rc= mysql_stmt_prepare(stmt, "SHOW STATUS", 12);
  if (!opt_silent)
    fprintf(stdout, "rc: %d, mysql_stmt_errno: %d\n",
            rc, mysql_stmt_errno(stmt));
  DIE_UNLESS(rc && mysql_stmt_errno(stmt));

  mysql_stmt_close(stmt);
  DIE_UNLESS(mysql_errno(mysql1));
}


static void test_view_sp_list_fields()
{
  int		rc;
  MYSQL_RES     *res;

  myheader("test_view_sp_list_fields");

  rc= mysql_query(mysql, "DROP FUNCTION IF EXISTS f1");
  myquery(rc);
  rc= mysql_query(mysql, "DROP TABLE IF EXISTS v1, t1, t2");
  myquery(rc);
  rc= mysql_query(mysql, "DROP VIEW IF EXISTS v1, t1, t2");
  myquery(rc);
  rc= mysql_query(mysql, "create function f1 () returns int return 5");
  myquery(rc);
  rc= mysql_query(mysql, "create table t1 (s1 char,s2 char)");
  myquery(rc);
  rc= mysql_query(mysql, "create table t2 (s1 int);");
  myquery(rc);
  rc= mysql_query(mysql, "create view v1 as select s2,sum(s1) - \
count(s2) as vx from t1 group by s2 having sum(s1) - count(s2) < (select f1() \
from t2);");
  myquery(rc);
  res= mysql_list_fields(mysql, "v1", NullS);
  DIE_UNLESS(res != 0 && mysql_num_fields(res) != 0);
  rc= mysql_query(mysql, "DROP FUNCTION f1");
  myquery(rc);
  rc= mysql_query(mysql, "DROP VIEW v1");
  myquery(rc);
  rc= mysql_query(mysql, "DROP TABLE t1, t2");
  mysql_free_result(res);
  myquery(rc);

}


/*
 Test mysql_real_escape_string() with gbk charset

 The important part is that 0x27 (') is the second-byte in a invalid
 two-byte GBK character here. But 0xbf5c is a valid GBK character, so
 it needs to be escaped as 0x5cbf27
*/
#define TEST_BUG8378_IN  "\xef\xbb\xbf\x27\xbf\x10"
#define TEST_BUG8378_OUT "\xef\xbb\x5c\xbf\x5c\x27\x5c\xbf\x10"

static void test_bug8378()
{
#if defined(HAVE_CHARSET_gbk) && !defined(EMBEDDED_LIBRARY)
  MYSQL *old_mysql=mysql;
  char out[9]; /* strlen(TEST_BUG8378)*2+1 */
  char buf[256];
  int len, rc;

  myheader("test_bug8378");

  if (!opt_silent)
    fprintf(stdout, "\n Establishing a test connection ...");
  if (!(mysql= mysql_init(NULL)))
  {
    myerror("mysql_init() failed");
    exit(1);
  }
  if (mysql_options(mysql, MYSQL_SET_CHARSET_NAME, "gbk"))
  {
    myerror("mysql_options() failed");
    exit(1);
  }
  if (!(mysql_real_connect(mysql, opt_host, opt_user,
                           opt_password, current_db, opt_port,
                           opt_unix_socket, 0)))
  {
    myerror("connection failed");
    exit(1);
  }
  if (!opt_silent)
    fprintf(stdout, " OK");

  len= mysql_real_escape_string(mysql, out, TEST_BUG8378_IN, 4);

  /* No escaping should have actually happened. */
  DIE_UNLESS(memcmp(out, TEST_BUG8378_OUT, len) == 0);

  sprintf(buf, "SELECT '%s'", out);
  
  rc=mysql_real_query(mysql, buf, strlen(buf));
  myquery(rc);

  mysql_close(mysql);

  mysql=old_mysql;
#endif
}


static void test_bug8722()
{
  MYSQL_STMT *stmt;
  int rc;
  const char *stmt_text;

  myheader("test_bug8722");
  /* Prepare test data */
  stmt_text= "drop table if exists t1, v1";
  rc= mysql_real_query(mysql, stmt_text, strlen(stmt_text));
  myquery(rc);
  stmt_text= "CREATE TABLE t1 (c1 varchar(10), c2 varchar(10), c3 varchar(10),"
                             " c4 varchar(10), c5 varchar(10), c6 varchar(10),"
                             " c7 varchar(10), c8 varchar(10), c9 varchar(10),"
                             "c10 varchar(10))";
  rc= mysql_real_query(mysql, stmt_text, strlen(stmt_text));
  myquery(rc);
  stmt_text= "INSERT INTO t1 VALUES (1,2,3,4,5,6,7,8,9,10)";
  rc= mysql_real_query(mysql, stmt_text, strlen(stmt_text));
  myquery(rc);
  stmt_text= "CREATE VIEW v1 AS SELECT * FROM t1";
  rc= mysql_real_query(mysql, stmt_text, strlen(stmt_text));
  myquery(rc);
  /* Note: if you uncomment following block everything works fine */
/*
  rc= mysql_query(mysql, "sellect * from v1");
  myquery(rc);
  mysql_free_result(mysql_store_result(mysql));
*/

  stmt= mysql_stmt_init(mysql);
  stmt_text= "select * from v1";
  rc= mysql_stmt_prepare(stmt, stmt_text, strlen(stmt_text));
  check_execute(stmt, rc);
  mysql_stmt_close(stmt);
  stmt_text= "drop table if exists t1, v1";
  rc= mysql_real_query(mysql, stmt_text, strlen(stmt_text));
  myquery(rc);
}


MYSQL_STMT *open_cursor(const char *query)
{
  int rc;
  const ulong type= (ulong)CURSOR_TYPE_READ_ONLY;

  MYSQL_STMT *stmt= mysql_stmt_init(mysql);
  rc= mysql_stmt_prepare(stmt, query, strlen(query));
  check_execute(stmt, rc);

  mysql_stmt_attr_set(stmt, STMT_ATTR_CURSOR_TYPE, (void*) &type);
  return stmt;
}


static void test_bug8880()
{
  MYSQL_STMT *stmt_list[2], **stmt;
  MYSQL_STMT **stmt_list_end= (MYSQL_STMT**) stmt_list + 2;
  int rc;

  myheader("test_bug8880");

  mysql_query(mysql, "drop table if exists t1");
  mysql_query(mysql, "create table t1 (a int not null primary key, b int)");
  rc= mysql_query(mysql, "insert into t1 values (1,1)");
  myquery(rc);                                  /* one check is enough */
  /*
    when inserting 2 rows everything works well
    mysql_query(mysql, "INSERT INTO t1 VALUES (1,1),(2,2)");
  */
  for (stmt= stmt_list; stmt < stmt_list_end; stmt++)
    *stmt= open_cursor("select a from t1");
  for (stmt= stmt_list; stmt < stmt_list_end; stmt++)
  {
    rc= mysql_stmt_execute(*stmt);
    check_execute(*stmt, rc);
  }
  for (stmt= stmt_list; stmt < stmt_list_end; stmt++)
    mysql_stmt_close(*stmt);
}


static void test_bug9159()
{
  MYSQL_STMT *stmt;
  int rc;
  const char *stmt_text= "select a, b from t1";
  const unsigned long type= CURSOR_TYPE_READ_ONLY;

  myheader("test_bug9159");

  mysql_query(mysql, "drop table if exists t1");
  mysql_query(mysql, "create table t1 (a int not null primary key, b int)");
  rc= mysql_query(mysql, "insert into t1 values (1,1)");
  myquery(rc);

  stmt= mysql_stmt_init(mysql);
  mysql_stmt_prepare(stmt, stmt_text, strlen(stmt_text));
  mysql_stmt_attr_set(stmt, STMT_ATTR_CURSOR_TYPE, (const void *)&type);

  mysql_stmt_execute(stmt);
  mysql_stmt_close(stmt);
  rc= mysql_query(mysql, "drop table if exists t1");
  myquery(rc);
}


/* Crash when opening a cursor to a query with DISTICNT and no key */

static void test_bug9520()
{
  MYSQL_STMT *stmt;
  MYSQL_BIND bind[1];
  char a[6];
  ulong a_len;
  int rc, row_count= 0;

  myheader("test_bug9520");

  mysql_query(mysql, "drop table if exists t1");
  mysql_query(mysql, "create table t1 (a char(5), b char(5), c char(5),"
                     " primary key (a, b, c))");
  rc= mysql_query(mysql, "insert into t1 values ('x', 'y', 'z'), "
                  " ('a', 'b', 'c'), ('k', 'l', 'm')");
  myquery(rc);

  stmt= open_cursor("select distinct b from t1");

  /*
    Not crashes with:
    stmt= open_cursor("select distinct a from t1");
  */

  rc= mysql_stmt_execute(stmt);
  check_execute(stmt, rc);

  bzero((char*) bind, sizeof(bind));
  bind[0].buffer_type= MYSQL_TYPE_STRING;
  bind[0].buffer= (char*) a;
  bind[0].buffer_length= sizeof(a);
  bind[0].length= &a_len;

  mysql_stmt_bind_result(stmt, bind);

  while (!(rc= mysql_stmt_fetch(stmt)))
    row_count++;

  DIE_UNLESS(rc == MYSQL_NO_DATA);

  printf("Fetched %d rows\n", row_count);
  DBUG_ASSERT(row_count == 3);

  mysql_stmt_close(stmt);

  rc= mysql_query(mysql, "drop table t1");
  myquery(rc);
}


/*
  We can't have more than one cursor open for a prepared statement.
  Test re-executions of a PS with cursor; mysql_stmt_reset must close
  the cursor attached to the statement, if there is one.
*/

static void test_bug9478()
{
  MYSQL_STMT *stmt;
  MYSQL_BIND bind[1];
  char a[6];
  ulong a_len;
  int rc, i;
  DBUG_ENTER("test_bug9478");

  myheader("test_bug9478");

  mysql_query(mysql, "drop table if exists t1");
  mysql_query(mysql, "create table t1 (id integer not null primary key, "
                     " name varchar(20) not null)");
  rc= mysql_query(mysql, "insert into t1 (id, name) values "
                         " (1, 'aaa'), (2, 'bbb'), (3, 'ccc')");
  myquery(rc);

  stmt= open_cursor("select name from t1 where id=2");

  bzero((char*) bind, sizeof(bind));
  bind[0].buffer_type= MYSQL_TYPE_STRING;
  bind[0].buffer= (char*) a;
  bind[0].buffer_length= sizeof(a);
  bind[0].length= &a_len;
  mysql_stmt_bind_result(stmt, bind);

  for (i= 0; i < 5; i++)
  {
    rc= mysql_stmt_execute(stmt);
    check_execute(stmt, rc);
    rc= mysql_stmt_fetch(stmt);
    check_execute(stmt, rc);
    if (!opt_silent && i == 0)
      printf("Fetched row: %s\n", a);

    /*
      The query above is a one-row result set. Therefore, there is no
      cursor associated with it, as the server won't bother with opening
      a cursor for a one-row result set. The first row was read from the
      server in the fetch above. But there is eof packet pending in the
      network. mysql_stmt_execute will flush the packet and successfully
      execute the statement.
    */

    rc= mysql_stmt_execute(stmt);
    check_execute(stmt, rc);

    rc= mysql_stmt_fetch(stmt);
    check_execute(stmt, rc);
    if (!opt_silent && i == 0)
      printf("Fetched row: %s\n", a);
    rc= mysql_stmt_fetch(stmt);
    DIE_UNLESS(rc == MYSQL_NO_DATA);

    {
      char buff[8];
      /* Fill in the fethc packet */
      int4store(buff, stmt->stmt_id);
      buff[4]= 1;                               /* prefetch rows */
      rc= ((*mysql->methods->advanced_command)(mysql, COM_STMT_FETCH, buff,
                                               sizeof(buff), 0,0,1,NULL) ||
           (*mysql->methods->read_query_result)(mysql));
      DIE_UNLESS(rc);
      if (!opt_silent && i == 0)
        printf("Got error (as expected): %s\n", mysql_error(mysql));
    }

    rc= mysql_stmt_execute(stmt);
    check_execute(stmt, rc);

    rc= mysql_stmt_fetch(stmt);
    check_execute(stmt, rc);
    if (!opt_silent && i == 0)
      printf("Fetched row: %s\n", a);

    rc= mysql_stmt_reset(stmt);
    check_execute(stmt, rc);
    rc= mysql_stmt_fetch(stmt);
    DIE_UNLESS(rc && mysql_stmt_errno(stmt));
    if (!opt_silent && i == 0)
      printf("Got error (as expected): %s\n", mysql_stmt_error(stmt));
  }
  rc= mysql_stmt_close(stmt);
  DIE_UNLESS(rc == 0);

  /* Test the case with a server side cursor */
  stmt= open_cursor("select name from t1");

  mysql_stmt_bind_result(stmt, bind);

  for (i= 0; i < 5; i++)
  {
    DBUG_PRINT("loop",("i: %d", i));
    rc= mysql_stmt_execute(stmt);
    check_execute(stmt, rc);
    rc= mysql_stmt_fetch(stmt);
    check_execute(stmt, rc);
    if (!opt_silent && i == 0)
      printf("Fetched row: %s\n", a);
    rc= mysql_stmt_execute(stmt);
    check_execute(stmt, rc);

    while (! (rc= mysql_stmt_fetch(stmt)))
    {
      if (!opt_silent && i == 0)
        printf("Fetched row: %s\n", a);
    }
    DIE_UNLESS(rc == MYSQL_NO_DATA);

    rc= mysql_stmt_execute(stmt);
    check_execute(stmt, rc);

    rc= mysql_stmt_fetch(stmt);
    check_execute(stmt, rc);
    if (!opt_silent && i == 0)
      printf("Fetched row: %s\n", a);

    rc= mysql_stmt_reset(stmt);
    check_execute(stmt, rc);
    rc= mysql_stmt_fetch(stmt);
    DIE_UNLESS(rc && mysql_stmt_errno(stmt));
    if (!opt_silent && i == 0)
      printf("Got error (as expected): %s\n", mysql_stmt_error(stmt));
  }

  rc= mysql_stmt_close(stmt);
  DIE_UNLESS(rc == 0);

  rc= mysql_query(mysql, "drop table t1");
  myquery(rc);
  DBUG_VOID_RETURN;
}


/*
  Error message is returned for unsupported features.
  Test also cursors with non-default PREFETCH_ROWS
*/

static void test_bug9643()
{
  MYSQL_STMT *stmt;
  MYSQL_BIND bind[1];
  int32 a;
  int rc;
  const char *stmt_text;
  int num_rows= 0;
  ulong type;
  ulong prefetch_rows= 5;

  myheader("test_bug9643");

  mysql_query(mysql, "drop table if exists t1");
  mysql_query(mysql, "create table t1 (id integer not null primary key)");
  rc= mysql_query(mysql, "insert into t1 (id) values "
                         " (1), (2), (3), (4), (5), (6), (7), (8), (9)");
  myquery(rc);

  stmt= mysql_stmt_init(mysql);
  /* Not implemented in 5.0 */
  type= (ulong) CURSOR_TYPE_SCROLLABLE;
  rc= mysql_stmt_attr_set(stmt, STMT_ATTR_CURSOR_TYPE, (void*) &type);
  DIE_UNLESS(rc);
  if (! opt_silent)
    printf("Got error (as expected): %s\n", mysql_stmt_error(stmt));

  type= (ulong) CURSOR_TYPE_READ_ONLY;
  rc= mysql_stmt_attr_set(stmt, STMT_ATTR_CURSOR_TYPE, (void*) &type);
  check_execute(stmt, rc);
  rc= mysql_stmt_attr_set(stmt, STMT_ATTR_PREFETCH_ROWS,
                          (void*) &prefetch_rows);
  check_execute(stmt, rc);
  stmt_text= "select * from t1";
  rc= mysql_stmt_prepare(stmt, stmt_text, strlen(stmt_text));
  check_execute(stmt, rc);

  bzero((char*) bind, sizeof(bind));
  bind[0].buffer_type= MYSQL_TYPE_LONG;
  bind[0].buffer= (void*) &a;
  bind[0].buffer_length= sizeof(a);
  mysql_stmt_bind_result(stmt, bind);

  rc= mysql_stmt_execute(stmt);
  check_execute(stmt, rc);

  while ((rc= mysql_stmt_fetch(stmt)) == 0)
    ++num_rows;
  DIE_UNLESS(num_rows == 9);

  rc= mysql_stmt_close(stmt);
  DIE_UNLESS(rc == 0);

  rc= mysql_query(mysql, "drop table t1");
  myquery(rc);
}

/*
  Bug#11111: fetch from view returns wrong data
*/

static void test_bug11111()
{
  MYSQL_STMT    *stmt;
  MYSQL_BIND    bind[2];
  char          buf[2][20];
  ulong         len[2];
  int i;
  int rc;
  const char *query= "SELECT DISTINCT f1,ff2 FROM v1";

  myheader("test_bug11111");

  rc= mysql_query(mysql, "drop table if exists t1, t2, v1");
  myquery(rc);
  rc= mysql_query(mysql, "drop view if exists t1, t2, v1");
  myquery(rc);
  rc= mysql_query(mysql, "create table t1 (f1 int, f2 int)");
  myquery(rc);
  rc= mysql_query(mysql, "create table t2 (ff1 int, ff2 int)");
  myquery(rc);
  rc= mysql_query(mysql, "create view v1 as select * from t1, t2 where f1=ff1");
  myquery(rc);
  rc= mysql_query(mysql, "insert into t1 values (1,1), (2,2), (3,3)");
  myquery(rc);
  rc= mysql_query(mysql, "insert into t2 values (1,1), (2,2), (3,3)");
  myquery(rc);

  stmt= mysql_stmt_init(mysql);

  mysql_stmt_prepare(stmt, query, strlen(query));
  mysql_stmt_execute(stmt);

  bzero((char*) bind, sizeof(bind));
  for (i=0; i < 2; i++)
  {
    bind[i].buffer_type= MYSQL_TYPE_STRING;
    bind[i].buffer= (gptr *)&buf[i];
    bind[i].buffer_length= 20;
    bind[i].length= &len[i];
  }

  rc= mysql_stmt_bind_result(stmt, bind);
  check_execute(stmt, rc);

  rc= mysql_stmt_fetch(stmt);
  check_execute(stmt, rc);
  if (!opt_silent)
    printf("return: %s", buf[1]);
  DIE_UNLESS(!strcmp(buf[1],"1"));
  mysql_stmt_close(stmt);
  rc= mysql_query(mysql, "drop view v1");
  myquery(rc);
  rc= mysql_query(mysql, "drop table t1, t2");
  myquery(rc);
}

/*
  Check that proper cleanups are done for prepared statement when
  fetching thorugh a cursor.
*/

static void test_bug10729()
{
  MYSQL_STMT *stmt;
  MYSQL_BIND bind[1];
  char a[21];
  int rc;
  const char *stmt_text;
  int i= 0;
  const char *name_array[3]= { "aaa", "bbb", "ccc" };
  ulong type;

  myheader("test_bug10729");

  mysql_query(mysql, "drop table if exists t1");
  mysql_query(mysql, "create table t1 (id integer not null primary key,"
                                      "name VARCHAR(20) NOT NULL)");
  rc= mysql_query(mysql, "insert into t1 (id, name) values "
                         "(1, 'aaa'), (2, 'bbb'), (3, 'ccc')");
  myquery(rc);

  stmt= mysql_stmt_init(mysql);

  type= (ulong) CURSOR_TYPE_READ_ONLY;
  rc= mysql_stmt_attr_set(stmt, STMT_ATTR_CURSOR_TYPE, (void*) &type);
  check_execute(stmt, rc);
  stmt_text= "select name from t1";
  rc= mysql_stmt_prepare(stmt, stmt_text, strlen(stmt_text));
  check_execute(stmt, rc);

  bzero((char*) bind, sizeof(bind));
  bind[0].buffer_type= MYSQL_TYPE_STRING;
  bind[0].buffer= (void*) a;
  bind[0].buffer_length= sizeof(a);
  mysql_stmt_bind_result(stmt, bind);

  for (i= 0; i < 3; i++)
  {
    int row_no= 0;
    rc= mysql_stmt_execute(stmt);
    check_execute(stmt, rc);
    while ((rc= mysql_stmt_fetch(stmt)) == 0)
    {
      DIE_UNLESS(strcmp(a, name_array[row_no]) == 0);
      if (!opt_silent)
        printf("%d: %s\n", row_no, a);
      ++row_no;
    }
    DIE_UNLESS(rc == MYSQL_NO_DATA);
  }
  rc= mysql_stmt_close(stmt);
  DIE_UNLESS(rc == 0);

  rc= mysql_query(mysql, "drop table t1");
  myquery(rc);
}


/*
  Check that mysql_next_result works properly in case when one of
  the statements used in a multi-statement query is erroneous
*/

static void test_bug9992()
{
  MYSQL *mysql1;
  MYSQL_RES* res ;
  int   rc;

  myheader("test_bug9992");

  if (!opt_silent)
    printf("Establishing a connection with option CLIENT_MULTI_STATEMENTS..\n");

  mysql1= mysql_init(NULL);

  if (!mysql_real_connect(mysql1, opt_host, opt_user, opt_password,
                          opt_db ? opt_db : "test", opt_port, opt_unix_socket,
                          CLIENT_MULTI_STATEMENTS))
  {
    fprintf(stderr, "Failed to connect to the database\n");
    DIE_UNLESS(0);
  }


  /* Sic: SHOW DATABASE is incorrect syntax. */
  rc= mysql_query(mysql1, "SHOW TABLES; SHOW DATABASE; SELECT 1;");

  if (rc)
  {
    fprintf(stderr, "[%d] %s\n", mysql_errno(mysql1), mysql_error(mysql1));
    DIE_UNLESS(0);
  }

  if (!opt_silent)
    printf("Testing mysql_store_result/mysql_next_result..\n");

  res= mysql_store_result(mysql1);
  DIE_UNLESS(res);
  mysql_free_result(res);
  rc= mysql_next_result(mysql1);
  DIE_UNLESS(rc == 1);                         /* Got errors, as expected */

  if (!opt_silent)
    fprintf(stdout, "Got error, as expected:\n [%d] %s\n",
            mysql_errno(mysql1), mysql_error(mysql1));

  mysql_close(mysql1);
}

/* Bug#10736: cursors and subqueries, memroot management */

static void test_bug10736()
{
  MYSQL_STMT *stmt;
  MYSQL_BIND bind[1];
  char a[21];
  int rc;
  const char *stmt_text;
  int i= 0;
  ulong type;

  myheader("test_bug10736");

  mysql_query(mysql, "drop table if exists t1");
  mysql_query(mysql, "create table t1 (id integer not null primary key,"
                                      "name VARCHAR(20) NOT NULL)");
  rc= mysql_query(mysql, "insert into t1 (id, name) values "
                         "(1, 'aaa'), (2, 'bbb'), (3, 'ccc')");
  myquery(rc);

  stmt= mysql_stmt_init(mysql);

  type= (ulong) CURSOR_TYPE_READ_ONLY;
  rc= mysql_stmt_attr_set(stmt, STMT_ATTR_CURSOR_TYPE, (void*) &type);
  check_execute(stmt, rc);
  stmt_text= "select name from t1 where name=(select name from t1 where id=2)";
  rc= mysql_stmt_prepare(stmt, stmt_text, strlen(stmt_text));
  check_execute(stmt, rc);

  bzero((char*) bind, sizeof(bind));
  bind[0].buffer_type= MYSQL_TYPE_STRING;
  bind[0].buffer= (void*) a;
  bind[0].buffer_length= sizeof(a);
  mysql_stmt_bind_result(stmt, bind);

  for (i= 0; i < 3; i++)
  {
    int row_no= 0;
    rc= mysql_stmt_execute(stmt);
    check_execute(stmt, rc);
    while ((rc= mysql_stmt_fetch(stmt)) == 0)
    {
      if (!opt_silent)
        printf("%d: %s\n", row_no, a);
      ++row_no;
    }
    DIE_UNLESS(rc == MYSQL_NO_DATA);
  }
  rc= mysql_stmt_close(stmt);
  DIE_UNLESS(rc == 0);

  rc= mysql_query(mysql, "drop table t1");
  myquery(rc);
}

/* Bug#10794: cursors, packets out of order */

static void test_bug10794()
{
  MYSQL_STMT *stmt, *stmt1;
  MYSQL_BIND bind[2];
  char a[21];
  int id_val;
  ulong a_len;
  int rc;
  const char *stmt_text;
  int i= 0;
  ulong type;

  myheader("test_bug10794");

  mysql_query(mysql, "drop table if exists t1");
  mysql_query(mysql, "create table t1 (id integer not null primary key,"
                                      "name varchar(20) not null)");
  stmt= mysql_stmt_init(mysql);
  stmt_text= "insert into t1 (id, name) values (?, ?)";
  rc= mysql_stmt_prepare(stmt, stmt_text, strlen(stmt_text));
  check_execute(stmt, rc);
  bzero((char*) bind, sizeof(bind));
  bind[0].buffer_type= MYSQL_TYPE_LONG;
  bind[0].buffer= (void*) &id_val;
  bind[1].buffer_type= MYSQL_TYPE_STRING;
  bind[1].buffer= (void*) a;
  bind[1].length= &a_len;
  rc= mysql_stmt_bind_param(stmt, bind);
  check_execute(stmt, rc);
  for (i= 0; i < 42; i++)
  {
    id_val= (i+1)*10;
    sprintf(a, "a%d", i);
    a_len= strlen(a); /* safety against broken sprintf */
    rc= mysql_stmt_execute(stmt);
    check_execute(stmt, rc);
  }
  stmt_text= "select name from t1";
  rc= mysql_stmt_prepare(stmt, stmt_text, strlen(stmt_text));
  type= (ulong) CURSOR_TYPE_READ_ONLY;
  mysql_stmt_attr_set(stmt, STMT_ATTR_CURSOR_TYPE, (const void*) &type);
  stmt1= mysql_stmt_init(mysql);
  mysql_stmt_attr_set(stmt1, STMT_ATTR_CURSOR_TYPE, (const void*) &type);
  bzero((char*) bind, sizeof(bind));
  bind[0].buffer_type= MYSQL_TYPE_STRING;
  bind[0].buffer= (void*) a;
  bind[0].buffer_length= sizeof(a);
  bind[0].length= &a_len;
  rc= mysql_stmt_bind_result(stmt, bind);
  check_execute(stmt, rc);
  rc= mysql_stmt_execute(stmt);
  check_execute(stmt, rc);
  rc= mysql_stmt_fetch(stmt);
  check_execute(stmt, rc);
  if (!opt_silent)
    printf("Fetched row from stmt: %s\n", a);
  /* Don't optimize: an attribute of the original test case */
  mysql_stmt_free_result(stmt);
  mysql_stmt_reset(stmt);
  stmt_text= "select name from t1 where id=10";
  rc= mysql_stmt_prepare(stmt1, stmt_text, strlen(stmt_text));
  check_execute(stmt1, rc);
  rc= mysql_stmt_bind_result(stmt1, bind);
  check_execute(stmt1, rc);
  rc= mysql_stmt_execute(stmt1);
  while (1)
  {
    rc= mysql_stmt_fetch(stmt1);
    if (rc == MYSQL_NO_DATA)
    {
      if (!opt_silent)
        printf("End of data in stmt1\n");
      break;
    }
    check_execute(stmt1, rc);
    if (!opt_silent)
      printf("Fetched row from stmt1: %s\n", a);
  }
  mysql_stmt_close(stmt);
  mysql_stmt_close(stmt1);

  rc= mysql_query(mysql, "drop table t1");
  myquery(rc);
}


/* Bug#11172: cursors, crash on a fetch from a datetime column */

static void test_bug11172()
{
  MYSQL_STMT *stmt;
  MYSQL_BIND bind_in[1], bind_out[2];
  MYSQL_TIME hired;
  int rc;
  const char *stmt_text;
  int i= 0, id;
  ulong type;

  myheader("test_bug11172");

  mysql_query(mysql, "drop table if exists t1");
  mysql_query(mysql, "create table t1 (id integer not null primary key,"
                                      "hired date not null)");
  rc= mysql_query(mysql,
                  "insert into t1 (id, hired) values (1, '1933-08-24'), "
                  "(2, '1965-01-01'), (3, '1949-08-17'), (4, '1945-07-07'), "
                  "(5, '1941-05-15'), (6, '1978-09-15'), (7, '1936-03-28')");
  myquery(rc);
  stmt= mysql_stmt_init(mysql);
  stmt_text= "SELECT id, hired FROM t1 WHERE hired=?";
  rc= mysql_stmt_prepare(stmt, stmt_text, strlen(stmt_text));
  check_execute(stmt, rc);

  type= (ulong) CURSOR_TYPE_READ_ONLY;
  mysql_stmt_attr_set(stmt, STMT_ATTR_CURSOR_TYPE, (const void*) &type);

  bzero((char*) bind_in, sizeof(bind_in));
  bzero((char*) bind_out, sizeof(bind_out));
  bzero((char*) &hired, sizeof(hired));
  hired.year= 1965;
  hired.month= 1;
  hired.day= 1;
  bind_in[0].buffer_type= MYSQL_TYPE_DATE;
  bind_in[0].buffer= (void*) &hired;
  bind_in[0].buffer_length= sizeof(hired);
  bind_out[0].buffer_type= MYSQL_TYPE_LONG;
  bind_out[0].buffer= (void*) &id;
  bind_out[1]= bind_in[0];

  for (i= 0; i < 3; i++)
  {
    rc= mysql_stmt_bind_param(stmt, bind_in);
    check_execute(stmt, rc);
    rc= mysql_stmt_bind_result(stmt, bind_out);
    check_execute(stmt, rc);
    rc= mysql_stmt_execute(stmt);
    check_execute(stmt, rc);
    while ((rc= mysql_stmt_fetch(stmt)) == 0)
    {
      if (!opt_silent)
        printf("fetched data %d:%d-%d-%d\n", id,
               hired.year, hired.month, hired.day);
    }
    DIE_UNLESS(rc == MYSQL_NO_DATA);
    if (!mysql_stmt_free_result(stmt))
      mysql_stmt_reset(stmt);
  }
  mysql_stmt_close(stmt);
  mysql_rollback(mysql);
  mysql_rollback(mysql);

  rc= mysql_query(mysql, "drop table t1");
  myquery(rc);
}


/* Bug#11656: cursors, crash on a fetch from a query with distinct. */

static void test_bug11656()
{
  MYSQL_STMT *stmt;
  MYSQL_BIND bind[2];
  int rc;
  const char *stmt_text;
  char buf[2][20];
  int i= 0;
  ulong type;

  myheader("test_bug11656");

  mysql_query(mysql, "drop table if exists t1");

  rc= mysql_query(mysql, "create table t1 ("
                  "server varchar(40) not null, "
                  "test_kind varchar(1) not null, "
                  "test_id varchar(30) not null , "
                  "primary key (server,test_kind,test_id))");
  myquery(rc);

  stmt_text= "select distinct test_kind, test_id from t1 "
             "where server in (?, ?)";
  stmt= mysql_stmt_init(mysql);
  rc= mysql_stmt_prepare(stmt, stmt_text, strlen(stmt_text));
  check_execute(stmt, rc);
  type= (ulong) CURSOR_TYPE_READ_ONLY;
  mysql_stmt_attr_set(stmt, STMT_ATTR_CURSOR_TYPE, (const void*) &type);

  bzero((char*) bind, sizeof(bind));
  strmov(buf[0], "pcint502_MY2");
  strmov(buf[1], "*");
  for (i=0; i < 2; i++)
  {
    bind[i].buffer_type= MYSQL_TYPE_STRING;
    bind[i].buffer= (gptr *)&buf[i];
    bind[i].buffer_length= strlen(buf[i]);
  }
  mysql_stmt_bind_param(stmt, bind);

  rc= mysql_stmt_execute(stmt);
  check_execute(stmt, rc);

  rc= mysql_stmt_fetch(stmt);
  DIE_UNLESS(rc == MYSQL_NO_DATA);

  mysql_stmt_close(stmt);
  rc= mysql_query(mysql, "drop table t1");
  myquery(rc);
}


/*
  Check that the server signals when NO_BACKSLASH_ESCAPES mode is in effect,
  and mysql_real_escape_string() does the right thing as a result.
*/

static void test_bug10214()
{
  int   len;
  char  out[8];

  myheader("test_bug10214");

  DIE_UNLESS(!(mysql->server_status & SERVER_STATUS_NO_BACKSLASH_ESCAPES));

  len= mysql_real_escape_string(mysql, out, "a'b\\c", 5);
  DIE_UNLESS(memcmp(out, "a\\'b\\\\c", len) == 0);

  mysql_query(mysql, "set sql_mode='NO_BACKSLASH_ESCAPES'");
  DIE_UNLESS(mysql->server_status & SERVER_STATUS_NO_BACKSLASH_ESCAPES);

  len= mysql_real_escape_string(mysql, out, "a'b\\c", 5);
  DIE_UNLESS(memcmp(out, "a''b\\c", len) == 0);

  mysql_query(mysql, "set sql_mode=''");
}

static void test_client_character_set()
{
  MY_CHARSET_INFO cs;
  char *csname= (char*) "utf8";
  char *csdefault= (char*)mysql_character_set_name(mysql);
  int rc;

  myheader("test_client_character_set");

  rc= mysql_set_character_set(mysql, csname);
  DIE_UNLESS(rc == 0);

  mysql_get_character_set_info(mysql, &cs);
  DIE_UNLESS(!strcmp(cs.csname, "utf8"));
  DIE_UNLESS(!strcmp(cs.name, "utf8_general_ci"));
  /* Restore the default character set */
  rc= mysql_set_character_set(mysql, csdefault);
  myquery(rc);
}

/* Test correct max length for MEDIUMTEXT and LONGTEXT columns */

static void test_bug9735()
{
  MYSQL_RES *res;
  int rc;

  myheader("test_bug9735");

  rc= mysql_query(mysql, "drop table if exists t1");
  myquery(rc);
  rc= mysql_query(mysql, "create table t1 (a mediumtext, b longtext) "
                         "character set latin1");
  myquery(rc);
  rc= mysql_query(mysql, "select * from t1");
  myquery(rc);
  res= mysql_store_result(mysql);
  verify_prepare_field(res, 0, "a", "a", MYSQL_TYPE_BLOB,
                       "t1", "t1", current_db, (1U << 24)-1, 0);
  verify_prepare_field(res, 1, "b", "b", MYSQL_TYPE_BLOB,
                       "t1", "t1", current_db, ~0U, 0);
  mysql_free_result(res);
  rc= mysql_query(mysql, "drop table t1");
  myquery(rc);
}


/* Bug#11183 "mysql_stmt_reset() doesn't reset information about error" */

static void test_bug11183()
{
  int rc;
  MYSQL_STMT *stmt;
  char bug_statement[]= "insert into t1 values (1)";

  myheader("test_bug11183");

  mysql_query(mysql, "drop table t1 if exists");
  mysql_query(mysql, "create table t1 (a int)");

  stmt= mysql_stmt_init(mysql);
  DIE_UNLESS(stmt != 0);

  rc= mysql_stmt_prepare(stmt, bug_statement, strlen(bug_statement));
  check_execute(stmt, rc);

  rc= mysql_query(mysql, "drop table t1");
  myquery(rc);

  /* Trying to execute statement that should fail on execute stage */
  rc= mysql_stmt_execute(stmt);
  DIE_UNLESS(rc);

  mysql_stmt_reset(stmt);
  DIE_UNLESS(mysql_stmt_errno(stmt) == 0);

  mysql_query(mysql, "create table t1 (a int)");

  /* Trying to execute statement that should pass ok */
  if (mysql_stmt_execute(stmt))
  {
    mysql_stmt_reset(stmt);
    DIE_UNLESS(mysql_stmt_errno(stmt) == 0);
  }

  mysql_stmt_close(stmt);

  rc= mysql_query(mysql, "drop table t1");
  myquery(rc);
}

static void test_bug11037()
{
  MYSQL_STMT *stmt;
  int rc;
  const char *stmt_text;

  myheader("test_bug11037");

  mysql_query(mysql, "drop table if exists t1");

  rc= mysql_query(mysql, "create table t1 (id int not null)");
  myquery(rc);

  rc= mysql_query(mysql, "insert into t1 values (1)");
  myquery(rc);

  stmt_text= "select id FROM t1";
  stmt= mysql_stmt_init(mysql);
  rc= mysql_stmt_prepare(stmt, stmt_text, strlen(stmt_text));

  /* expected error */
  rc = mysql_stmt_fetch(stmt);
  DIE_UNLESS(rc==1);
  if (!opt_silent)
    fprintf(stdout, "Got error, as expected:\n [%d] %s\n",
            mysql_stmt_errno(stmt), mysql_stmt_error(stmt));

  rc= mysql_stmt_execute(stmt);
  check_execute(stmt, rc);

  rc= mysql_stmt_fetch(stmt);
  DIE_UNLESS(rc==0);

  rc= mysql_stmt_fetch(stmt);
  DIE_UNLESS(rc==MYSQL_NO_DATA);

  rc= mysql_stmt_fetch(stmt);
  DIE_UNLESS(rc==MYSQL_NO_DATA);

  mysql_stmt_close(stmt);
  rc= mysql_query(mysql, "drop table t1");
  myquery(rc);
}

/* Bug#10760: cursors, crash in a fetch after rollback. */

static void test_bug10760()
{
  MYSQL_STMT *stmt;
  MYSQL_BIND bind[1];
  int rc;
  const char *stmt_text;
  char id_buf[20];
  ulong id_len;
  int i= 0;
  ulong type;

  myheader("test_bug10760");

  mysql_query(mysql, "drop table if exists t1, t2");

  /* create tables */
  rc= mysql_query(mysql, "create table t1 (id integer not null primary key)"
                         " engine=MyISAM");
  myquery(rc);
  for (; i < 42; ++i)
  {
    char buf[100];
    sprintf(buf, "insert into t1 (id) values (%d)", i+1);
    rc= mysql_query(mysql, buf);
    myquery(rc);
  }
  mysql_autocommit(mysql, FALSE);
  /* create statement */
  stmt= mysql_stmt_init(mysql);
  type= (ulong) CURSOR_TYPE_READ_ONLY;
  mysql_stmt_attr_set(stmt, STMT_ATTR_CURSOR_TYPE, (const void*) &type);

  /*
    1: check that a deadlock within the same connection
    is resolved and an error is returned. The deadlock is modelled
    as follows:
    con1: open cursor for select * from t1;
    con1: insert into t1 (id) values (1)
  */
  stmt_text= "select id from t1 order by 1";
  rc= mysql_stmt_prepare(stmt, stmt_text, strlen(stmt_text));
  check_execute(stmt, rc);
  rc= mysql_stmt_execute(stmt);
  check_execute(stmt, rc);
  rc= mysql_query(mysql, "update t1 set id=id+100");
  /*
    If cursors are not materialized, the update will return an error;
    we mainly test that it won't deadlock.
  */
  if (rc && !opt_silent)
    printf("Got error (as expected): %s\n", mysql_error(mysql));
  /*
    2: check that MyISAM tables used in cursors survive
    COMMIT/ROLLBACK.
  */
  rc= mysql_rollback(mysql);                  /* should not close the cursor */
  myquery(rc);
  rc= mysql_stmt_fetch(stmt);
  check_execute(stmt, rc);

  /*
    3: check that cursors to InnoDB tables are closed (for now) by
    COMMIT/ROLLBACK.
  */
  if (! have_innodb)
  {
    if (!opt_silent)
      printf("Testing that cursors are closed at COMMIT/ROLLBACK requires "
             "InnoDB.\n");
  }
  else
  {
    stmt_text= "select id from t1 order by 1";
    rc= mysql_stmt_prepare(stmt, stmt_text, strlen(stmt_text));
    check_execute(stmt, rc);

    rc= mysql_query(mysql, "alter table t1 engine=InnoDB");
    myquery(rc);

    bzero(bind, sizeof(bind));
    bind[0].buffer_type= MYSQL_TYPE_STRING;
    bind[0].buffer= (void*) id_buf;
    bind[0].buffer_length= sizeof(id_buf);
    bind[0].length= &id_len;
    check_execute(stmt, rc);
    mysql_stmt_bind_result(stmt, bind);

    rc= mysql_stmt_execute(stmt);
    rc= mysql_stmt_fetch(stmt);
    DIE_UNLESS(rc == 0);
    if (!opt_silent)
      printf("Fetched row %s\n", id_buf);
    rc= mysql_rollback(mysql);                  /* should close the cursor */
    myquery(rc);
#if 0
    rc= mysql_stmt_fetch(stmt);
    DIE_UNLESS(rc);
    if (!opt_silent)
      printf("Got error (as expected): %s\n", mysql_error(mysql));
#endif
  }

  mysql_stmt_close(stmt);
  rc= mysql_query(mysql, "drop table t1");
  myquery(rc);
  mysql_autocommit(mysql, TRUE);                /* restore default */
}

static void test_bug12001()
{
  MYSQL *mysql_local;
  MYSQL_RES *result;
  const char *query= "DROP TABLE IF EXISTS test_table;"
                     "CREATE TABLE test_table(id INT);"
                     "INSERT INTO test_table VALUES(10);"
                     "UPDATE test_table SET id=20 WHERE id=10;"
                     "SELECT * FROM test_table;"
                     "INSERT INTO non_existent_table VALUES(11);";
  int rc, res;

  myheader("test_bug12001");

  if (!(mysql_local= mysql_init(NULL)))
  {
    fprintf(stdout, "\n mysql_init() failed");
    exit(1);
  }

  /* Create connection that supports multi statements */
  if (!mysql_real_connect(mysql_local, opt_host, opt_user,
                           opt_password, current_db, opt_port,
                           opt_unix_socket, CLIENT_MULTI_STATEMENTS |
                           CLIENT_MULTI_RESULTS))
  {
    fprintf(stdout, "\n mysql_real_connect() failed");
    exit(1);
  }

  rc= mysql_query(mysql_local, query);
  myquery(rc);

  do
  {
    if (mysql_field_count(mysql_local) &&
        (result= mysql_use_result(mysql_local)))
    {
      mysql_free_result(result);
    }
  }
  while (!(res= mysql_next_result(mysql_local)));

  rc= mysql_query(mysql_local, "DROP TABLE IF EXISTS test_table");
  myquery(rc);

  mysql_close(mysql_local);
  DIE_UNLESS(res==1);
}


/* Bug#11909: wrong metadata if fetching from two cursors */

static void test_bug11909()
{
  MYSQL_STMT *stmt1, *stmt2;
  MYSQL_BIND bind[7];
  int rc;
  char firstname[20], midinit[20], lastname[20], workdept[20];
  ulong firstname_len, midinit_len, lastname_len, workdept_len;
  uint32 empno;
  double salary;
  float bonus;
  const char *stmt_text;

  myheader("test_bug11909");

  stmt_text= "drop table if exists t1";
  rc= mysql_real_query(mysql, stmt_text, strlen(stmt_text));
  myquery(rc);

  stmt_text= "create table t1 ("
    "  empno int(11) not null, firstname varchar(20) not null,"
    "  midinit varchar(20) not null, lastname varchar(20) not null,"
    "  workdept varchar(6) not null, salary double not null,"
    "  bonus float not null, primary key (empno)"
    ") default charset=latin1 collate=latin1_bin";
  rc= mysql_real_query(mysql, stmt_text, strlen(stmt_text));
  myquery(rc);

  stmt_text= "insert into t1 values "
    "(10, 'CHRISTINE', 'I', 'HAAS',     'A00', 52750, 1000), "
    "(20, 'MICHAEL',   'L', 'THOMPSON', 'B01', 41250, 800),"
    "(30, 'SALLY',     'A', 'KWAN',     'C01', 38250, 800),"
    "(50, 'JOHN',      'B', 'GEYER',    'E01', 40175, 800), "
    "(60, 'IRVING',    'F', 'STERN',    'D11', 32250, 500)";
  rc= mysql_real_query(mysql, stmt_text, strlen(stmt_text));
  myquery(rc);

  /* ****** Begin of trace ****** */

  stmt1= open_cursor("SELECT empno, firstname, midinit, lastname,"
                     "workdept, salary, bonus FROM t1");

  bzero(bind, sizeof(bind));
  bind[0].buffer_type= MYSQL_TYPE_LONG;
  bind[0].buffer= (void*) &empno;

  bind[1].buffer_type= MYSQL_TYPE_VAR_STRING;
  bind[1].buffer= (void*) firstname;
  bind[1].buffer_length= sizeof(firstname);
  bind[1].length= &firstname_len;

  bind[2].buffer_type= MYSQL_TYPE_VAR_STRING;
  bind[2].buffer= (void*) midinit;
  bind[2].buffer_length= sizeof(midinit);
  bind[2].length= &midinit_len;

  bind[3].buffer_type= MYSQL_TYPE_VAR_STRING;
  bind[3].buffer= (void*) lastname;
  bind[3].buffer_length= sizeof(lastname);
  bind[3].length= &lastname_len;

  bind[4].buffer_type= MYSQL_TYPE_VAR_STRING;
  bind[4].buffer= (void*) workdept;
  bind[4].buffer_length= sizeof(workdept);
  bind[4].length= &workdept_len;

  bind[5].buffer_type= MYSQL_TYPE_DOUBLE;
  bind[5].buffer= (void*) &salary;

  bind[6].buffer_type= MYSQL_TYPE_FLOAT;
  bind[6].buffer= (void*) &bonus;
  rc= mysql_stmt_bind_result(stmt1, bind);
  check_execute(stmt1, rc);

  rc= mysql_stmt_execute(stmt1);
  check_execute(stmt1, rc);

  rc= mysql_stmt_fetch(stmt1);
  DIE_UNLESS(rc == 0);
  DIE_UNLESS(empno == 10);
  DIE_UNLESS(strcmp(firstname, "CHRISTINE") == 0);
  DIE_UNLESS(strcmp(midinit, "I") == 0);
  DIE_UNLESS(strcmp(lastname, "HAAS") == 0);
  DIE_UNLESS(strcmp(workdept, "A00") == 0);
  DIE_UNLESS(salary == (double) 52750.0);
  DIE_UNLESS(bonus == (float) 1000.0);

  stmt2= open_cursor("SELECT empno, firstname FROM t1");
  rc= mysql_stmt_bind_result(stmt2, bind);
  check_execute(stmt2, rc);

  rc= mysql_stmt_execute(stmt2);
  check_execute(stmt2, rc);

  rc= mysql_stmt_fetch(stmt2);
  DIE_UNLESS(rc == 0);

  DIE_UNLESS(empno == 10);
  DIE_UNLESS(strcmp(firstname, "CHRISTINE") == 0);

  rc= mysql_stmt_reset(stmt2);
  check_execute(stmt2, rc);

  /* ERROR: next statement should return 0 */

  rc= mysql_stmt_fetch(stmt1);
  DIE_UNLESS(rc == 0);

  mysql_stmt_close(stmt1);
  mysql_stmt_close(stmt2);
  rc= mysql_rollback(mysql);
  myquery(rc);

  rc= mysql_query(mysql, "drop table t1");
  myquery(rc);
}

/* Cursors: opening a cursor to a compilicated query with ORDER BY */

static void test_bug11901()
{
  MYSQL_STMT *stmt;
  MYSQL_BIND bind[2];
  int rc;
  char workdept[20];
  ulong workdept_len;
  uint32 empno;
  const char *stmt_text;

  myheader("test_bug11901");

  stmt_text= "drop table if exists t1, t2";
  rc= mysql_real_query(mysql, stmt_text, strlen(stmt_text));
  myquery(rc);

  stmt_text= "create table t1 ("
    "  empno int(11) not null, firstname varchar(20) not null,"
    "  midinit varchar(20) not null, lastname varchar(20) not null,"
    "  workdept varchar(6) not null, salary double not null,"
    "  bonus float not null, primary key (empno), "
    " unique key (workdept, empno) "
    ") default charset=latin1 collate=latin1_bin";
  rc= mysql_real_query(mysql, stmt_text, strlen(stmt_text));
  myquery(rc);

  stmt_text= "insert into t1 values "
     "(10,  'CHRISTINE', 'I', 'HAAS',      'A00', 52750, 1000),"
     "(20,  'MICHAEL',   'L', 'THOMPSON',  'B01', 41250, 800), "
     "(30,  'SALLY',     'A', 'KWAN',      'C01', 38250, 800), "
     "(50,  'JOHN',      'B', 'GEYER',     'E01', 40175, 800), "
     "(60,  'IRVING',    'F', 'STERN',     'D11', 32250, 500), "
     "(70,  'EVA',       'D', 'PULASKI',   'D21', 36170, 700), "
     "(90,  'EILEEN',    'W', 'HENDERSON', 'E11', 29750, 600), "
     "(100, 'THEODORE',  'Q', 'SPENSER',   'E21', 26150, 500), "
     "(110, 'VINCENZO',  'G', 'LUCCHESSI', 'A00', 46500, 900), "
     "(120, 'SEAN',      '',  'O\\'CONNELL', 'A00', 29250, 600), "
     "(130, 'DOLORES',   'M', 'QUINTANA',  'C01', 23800, 500), "
     "(140, 'HEATHER',   'A', 'NICHOLLS',  'C01', 28420, 600), "
     "(150, 'BRUCE',     '',  'ADAMSON',   'D11', 25280, 500), "
     "(160, 'ELIZABETH', 'R', 'PIANKA',    'D11', 22250, 400), "
     "(170, 'MASATOSHI', 'J', 'YOSHIMURA', 'D11', 24680, 500), "
     "(180, 'MARILYN',   'S', 'SCOUTTEN',  'D11', 21340, 500), "
     "(190, 'JAMES',     'H', 'WALKER',    'D11', 20450, 400), "
     "(200, 'DAVID',     '',  'BROWN',     'D11', 27740, 600), "
     "(210, 'WILLIAM',   'T', 'JONES',     'D11', 18270, 400), "
     "(220, 'JENNIFER',  'K', 'LUTZ',      'D11', 29840, 600), "
     "(230, 'JAMES',     'J', 'JEFFERSON', 'D21', 22180, 400), "
     "(240, 'SALVATORE', 'M', 'MARINO',    'D21', 28760, 600), "
     "(250, 'DANIEL',    'S', 'SMITH',     'D21', 19180, 400), "
     "(260, 'SYBIL',     'P', 'JOHNSON',   'D21', 17250, 300), "
     "(270, 'MARIA',     'L', 'PEREZ',     'D21', 27380, 500), "
     "(280, 'ETHEL',     'R', 'SCHNEIDER', 'E11', 26250, 500), "
     "(290, 'JOHN',      'R', 'PARKER',    'E11', 15340, 300), "
     "(300, 'PHILIP',    'X', 'SMITH',     'E11', 17750, 400), "
     "(310, 'MAUDE',     'F', 'SETRIGHT',  'E11', 15900, 300), "
     "(320, 'RAMLAL',    'V', 'MEHTA',     'E21', 19950, 400), "
     "(330, 'WING',      '',  'LEE',       'E21', 25370, 500), "
     "(340, 'JASON',     'R', 'GOUNOT',    'E21', 23840, 500)";

  rc= mysql_real_query(mysql, stmt_text, strlen(stmt_text));
  myquery(rc);

  stmt_text= "create table t2 ("
    " deptno varchar(6) not null, deptname varchar(20) not null,"
    " mgrno int(11) not null, location varchar(20) not null,"
    " admrdept varchar(6) not null, refcntd int(11) not null,"
    " refcntu int(11) not null, primary key (deptno)"
    ") default charset=latin1 collate=latin1_bin";
  rc= mysql_real_query(mysql, stmt_text, strlen(stmt_text));
  myquery(rc);

  stmt_text= "insert into t2 values "
    "('A00', 'SPIFFY COMPUTER SERV', 10, '', 'A00', 0, 0), "
    "('B01', 'PLANNING',             20, '', 'A00', 0, 0), "
    "('C01', 'INFORMATION CENTER',   30, '', 'A00', 0, 0), "
    "('D01', 'DEVELOPMENT CENTER',   0,  '', 'A00', 0, 0),"
    "('D11', 'MANUFACTURING SYSTEM', 60, '', 'D01', 0, 0), "
    "('D21', 'ADMINISTRATION SYSTE', 70, '', 'D01', 0, 0), "
    "('E01', 'SUPPORT SERVICES',     50, '', 'A00', 0, 0), "
    "('E11', 'OPERATIONS',           90, '', 'E01', 0, 0), "
    "('E21', 'SOFTWARE SUPPORT',     100,'', 'E01', 0, 0)";
  rc= mysql_real_query(mysql, stmt_text, strlen(stmt_text));
  myquery(rc);

  /* ****** Begin of trace ****** */

  stmt= open_cursor("select t1.empno, t1.workdept "
                    "from (t1 left join t2 on t2.deptno = t1.workdept) "
                    "where t2.deptno in "
                    "   (select t2.deptno "
                    "    from (t1 left join t2 on t2.deptno = t1.workdept) "
                    "    where t1.empno = ?) "
                    "order by 1");
  bzero(bind, sizeof(bind));

  bind[0].buffer_type= MYSQL_TYPE_LONG;
  bind[0].buffer= &empno;
  rc= mysql_stmt_bind_param(stmt, bind);
  check_execute(stmt, rc);

  bind[1].buffer_type= MYSQL_TYPE_VAR_STRING;
  bind[1].buffer= (void*) workdept;
  bind[1].buffer_length= sizeof(workdept);
  bind[1].length= &workdept_len;

  rc= mysql_stmt_bind_result(stmt, bind);
  check_execute(stmt, rc);

  empno= 10;
  /* ERROR: next statement causes a server crash */
  rc= mysql_stmt_execute(stmt);
  check_execute(stmt, rc);

  mysql_stmt_close(stmt);

  rc= mysql_query(mysql, "drop table t1, t2");
  myquery(rc);
}

/* Bug#11904: mysql_stmt_attr_set CURSOR_TYPE_READ_ONLY grouping wrong result */

static void test_bug11904()
{
  MYSQL_STMT *stmt1;
  int rc;
  const char *stmt_text;
  const ulong type= (ulong)CURSOR_TYPE_READ_ONLY;
  MYSQL_BIND bind[2];
  int country_id=0;
  char row_data[11]= {0};

  myheader("test_bug11904");

  /* create tables */
  rc= mysql_query(mysql, "DROP TABLE IF EXISTS bug11904b");
  myquery(rc);
  rc= mysql_query(mysql, "CREATE TABLE bug11904b (id int, name char(10), primary key(id, name))");
  myquery(rc);

  rc= mysql_query(mysql, "INSERT INTO bug11904b VALUES (1, 'sofia'), (1,'plovdiv'),"
                          " (1,'varna'), (2,'LA'), (2,'new york'), (3,'heidelberg'),"
                          " (3,'berlin'), (3, 'frankfurt')");

  myquery(rc);
  mysql_commit(mysql);
  /* create statement */
  stmt1= mysql_stmt_init(mysql);
  mysql_stmt_attr_set(stmt1, STMT_ATTR_CURSOR_TYPE, (const void*) &type);

  stmt_text= "SELECT id, MIN(name) FROM bug11904b GROUP BY id";

  rc= mysql_stmt_prepare(stmt1, stmt_text, strlen(stmt_text));
  check_execute(stmt1, rc);

  memset(bind, 0, sizeof(bind));
  bind[0].buffer_type= MYSQL_TYPE_LONG;
  bind[0].buffer=& country_id;
  bind[0].buffer_length= 0;
  bind[0].length= 0;

  bind[1].buffer_type= MYSQL_TYPE_STRING;
  bind[1].buffer=& row_data;
  bind[1].buffer_length= sizeof(row_data) - 1;
  bind[1].length= 0;

  rc= mysql_stmt_bind_result(stmt1, bind);
  check_execute(stmt1, rc);

  rc= mysql_stmt_execute(stmt1);
  check_execute(stmt1, rc);

  rc= mysql_stmt_fetch(stmt1);
  check_execute(stmt1, rc);
  DIE_UNLESS(country_id == 1);
  DIE_UNLESS(memcmp(row_data, "plovdiv", 7) == 0);

  rc= mysql_stmt_fetch(stmt1);
  check_execute(stmt1, rc);
  DIE_UNLESS(country_id == 2);
  DIE_UNLESS(memcmp(row_data, "LA", 2) == 0);

  rc= mysql_stmt_fetch(stmt1);
  check_execute(stmt1, rc);
  DIE_UNLESS(country_id == 3);
  DIE_UNLESS(memcmp(row_data, "berlin", 6) == 0);

  rc= mysql_stmt_close(stmt1);
  check_execute(stmt1, rc);

  rc= mysql_query(mysql, "drop table bug11904b");
  myquery(rc);
}


/* Bug#12243: multiple cursors, crash in a fetch after commit. */

static void test_bug12243()
{
  MYSQL_STMT *stmt1, *stmt2;
  int rc;
  const char *stmt_text;
  ulong type;

  myheader("test_bug12243");

  if (! have_innodb)
  {
    if (!opt_silent)
      printf("This test requires InnoDB.\n");
    return;
  }

  /* create tables */
  mysql_query(mysql, "drop table if exists t1");
  mysql_query(mysql, "create table t1 (a int) engine=InnoDB");
  rc= mysql_query(mysql, "insert into t1 (a) values (1), (2)");
  myquery(rc);
  mysql_autocommit(mysql, FALSE);
  /* create statement */
  stmt1= mysql_stmt_init(mysql);
  stmt2= mysql_stmt_init(mysql);
  type= (ulong) CURSOR_TYPE_READ_ONLY;
  mysql_stmt_attr_set(stmt1, STMT_ATTR_CURSOR_TYPE, (const void*) &type);
  mysql_stmt_attr_set(stmt2, STMT_ATTR_CURSOR_TYPE, (const void*) &type);

  stmt_text= "select a from t1";

  rc= mysql_stmt_prepare(stmt1, stmt_text, strlen(stmt_text));
  check_execute(stmt1, rc);
  rc= mysql_stmt_execute(stmt1);
  check_execute(stmt1, rc);
  rc= mysql_stmt_fetch(stmt1);
  check_execute(stmt1, rc);

  rc= mysql_stmt_prepare(stmt2, stmt_text, strlen(stmt_text));
  check_execute(stmt2, rc);
  rc= mysql_stmt_execute(stmt2);
  check_execute(stmt2, rc);
  rc= mysql_stmt_fetch(stmt2);
  check_execute(stmt2, rc);

  rc= mysql_stmt_close(stmt1);
  check_execute(stmt1, rc);
  rc= mysql_commit(mysql);
  myquery(rc);
  rc= mysql_stmt_fetch(stmt2);
  check_execute(stmt2, rc);

  mysql_stmt_close(stmt2);
  rc= mysql_query(mysql, "drop table t1");
  myquery(rc);
  mysql_autocommit(mysql, TRUE);                /* restore default */
}


/*
  Bug#11718: query with function, join and order by returns wrong type
*/

static void test_bug11718()
{
  MYSQL_RES	*res;
  int rc;
  const char *query= "select str_to_date(concat(f3),'%Y%m%d') from t1,t2 "
                     "where f1=f2 order by f1";

  myheader("test_bug11718");

  rc= mysql_query(mysql, "drop table if exists t1, t2");
  myquery(rc);
  rc= mysql_query(mysql, "create table t1 (f1 int)");
  myquery(rc);
  rc= mysql_query(mysql, "create table t2 (f2 int, f3 numeric(8))");
  myquery(rc);
  rc= mysql_query(mysql, "insert into t1 values (1), (2)");
  myquery(rc);
  rc= mysql_query(mysql, "insert into t2 values (1,20050101), (2,20050202)");
  myquery(rc);
  rc= mysql_query(mysql, query);
  myquery(rc);
  res = mysql_store_result(mysql);

  if (!opt_silent)
    printf("return type: %s", (res->fields[0].type == MYSQL_TYPE_DATE)?"DATE":
           "not DATE");
  DIE_UNLESS(res->fields[0].type == MYSQL_TYPE_DATE);
  mysql_free_result(res);
  rc= mysql_query(mysql, "drop table t1, t2");
  myquery(rc);
}


/*
  Bug #12925: Bad handling of maximum values in getopt
*/
static void test_bug12925()
{
  myheader("test_bug12925");
  if (opt_getopt_ll_test)
    DIE_UNLESS(opt_getopt_ll_test == LL(25600*1024*1024));
}


/*
  Bug#14210 "Simple query with > operator on large table gives server
  crash"
*/

static void test_bug14210()
{
  MYSQL_STMT *stmt;
  int rc, i;
  const char *stmt_text;
  ulong type;

  myheader("test_bug14210");

  mysql_query(mysql, "drop table if exists t1");
  /*
    To trigger the problem the table must be InnoDB, although the problem
    itself is not InnoDB related. In case the table is MyISAM this test
    is harmless.
  */
  mysql_query(mysql, "create table t1 (a varchar(255)) type=InnoDB");
  rc= mysql_query(mysql, "insert into t1 (a) values (repeat('a', 256))");
  myquery(rc);
  rc= mysql_query(mysql, "set @@session.max_heap_table_size=16384");
  /* Create a big enough table (more than max_heap_table_size) */
  for (i= 0; i < 8; i++)
  {
    rc= mysql_query(mysql, "insert into t1 (a) select a from t1");
    myquery(rc);
  }
  /* create statement */
  stmt= mysql_stmt_init(mysql);
  type= (ulong) CURSOR_TYPE_READ_ONLY;
  mysql_stmt_attr_set(stmt, STMT_ATTR_CURSOR_TYPE, (const void*) &type);

  stmt_text= "select a from t1";

  rc= mysql_stmt_prepare(stmt, stmt_text, strlen(stmt_text));
  check_execute(stmt, rc);
  rc= mysql_stmt_execute(stmt);
  while ((rc= mysql_stmt_fetch(stmt)) == 0)
    ;
  DIE_UNLESS(rc == MYSQL_NO_DATA);

  rc= mysql_stmt_close(stmt);

  rc= mysql_query(mysql, "drop table t1");
  myquery(rc);
  rc= mysql_query(mysql, "set @@session.max_heap_table_size=default");
  myquery(rc);
}

/* Bug#13488: wrong column metadata when fetching from cursor */

static void test_bug13488()
{
  MYSQL_BIND bind[3];
  MYSQL_STMT *stmt1;
  int rc, f1, f2, f3, i;
  const ulong type= CURSOR_TYPE_READ_ONLY;
  const char *query= "select * from t1 left join t2 on f1=f2 where f1=1";

  myheader("test_bug13488");

  rc= mysql_query(mysql, "drop table if exists t1, t2");
  myquery(rc);
  rc= mysql_query(mysql, "create table t1 (f1 int not null primary key)");
  myquery(rc);
  rc= mysql_query(mysql, "create table t2 (f2 int not null primary key, "
                  "f3 int not null)");
  myquery(rc);
  rc= mysql_query(mysql, "insert into t1 values (1), (2)");
  myquery(rc);
  rc= mysql_query(mysql, "insert into t2 values (1,2), (2,4)");
  myquery(rc);

  memset(bind, 0, sizeof(bind));
  for (i= 0; i < 3; i++)
  {
    bind[i].buffer_type= MYSQL_TYPE_LONG;
    bind[i].buffer_length= 4;
    bind[i].length= 0;
  }
  bind[0].buffer=&f1;
  bind[1].buffer=&f2;
  bind[2].buffer=&f3;

  stmt1= mysql_stmt_init(mysql);
  rc= mysql_stmt_attr_set(stmt1,STMT_ATTR_CURSOR_TYPE, (const void *)&type);
  check_execute(stmt1, rc);

  rc= mysql_stmt_prepare(stmt1, query, strlen(query));
  check_execute(stmt1, rc);

  rc= mysql_stmt_execute(stmt1);
  check_execute(stmt1, rc);

  rc= mysql_stmt_bind_result(stmt1, bind);
  check_execute(stmt1, rc);

  rc= mysql_stmt_fetch(stmt1);
  check_execute(stmt1, rc);

  rc= mysql_stmt_free_result(stmt1);
  check_execute(stmt1, rc);

  rc= mysql_stmt_reset(stmt1);
  check_execute(stmt1, rc);

  rc= mysql_stmt_close(stmt1);
  check_execute(stmt1, rc);

  if (!opt_silent)
    printf("data is: %s", (f1 == 1 && f2 == 1 && f3 == 2)?"OK":
           "wrong");
  DIE_UNLESS(f1 == 1 && f2 == 1 && f3 == 2);
  rc= mysql_query(mysql, "drop table t1, t2");
  myquery(rc);
}

/*
  Bug#13524: warnings of a previous command are not reset when fetching
  from a cursor.
*/

static void test_bug13524()
{
  MYSQL_STMT *stmt;
  int rc;
  unsigned int warning_count;
  const ulong type= CURSOR_TYPE_READ_ONLY;
  const char *query= "select * from t1";

  myheader("test_bug13524");

  rc= mysql_query(mysql, "drop table if exists t1, t2");
  myquery(rc);
  rc= mysql_query(mysql, "create table t1 (a int not null primary key)");
  myquery(rc);
  rc= mysql_query(mysql, "insert into t1 values (1), (2), (3), (4)");
  myquery(rc);

  stmt= mysql_stmt_init(mysql);
  rc= mysql_stmt_attr_set(stmt, STMT_ATTR_CURSOR_TYPE, (const void*) &type);
  check_execute(stmt, rc);

  rc= mysql_stmt_prepare(stmt, query, strlen(query));
  check_execute(stmt, rc);

  rc= mysql_stmt_execute(stmt);
  check_execute(stmt, rc);

  rc= mysql_stmt_fetch(stmt);
  check_execute(stmt, rc);

  warning_count= mysql_warning_count(mysql);
  DIE_UNLESS(warning_count == 0);

  /* Check that DROP TABLE produced a warning (no such table) */
  rc= mysql_query(mysql, "drop table if exists t2");
  myquery(rc);
  warning_count= mysql_warning_count(mysql);
  DIE_UNLESS(warning_count == 1);

  /*
    Check that fetch from a cursor cleared the warning from the previous
    command.
  */
  rc= mysql_stmt_fetch(stmt);
  check_execute(stmt, rc);
  warning_count= mysql_warning_count(mysql);
  DIE_UNLESS(warning_count == 0);

  /* Cleanup */
  mysql_stmt_close(stmt);
  rc= mysql_query(mysql, "drop table t1");
  myquery(rc);
}

/*
  Bug#14845 "mysql_stmt_fetch returns MYSQL_NO_DATA when COUNT(*) is 0"
*/

static void test_bug14845()
{
  MYSQL_STMT *stmt;
  int rc;
  const ulong type= CURSOR_TYPE_READ_ONLY;
  const char *query= "select count(*) from t1 where 1 = 0";

  myheader("test_bug14845");

  rc= mysql_query(mysql, "drop table if exists t1");
  myquery(rc);
  rc= mysql_query(mysql, "create table t1 (id int(11) default null, "
                         "name varchar(20) default null)"
                         "engine=MyISAM DEFAULT CHARSET=utf8");
  myquery(rc);
  rc= mysql_query(mysql, "insert into t1 values (1,'abc'),(2,'def')");
  myquery(rc);

  stmt= mysql_stmt_init(mysql);
  rc= mysql_stmt_attr_set(stmt, STMT_ATTR_CURSOR_TYPE, (const void*) &type);
  check_execute(stmt, rc);

  rc= mysql_stmt_prepare(stmt, query, strlen(query));
  check_execute(stmt, rc);

  rc= mysql_stmt_execute(stmt);
  check_execute(stmt, rc);

  rc= mysql_stmt_fetch(stmt);
  DIE_UNLESS(rc == 0);

  rc= mysql_stmt_fetch(stmt);
  DIE_UNLESS(rc == MYSQL_NO_DATA);

  /* Cleanup */
  mysql_stmt_close(stmt);
  rc= mysql_query(mysql, "drop table t1");
  myquery(rc);
}


/*
  Bug #15510: mysql_warning_count returns 0 after mysql_stmt_fetch which
  should warn
*/
static void test_bug15510()
{
  MYSQL_STMT *stmt;
  int rc;
  const char *query= "select 1 from dual where 1/0";

  myheader("test_bug15510");

  rc= mysql_query(mysql, "set @@sql_mode='ERROR_FOR_DIVISION_BY_ZERO'");
  myquery(rc);

  stmt= mysql_stmt_init(mysql);

  rc= mysql_stmt_prepare(stmt, query, strlen(query));
  check_execute(stmt, rc);

  rc= mysql_stmt_execute(stmt);
  check_execute(stmt, rc);

  rc= mysql_stmt_fetch(stmt);
  DIE_UNLESS(mysql_warning_count(mysql));

  /* Cleanup */
  mysql_stmt_close(stmt);
  rc= mysql_query(mysql, "set @@sql_mode=''");
  myquery(rc);
}


/* Test MYSQL_OPT_RECONNECT, Bug#15719 */

static void test_opt_reconnect()
{
  MYSQL *lmysql;
  my_bool my_true= TRUE;

  myheader("test_opt_reconnect");

  if (!(lmysql= mysql_init(NULL)))
  {
    myerror("mysql_init() failed");
    exit(1);
  }

  if (!opt_silent)
    fprintf(stdout, "reconnect before mysql_options: %d\n", lmysql->reconnect);
  DIE_UNLESS(lmysql->reconnect == 0);

  if (mysql_options(lmysql, MYSQL_OPT_RECONNECT, &my_true))
  {
    myerror("mysql_options failed: unknown option MYSQL_OPT_RECONNECT\n");
    exit(1);
  }

  /* reconnect should be 1 */
  if (!opt_silent)
    fprintf(stdout, "reconnect after mysql_options: %d\n", lmysql->reconnect);
  DIE_UNLESS(lmysql->reconnect == 1);

  if (!(mysql_real_connect(lmysql, opt_host, opt_user,
                           opt_password, current_db, opt_port,
                           opt_unix_socket, 0)))
  {
    myerror("connection failed");
    exit(1);
  }

  /* reconnect should still be 1 */
  if (!opt_silent)
    fprintf(stdout, "reconnect after mysql_real_connect: %d\n",
	    lmysql->reconnect);
  DIE_UNLESS(lmysql->reconnect == 1);

  mysql_close(lmysql);

  if (!(lmysql= mysql_init(NULL)))
  {
    myerror("mysql_init() failed");
    exit(1);
  }

  if (!opt_silent)
    fprintf(stdout, "reconnect before mysql_real_connect: %d\n", lmysql->reconnect);
  DIE_UNLESS(lmysql->reconnect == 0);

  if (!(mysql_real_connect(lmysql, opt_host, opt_user,
                           opt_password, current_db, opt_port,
                           opt_unix_socket, 0)))
  {
    myerror("connection failed");
    exit(1);
  }

  /* reconnect should still be 0 */
  if (!opt_silent)
    fprintf(stdout, "reconnect after mysql_real_connect: %d\n",
	    lmysql->reconnect);
  DIE_UNLESS(lmysql->reconnect == 0);

  mysql_close(lmysql);
}


#ifndef EMBEDDED_LIBRARY

static void test_bug12744()
{
  MYSQL_STMT *prep_stmt = NULL;
  int rc;
  myheader("test_bug12744");

  prep_stmt= mysql_stmt_init(mysql);
  rc= mysql_stmt_prepare(prep_stmt, "SELECT 1", 8);
  DIE_UNLESS(rc==0);

  mysql_close(mysql);

  if ((rc= mysql_stmt_execute(prep_stmt)))
  {
    if ((rc= mysql_stmt_reset(prep_stmt)))
      printf("OK!\n");
    else
    {
      printf("Error!");
      DIE_UNLESS(1==0);
    }
  }
  else
  {
    fprintf(stderr, "expected error but no error occured\n");
    DIE_UNLESS(1==0);
  }
  rc= mysql_stmt_close(prep_stmt);
  client_connect(0);
}

#endif /* EMBEDDED_LIBRARY */

/* Bug #16143: mysql_stmt_sqlstate returns an empty string instead of '00000' */

static void test_bug16143()
{
  MYSQL_STMT *stmt;
  myheader("test_bug16143");

  stmt= mysql_stmt_init(mysql);
  /* Check mysql_stmt_sqlstate return "no error" */
  DIE_UNLESS(strcmp(mysql_stmt_sqlstate(stmt), "00000") == 0);

  mysql_stmt_close(stmt);
}


/*
  Bug #15613: "libmysqlclient API function mysql_stmt_prepare returns wrong
  field length"
*/

static void test_bug15613()
{
  MYSQL_STMT *stmt;
  const char *stmt_text;
  MYSQL_RES *metadata;
  MYSQL_FIELD *field;
  int rc;
  myheader("test_bug15613");

  /* I. Prepare the table */
  rc= mysql_query(mysql, "set names latin1");
  myquery(rc);
  mysql_query(mysql, "drop table if exists t1");
  rc= mysql_query(mysql,
                  "create table t1 (t text character set utf8, "
                                   "tt tinytext character set utf8, "
                                   "mt mediumtext character set utf8, "
                                   "lt longtext character set utf8, "
                                   "vl varchar(255) character set latin1,"
                                   "vb varchar(255) character set binary,"
                                   "vu varchar(255) character set utf8)");
  myquery(rc);

  stmt= mysql_stmt_init(mysql);

  /* II. Check SELECT metadata */
  stmt_text= ("select t, tt, mt, lt, vl, vb, vu from t1");
  rc= mysql_stmt_prepare(stmt, stmt_text, strlen(stmt_text));
  metadata= mysql_stmt_result_metadata(stmt);
  field= mysql_fetch_fields(metadata);
  if (!opt_silent)
  {
    printf("Field lengths (client character set is latin1):\n"
           "text character set utf8:\t\t%lu\n"
           "tinytext character set utf8:\t\t%lu\n"
           "mediumtext character set utf8:\t\t%lu\n"
           "longtext character set utf8:\t\t%lu\n"
           "varchar(255) character set latin1:\t%lu\n"
           "varchar(255) character set binary:\t%lu\n"
           "varchar(255) character set utf8:\t%lu\n",
           field[0].length, field[1].length, field[2].length, field[3].length,
           field[4].length, field[5].length, field[6].length);
  }
  DIE_UNLESS(field[0].length == 65535);
  DIE_UNLESS(field[1].length == 255);
  DIE_UNLESS(field[2].length == 16777215);
  DIE_UNLESS(field[3].length == 4294967295UL);
  DIE_UNLESS(field[4].length == 255);
  DIE_UNLESS(field[5].length == 255);
  DIE_UNLESS(field[6].length == 255);
  mysql_free_result(metadata);
  mysql_stmt_free_result(stmt);

  /* III. Cleanup */
  rc= mysql_query(mysql, "drop table t1");
  myquery(rc);
  rc= mysql_query(mysql, "set names default");
  myquery(rc);
  mysql_stmt_close(stmt);
}

/*
  Bug#17667: An attacker has the opportunity to bypass query logging.

  Note! Also tests Bug#21813, where prepared statements are used to
  run queries
*/
static void test_bug17667()
{
  int rc;
  MYSQL_STMT *stmt;
  enum query_type { QT_NORMAL, QT_PREPARED};
  struct buffer_and_length {
    enum query_type qt;
    const char *buffer;
    const uint length;
  } statements[]= {
    { QT_NORMAL, "drop table if exists bug17667", 29 },
    { QT_NORMAL, "create table bug17667 (c varchar(20))", 37 },
    { QT_NORMAL, "insert into bug17667 (c) values ('regular') /* NUL=\0 with comment */", 68 },
    { QT_PREPARED,
      "insert into bug17667 (c) values ('prepared') /* NUL=\0 with comment */", 69, },
    { QT_NORMAL, "insert into bug17667 (c) values ('NUL=\0 in value')", 50 },
    { QT_NORMAL, "insert into bug17667 (c) values ('5 NULs=\0\0\0\0\0')", 48 },
    { QT_PREPARED, "insert into bug17667 (c) values ('6 NULs=\0\0\0\0\0\0')", 50 },
    { QT_NORMAL, "/* NUL=\0 with comment */ insert into bug17667 (c) values ('encore')", 67 },
    { QT_NORMAL, "drop table bug17667", 19 },
    { QT_NORMAL, NULL, 0 } };

  struct buffer_and_length *statement_cursor;
  FILE *log_file;
  char *master_log_filename;

  myheader("test_bug17667");

  for (statement_cursor= statements; statement_cursor->buffer != NULL;
      statement_cursor++) {
    if (statement_cursor->qt == QT_NORMAL)
    {
      /* Run statement as normal query */
      rc= mysql_real_query(mysql, statement_cursor->buffer,
                           statement_cursor->length);
      myquery(rc);
    }
    else if (statement_cursor->qt == QT_PREPARED)
    {
      /*
         Run as prepared statement

         NOTE! All these queries should be in the log twice,
         one time for prepare and one time for execute
      */
      stmt= mysql_stmt_init(mysql);

      rc= mysql_stmt_prepare(stmt, statement_cursor->buffer,
                             statement_cursor->length);
      check_execute(stmt, rc);

      rc= mysql_stmt_execute(stmt);
      check_execute(stmt, rc);

      mysql_stmt_close(stmt);
    }
    else
    {
      DIE_UNLESS(0==1);
    }
  }

  /* Make sure the server has written the logs to disk before reading it */
  rc= mysql_query(mysql, "flush logs");
  myquery(rc);

  master_log_filename = (char *) malloc(strlen(opt_vardir) + strlen("/log/master.log") + 1);
  strcpy(master_log_filename, opt_vardir);
  strcat(master_log_filename, "/log/master.log");
  printf("Opening '%s'\n", master_log_filename);
  log_file= my_fopen(master_log_filename, (int) (O_RDONLY | O_BINARY), MYF(MY_WME));
  free(master_log_filename);

  if (log_file != NULL) {

    for (statement_cursor= statements; statement_cursor->buffer != NULL;
        statement_cursor++) {
      int expected_hits= 1, hits= 0;
      char line_buffer[MAX_TEST_QUERY_LENGTH*2];
      /* more than enough room for the query and some marginalia. */

      /* Prepared statments always occurs twice in log */
      if (statement_cursor->qt == QT_PREPARED)
        expected_hits++;

      /* Loop until we found expected number of log entries */
      do {
        /* Loop until statement is found in log */
        do {
          memset(line_buffer, '/', MAX_TEST_QUERY_LENGTH*2);

          if(fgets(line_buffer, MAX_TEST_QUERY_LENGTH*2, log_file) == NULL)
          {
            /* If fgets returned NULL, it indicates either error or EOF */
            if (feof(log_file))
              DIE("Found EOF before all statements where found");

            fprintf(stderr, "Got error %d while reading from file\n",
                    ferror(log_file));
            DIE("Read error");
          }

        } while (my_memmem(line_buffer, MAX_TEST_QUERY_LENGTH*2,
                           statement_cursor->buffer,
                           statement_cursor->length) == NULL);
        hits++;
      } while (hits < expected_hits);

      printf("Found statement starting with \"%s\"\n",
             statement_cursor->buffer);
    }

    printf("success.  All queries found intact in the log.\n");

  }
  else
  {
    fprintf(stderr, "Could not find the log file, VARDIR/log/master.log, so "
            "test_bug17667 is \ninconclusive.  Run test from the "
            "mysql-test/mysql-test-run* program \nto set up the correct "
            "environment for this test.\n\n");
  }

  if (log_file != NULL)
    my_fclose(log_file, MYF(0));

}


/*
  Bug#14169: type of group_concat() result changed to blob if tmp_table was
  used
*/
static void test_bug14169()
{
  MYSQL_STMT *stmt;
  const char *stmt_text;
  MYSQL_RES *res;
  MYSQL_FIELD *field;
  int rc;

  myheader("test_bug14169");

  rc= mysql_query(mysql, "drop table if exists t1");
  myquery(rc);
  rc= mysql_query(mysql, "set session group_concat_max_len=1024");
  myquery(rc);
  rc= mysql_query(mysql, "create table t1 (f1 int unsigned, f2 varchar(255))");
  myquery(rc);
  rc= mysql_query(mysql, "insert into t1 values (1,repeat('a',255)),"
                         "(2,repeat('b',255))");
  myquery(rc);
  stmt= mysql_stmt_init(mysql);
  stmt_text= "select f2,group_concat(f1) from t1 group by f2";
  rc= mysql_stmt_prepare(stmt, stmt_text, strlen(stmt_text));
  myquery(rc);
  res= mysql_stmt_result_metadata(stmt);
  field= mysql_fetch_fields(res);
  if (!opt_silent)
    printf("GROUP_CONCAT() result type %i", field[1].type);
  DIE_UNLESS(field[1].type == MYSQL_TYPE_BLOB);
  mysql_free_result(res);
  mysql_stmt_free_result(stmt);
  mysql_stmt_close(stmt);

  rc= mysql_query(mysql, "drop table t1");
  myquery(rc);
}


/*
  Bug#20152: mysql_stmt_execute() writes to MYSQL_TYPE_DATE buffer
*/

static void test_bug20152()
{
  MYSQL_BIND bind[1];
  MYSQL_STMT *stmt;
  MYSQL_TIME tm;
  int rc;
  const char *query= "INSERT INTO t1 (f1) VALUES (?)";

  myheader("test_bug20152");

  memset(bind, 0, sizeof(bind));
  bind[0].buffer_type= MYSQL_TYPE_DATE;
  bind[0].buffer= (void*)&tm;

  tm.year = 2006;
  tm.month = 6;
  tm.day = 18;
  tm.hour = 14;
  tm.minute = 9;
  tm.second = 42;

  rc= mysql_query(mysql, "DROP TABLE IF EXISTS t1");
  myquery(rc);
  rc= mysql_query(mysql, "CREATE TABLE t1 (f1 DATE)");
  myquery(rc);

  stmt= mysql_stmt_init(mysql);
  rc= mysql_stmt_prepare(stmt, query, strlen(query));
  check_execute(stmt, rc);
  rc= mysql_stmt_bind_param(stmt, bind);
  check_execute(stmt, rc);
  rc= mysql_stmt_execute(stmt);
  check_execute(stmt, rc);
  rc= mysql_stmt_close(stmt);
  check_execute(stmt, rc);
  rc= mysql_query(mysql, "DROP TABLE t1");
  myquery(rc);

  if (tm.hour == 14 && tm.minute == 9 && tm.second == 42) {
    if (!opt_silent)
      printf("OK!");
  } else {
    printf("[14:09:42] != [%02d:%02d:%02d]\n", tm.hour, tm.minute, tm.second);
    DIE_UNLESS(0==1);
  }
}

/* Bug#15752 "Lost connection to MySQL server when calling a SP from C API" */

static void test_bug15752()
{
  MYSQL mysql_local;
  int rc, i;
  const int ITERATION_COUNT= 100;
  const char *query= "CALL p1()";

  myheader("test_bug15752");

  rc= mysql_query(mysql, "drop procedure if exists p1");
  myquery(rc);
  rc= mysql_query(mysql, "create procedure p1() select 1");
  myquery(rc);

  mysql_init(&mysql_local);
  if (! mysql_real_connect(&mysql_local, opt_host, opt_user,
                           opt_password, current_db, opt_port,
                           opt_unix_socket,
                           CLIENT_MULTI_STATEMENTS|CLIENT_MULTI_RESULTS))
  {
    printf("Unable connect to MySQL server: %s\n", mysql_error(&mysql_local));
    DIE_UNLESS(0);
  }
  rc= mysql_real_query(&mysql_local, query, strlen(query));
  myquery(rc);
  mysql_free_result(mysql_store_result(&mysql_local));

  rc= mysql_real_query(&mysql_local, query, strlen(query));
  DIE_UNLESS(rc && mysql_errno(&mysql_local) == CR_COMMANDS_OUT_OF_SYNC);

  if (! opt_silent)
    printf("Got error (as expected): %s\n", mysql_error(&mysql_local));

  /* Check some other commands too */

  DIE_UNLESS(mysql_next_result(&mysql_local) == 0);
  mysql_free_result(mysql_store_result(&mysql_local));
  DIE_UNLESS(mysql_next_result(&mysql_local) == -1);

  /* The second problem is not reproducible: add the test case */
  for (i = 0; i < ITERATION_COUNT; i++)
  {
    if (mysql_real_query(&mysql_local, query, strlen(query)))
    {
      printf("\ni=%d %s failed: %s\n", i, query, mysql_error(&mysql_local));
      break;
    }
    mysql_free_result(mysql_store_result(&mysql_local));
    DIE_UNLESS(mysql_next_result(&mysql_local) == 0);
    mysql_free_result(mysql_store_result(&mysql_local));
    DIE_UNLESS(mysql_next_result(&mysql_local) == -1);

  }
  mysql_close(&mysql_local);
  rc= mysql_query(mysql, "drop procedure p1");
  myquery(rc);
}

/*
  Bug#21206: memory corruption when too many cursors are opened at once

  Memory corruption happens when more than 1024 cursors are open
  simultaneously.
*/
static void test_bug21206()
{
  const size_t cursor_count= 1025;

  const char *create_table[]=
  {
    "DROP TABLE IF EXISTS t1",
    "CREATE TABLE t1 (i INT)",
    "INSERT INTO t1 VALUES (1), (2), (3)"
  };
  const char *query= "SELECT * FROM t1";

  Stmt_fetch *fetch_array=
    (Stmt_fetch*) calloc(cursor_count, sizeof(Stmt_fetch));

  Stmt_fetch *fetch;

  DBUG_ENTER("test_bug21206");
  myheader("test_bug21206");

  fill_tables(create_table, sizeof(create_table) / sizeof(*create_table));

  for (fetch= fetch_array; fetch < fetch_array + cursor_count; ++fetch)
  {
    /* Init will exit(1) in case of error */
    stmt_fetch_init(fetch, fetch - fetch_array, query);
  }

  for (fetch= fetch_array; fetch < fetch_array + cursor_count; ++fetch)
    stmt_fetch_close(fetch);

  free(fetch_array);

  DBUG_VOID_RETURN;
}

/*
  Bug#21726: Incorrect result with multiple invocations of
  LAST_INSERT_ID

  Test that client gets updated value of insert_id on UPDATE that uses
  LAST_INSERT_ID(expr).
*/
static void test_bug21726()
{
  const char *create_table[]=
  {
    "DROP TABLE IF EXISTS t1",
    "CREATE TABLE t1 (i INT)",
    "INSERT INTO t1 VALUES (1)",
  };
  const char *update_query= "UPDATE t1 SET i= LAST_INSERT_ID(i + 1)";
  int rc;
  my_ulonglong insert_id;

  DBUG_ENTER("test_bug21726");
  myheader("test_bug21726");

  fill_tables(create_table, sizeof(create_table) / sizeof(*create_table));

  rc= mysql_query(mysql, update_query);
  myquery(rc);
  insert_id= mysql_insert_id(mysql);
  DIE_UNLESS(insert_id == 2);

  rc= mysql_query(mysql, update_query);
  myquery(rc);
  insert_id= mysql_insert_id(mysql);
  DIE_UNLESS(insert_id == 3);

  DBUG_VOID_RETURN;
}


/*
  BUG#23383: mysql_affected_rows() returns different values than
  mysql_stmt_affected_rows()

  Test that both mysql_affected_rows() and mysql_stmt_affected_rows()
  return -1 on error, 0 when no rows were affected, and (positive) row
  count when some rows were affected.
*/
static void test_bug23383()
{
  const char *insert_query= "INSERT INTO t1 VALUES (1), (2)";
  const char *update_query= "UPDATE t1 SET i= 4 WHERE i = 3";
  MYSQL_STMT *stmt;
  my_ulonglong row_count;
  int rc;

  DBUG_ENTER("test_bug23383");
  myheader("test_bug23383");

  rc= mysql_query(mysql, "DROP TABLE IF EXISTS t1");
  myquery(rc);

  rc= mysql_query(mysql, "CREATE TABLE t1 (i INT UNIQUE)");
  myquery(rc);

  rc= mysql_query(mysql, insert_query);
  myquery(rc);
  row_count= mysql_affected_rows(mysql);
  DIE_UNLESS(row_count == 2);

  rc= mysql_query(mysql, insert_query);
  DIE_UNLESS(rc != 0);
  row_count= mysql_affected_rows(mysql);
  DIE_UNLESS(row_count == (my_ulonglong)-1);

  rc= mysql_query(mysql, update_query);
  myquery(rc);
  row_count= mysql_affected_rows(mysql);
  DIE_UNLESS(row_count == 0);

  rc= mysql_query(mysql, "DELETE FROM t1");
  myquery(rc);

  stmt= mysql_stmt_init(mysql);
  DIE_UNLESS(stmt != 0);

  rc= mysql_stmt_prepare(stmt, insert_query, strlen(insert_query));
  check_execute(stmt, rc);

  rc= mysql_stmt_execute(stmt);
  check_execute(stmt, rc);
  row_count= mysql_stmt_affected_rows(stmt);
  DIE_UNLESS(row_count == 2);

  rc= mysql_stmt_execute(stmt);
  DIE_UNLESS(rc != 0);
  row_count= mysql_stmt_affected_rows(stmt);
  DIE_UNLESS(row_count == (my_ulonglong)-1);

  rc= mysql_stmt_prepare(stmt, update_query, strlen(update_query));
  check_execute(stmt, rc);

  rc= mysql_stmt_execute(stmt);
  check_execute(stmt, rc);
  row_count= mysql_stmt_affected_rows(stmt);
  DIE_UNLESS(row_count == 0);

  rc= mysql_stmt_close(stmt);
  check_execute(stmt, rc);

  rc= mysql_query(mysql, "DROP TABLE t1");
  myquery(rc);

  DBUG_VOID_RETURN;
}


/*
  BUG#21635: MYSQL_FIELD struct's member strings seem to misbehave for
  expression cols

  Check that for MIN(), MAX(), COUNT() only MYSQL_FIELD::name is set
  to either expression or its alias, and db, org_table, table,
  org_name fields are empty strings.
*/
static void test_bug21635()
{
  const char *expr[]=
  {
    "MIN(i)", "MIN(i)",
    "MIN(i) AS A1", "A1",
    "MAX(i)", "MAX(i)",
    "MAX(i) AS A2", "A2",
    "COUNT(i)", "COUNT(i)",
    "COUNT(i) AS A3", "A3",
  };
  char query[MAX_TEST_QUERY_LENGTH];
  char *query_end;
  MYSQL_RES *result;
  MYSQL_FIELD *field;
  unsigned int field_count, i;
  int rc;

  DBUG_ENTER("test_bug21635");
  myheader("test_bug21635");

  query_end= strxmov(query, "SELECT ", NullS);
  for (i= 0; i < sizeof(expr) / sizeof(*expr) / 2; ++i)
    query_end= strxmov(query_end, expr[i * 2], ", ", NullS);
  query_end= strxmov(query_end - 2, " FROM t1 GROUP BY i", NullS);
  DIE_UNLESS(query_end - query < MAX_TEST_QUERY_LENGTH);

  rc= mysql_query(mysql, "DROP TABLE IF EXISTS t1");
  myquery(rc);
  rc= mysql_query(mysql, "CREATE TABLE t1 (i INT)");
  myquery(rc);
  rc= mysql_query(mysql, "INSERT INTO t1 VALUES (1)");
  myquery(rc);

  rc= mysql_real_query(mysql, query, query_end - query);
  myquery(rc);

  result= mysql_use_result(mysql);
  DIE_UNLESS(result);

  field_count= mysql_field_count(mysql);
  for (i= 0; i < field_count; ++i)
  {
    field= mysql_fetch_field_direct(result, i);
    printf("%s -> %s ... ", expr[i * 2], field->name);
    fflush(stdout);
    DIE_UNLESS(field->db[0] == 0 && field->org_table[0] == 0 &&
               field->table[0] == 0 && field->org_name[0] == 0);
    DIE_UNLESS(strcmp(field->name, expr[i * 2 + 1]) == 0);
    puts("OK");
  }

  mysql_free_result(result);
  rc= mysql_query(mysql, "DROP TABLE t1");
  myquery(rc);

  DBUG_VOID_RETURN;
}


/*
  Read and parse arguments and MySQL options from my.cnf
*/

static const char *client_test_load_default_groups[]= { "client", 0 };
static char **defaults_argv;

static struct my_option client_test_long_options[] =
{
  {"basedir", 'b', "Basedir for tests.", (gptr*) &opt_basedir,
   (gptr*) &opt_basedir, 0, GET_STR, REQUIRED_ARG, 0, 0, 0, 0, 0, 0},
  {"count", 't', "Number of times test to be executed", (char **) &opt_count,
   (char **) &opt_count, 0, GET_UINT, REQUIRED_ARG, 1, 0, 0, 0, 0, 0},
  {"database", 'D', "Database to use", (char **) &opt_db, (char **) &opt_db,
   0, GET_STR_ALLOC, REQUIRED_ARG, 0, 0, 0, 0, 0, 0},
  {"debug", '#', "Output debug log", (gptr*) &default_dbug_option,
   (gptr*) &default_dbug_option, 0, GET_STR, OPT_ARG, 0, 0, 0, 0, 0, 0},
  {"help", '?', "Display this help and exit", 0, 0, 0, GET_NO_ARG, NO_ARG, 0,
   0, 0, 0, 0, 0},
  {"host", 'h', "Connect to host", (char **) &opt_host, (char **) &opt_host,
   0, GET_STR_ALLOC, REQUIRED_ARG, 0, 0, 0, 0, 0, 0},
  {"password", 'p',
   "Password to use when connecting to server. If password is not given it's asked from the tty.",
   0, 0, 0, GET_STR, OPT_ARG, 0, 0, 0, 0, 0, 0},
  {"port", 'P', "Port number to use for connection", (char **) &opt_port,
   (char **) &opt_port, 0, GET_UINT, REQUIRED_ARG, 0, 0, 0, 0, 0, 0},
  {"server-arg", 'A', "Send embedded server this as a parameter.",
   0, 0, 0, GET_STR, REQUIRED_ARG, 0, 0, 0, 0, 0, 0},
  {"show-tests", 'T', "Show all tests' names", 0, 0, 0, GET_NO_ARG, NO_ARG,
   0, 0, 0, 0, 0, 0},
  {"silent", 's', "Be more silent", 0, 0, 0, GET_NO_ARG, NO_ARG, 0, 0, 0, 0, 0,
   0},
  {"socket", 'S', "Socket file to use for connection",
   (char **) &opt_unix_socket, (char **) &opt_unix_socket, 0, GET_STR,
   REQUIRED_ARG, 0, 0, 0, 0, 0, 0},
  {"testcase", 'c',
   "May disable some code when runs as mysql-test-run testcase.",
   0, 0, 0, GET_NO_ARG, NO_ARG, 0, 0, 0, 0, 0, 0},
#ifndef DONT_ALLOW_USER_CHANGE
  {"user", 'u', "User for login if not current user", (char **) &opt_user,
   (char **) &opt_user, 0, GET_STR, REQUIRED_ARG, 0, 0, 0, 0, 0, 0},
#endif
  {"vardir", 'v', "Data dir for tests.", (gptr*) &opt_vardir,
   (gptr*) &opt_vardir, 0, GET_STR, REQUIRED_ARG, 0, 0, 0, 0, 0, 0},
  {"getopt-ll-test", 'g', "Option for testing bug in getopt library",
   (char **) &opt_getopt_ll_test, (char **) &opt_getopt_ll_test, 0,
   GET_LL, REQUIRED_ARG, 0, 0, LONGLONG_MAX, 0, 0, 0},
  { 0, 0, 0, 0, 0, 0, GET_NO_ARG, NO_ARG, 0, 0, 0, 0, 0, 0}
};


static void usage(void)
{
  /* show the usage string when the user asks for this */
  putc('\n', stdout);
  printf("%s  Ver %s Distrib %s, for %s (%s)\n",
	 my_progname, VER, MYSQL_SERVER_VERSION, SYSTEM_TYPE, MACHINE_TYPE);
  puts("By Monty, Venu, Kent and others\n");
  printf("\
Copyright (C) 2002-2004 MySQL AB\n\
This software comes with ABSOLUTELY NO WARRANTY. This is free software,\n\
and you are welcome to modify and redistribute it under the GPL license\n");
  printf("Usage: %s [OPTIONS] [TESTNAME1 TESTNAME2...]\n", my_progname);
  my_print_help(client_test_long_options);
  print_defaults("my", client_test_load_default_groups);
  my_print_variables(client_test_long_options);
}


static struct my_tests_st my_tests[]= {
  { "test_view_sp_list_fields", test_view_sp_list_fields},
  { "client_query", client_query },
  { "test_prepare_insert_update", test_prepare_insert_update},
#if NOT_YET_WORKING
  { "test_drop_temp", test_drop_temp },
#endif
  { "test_fetch_seek", test_fetch_seek },
  { "test_fetch_nobuffs", test_fetch_nobuffs },
  { "test_open_direct", test_open_direct },
  { "test_fetch_null", test_fetch_null },
  { "test_ps_null_param", test_ps_null_param },
  { "test_fetch_date", test_fetch_date },
  { "test_fetch_str", test_fetch_str },
  { "test_fetch_long", test_fetch_long },
  { "test_fetch_short", test_fetch_short },
  { "test_fetch_tiny", test_fetch_tiny },
  { "test_fetch_bigint", test_fetch_bigint },
  { "test_fetch_float", test_fetch_float },
  { "test_fetch_double", test_fetch_double },
  { "test_bind_result_ext", test_bind_result_ext },
  { "test_bind_result_ext1", test_bind_result_ext1 },
  { "test_select_direct", test_select_direct },
  { "test_select_prepare", test_select_prepare },
  { "test_select", test_select },
  { "test_select_version", test_select_version },
  { "test_ps_conj_select", test_ps_conj_select },
  { "test_select_show_table", test_select_show_table },
  { "test_func_fields", test_func_fields },
  { "test_long_data", test_long_data },
  { "test_insert", test_insert },
  { "test_set_variable", test_set_variable },
  { "test_select_show", test_select_show },
  { "test_prepare_noparam", test_prepare_noparam },
  { "test_bind_result", test_bind_result },
  { "test_prepare_simple", test_prepare_simple },
  { "test_prepare", test_prepare },
  { "test_null", test_null },
  { "test_debug_example", test_debug_example },
  { "test_update", test_update },
  { "test_simple_update", test_simple_update },
  { "test_simple_delete", test_simple_delete },
  { "test_double_compare", test_double_compare },
  { "client_store_result", client_store_result },
  { "client_use_result", client_use_result },
  { "test_tran_bdb", test_tran_bdb },
  { "test_tran_innodb", test_tran_innodb },
  { "test_prepare_ext", test_prepare_ext },
  { "test_prepare_syntax", test_prepare_syntax },
  { "test_field_names", test_field_names },
  { "test_field_flags", test_field_flags },
  { "test_long_data_str", test_long_data_str },
  { "test_long_data_str1", test_long_data_str1 },
  { "test_long_data_bin", test_long_data_bin },
  { "test_warnings", test_warnings },
  { "test_errors", test_errors },
  { "test_prepare_resultset", test_prepare_resultset },
  { "test_stmt_close", test_stmt_close },
  { "test_prepare_field_result", test_prepare_field_result },
  { "test_multi_stmt", test_multi_stmt },
  { "test_multi_statements", test_multi_statements },
  { "test_prepare_multi_statements", test_prepare_multi_statements },
  { "test_store_result", test_store_result },
  { "test_store_result1", test_store_result1 },
  { "test_store_result2", test_store_result2 },
  { "test_subselect", test_subselect },
  { "test_date", test_date },
  { "test_date_date", test_date_date },
  { "test_date_time", test_date_time },
  { "test_date_ts", test_date_ts },
  { "test_date_dt", test_date_dt },
  { "test_prepare_alter", test_prepare_alter },
  { "test_manual_sample", test_manual_sample },
  { "test_pure_coverage", test_pure_coverage },
  { "test_buffers", test_buffers },
  { "test_ushort_bug", test_ushort_bug },
  { "test_sshort_bug", test_sshort_bug },
  { "test_stiny_bug", test_stiny_bug },
  { "test_field_misc", test_field_misc },
  { "test_set_option", test_set_option },
#ifndef EMBEDDED_LIBRARY
  { "test_prepare_grant", test_prepare_grant },
#endif
  { "test_frm_bug", test_frm_bug },
  { "test_explain_bug", test_explain_bug },
  { "test_decimal_bug", test_decimal_bug },
  { "test_nstmts", test_nstmts },
  { "test_logs;", test_logs },
  { "test_cuted_rows", test_cuted_rows },
  { "test_fetch_offset", test_fetch_offset },
  { "test_fetch_column", test_fetch_column },
  { "test_mem_overun", test_mem_overun },
  { "test_list_fields", test_list_fields },
  { "test_free_result", test_free_result },
  { "test_free_store_result", test_free_store_result },
  { "test_sqlmode", test_sqlmode },
  { "test_ts", test_ts },
  { "test_bug1115", test_bug1115 },
  { "test_bug1180", test_bug1180 },
  { "test_bug1500", test_bug1500 },
  { "test_bug1644", test_bug1644 },
  { "test_bug1946", test_bug1946 },
  { "test_bug2248", test_bug2248 },
  { "test_parse_error_and_bad_length", test_parse_error_and_bad_length },
  { "test_bug2247", test_bug2247 },
  { "test_subqueries", test_subqueries },
  { "test_bad_union", test_bad_union },
  { "test_distinct", test_distinct },
  { "test_subqueries_ref", test_subqueries_ref },
  { "test_union", test_union },
  { "test_bug3117", test_bug3117 },
  { "test_join", test_join },
  { "test_selecttmp", test_selecttmp },
  { "test_create_drop", test_create_drop },
  { "test_rename", test_rename },
  { "test_do_set", test_do_set },
  { "test_multi", test_multi },
  { "test_insert_select", test_insert_select },
  { "test_bind_nagative", test_bind_nagative },
  { "test_derived", test_derived },
  { "test_xjoin", test_xjoin },
  { "test_bug3035", test_bug3035 },
  { "test_union2", test_union2 },
  { "test_bug1664", test_bug1664 },
  { "test_union_param", test_union_param },
  { "test_order_param", test_order_param },
  { "test_ps_i18n", test_ps_i18n },
  { "test_bug3796", test_bug3796 },
  { "test_bug4026", test_bug4026 },
  { "test_bug4079", test_bug4079 },
  { "test_bug4236", test_bug4236 },
  { "test_bug4030", test_bug4030 },
  { "test_bug5126", test_bug5126 },
  { "test_bug4231", test_bug4231 },
  { "test_bug5399", test_bug5399 },
  { "test_bug5194", test_bug5194 },
  { "test_bug5315", test_bug5315 },
  { "test_bug6049", test_bug6049 },
  { "test_bug6058", test_bug6058 },
  { "test_bug6059", test_bug6059 },
  { "test_bug6046", test_bug6046 },
  { "test_bug6081", test_bug6081 },
  { "test_bug6096", test_bug6096 },
  { "test_datetime_ranges", test_datetime_ranges },
  { "test_bug4172", test_bug4172 },
  { "test_conversion", test_conversion },
  { "test_rewind", test_rewind },
  { "test_bug6761", test_bug6761 },
  { "test_view", test_view },
  { "test_view_where", test_view_where },
  { "test_view_2where", test_view_2where },
  { "test_view_star", test_view_star },
  { "test_view_insert", test_view_insert },
  { "test_left_join_view", test_left_join_view },
  { "test_view_insert_fields", test_view_insert_fields },
  { "test_basic_cursors", test_basic_cursors },
  { "test_cursors_with_union", test_cursors_with_union },
  { "test_cursors_with_procedure", test_cursors_with_procedure },
  { "test_truncation", test_truncation },
  { "test_truncation_option", test_truncation_option },
  { "test_client_character_set", test_client_character_set },
  { "test_bug8330", test_bug8330 },
  { "test_bug7990", test_bug7990 },
  { "test_bug8378", test_bug8378 },
  { "test_bug8722", test_bug8722 },
  { "test_bug8880", test_bug8880 },
  { "test_bug9159", test_bug9159 },
  { "test_bug9520", test_bug9520 },
  { "test_bug9478", test_bug9478 },
  { "test_bug9643", test_bug9643 },
  { "test_bug10729", test_bug10729 },
  { "test_bug11111", test_bug11111 },
  { "test_bug9992", test_bug9992 },
  { "test_bug10736", test_bug10736 },
  { "test_bug10794", test_bug10794 },
  { "test_bug11172", test_bug11172 },
  { "test_bug11656", test_bug11656 },
  { "test_bug10214", test_bug10214 },
  { "test_bug9735", test_bug9735 },
  { "test_bug11183", test_bug11183 },
  { "test_bug11037", test_bug11037 },
  { "test_bug10760", test_bug10760 },
  { "test_bug12001", test_bug12001 },
  { "test_bug11718", test_bug11718 },
  { "test_bug12925", test_bug12925 },
  { "test_bug11909", test_bug11909 },
  { "test_bug11901", test_bug11901 },
  { "test_bug11904", test_bug11904 },
  { "test_bug12243", test_bug12243 },
  { "test_bug14210", test_bug14210 },
  { "test_bug13488", test_bug13488 },
  { "test_bug13524", test_bug13524 },
  { "test_bug14845", test_bug14845 },
  { "test_bug15510", test_bug15510 },
  { "test_opt_reconnect", test_opt_reconnect },
#ifndef EMBEDDED_LIBRARY
  { "test_bug12744", test_bug12744 },
#endif
  { "test_bug16143", test_bug16143 },
  { "test_bug15613", test_bug15613 },
  { "test_bug20152", test_bug20152 },
  { "test_bug14169", test_bug14169 },
  { "test_bug17667", test_bug17667 },
  { "test_bug19671", test_bug19671 },
  { "test_bug15752", test_bug15752 },
  { "test_bug21206", test_bug21206 },
  { "test_bug21726", test_bug21726 },
<<<<<<< HEAD
  { "test_bug23383", test_bug23383 },
  { "test_bug21635", test_bug21635 },
=======
  { "test_bug15518", test_bug15518 },
>>>>>>> f507bb2c
  { 0, 0 }
};


static my_bool
get_one_option(int optid, const struct my_option *opt __attribute__((unused)),
               char *argument)
{
  switch (optid) {
  case '#':
    DBUG_PUSH(argument ? argument : default_dbug_option);
    break;
  case 'c':
    opt_testcase = 1;
    break;
  case 'p':
    if (argument)
    {
      char *start=argument;
      my_free(opt_password, MYF(MY_ALLOW_ZERO_PTR));
      opt_password= my_strdup(argument, MYF(MY_FAE));
      while (*argument) *argument++= 'x';               /* Destroy argument */
      if (*start)
        start[1]=0;
    }
    else
      tty_password= 1;
    break;
  case 's':
    if (argument == disabled_my_option)
      opt_silent= 0;
    else
      opt_silent++;
    break;
  case 'A':
    /*
      When the embedded server is being tested, the test suite needs to be
      able to pass command-line arguments to the embedded server so it can
      locate the language files and data directory. The test suite
      (mysql-test-run) never uses config files, just command-line options.
    */
    if (!embedded_server_arg_count)
    {
      embedded_server_arg_count= 1;
      embedded_server_args[0]= (char*) "";
    }
    if (embedded_server_arg_count == MAX_SERVER_ARGS-1 ||
        !(embedded_server_args[embedded_server_arg_count++]=
          my_strdup(argument, MYF(MY_FAE))))
    {
      DIE("Can't use server argument");
    }
    break;
  case 'T':
    {
      struct my_tests_st *fptr;
      
      printf("All possible test names:\n\n");
      for (fptr= my_tests; fptr->name; fptr++)
	printf("%s\n", fptr->name);
      exit(0);
      break;
    }
  case '?':
  case 'I':                                     /* Info */
    usage();
    exit(0);
    break;
  }
  return 0;
}

static void get_options(int *argc, char ***argv)
{
  int ho_error;

  if ((ho_error= handle_options(argc, argv, client_test_long_options,
                                get_one_option)))
    exit(ho_error);

  if (tty_password)
    opt_password= get_tty_password(NullS);
  return;
}

/*
  Print the test output on successful execution before exiting
*/

static void print_test_output()
{
  if (opt_silent < 3)
  {
    fprintf(stdout, "\n\n");
    fprintf(stdout, "All '%d' tests were successful (in '%d' iterations)",
            test_count-1, opt_count);
    fprintf(stdout, "\n  Total execution time: %g SECS", total_time);
    if (opt_count > 1)
      fprintf(stdout, " (Avg: %g SECS)", total_time/opt_count);

    fprintf(stdout, "\n\n!!! SUCCESS !!!\n");
  }
}

/***************************************************************************
  main routine
***************************************************************************/


int main(int argc, char **argv)
{
  struct my_tests_st *fptr;

  DEBUGGER_OFF;
  MY_INIT(argv[0]);

  load_defaults("my", client_test_load_default_groups, &argc, &argv);
  defaults_argv= argv;
  get_options(&argc, &argv);

  if (mysql_server_init(embedded_server_arg_count,
                        embedded_server_args,
                        (char**) embedded_server_groups))
    DIE("Can't initialize MySQL server");

  client_connect(0);       /* connect to server */

  total_time= 0;
  for (iter_count= 1; iter_count <= opt_count; iter_count++)
  {
    /* Start of tests */
    test_count= 1;
    start_time= time((time_t *)0);
    if (!argc)
    {
      for (fptr= my_tests; fptr->name; fptr++)
	(*fptr->function)();	
    }
    else
    {
      for ( ; *argv ; argv++)
      {
	for (fptr= my_tests; fptr->name; fptr++)
	{
	  if (!strcmp(fptr->name, *argv))
	  {
	    (*fptr->function)();
	    break;
	  }
	}
	if (!fptr->name)
	{
	  fprintf(stderr, "\n\nGiven test not found: '%s'\n", *argv);
	  fprintf(stderr, "See legal test names with %s -T\n\nAborting!\n",
		  my_progname);
	  client_disconnect();
	  free_defaults(defaults_argv);
	  exit(1);
	}
      }
    }

    end_time= time((time_t *)0);
    total_time+= difftime(end_time, start_time);

    /* End of tests */
  }

  client_disconnect();    /* disconnect from server */

  free_defaults(defaults_argv);
  print_test_output();

  while (embedded_server_arg_count > 1)
    my_free(embedded_server_args[--embedded_server_arg_count],MYF(0));

  mysql_server_end();

  my_end(0);

  exit(0);
}<|MERGE_RESOLUTION|>--- conflicted
+++ resolved
@@ -15808,12 +15808,9 @@
   { "test_bug15752", test_bug15752 },
   { "test_bug21206", test_bug21206 },
   { "test_bug21726", test_bug21726 },
-<<<<<<< HEAD
+  { "test_bug15518", test_bug15518 },
   { "test_bug23383", test_bug23383 },
   { "test_bug21635", test_bug21635 },
-=======
-  { "test_bug15518", test_bug15518 },
->>>>>>> f507bb2c
   { 0, 0 }
 };
 
