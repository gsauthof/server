--- conflicted
+++ resolved
@@ -695,19 +695,6 @@
 }
 
 
-<<<<<<< HEAD
-=======
-/** Callback whenever MLOG_TRUNCATE happens. */
-static void backup_truncate_fail()
-{
-	msg("mariabackup: Incompatible TRUNCATE operation detected.%s",
-	    opt_lock_ddl_per_table
-	    ? ""
-	    : " Use --lock-ddl-per-table to lock all tables before backup.");
-}
-
-
->>>>>>> 77cbaa96
 /*
   Retrieve default data directory, to be used with --copy-back.
 
@@ -5801,14 +5788,7 @@
 			PRIVILEGE_WARNING);
 	}
 
-<<<<<<< HEAD
 	return !(check_result & PRIVILEGE_ERROR);
-=======
-	if (check_result & PRIVILEGE_ERROR) {
-		mysql_close(mysql_connection);
-		die("Insufficient privileges");
-	}
->>>>>>> 77cbaa96
 }
 
 bool
