--- conflicted
+++ resolved
@@ -4948,13 +4948,8 @@
    * pk-op 4  pk-op 4
    * range 5
    * pk-op 6  pk-ok 6
-<<<<<<< HEAD
-   */
-  
-=======
    */   
 
->>>>>>> 577b8e4e
   /**
    * Variables for loop
    */
