/*
  Copyright (c) 2005, 2013, Oracle and/or its affiliates.
  Copyright (c) 2009, 2013, Monty Program Ab & SkySQL Ab

  This program is free software; you can redistribute it and/or modify
  it under the terms of the GNU General Public License as published by
  the Free Software Foundation; version 2 of the License.

  This program is distributed in the hope that it will be useful,
  but WITHOUT ANY WARRANTY; without even the implied warranty of
  MERCHANTABILITY or FITNESS FOR A PARTICULAR PURPOSE.  See the
  GNU General Public License for more details.

  You should have received a copy of the GNU General Public License
  along with this program; if not, write to the Free Software
  Foundation, Inc., 51 Franklin St, Fifth Floor, Boston, MA 02110-1301  USA
*/

/*
  This handler was developed by Mikael Ronstrom for version 5.1 of MySQL.
  It is an abstraction layer on top of other handlers such as MyISAM,
  InnoDB, Federated, Berkeley DB and so forth. Partitioned tables can also
  be handled by a storage engine. The current example of this is NDB
  Cluster that has internally handled partitioning. This have benefits in
  that many loops needed in the partition handler can be avoided.

  Partitioning has an inherent feature which in some cases is positive and
  in some cases is negative. It splits the data into chunks. This makes
  the data more manageable, queries can easily be parallelised towards the
  parts and indexes are split such that there are less levels in the
  index trees. The inherent disadvantage is that to use a split index
  one has to scan all index parts which is ok for large queries but for
  small queries it can be a disadvantage.

  Partitioning lays the foundation for more manageable databases that are
  extremely large. It does also lay the foundation for more parallelism
  in the execution of queries. This functionality will grow with later
  versions of MySQL.

  The partition is setup to use table locks. It implements an partition "SHARE"
  that is inserted into a hash by table name. You can use this to store
  information of state that any partition handler object will be able to see
  if it is using the same table.

  Please read the object definition in ha_partition.h before reading the rest
  if this file.
*/

#include "sql_priv.h"
#include "sql_parse.h"                          // append_file_to_dir
#include "create_options.h"

#ifdef WITH_PARTITION_STORAGE_ENGINE
#include "ha_partition.h"
#include "sql_table.h"                        // tablename_to_filename
#include "key.h"
#include "sql_plugin.h"
#include "sql_show.h"                        // append_identifier
#include "sql_admin.h"                       // SQL_ADMIN_MSG_TEXT_SIZE

#include "debug_sync.h"

/* First 4 bytes in the .par file is the number of 32-bit words in the file */
#define PAR_WORD_SIZE 4
/* offset to the .par file checksum */
#define PAR_CHECKSUM_OFFSET 4
/* offset to the total number of partitions */
#define PAR_NUM_PARTS_OFFSET 8
/* offset to the engines array */
#define PAR_ENGINES_OFFSET 12
#define PARTITION_ENABLED_TABLE_FLAGS (HA_FILE_BASED | \
                                       HA_REC_NOT_IN_SEQ | \
                                       HA_CAN_REPAIR)
#define PARTITION_DISABLED_TABLE_FLAGS (HA_CAN_GEOMETRY | \
                                        HA_CAN_FULLTEXT | \
                                        HA_DUPLICATE_POS | \
                                        HA_CAN_SQL_HANDLER | \
                                        HA_CAN_INSERT_DELAYED | \
                                        HA_READ_BEFORE_WRITE_REMOVAL)
static const char *ha_par_ext= ".par";

/****************************************************************************
                MODULE create/delete handler object
****************************************************************************/

static handler *partition_create_handler(handlerton *hton,
                                         TABLE_SHARE *share,
                                         MEM_ROOT *mem_root);
static uint partition_flags();
static uint alter_table_flags(uint flags);

/*
  If frm_error() is called then we will use this to to find out what file
  extensions exist for the storage engine. This is also used by the default
  rename_table and delete_table method in handler.cc.
*/

static const char *ha_partition_ext[]=
{
  ha_par_ext, NullS
};


#ifdef HAVE_PSI_INTERFACE
PSI_mutex_key key_partition_auto_inc_mutex;

static PSI_mutex_info all_partition_mutexes[]=
{
  { &key_partition_auto_inc_mutex, "Partition_share::auto_inc_mutex", 0}
};

static void init_partition_psi_keys(void)
{
  const char* category= "partition";
  int count;

  count= array_elements(all_partition_mutexes);
  mysql_mutex_register(category, all_partition_mutexes, count);
}
#endif /* HAVE_PSI_INTERFACE */

static int partition_initialize(void *p)
{

  handlerton *partition_hton;
  partition_hton= (handlerton *)p;

  partition_hton->state= SHOW_OPTION_YES;
  partition_hton->db_type= DB_TYPE_PARTITION_DB;
  partition_hton->create= partition_create_handler;
  partition_hton->partition_flags= partition_flags;
  partition_hton->alter_table_flags= alter_table_flags;
  partition_hton->flags= HTON_NOT_USER_SELECTABLE |
                         HTON_HIDDEN |
                         HTON_TEMPORARY_NOT_SUPPORTED;
  partition_hton->tablefile_extensions= ha_partition_ext;

#ifdef HAVE_PSI_INTERFACE
  init_partition_psi_keys();
#endif
  return 0;
}


/**
  Initialize and allocate space for partitions shares.

  @param num_parts  Number of partitions to allocate storage for.

  @return Operation status.
    @retval true  Failure (out of memory).
    @retval false Success.
*/

bool Partition_share::init(uint num_parts)
{
  DBUG_ENTER("Partition_share::init");
  mysql_mutex_init(key_partition_auto_inc_mutex,
                   &auto_inc_mutex,
                   MY_MUTEX_INIT_FAST);
  auto_inc_initialized= false;
  partition_name_hash_initialized= false;
  next_auto_inc_val= 0;
  partitions_share_refs= new Parts_share_refs;
  if (!partitions_share_refs)
    DBUG_RETURN(true);
  if (partitions_share_refs->init(num_parts))
  {
    delete partitions_share_refs;
    DBUG_RETURN(true);
  }
  DBUG_RETURN(false);
}


/*
  Create new partition handler

  SYNOPSIS
    partition_create_handler()
    table                       Table object

  RETURN VALUE
    New partition object
*/

static handler *partition_create_handler(handlerton *hton, 
                                         TABLE_SHARE *share,
                                         MEM_ROOT *mem_root)
{
  ha_partition *file= new (mem_root) ha_partition(hton, share);
  if (file && file->initialize_partition(mem_root))
  {
    delete file;
    file= 0;
  }
  return file;
}

/*
  HA_CAN_PARTITION:
  Used by storage engines that can handle partitioning without this
  partition handler
  (Partition, NDB)

  HA_CAN_UPDATE_PARTITION_KEY:
  Set if the handler can update fields that are part of the partition
  function.

  HA_CAN_PARTITION_UNIQUE:
  Set if the handler can handle unique indexes where the fields of the
  unique key are not part of the fields of the partition function. Thus
  a unique key can be set on all fields.

  HA_USE_AUTO_PARTITION
  Set if the handler sets all tables to be partitioned by default.
*/

static uint partition_flags()
{
  return HA_CAN_PARTITION;
}

static uint alter_table_flags(uint flags __attribute__((unused)))
{
  return (HA_PARTITION_FUNCTION_SUPPORTED |
          HA_FAST_CHANGE_PARTITION);
}

const uint32 ha_partition::NO_CURRENT_PART_ID= NOT_A_PARTITION_ID;

/*
  Constructor method

  SYNOPSIS
    ha_partition()
    table                       Table object

  RETURN VALUE
    NONE
*/

ha_partition::ha_partition(handlerton *hton, TABLE_SHARE *share)
  :handler(hton, share)
{
  DBUG_ENTER("ha_partition::ha_partition(table)");
  init_alloc_root(&m_mem_root, 512, 512, MYF(0));
  init_handler_variables();
  DBUG_VOID_RETURN;
}


/*
  Constructor method

  SYNOPSIS
    ha_partition()
    part_info                       Partition info

  RETURN VALUE
    NONE
*/

ha_partition::ha_partition(handlerton *hton, partition_info *part_info)
  :handler(hton, NULL)
{
  DBUG_ENTER("ha_partition::ha_partition(part_info)");
  DBUG_ASSERT(part_info);
  init_alloc_root(&m_mem_root, 512, 512, MYF(0));
  init_handler_variables();
  m_part_info= part_info;
  m_create_handler= TRUE;
  m_is_sub_partitioned= m_part_info->is_sub_partitioned();
  DBUG_VOID_RETURN;
}

/**
  ha_partition constructor method used by ha_partition::clone()

  @param hton               Handlerton (partition_hton)
  @param share              Table share object
  @param part_info_arg      partition_info to use
  @param clone_arg          ha_partition to clone
  @param clme_mem_root_arg  MEM_ROOT to use

  @return New partition handler
*/

ha_partition::ha_partition(handlerton *hton, TABLE_SHARE *share,
                           partition_info *part_info_arg,
                           ha_partition *clone_arg,
                           MEM_ROOT *clone_mem_root_arg)
  :handler(hton, share)
{
  DBUG_ENTER("ha_partition::ha_partition(clone)");
  init_alloc_root(&m_mem_root, 512, 512, MYF(0));
  init_handler_variables();
  m_part_info= part_info_arg;
  m_create_handler= TRUE;
  m_is_sub_partitioned= m_part_info->is_sub_partitioned();
  m_is_clone_of= clone_arg;
  m_clone_mem_root= clone_mem_root_arg;
  part_share= clone_arg->part_share;
  m_tot_parts= clone_arg->m_tot_parts;
  m_pkey_is_clustered= clone_arg->primary_key_is_clustered();
  DBUG_VOID_RETURN;
}

/*
  Initialize handler object

  SYNOPSIS
    init_handler_variables()

  RETURN VALUE
    NONE
*/

void ha_partition::init_handler_variables()
{
  active_index= MAX_KEY;
  m_mode= 0;
  m_open_test_lock= 0;
  m_file_buffer= NULL;
  m_name_buffer_ptr= NULL;
  m_engine_array= NULL;
  m_connect_string= NULL;
  m_file= NULL;
  m_file_tot_parts= 0;
  m_reorged_file= NULL;
  m_new_file= NULL;
  m_reorged_parts= 0;
  m_added_file= NULL;
  m_tot_parts= 0;
  m_pkey_is_clustered= 0;
  m_part_spec.start_part= NO_CURRENT_PART_ID;
  m_scan_value= 2;
  m_ref_length= 0;
  m_part_spec.end_part= NO_CURRENT_PART_ID;
  m_index_scan_type= partition_no_index_scan;
  m_start_key.key= NULL;
  m_start_key.length= 0;
  m_myisam= FALSE;
  m_innodb= FALSE;
  m_extra_cache= FALSE;
  m_extra_cache_size= 0;
  m_extra_prepare_for_update= FALSE;
  m_extra_cache_part_id= NO_CURRENT_PART_ID;
  m_handler_status= handler_not_initialized;
  m_part_field_array= NULL;
  m_ordered_rec_buffer= NULL;
  m_top_entry= NO_CURRENT_PART_ID;
  m_rec_length= 0;
  m_last_part= 0;
  m_rec0= 0;
  m_err_rec= NULL;
  m_curr_key_info[0]= NULL;
  m_curr_key_info[1]= NULL;
  m_part_func_monotonicity_info= NON_MONOTONIC;
  auto_increment_lock= FALSE;
  auto_increment_safe_stmt_log_lock= FALSE;
  /*
    this allows blackhole to work properly
  */
  m_num_locks= 0;
  m_part_info= NULL;
  m_create_handler= FALSE;
  m_is_sub_partitioned= 0;
  m_is_clone_of= NULL;
  m_clone_mem_root= NULL;
  part_share= NULL;
  m_new_partitions_share_refs.empty();
  m_part_ids_sorted_by_num_of_records= NULL;

#ifdef DONT_HAVE_TO_BE_INITALIZED
  m_start_key.flag= 0;
  m_ordered= TRUE;
#endif
}


const char *ha_partition::table_type() const
{ 
  // we can do this since we only support a single engine type
  return m_file[0]->table_type(); 
}


/*
  Destructor method

  SYNOPSIS
    ~ha_partition()

  RETURN VALUE
    NONE
*/

ha_partition::~ha_partition()
{
  DBUG_ENTER("ha_partition::~ha_partition()");
  if (m_new_partitions_share_refs.elements)
    m_new_partitions_share_refs.delete_elements();
  if (m_file != NULL)
  {
    uint i;
    for (i= 0; i < m_tot_parts; i++)
      delete m_file[i];
  }
  destroy_record_priority_queue();
  my_free(m_part_ids_sorted_by_num_of_records);

  clear_handler_file();

  free_root(&m_mem_root, MYF(0));

  DBUG_VOID_RETURN;
}


/*
  Initialize partition handler object

  SYNOPSIS
    initialize_partition()
    mem_root			Allocate memory through this

  RETURN VALUE
    1                         Error
    0                         Success

  DESCRIPTION

  The partition handler is only a layer on top of other engines. Thus it
  can't really perform anything without the underlying handlers. Thus we
  add this method as part of the allocation of a handler object.

  1) Allocation of underlying handlers
     If we have access to the partition info we will allocate one handler
     instance for each partition.
  2) Allocation without partition info
     The cases where we don't have access to this information is when called
     in preparation for delete_table and rename_table and in that case we
     only need to set HA_FILE_BASED. In that case we will use the .par file
     that contains information about the partitions and their engines and
     the names of each partition.
  3) Table flags initialisation
     We need also to set table flags for the partition handler. This is not
     static since it depends on what storage engines are used as underlying
     handlers.
     The table flags is set in this routine to simulate the behaviour of a
     normal storage engine
     The flag HA_FILE_BASED will be set independent of the underlying handlers
  4) Index flags initialisation
     When knowledge exists on the indexes it is also possible to initialize the
     index flags. Again the index flags must be initialized by using the under-
     lying handlers since this is storage engine dependent.
     The flag HA_READ_ORDER will be reset for the time being to indicate no
     ordered output is available from partition handler indexes. Later a merge
     sort will be performed using the underlying handlers.
  5) primary_key_is_clustered and has_transactions are
     calculated here.

*/

bool ha_partition::initialize_partition(MEM_ROOT *mem_root)
{
  handler **file_array, *file;
  ulonglong check_table_flags;
  DBUG_ENTER("ha_partition::initialize_partition");

  if (m_create_handler)
  {
    m_tot_parts= m_part_info->get_tot_partitions();
    DBUG_ASSERT(m_tot_parts > 0);
    if (new_handlers_from_part_info(mem_root))
      DBUG_RETURN(1);
  }
  else if (!table_share || !table_share->normalized_path.str)
  {
    /*
      Called with dummy table share (delete, rename and alter table).
      Don't need to set-up anything.
    */
    DBUG_RETURN(0);
  }
  else if (get_from_handler_file(table_share->normalized_path.str,
                                 mem_root, false))
  {
    my_error(ER_FAILED_READ_FROM_PAR_FILE, MYF(0));
    DBUG_RETURN(1);
  }
  /*
    We create all underlying table handlers here. We do it in this special
    method to be able to report allocation errors.

    Set up primary_key_is_clustered and
    has_transactions since they are called often in all kinds of places,
    other parameters are calculated on demand.
    Verify that all partitions have the same table_flags.
  */
  check_table_flags= m_file[0]->ha_table_flags();
  m_pkey_is_clustered= TRUE;
  file_array= m_file;
  do
  {
    file= *file_array;
    if (!file->primary_key_is_clustered())
      m_pkey_is_clustered= FALSE;
    if (check_table_flags != file->ha_table_flags())
    {
      my_error(ER_MIX_HANDLER_ERROR, MYF(0));
      DBUG_RETURN(1);
    }
  } while (*(++file_array));
  m_handler_status= handler_initialized;
  DBUG_RETURN(0);
}

/****************************************************************************
                MODULE meta data changes
****************************************************************************/
/*
  Delete a table

  SYNOPSIS
    delete_table()
    name                    Full path of table name

  RETURN VALUE
    >0                        Error
    0                         Success

  DESCRIPTION
    Used to delete a table. By the time delete_table() has been called all
    opened references to this table will have been closed (and your globally
    shared references released. The variable name will just be the name of
    the table. You will need to remove any files you have created at this
    point.

    If you do not implement this, the default delete_table() is called from
    handler.cc and it will delete all files with the file extentions returned
    by bas_ext().

    Called from handler.cc by delete_table and  ha_create_table(). Only used
    during create if the table_flag HA_DROP_BEFORE_CREATE was specified for
    the storage engine.
*/

int ha_partition::delete_table(const char *name)
{
  DBUG_ENTER("ha_partition::delete_table");

  DBUG_RETURN(del_ren_table(name, NULL));
}


/*
  Rename a table

  SYNOPSIS
    rename_table()
    from                      Full path of old table name
    to                        Full path of new table name

  RETURN VALUE
    >0                        Error
    0                         Success

  DESCRIPTION
    Renames a table from one name to another from alter table call.

    If you do not implement this, the default rename_table() is called from
    handler.cc and it will rename all files with the file extentions returned
    by bas_ext().

    Called from sql_table.cc by mysql_rename_table().
*/

int ha_partition::rename_table(const char *from, const char *to)
{
  DBUG_ENTER("ha_partition::rename_table");

  DBUG_RETURN(del_ren_table(from, to));
}


/*
  Create the handler file (.par-file)

  SYNOPSIS
    create_partitioning_metadata()
    name                              Full path of table name
    create_info                       Create info generated for CREATE TABLE

  RETURN VALUE
    >0                        Error
    0                         Success

  DESCRIPTION
    create_partitioning_metadata is called to create any handler specific files
    before opening the file with openfrm to later call ::create on the
    file object.
    In the partition handler this is used to store the names of partitions
    and types of engines in the partitions.
*/

int ha_partition::create_partitioning_metadata(const char *path,
                                       const char *old_path,
                                       int action_flag)
{
  DBUG_ENTER("ha_partition::create_partitioning_metadata()");

  /*
    We need to update total number of parts since we might write the handler
    file as part of a partition management command
  */
  if (action_flag == CHF_DELETE_FLAG ||
      action_flag == CHF_RENAME_FLAG)
  {
    char name[FN_REFLEN];
    char old_name[FN_REFLEN];

    strxmov(name, path, ha_par_ext, NullS);
    strxmov(old_name, old_path, ha_par_ext, NullS);
    if ((action_flag == CHF_DELETE_FLAG &&
         mysql_file_delete(key_file_partition, name, MYF(MY_WME))) ||
        (action_flag == CHF_RENAME_FLAG &&
         mysql_file_rename(key_file_partition, old_name, name, MYF(MY_WME))))
    {
      DBUG_RETURN(TRUE);
    }
  }
  else if (action_flag == CHF_CREATE_FLAG)
  {
    if (create_handler_file(path))
    {
      my_error(ER_CANT_CREATE_HANDLER_FILE, MYF(0));
      DBUG_RETURN(1);
    }
  }
  DBUG_RETURN(0);
}


/*
  Create a partitioned table

  SYNOPSIS
    create()
    name                              Full path of table name
    table_arg                         Table object
    create_info                       Create info generated for CREATE TABLE

  RETURN VALUE
    >0                        Error
    0                         Success

  DESCRIPTION
    create() is called to create a table. The variable name will have the name
    of the table. When create() is called you do not need to worry about
    opening the table. Also, the FRM file will have already been created so
    adjusting create_info will not do you any good. You can overwrite the frm
    file at this point if you wish to change the table definition, but there
    are no methods currently provided for doing that.

    Called from handler.cc by ha_create_table().
*/

int ha_partition::create(const char *name, TABLE *table_arg,
			 HA_CREATE_INFO *create_info)
{
  int error;
  char name_buff[FN_REFLEN], name_lc_buff[FN_REFLEN];
  char *name_buffer_ptr;
  const char *path;
  uint i;
  List_iterator_fast <partition_element> part_it(m_part_info->partitions);
  partition_element *part_elem;
  handler **file, **abort_file;
  DBUG_ENTER("ha_partition::create");

  DBUG_ASSERT(*fn_rext((char*)name) == '\0');

  /* Not allowed to create temporary partitioned tables */
  if (create_info && create_info->tmp_table())
  {
    my_error(ER_PARTITION_NO_TEMPORARY, MYF(0));
    DBUG_RETURN(TRUE);
  }

  if (get_from_handler_file(name, ha_thd()->mem_root, false))
    DBUG_RETURN(TRUE);
  DBUG_ASSERT(m_file_buffer);
  DBUG_PRINT("enter", ("name: (%s)", name));
  name_buffer_ptr= m_name_buffer_ptr;
  file= m_file;
  /*
    Since ha_partition has HA_FILE_BASED, it must alter underlying table names
    if they do not have HA_FILE_BASED and lower_case_table_names == 2.
    See Bug#37402, for Mac OS X.
    The appended #P#<partname>[#SP#<subpartname>] will remain in current case.
    Using the first partitions handler, since mixing handlers is not allowed.
  */
  path= get_canonical_filename(*file, name, name_lc_buff);
  for (i= 0; i < m_part_info->num_parts; i++)
  {
    part_elem= part_it++;
    if (m_is_sub_partitioned)
    {
      uint j;
      List_iterator_fast <partition_element> sub_it(part_elem->subpartitions);
      for (j= 0; j < m_part_info->num_subparts; j++)
      {
        part_elem= sub_it++;
        create_partition_name(name_buff, path, name_buffer_ptr,
                              NORMAL_PART_NAME, FALSE);
        if ((error= set_up_table_before_create(table_arg, name_buff,
                                               create_info, part_elem)) ||
            ((error= (*file)->ha_create(name_buff, table_arg, create_info))))
          goto create_error;

        name_buffer_ptr= strend(name_buffer_ptr) + 1;
        file++;
      }
    }
    else
    {
      create_partition_name(name_buff, path, name_buffer_ptr,
                            NORMAL_PART_NAME, FALSE);
      if ((error= set_up_table_before_create(table_arg, name_buff,
                                             create_info, part_elem)) ||
          ((error= (*file)->ha_create(name_buff, table_arg, create_info))))
        goto create_error;

      name_buffer_ptr= strend(name_buffer_ptr) + 1;
      file++;
    }
  }
  DBUG_RETURN(0);

create_error:
  name_buffer_ptr= m_name_buffer_ptr;
  for (abort_file= file, file= m_file; file < abort_file; file++)
  {
    create_partition_name(name_buff, path, name_buffer_ptr, NORMAL_PART_NAME,
                          FALSE);
    (void) (*file)->ha_delete_table((const char*) name_buff);
    name_buffer_ptr= strend(name_buffer_ptr) + 1;
  }
  handler::delete_table(name);
  DBUG_RETURN(error);
}


/*
  Drop partitions as part of ALTER TABLE of partitions

  SYNOPSIS
    drop_partitions()
    path                        Complete path of db and table name

  RETURN VALUE
    >0                          Failure
    0                           Success

  DESCRIPTION
    Use part_info object on handler object to deduce which partitions to
    drop (each partition has a state attached to it)
*/

int ha_partition::drop_partitions(const char *path)
{
  List_iterator<partition_element> part_it(m_part_info->partitions);
  char part_name_buff[FN_REFLEN];
  uint num_parts= m_part_info->partitions.elements;
  uint num_subparts= m_part_info->num_subparts;
  uint i= 0;
  uint name_variant;
  int  ret_error;
  int  error= 0;
  DBUG_ENTER("ha_partition::drop_partitions");

  /*
    Assert that it works without HA_FILE_BASED and lower_case_table_name = 2.
    We use m_file[0] as long as all partitions have the same storage engine.
  */
  DBUG_ASSERT(!strcmp(path, get_canonical_filename(m_file[0], path,
                                                   part_name_buff)));
  do
  {
    partition_element *part_elem= part_it++;
    if (part_elem->part_state == PART_TO_BE_DROPPED)
    {
      handler *file;
      /*
        This part is to be dropped, meaning the part or all its subparts.
      */
      name_variant= NORMAL_PART_NAME;
      if (m_is_sub_partitioned)
      {
        List_iterator<partition_element> sub_it(part_elem->subpartitions);
        uint j= 0, part;
        do
        {
          partition_element *sub_elem= sub_it++;
          part= i * num_subparts + j;
          create_subpartition_name(part_name_buff, path,
                                   part_elem->partition_name,
                                   sub_elem->partition_name, name_variant);
          file= m_file[part];
          DBUG_PRINT("info", ("Drop subpartition %s", part_name_buff));
          if ((ret_error= file->ha_delete_table(part_name_buff)))
            error= ret_error;
          if (deactivate_ddl_log_entry(sub_elem->log_entry->entry_pos))
            error= 1;
        } while (++j < num_subparts);
      }
      else
      {
        create_partition_name(part_name_buff, path,
                              part_elem->partition_name, name_variant,
                              TRUE);
        file= m_file[i];
        DBUG_PRINT("info", ("Drop partition %s", part_name_buff));
        if ((ret_error= file->ha_delete_table(part_name_buff)))
          error= ret_error;
        if (deactivate_ddl_log_entry(part_elem->log_entry->entry_pos))
          error= 1;
      }
      if (part_elem->part_state == PART_IS_CHANGED)
        part_elem->part_state= PART_NORMAL;
      else
        part_elem->part_state= PART_IS_DROPPED;
    }
  } while (++i < num_parts);
  (void) sync_ddl_log();
  DBUG_RETURN(error);
}


/*
  Rename partitions as part of ALTER TABLE of partitions

  SYNOPSIS
    rename_partitions()
    path                        Complete path of db and table name

  RETURN VALUE
    TRUE                        Failure
    FALSE                       Success

  DESCRIPTION
    When reorganising partitions, adding hash partitions and coalescing
    partitions it can be necessary to rename partitions while holding
    an exclusive lock on the table.
    Which partitions to rename is given by state of partitions found by the
    partition info struct referenced from the handler object
*/

int ha_partition::rename_partitions(const char *path)
{
  List_iterator<partition_element> part_it(m_part_info->partitions);
  List_iterator<partition_element> temp_it(m_part_info->temp_partitions);
  char part_name_buff[FN_REFLEN];
  char norm_name_buff[FN_REFLEN];
  uint num_parts= m_part_info->partitions.elements;
  uint part_count= 0;
  uint num_subparts= m_part_info->num_subparts;
  uint i= 0;
  uint j= 0;
  int error= 0;
  int ret_error;
  uint temp_partitions= m_part_info->temp_partitions.elements;
  handler *file;
  partition_element *part_elem, *sub_elem;
  DBUG_ENTER("ha_partition::rename_partitions");

  /*
    Assert that it works without HA_FILE_BASED and lower_case_table_name = 2.
    We use m_file[0] as long as all partitions have the same storage engine.
  */
  DBUG_ASSERT(!strcmp(path, get_canonical_filename(m_file[0], path,
                                                   norm_name_buff)));

  DEBUG_SYNC(ha_thd(), "before_rename_partitions");
  if (temp_partitions)
  {
    /*
      These are the reorganised partitions that have already been copied.
      We delete the partitions and log the delete by inactivating the
      delete log entry in the table log. We only need to synchronise
      these writes before moving to the next loop since there is no
      interaction among reorganised partitions, they cannot have the
      same name.
    */
    do
    {
      part_elem= temp_it++;
      if (m_is_sub_partitioned)
      {
        List_iterator<partition_element> sub_it(part_elem->subpartitions);
        j= 0;
        do
        {
          sub_elem= sub_it++;
          file= m_reorged_file[part_count++];
          create_subpartition_name(norm_name_buff, path,
                                   part_elem->partition_name,
                                   sub_elem->partition_name,
                                   NORMAL_PART_NAME);
          DBUG_PRINT("info", ("Delete subpartition %s", norm_name_buff));
          if ((ret_error= file->ha_delete_table(norm_name_buff)))
            error= ret_error;
          else if (deactivate_ddl_log_entry(sub_elem->log_entry->entry_pos))
            error= 1;
          else
            sub_elem->log_entry= NULL; /* Indicate success */
        } while (++j < num_subparts);
      }
      else
      {
        file= m_reorged_file[part_count++];
        create_partition_name(norm_name_buff, path,
                              part_elem->partition_name, NORMAL_PART_NAME,
                              TRUE);
        DBUG_PRINT("info", ("Delete partition %s", norm_name_buff));
        if ((ret_error= file->ha_delete_table(norm_name_buff)))
          error= ret_error;
        else if (deactivate_ddl_log_entry(part_elem->log_entry->entry_pos))
          error= 1;
        else
          part_elem->log_entry= NULL; /* Indicate success */
      }
    } while (++i < temp_partitions);
    (void) sync_ddl_log();
  }
  i= 0;
  do
  {
    /*
       When state is PART_IS_CHANGED it means that we have created a new
       TEMP partition that is to be renamed to normal partition name and
       we are to delete the old partition with currently the normal name.
       
       We perform this operation by
       1) Delete old partition with normal partition name
       2) Signal this in table log entry
       3) Synch table log to ensure we have consistency in crashes
       4) Rename temporary partition name to normal partition name
       5) Signal this to table log entry
       It is not necessary to synch the last state since a new rename
       should not corrupt things if there was no temporary partition.

       The only other parts we need to cater for are new parts that
       replace reorganised parts. The reorganised parts were deleted
       by the code above that goes through the temp_partitions list.
       Thus the synch above makes it safe to simply perform step 4 and 5
       for those entries.
    */
    part_elem= part_it++;
    if (part_elem->part_state == PART_IS_CHANGED ||
        part_elem->part_state == PART_TO_BE_DROPPED ||
        (part_elem->part_state == PART_IS_ADDED && temp_partitions))
    {
      if (m_is_sub_partitioned)
      {
        List_iterator<partition_element> sub_it(part_elem->subpartitions);
        uint part;

        j= 0;
        do
        {
          sub_elem= sub_it++;
          part= i * num_subparts + j;
          create_subpartition_name(norm_name_buff, path,
                                   part_elem->partition_name,
                                   sub_elem->partition_name,
                                   NORMAL_PART_NAME);
          if (part_elem->part_state == PART_IS_CHANGED)
          {
            file= m_reorged_file[part_count++];
            DBUG_PRINT("info", ("Delete subpartition %s", norm_name_buff));
            if ((ret_error= file->ha_delete_table(norm_name_buff)))
              error= ret_error;
            else if (deactivate_ddl_log_entry(sub_elem->log_entry->entry_pos))
              error= 1;
            (void) sync_ddl_log();
          }
          file= m_new_file[part];
          create_subpartition_name(part_name_buff, path,
                                   part_elem->partition_name,
                                   sub_elem->partition_name,
                                   TEMP_PART_NAME);
          DBUG_PRINT("info", ("Rename subpartition from %s to %s",
                     part_name_buff, norm_name_buff));
          if ((ret_error= file->ha_rename_table(part_name_buff,
                                                norm_name_buff)))
            error= ret_error;
          else if (deactivate_ddl_log_entry(sub_elem->log_entry->entry_pos))
            error= 1;
          else
            sub_elem->log_entry= NULL;
        } while (++j < num_subparts);
      }
      else
      {
        create_partition_name(norm_name_buff, path,
                              part_elem->partition_name, NORMAL_PART_NAME,
                              TRUE);
        if (part_elem->part_state == PART_IS_CHANGED)
        {
          file= m_reorged_file[part_count++];
          DBUG_PRINT("info", ("Delete partition %s", norm_name_buff));
          if ((ret_error= file->ha_delete_table(norm_name_buff)))
            error= ret_error;
          else if (deactivate_ddl_log_entry(part_elem->log_entry->entry_pos))
            error= 1;
          (void) sync_ddl_log();
        }
        file= m_new_file[i];
        create_partition_name(part_name_buff, path,
                              part_elem->partition_name, TEMP_PART_NAME,
                              TRUE);
        DBUG_PRINT("info", ("Rename partition from %s to %s",
                   part_name_buff, norm_name_buff));
        if ((ret_error= file->ha_rename_table(part_name_buff,
                                              norm_name_buff)))
          error= ret_error;
        else if (deactivate_ddl_log_entry(part_elem->log_entry->entry_pos))
          error= 1;
        else
          part_elem->log_entry= NULL;
      }
    }
  } while (++i < num_parts);
  (void) sync_ddl_log();
  DBUG_RETURN(error);
}


#define OPTIMIZE_PARTS 1
#define ANALYZE_PARTS 2
#define CHECK_PARTS   3
#define REPAIR_PARTS 4
#define ASSIGN_KEYCACHE_PARTS 5
#define PRELOAD_KEYS_PARTS 6

static const char *opt_op_name[]= {NULL,
                                   "optimize", "analyze", "check", "repair",
                                   "assign_to_keycache", "preload_keys"};

/*
  Optimize table

  SYNOPSIS
    optimize()
    thd               Thread object
    check_opt         Check/analyze/repair/optimize options

  RETURN VALUES
    >0                Error
    0                 Success
*/

int ha_partition::optimize(THD *thd, HA_CHECK_OPT *check_opt)
{
  DBUG_ENTER("ha_partition::optimize");

  DBUG_RETURN(handle_opt_partitions(thd, check_opt, OPTIMIZE_PARTS));
}


/*
  Analyze table

  SYNOPSIS
    analyze()
    thd               Thread object
    check_opt         Check/analyze/repair/optimize options

  RETURN VALUES
    >0                Error
    0                 Success
*/

int ha_partition::analyze(THD *thd, HA_CHECK_OPT *check_opt)
{
  DBUG_ENTER("ha_partition::analyze");

  DBUG_RETURN(handle_opt_partitions(thd, check_opt, ANALYZE_PARTS));
}


/*
  Check table

  SYNOPSIS
    check()
    thd               Thread object
    check_opt         Check/analyze/repair/optimize options

  RETURN VALUES
    >0                Error
    0                 Success
*/

int ha_partition::check(THD *thd, HA_CHECK_OPT *check_opt)
{
  DBUG_ENTER("ha_partition::check");

  DBUG_RETURN(handle_opt_partitions(thd, check_opt, CHECK_PARTS));
}


/*
  Repair table

  SYNOPSIS
    repair()
    thd               Thread object
    check_opt         Check/analyze/repair/optimize options

  RETURN VALUES
    >0                Error
    0                 Success
*/

int ha_partition::repair(THD *thd, HA_CHECK_OPT *check_opt)
{
  DBUG_ENTER("ha_partition::repair");

  int res= handle_opt_partitions(thd, check_opt, REPAIR_PARTS);
  DBUG_RETURN(res);
}

/**
  Assign to keycache

  @param thd          Thread object
  @param check_opt    Check/analyze/repair/optimize options

  @return
    @retval >0        Error
    @retval 0         Success
*/

int ha_partition::assign_to_keycache(THD *thd, HA_CHECK_OPT *check_opt)
{
  DBUG_ENTER("ha_partition::assign_to_keycache");

  DBUG_RETURN(handle_opt_partitions(thd, check_opt, ASSIGN_KEYCACHE_PARTS));
}


/**
  Preload to keycache

  @param thd          Thread object
  @param check_opt    Check/analyze/repair/optimize options

  @return
    @retval >0        Error
    @retval 0         Success
*/

int ha_partition::preload_keys(THD *thd, HA_CHECK_OPT *check_opt)
{
  DBUG_ENTER("ha_partition::preload_keys");

  DBUG_RETURN(handle_opt_partitions(thd, check_opt, PRELOAD_KEYS_PARTS));
}

 
/*
  Handle optimize/analyze/check/repair of one partition

  SYNOPSIS
    handle_opt_part()
    thd                      Thread object
    check_opt                Options
    file                     Handler object of partition
    flag                     Optimize/Analyze/Check/Repair flag

  RETURN VALUE
    >0                        Failure
    0                         Success
*/

int ha_partition::handle_opt_part(THD *thd, HA_CHECK_OPT *check_opt,
                                  uint part_id, uint flag)
{
  int error;
  handler *file= m_file[part_id];
  DBUG_ENTER("handle_opt_part");
  DBUG_PRINT("enter", ("flag = %u", flag));

  if (flag == OPTIMIZE_PARTS)
    error= file->ha_optimize(thd, check_opt);
  else if (flag == ANALYZE_PARTS)
    error= file->ha_analyze(thd, check_opt);
  else if (flag == CHECK_PARTS)
  {
    error= file->ha_check(thd, check_opt);
    if (!error ||
        error == HA_ADMIN_ALREADY_DONE ||
        error == HA_ADMIN_NOT_IMPLEMENTED)
    {
      if (check_opt->flags & (T_MEDIUM | T_EXTEND))
        error= check_misplaced_rows(part_id, false);
    }
  }
  else if (flag == REPAIR_PARTS)
  {
    error= file->ha_repair(thd, check_opt);
    if (!error ||
        error == HA_ADMIN_ALREADY_DONE ||
        error == HA_ADMIN_NOT_IMPLEMENTED)
    {
      if (check_opt->flags & (T_MEDIUM | T_EXTEND))
        error= check_misplaced_rows(part_id, true);
    }
  }
  else if (flag == ASSIGN_KEYCACHE_PARTS)
    error= file->assign_to_keycache(thd, check_opt);
  else if (flag == PRELOAD_KEYS_PARTS)
    error= file->preload_keys(thd, check_opt);
  else
  {
    DBUG_ASSERT(FALSE);
    error= 1;
  }
  if (error == HA_ADMIN_ALREADY_DONE)
    error= 0;
  DBUG_RETURN(error);
}


/*
   print a message row formatted for ANALYZE/CHECK/OPTIMIZE/REPAIR TABLE 
   (modelled after mi_check_print_msg)
   TODO: move this into the handler, or rewrite mysql_admin_table.
*/
static bool print_admin_msg(THD* thd, uint len,
                            const char* msg_type,
                            const char* db_name, String &table_name,
                            const char* op_name, const char *fmt, ...)
  ATTRIBUTE_FORMAT(printf, 7, 8);
static bool print_admin_msg(THD* thd, uint len,
                            const char* msg_type,
                            const char* db_name, String &table_name,
                            const char* op_name, const char *fmt, ...)
{
  va_list args;
  Protocol *protocol= thd->protocol;
  uint length;
  uint msg_length;
  char name[NAME_LEN*2+2];
  char *msgbuf;
  bool error= true;

  if (!(msgbuf= (char*) my_malloc(len, MYF(0))))
    return true;
  va_start(args, fmt);
  msg_length= my_vsnprintf(msgbuf, len, fmt, args);
  va_end(args);
  if (msg_length >= (len - 1))
    goto err;
  msgbuf[len - 1] = 0; // healthy paranoia


  if (!thd->vio_ok())
  {
    sql_print_error("%s", msgbuf);
    goto err;
  }

  length=(uint) (strxmov(name, db_name, ".", table_name.c_ptr_safe(), NullS) - name);
  /*
     TODO: switch from protocol to push_warning here. The main reason we didn't
     it yet is parallel repair. Due to following trace:
     mi_check_print_msg/push_warning/sql_alloc/my_pthread_getspecific_ptr.

     Also we likely need to lock mutex here (in both cases with protocol and
     push_warning).
  */
  DBUG_PRINT("info",("print_admin_msg:  %s, %s, %s, %s", name, op_name,
                     msg_type, msgbuf));
  protocol->prepare_for_resend();
  protocol->store(name, length, system_charset_info);
  protocol->store(op_name, system_charset_info);
  protocol->store(msg_type, system_charset_info);
  protocol->store(msgbuf, msg_length, system_charset_info);
  if (protocol->write())
  {
    sql_print_error("Failed on my_net_write, writing to stderr instead: %s\n",
                    msgbuf);
    goto err;
  }
  error= false;
err:
  my_free(msgbuf);
  return error;
}


/*
  Handle optimize/analyze/check/repair of partitions

  SYNOPSIS
    handle_opt_partitions()
    thd                      Thread object
    check_opt                Options
    flag                     Optimize/Analyze/Check/Repair flag

  RETURN VALUE
    >0                        Failure
    0                         Success
*/

int ha_partition::handle_opt_partitions(THD *thd, HA_CHECK_OPT *check_opt,
                                        uint flag)
{
  List_iterator<partition_element> part_it(m_part_info->partitions);
  uint num_parts= m_part_info->num_parts;
  uint num_subparts= m_part_info->num_subparts;
  uint i= 0;
  int error;
  DBUG_ENTER("ha_partition::handle_opt_partitions");
  DBUG_PRINT("enter", ("flag= %u", flag));

  do
  {
    partition_element *part_elem= part_it++;
    /*
      when ALTER TABLE <CMD> PARTITION ...
      it should only do named partitions, otherwise all partitions
    */
    if (!(thd->lex->alter_info.flags & Alter_info::ALTER_ADMIN_PARTITION) ||
        part_elem->part_state == PART_ADMIN)
    {
      if (m_is_sub_partitioned)
      {
        List_iterator<partition_element> subpart_it(part_elem->subpartitions);
        partition_element *sub_elem;
        uint j= 0, part;
        do
        {
          sub_elem= subpart_it++;
          part= i * num_subparts + j;
          DBUG_PRINT("info", ("Optimize subpartition %u (%s)",
                     part, sub_elem->partition_name));
          if ((error= handle_opt_part(thd, check_opt, part, flag)))
          {
            /* print a line which partition the error belongs to */
            if (error != HA_ADMIN_NOT_IMPLEMENTED &&
                error != HA_ADMIN_ALREADY_DONE &&
                error != HA_ADMIN_TRY_ALTER)
            {
	      print_admin_msg(thd, MYSQL_ERRMSG_SIZE, "error",
                              table_share->db.str, table->alias,
                              opt_op_name[flag],
                              "Subpartition %s returned error", 
                              sub_elem->partition_name);
            }
            /* reset part_state for the remaining partitions */
            do
            {
              if (part_elem->part_state == PART_ADMIN)
                part_elem->part_state= PART_NORMAL;
            } while ((part_elem= part_it++));
            DBUG_RETURN(error);
          }
        } while (++j < num_subparts);
      }
      else
      {
        DBUG_PRINT("info", ("Optimize partition %u (%s)", i,
                            part_elem->partition_name));
        if ((error= handle_opt_part(thd, check_opt, i, flag)))
        {
          /* print a line which partition the error belongs to */
          if (error != HA_ADMIN_NOT_IMPLEMENTED &&
              error != HA_ADMIN_ALREADY_DONE &&
              error != HA_ADMIN_TRY_ALTER)
          {
	    print_admin_msg(thd, MYSQL_ERRMSG_SIZE, "error",
                            table_share->db.str, table->alias,
                            opt_op_name[flag], "Partition %s returned error", 
                            part_elem->partition_name);
          }
          /* reset part_state for the remaining partitions */
          do
          {
            if (part_elem->part_state == PART_ADMIN)
              part_elem->part_state= PART_NORMAL;
          } while ((part_elem= part_it++));
          DBUG_RETURN(error);
        }
      }
      part_elem->part_state= PART_NORMAL;
    }
  } while (++i < num_parts);
  DBUG_RETURN(FALSE);
}


/**
  @brief Check and repair the table if neccesary

  @param thd    Thread object

  @retval TRUE  Error/Not supported
  @retval FALSE Success

  @note Called if open_table_from_share fails and ::is_crashed().
*/

bool ha_partition::check_and_repair(THD *thd)
{
  handler **file= m_file;
  DBUG_ENTER("ha_partition::check_and_repair");

  do
  {
    if ((*file)->ha_check_and_repair(thd))
      DBUG_RETURN(TRUE);
  } while (*(++file));
  DBUG_RETURN(FALSE);
}
 

/**
  @breif Check if the table can be automatically repaired

  @retval TRUE  Can be auto repaired
  @retval FALSE Cannot be auto repaired
*/

bool ha_partition::auto_repair(int error) const
{
  DBUG_ENTER("ha_partition::auto_repair");

  /*
    As long as we only support one storage engine per table,
    we can use the first partition for this function.
  */
  DBUG_RETURN(m_file[0]->auto_repair(error));
}


/**
  @breif Check if the table is crashed

  @retval TRUE  Crashed
  @retval FALSE Not crashed
*/

bool ha_partition::is_crashed() const
{
  handler **file= m_file;
  DBUG_ENTER("ha_partition::is_crashed");

  do
  {
    if ((*file)->is_crashed())
      DBUG_RETURN(TRUE);
  } while (*(++file));
  DBUG_RETURN(FALSE);
}
 

/*
  Prepare by creating a new partition

  SYNOPSIS
    prepare_new_partition()
    table                      Table object
    create_info                Create info from CREATE TABLE
    file                       Handler object of new partition
    part_name                  partition name

  RETURN VALUE
    >0                         Error
    0                          Success
*/

int ha_partition::prepare_new_partition(TABLE *tbl,
                                        HA_CREATE_INFO *create_info,
                                        handler *file, const char *part_name,
                                        partition_element *p_elem,
                                        uint disable_non_uniq_indexes)
{
  int error;
  DBUG_ENTER("prepare_new_partition");

  /*
    This call to set_up_table_before_create() is done for an alter table.
    So this may be the second time around for this partition_element,
    depending on how many partitions and subpartitions there were before,
    and how many there are now.
    The first time, on the CREATE, data_file_name and index_file_name
    came from the parser.  They did not have the file name attached to
    the end.  But if this partition is less than the total number of
    previous partitions, it's data_file_name has the filename attached.
    So we need to take the partition filename off if it exists.
    That file name may be different from part_name, which will be
    attached in append_file_to_dir().
  */
  truncate_partition_filename(p_elem->data_file_name);
  truncate_partition_filename(p_elem->index_file_name);

  if ((error= set_up_table_before_create(tbl, part_name, create_info, p_elem)))
    goto error_create;

  tbl->s->connect_string = p_elem->connect_string;
  if ((error= file->ha_create(part_name, tbl, create_info)))
  {
    /*
      Added for safety, InnoDB reports HA_ERR_FOUND_DUPP_KEY
      if the table/partition already exists.
      If we return that error code, then print_error would try to
      get_dup_key on a non-existing partition.
      So return a more reasonable error code.
    */
    if (error == HA_ERR_FOUND_DUPP_KEY)
      error= HA_ERR_TABLE_EXIST;
    goto error_create;
  }
  DBUG_PRINT("info", ("partition %s created", part_name));
  if ((error= file->ha_open(tbl, part_name, m_mode,
                            m_open_test_lock | HA_OPEN_NO_PSI_CALL)))
    goto error_open;
  DBUG_PRINT("info", ("partition %s opened", part_name));

  /*
    Note: if you plan to add another call that may return failure,
    better to do it before external_lock() as cleanup_new_partition()
    assumes that external_lock() is last call that may fail here.
    Otherwise see description for cleanup_new_partition().
  */
  if ((error= file->ha_external_lock(ha_thd(), F_WRLCK)))
    goto error_external_lock;
  DBUG_PRINT("info", ("partition %s external locked", part_name));

  if (disable_non_uniq_indexes)
    file->ha_disable_indexes(HA_KEY_SWITCH_NONUNIQ_SAVE);

  DBUG_RETURN(0);
error_external_lock:
  (void) file->ha_close();
error_open:
  (void) file->ha_delete_table(part_name);
error_create:
  DBUG_RETURN(error);
}


/*
  Cleanup by removing all created partitions after error

  SYNOPSIS
    cleanup_new_partition()
    part_count             Number of partitions to remove

  RETURN VALUE
    NONE

  DESCRIPTION
    This function is called immediately after prepare_new_partition() in
    case the latter fails.

    In prepare_new_partition() last call that may return failure is
    external_lock(). That means if prepare_new_partition() fails,
    partition does not have external lock. Thus no need to call
    external_lock(F_UNLCK) here.

  TODO:
    We must ensure that in the case that we get an error during the process
    that we call external_lock with F_UNLCK, close the table and delete the
    table in the case where we have been successful with prepare_handler.
    We solve this by keeping an array of successful calls to prepare_handler
    which can then be used to undo the call.
*/

void ha_partition::cleanup_new_partition(uint part_count)
{
  DBUG_ENTER("ha_partition::cleanup_new_partition");

  if (m_added_file)
  {
    THD *thd= ha_thd();
    handler **file= m_added_file;
    while ((part_count > 0) && (*file))
    {
      (*file)->ha_external_lock(thd, F_UNLCK);
      (*file)->ha_close();

      /* Leave the (*file)->ha_delete_table(part_name) to the ddl-log */

      file++;
      part_count--;
    }
    m_added_file= NULL;
  }
  DBUG_VOID_RETURN;
}

/*
  Implement the partition changes defined by ALTER TABLE of partitions

  SYNOPSIS
    change_partitions()
    create_info                 HA_CREATE_INFO object describing all
                                fields and indexes in table
    path                        Complete path of db and table name
    out: copied                 Output parameter where number of copied
                                records are added
    out: deleted                Output parameter where number of deleted
                                records are added
    pack_frm_data               Reference to packed frm file
    pack_frm_len                Length of packed frm file

  RETURN VALUE
    >0                        Failure
    0                         Success

  DESCRIPTION
    Add and copy if needed a number of partitions, during this operation
    no other operation is ongoing in the server. This is used by
    ADD PARTITION all types as well as by REORGANIZE PARTITION. For
    one-phased implementations it is used also by DROP and COALESCE
    PARTITIONs.
    One-phased implementation needs the new frm file, other handlers will
    get zero length and a NULL reference here.
*/

int ha_partition::change_partitions(HA_CREATE_INFO *create_info,
                                    const char *path,
                                    ulonglong * const copied,
                                    ulonglong * const deleted,
                                    const uchar *pack_frm_data
                                    __attribute__((unused)),
                                    size_t pack_frm_len
                                    __attribute__((unused)))
{
  List_iterator<partition_element> part_it(m_part_info->partitions);
  List_iterator <partition_element> t_it(m_part_info->temp_partitions);
  char part_name_buff[FN_REFLEN];
  uint num_parts= m_part_info->partitions.elements;
  uint num_subparts= m_part_info->num_subparts;
  uint i= 0;
  uint num_remain_partitions, part_count, orig_count;
  handler **new_file_array;
  int error= 1;
  bool first;
  uint temp_partitions= m_part_info->temp_partitions.elements;
  THD *thd= ha_thd();
  DBUG_ENTER("ha_partition::change_partitions");

  /*
    Assert that it works without HA_FILE_BASED and lower_case_table_name = 2.
    We use m_file[0] as long as all partitions have the same storage engine.
  */
  DBUG_ASSERT(!strcmp(path, get_canonical_filename(m_file[0], path,
                                                   part_name_buff)));
  m_reorged_parts= 0;
  if (!m_part_info->is_sub_partitioned())
    num_subparts= 1;

  /*
    Step 1:
      Calculate number of reorganised partitions and allocate space for
      their handler references.
  */
  if (temp_partitions)
  {
    m_reorged_parts= temp_partitions * num_subparts;
  }
  else
  {
    do
    {
      partition_element *part_elem= part_it++;
      if (part_elem->part_state == PART_CHANGED ||
          part_elem->part_state == PART_REORGED_DROPPED)
      {
        m_reorged_parts+= num_subparts;
      }
    } while (++i < num_parts);
  }
  if (m_reorged_parts &&
      !(m_reorged_file= (handler**)sql_calloc(sizeof(handler*)*
                                              (m_reorged_parts + 1))))
  {
    mem_alloc_error(sizeof(handler*)*(m_reorged_parts+1));
    DBUG_RETURN(HA_ERR_OUT_OF_MEM);
  }

  /*
    Step 2:
      Calculate number of partitions after change and allocate space for
      their handler references.
  */
  num_remain_partitions= 0;
  if (temp_partitions)
  {
    num_remain_partitions= num_parts * num_subparts;
  }
  else
  {
    part_it.rewind();
    i= 0;
    do
    {
      partition_element *part_elem= part_it++;
      if (part_elem->part_state == PART_NORMAL ||
          part_elem->part_state == PART_TO_BE_ADDED ||
          part_elem->part_state == PART_CHANGED)
      {
        num_remain_partitions+= num_subparts;
      }
    } while (++i < num_parts);
  }
  if (!(new_file_array= (handler**)sql_calloc(sizeof(handler*)*
                                            (2*(num_remain_partitions + 1)))))
  {
    mem_alloc_error(sizeof(handler*)*2*(num_remain_partitions+1));
    DBUG_RETURN(HA_ERR_OUT_OF_MEM);
  }
  m_added_file= &new_file_array[num_remain_partitions + 1];

  /*
    Step 3:
      Fill m_reorged_file with handler references and NULL at the end
  */
  if (m_reorged_parts)
  {
    i= 0;
    part_count= 0;
    first= TRUE;
    part_it.rewind();
    do
    {
      partition_element *part_elem= part_it++;
      if (part_elem->part_state == PART_CHANGED ||
          part_elem->part_state == PART_REORGED_DROPPED)
      {
        memcpy((void*)&m_reorged_file[part_count],
               (void*)&m_file[i*num_subparts],
               sizeof(handler*)*num_subparts);
        part_count+= num_subparts;
      }
      else if (first && temp_partitions &&
               part_elem->part_state == PART_TO_BE_ADDED)
      {
        /*
          When doing an ALTER TABLE REORGANIZE PARTITION a number of
          partitions is to be reorganised into a set of new partitions.
          The reorganised partitions are in this case in the temp_partitions
          list. We copy all of them in one batch and thus we only do this
          until we find the first partition with state PART_TO_BE_ADDED
          since this is where the new partitions go in and where the old
          ones used to be.
        */
        first= FALSE;
        DBUG_ASSERT(((i*num_subparts) + m_reorged_parts) <= m_file_tot_parts);
        memcpy((void*)m_reorged_file, &m_file[i*num_subparts],
               sizeof(handler*)*m_reorged_parts);
      }
    } while (++i < num_parts);
  }

  /*
    Step 4:
      Fill new_array_file with handler references. Create the handlers if
      needed.
  */
  i= 0;
  part_count= 0;
  orig_count= 0;
  first= TRUE;
  part_it.rewind();
  do
  {
    partition_element *part_elem= part_it++;
    if (part_elem->part_state == PART_NORMAL)
    {
      DBUG_ASSERT(orig_count + num_subparts <= m_file_tot_parts);
      memcpy((void*)&new_file_array[part_count], (void*)&m_file[orig_count],
             sizeof(handler*)*num_subparts);
      part_count+= num_subparts;
      orig_count+= num_subparts;
    }
    else if (part_elem->part_state == PART_CHANGED ||
             part_elem->part_state == PART_TO_BE_ADDED)
    {
      uint j= 0;
      Parts_share_refs *p_share_refs;
      /*
        The Handler_shares for each partition's handler can be allocated
        within this handler, since there will not be any more instances of the
        new partitions, until the table is reopened after the ALTER succeeded.
      */
      p_share_refs= new Parts_share_refs;
      if (!p_share_refs)
        DBUG_RETURN(HA_ERR_OUT_OF_MEM);
      if (p_share_refs->init(num_subparts))
        DBUG_RETURN(HA_ERR_OUT_OF_MEM);
      if (m_new_partitions_share_refs.push_back(p_share_refs))
        DBUG_RETURN(HA_ERR_OUT_OF_MEM);
      do
      {
        handler **new_file= &new_file_array[part_count++];
        if (!(*new_file=
              get_new_handler(table->s,
                              thd->mem_root,
                              part_elem->engine_type)))
        {
          mem_alloc_error(sizeof(handler));
          DBUG_RETURN(HA_ERR_OUT_OF_MEM);
        }
        if ((*new_file)->set_ha_share_ref(&p_share_refs->ha_shares[j]))
        {
          DBUG_RETURN(HA_ERR_OUT_OF_MEM);
        }
      } while (++j < num_subparts);
      if (part_elem->part_state == PART_CHANGED)
        orig_count+= num_subparts;
      else if (temp_partitions && first)
      {
        orig_count+= (num_subparts * temp_partitions);
        first= FALSE;
      }
    }
  } while (++i < num_parts);
  first= FALSE;
  /*
    Step 5:
      Create the new partitions and also open, lock and call external_lock
      on them to prepare them for copy phase and also for later close
      calls
  */

  /*
     Before creating new partitions check whether indexes are disabled
     in the  partitions.
  */

  uint disable_non_uniq_indexes = indexes_are_disabled();

  i= 0;
  part_count= 0;
  part_it.rewind();
  do
  {
    partition_element *part_elem= part_it++;
    if (part_elem->part_state == PART_TO_BE_ADDED ||
        part_elem->part_state == PART_CHANGED)
    {
      /*
        A new partition needs to be created PART_TO_BE_ADDED means an
        entirely new partition and PART_CHANGED means a changed partition
        that will still exist with either more or less data in it.
      */
      uint name_variant= NORMAL_PART_NAME;
      if (part_elem->part_state == PART_CHANGED ||
          (part_elem->part_state == PART_TO_BE_ADDED && temp_partitions))
        name_variant= TEMP_PART_NAME;
      if (m_part_info->is_sub_partitioned())
      {
        List_iterator<partition_element> sub_it(part_elem->subpartitions);
        uint j= 0, part;
        do
        {
          partition_element *sub_elem= sub_it++;
          create_subpartition_name(part_name_buff, path,
                                   part_elem->partition_name,
                                   sub_elem->partition_name,
                                   name_variant);
          part= i * num_subparts + j;
          DBUG_PRINT("info", ("Add subpartition %s", part_name_buff));
          if ((error= prepare_new_partition(table, create_info,
                                            new_file_array[part],
                                            (const char *)part_name_buff,
                                            sub_elem,
                                            disable_non_uniq_indexes)))
          {
            cleanup_new_partition(part_count);
            DBUG_RETURN(error);
          }

          m_added_file[part_count++]= new_file_array[part];
        } while (++j < num_subparts);
      }
      else
      {
        create_partition_name(part_name_buff, path,
                              part_elem->partition_name, name_variant,
                              TRUE);
        DBUG_PRINT("info", ("Add partition %s", part_name_buff));
        if ((error= prepare_new_partition(table, create_info,
                                          new_file_array[i],
                                          (const char *)part_name_buff,
                                          part_elem,
                                          disable_non_uniq_indexes)))
        {
          cleanup_new_partition(part_count);
          DBUG_RETURN(error);
        }

        m_added_file[part_count++]= new_file_array[i];
      }
    }
  } while (++i < num_parts);

  /*
    Step 6:
      State update to prepare for next write of the frm file.
  */
  i= 0;
  part_it.rewind();
  do
  {
    partition_element *part_elem= part_it++;
    if (part_elem->part_state == PART_TO_BE_ADDED)
      part_elem->part_state= PART_IS_ADDED;
    else if (part_elem->part_state == PART_CHANGED)
      part_elem->part_state= PART_IS_CHANGED;
    else if (part_elem->part_state == PART_REORGED_DROPPED)
      part_elem->part_state= PART_TO_BE_DROPPED;
  } while (++i < num_parts);
  for (i= 0; i < temp_partitions; i++)
  {
    partition_element *part_elem= t_it++;
    DBUG_ASSERT(part_elem->part_state == PART_TO_BE_REORGED);
    part_elem->part_state= PART_TO_BE_DROPPED;
  }
  m_new_file= new_file_array;
  if ((error= copy_partitions(copied, deleted)))
  {
    /*
      Close and unlock the new temporary partitions.
      They will later be deleted through the ddl-log.
    */
    cleanup_new_partition(part_count);
  }
  DBUG_RETURN(error);
}


/*
  Copy partitions as part of ALTER TABLE of partitions

  SYNOPSIS
    copy_partitions()
    out:copied                 Number of records copied
    out:deleted                Number of records deleted

  RETURN VALUE
    >0                         Error code
    0                          Success

  DESCRIPTION
    change_partitions has done all the preparations, now it is time to
    actually copy the data from the reorganised partitions to the new
    partitions.
*/

int ha_partition::copy_partitions(ulonglong * const copied,
                                  ulonglong * const deleted)
{
  uint reorg_part= 0;
  int result= 0;
  longlong func_value;
  DBUG_ENTER("ha_partition::copy_partitions");

  if (m_part_info->linear_hash_ind)
  {
    if (m_part_info->part_type == HASH_PARTITION)
      set_linear_hash_mask(m_part_info, m_part_info->num_parts);
    else
      set_linear_hash_mask(m_part_info, m_part_info->num_subparts);
  }

  while (reorg_part < m_reorged_parts)
  {
    handler *file= m_reorged_file[reorg_part];
    uint32 new_part;

    late_extra_cache(reorg_part);
    if ((result= file->ha_rnd_init_with_error(1)))
      goto init_error;
    while (TRUE)
    {
      if ((result= file->ha_rnd_next(m_rec0)))
      {
        if (result == HA_ERR_RECORD_DELETED)
          continue;                              //Probably MyISAM
        if (result != HA_ERR_END_OF_FILE)
          goto error;
        /*
          End-of-file reached, break out to continue with next partition or
          end the copy process.
        */
        break;
      }
      /* Found record to insert into new handler */
      if (m_part_info->get_partition_id(m_part_info, &new_part,
                                        &func_value))
      {
        /*
           This record is in the original table but will not be in the new
           table since it doesn't fit into any partition any longer due to
           changed partitioning ranges or list values.
        */
        (*deleted)++;
      }
      else
      {
        THD *thd= ha_thd();
        /* Copy record to new handler */
        (*copied)++;
        tmp_disable_binlog(thd); /* Do not replicate the low-level changes. */
        result= m_new_file[new_part]->ha_write_row(m_rec0);
        reenable_binlog(thd);
        if (result)
          goto error;
      }
    }
    late_extra_no_cache(reorg_part);
    file->ha_rnd_end();
    reorg_part++;
  }
  DBUG_RETURN(FALSE);
error:
  m_reorged_file[reorg_part]->ha_rnd_end();
init_error:
  DBUG_RETURN(result);
}

/*
  Update create info as part of ALTER TABLE

  SYNOPSIS
    update_create_info()
    create_info                   Create info from ALTER TABLE

  RETURN VALUE
    NONE

  DESCRIPTION
  Forward this handler call to the storage engine foreach
  partition handler.  The data_file_name for each partition may
  need to be reset if the tablespace was moved.  Use a dummy
  HA_CREATE_INFO structure and transfer necessary data.
*/

void ha_partition::update_create_info(HA_CREATE_INFO *create_info)
{
  DBUG_ENTER("ha_partition::update_create_info");

  /*
    Fix for bug#38751, some engines needs info-calls in ALTER.
    Archive need this since it flushes in ::info.
    HA_STATUS_AUTO is optimized so it will not always be forwarded
    to all partitions, but HA_STATUS_VARIABLE will.
  */
  info(HA_STATUS_VARIABLE);

  info(HA_STATUS_AUTO);

  if (!(create_info->used_fields & HA_CREATE_USED_AUTO))
    create_info->auto_increment_value= stats.auto_increment_value;

  /*
    DATA DIRECTORY and INDEX DIRECTORY are never applied to the whole
    partitioned table, only its parts.
  */
  my_bool from_alter = (create_info->data_file_name == (const char*) -1);
  create_info->data_file_name= create_info->index_file_name = NULL;

  create_info->connect_string= null_lex_str;

  /*
    We do not need to update the individual partition DATA DIRECTORY settings
    since they can be changed by ALTER TABLE ... REORGANIZE PARTITIONS.
  */
  if (from_alter)
    DBUG_VOID_RETURN;

  /*
    send Handler::update_create_info() to the storage engine for each
    partition that currently has a handler object.  Using a dummy
    HA_CREATE_INFO structure to collect DATA and INDEX DIRECTORYs.
  */

  List_iterator<partition_element> part_it(m_part_info->partitions);
  partition_element *part_elem, *sub_elem;
  uint num_subparts= m_part_info->num_subparts;
  uint num_parts = num_subparts ? m_file_tot_parts / num_subparts
                                : m_file_tot_parts;
  HA_CREATE_INFO dummy_info;
  memset(&dummy_info, 0, sizeof(dummy_info));

  /*
    Since update_create_info() can be called from mysql_prepare_alter_table()
    when not all handlers are set up, we look for that condition first.
    If all handlers are not available, do not call update_create_info for any.
  */
  uint i, j, part;
  for (i= 0; i < num_parts; i++)
  {
    part_elem= part_it++;
    if (!part_elem)
      DBUG_VOID_RETURN;
    if (m_is_sub_partitioned)
    {
      List_iterator<partition_element> subpart_it(part_elem->subpartitions);
      for (j= 0; j < num_subparts; j++)
      {
        sub_elem= subpart_it++;
        if (!sub_elem)
          DBUG_VOID_RETURN;
        part= i * num_subparts + j;
        if (part >= m_file_tot_parts || !m_file[part])
          DBUG_VOID_RETURN;
      }
    }
    else
    {
      if (!m_file[i])
        DBUG_VOID_RETURN;
    }
  }
  part_it.rewind();

  for (i= 0; i < num_parts; i++)
  {
    part_elem= part_it++;
    DBUG_ASSERT(part_elem);
    if (m_is_sub_partitioned)
    {
      List_iterator<partition_element> subpart_it(part_elem->subpartitions);
      for (j= 0; j < num_subparts; j++)
      {
        sub_elem= subpart_it++;
        DBUG_ASSERT(sub_elem);
        part= i * num_subparts + j;
        DBUG_ASSERT(part < m_file_tot_parts && m_file[part]);
        if (ha_legacy_type(m_file[part]->ht) == DB_TYPE_INNODB)
        {
          dummy_info.data_file_name= dummy_info.index_file_name = NULL;
          m_file[part]->update_create_info(&dummy_info);

          if (dummy_info.data_file_name || sub_elem->data_file_name)
          {
            sub_elem->data_file_name = (char*) dummy_info.data_file_name;
          }
          if (dummy_info.index_file_name || sub_elem->index_file_name)
          {
            sub_elem->index_file_name = (char*) dummy_info.index_file_name;
          }
        }
      }
    }
    else
    {
      DBUG_ASSERT(m_file[i]);
      if (ha_legacy_type(m_file[i]->ht) == DB_TYPE_INNODB)
      {
        dummy_info.data_file_name= dummy_info.index_file_name= NULL;
        m_file[i]->update_create_info(&dummy_info);
        if (dummy_info.data_file_name || part_elem->data_file_name)
        {
          part_elem->data_file_name = (char*) dummy_info.data_file_name;
        }
        if (dummy_info.index_file_name || part_elem->index_file_name)
        {
          part_elem->index_file_name = (char*) dummy_info.index_file_name;
        }
      }
    }
  }
  DBUG_VOID_RETURN;
}


/**
  Change the internal TABLE_SHARE pointer

  @param table_arg    TABLE object
  @param share        New share to use

  @note Is used in error handling in ha_delete_table.
  All handlers should exist (lock_partitions should not be used)
*/

void ha_partition::change_table_ptr(TABLE *table_arg, TABLE_SHARE *share)
{
  handler **file_array;
  table= table_arg;
  table_share= share;
  /*
    m_file can be NULL when using an old cached table in DROP TABLE, when the
    table just has REMOVED PARTITIONING, see Bug#42438
  */
  if (m_file)
  {
    file_array= m_file;
    DBUG_ASSERT(*file_array);
    do
    {
      (*file_array)->change_table_ptr(table_arg, share);
    } while (*(++file_array));
  }

  if (m_added_file && m_added_file[0])
  {
    /* if in middle of a drop/rename etc */
    file_array= m_added_file;
    do
    {
      (*file_array)->change_table_ptr(table_arg, share);
    } while (*(++file_array));
  }
}

/*
  Change comments specific to handler

  SYNOPSIS
    update_table_comment()
    comment                       Original comment

  RETURN VALUE
    new comment 

  DESCRIPTION
    No comment changes so far
*/

char *ha_partition::update_table_comment(const char *comment)
{
  return (char*) comment;                       /* Nothing to change */
}


/**
  Handle delete and rename table

    @param from         Full path of old table
    @param to           Full path of new table

  @return Operation status
    @retval >0  Error
    @retval 0   Success

  @note  Common routine to handle delete_table and rename_table.
  The routine uses the partition handler file to get the
  names of the partition instances. Both these routines
  are called after creating the handler without table
  object and thus the file is needed to discover the
  names of the partitions and the underlying storage engines.
*/

uint ha_partition::del_ren_table(const char *from, const char *to)
{
  int save_error= 0;
  int error;
  char from_buff[FN_REFLEN], to_buff[FN_REFLEN], from_lc_buff[FN_REFLEN],
       to_lc_buff[FN_REFLEN];
  char *name_buffer_ptr;
  const char *from_path;
  const char *to_path= NULL;
  uint i;
  handler **file, **abort_file;
  DBUG_ENTER("ha_partition::del_ren_table");

  if (get_from_handler_file(from, ha_thd()->mem_root, false))
    DBUG_RETURN(TRUE);
  DBUG_ASSERT(m_file_buffer);
  DBUG_PRINT("enter", ("from: (%s) to: (%s)", from, to ? to : "(nil)"));
  name_buffer_ptr= m_name_buffer_ptr;
  file= m_file;
  if (to == NULL)
  {
    /*
      Delete table, start by delete the .par file. If error, break, otherwise
      delete as much as possible.
    */
    if ((error= handler::delete_table(from)))
      DBUG_RETURN(error);
  }
  /*
    Since ha_partition has HA_FILE_BASED, it must alter underlying table names
    if they do not have HA_FILE_BASED and lower_case_table_names == 2.
    See Bug#37402, for Mac OS X.
    The appended #P#<partname>[#SP#<subpartname>] will remain in current case.
    Using the first partitions handler, since mixing handlers is not allowed.
  */
  from_path= get_canonical_filename(*file, from, from_lc_buff);
  if (to != NULL)
    to_path= get_canonical_filename(*file, to, to_lc_buff);
  i= 0;
  do
  {
    create_partition_name(from_buff, from_path, name_buffer_ptr,
                          NORMAL_PART_NAME, FALSE);

    if (to != NULL)
    {                                           // Rename branch
      create_partition_name(to_buff, to_path, name_buffer_ptr,
                            NORMAL_PART_NAME, FALSE);
      error= (*file)->ha_rename_table(from_buff, to_buff);
      if (error)
        goto rename_error;
    }
    else                                        // delete branch
    {
      error= (*file)->ha_delete_table(from_buff);
    }
    name_buffer_ptr= strend(name_buffer_ptr) + 1;
    if (error)
      save_error= error;
    i++;
  } while (*(++file));
  if (to != NULL)
  {
    if ((error= handler::rename_table(from, to)))
    {
      /* Try to revert everything, ignore errors */
      (void) handler::rename_table(to, from);
      goto rename_error;
    }
  }
  DBUG_RETURN(save_error);
rename_error:
  name_buffer_ptr= m_name_buffer_ptr;
  for (abort_file= file, file= m_file; file < abort_file; file++)
  {
    /* Revert the rename, back from 'to' to the original 'from' */
    create_partition_name(from_buff, from_path, name_buffer_ptr,
                          NORMAL_PART_NAME, FALSE);
    create_partition_name(to_buff, to_path, name_buffer_ptr,
                          NORMAL_PART_NAME, FALSE);
    /* Ignore error here */
    (void) (*file)->ha_rename_table(to_buff, from_buff);
    name_buffer_ptr= strend(name_buffer_ptr) + 1;
  }
  DBUG_RETURN(error);
}

uint ha_partition::count_query_cache_dependant_tables(uint8 *tables_type)
{
  DBUG_ENTER("ha_partition::count_query_cache_dependant_tables");
  /* Here we rely on the fact that all tables are of the same type */
  uint8 type= m_file[0]->table_cache_type();
  (*tables_type)|= type;
  DBUG_PRINT("info", ("cnt: %u", (uint)m_tot_parts));
  /*
    We need save underlying tables only for HA_CACHE_TBL_ASKTRANSACT:
    HA_CACHE_TBL_NONTRANSACT - because all changes goes through partition table
    HA_CACHE_TBL_NOCACHE - because will not be cached
    HA_CACHE_TBL_TRANSACT - QC need to know that such type present
  */
  DBUG_RETURN(type == HA_CACHE_TBL_ASKTRANSACT ? m_tot_parts : 0);
}

my_bool ha_partition::
reg_query_cache_dependant_table(THD *thd,
                                char *engine_key, uint engine_key_len,
                                char *cache_key, uint cache_key_len,
                                uint8 type,
                                Query_cache *cache,
                                Query_cache_block_table **block_table,
                                handler *file,
                                uint *n)
{
  DBUG_ENTER("ha_partition::reg_query_cache_dependant_table");
  qc_engine_callback engine_callback;
  ulonglong engine_data;
  /* ask undelying engine */
  if (!file->register_query_cache_table(thd, engine_key,
                                        engine_key_len,
                                        &engine_callback,
                                        &engine_data))
  {
    DBUG_PRINT("qcache", ("Handler does not allow caching for %.*s",
                          engine_key_len, engine_key));
    /*
      As this can change from call to call, don't reset set
      thd->lex->safe_to_cache_query
    */
    thd->query_cache_is_applicable= 0;        // Query can't be cached
    DBUG_RETURN(TRUE);
  }
  (++(*block_table))->n= ++(*n);
  if (!cache->insert_table(cache_key_len,
                           cache_key, (*block_table),
                           table_share->db.length,
                           (uint8) (cache_key_len -
                                    table_share->table_cache_key.length),
                           type,
                           engine_callback, engine_data,
                           FALSE))
    DBUG_RETURN(TRUE);
  DBUG_RETURN(FALSE);
}


my_bool ha_partition::
register_query_cache_dependant_tables(THD *thd,
                                      Query_cache *cache,
                                      Query_cache_block_table **block_table,
                                      uint *n)
{
  char *engine_key_end, *query_cache_key_end;
  uint i;
  uint num_parts= m_part_info->num_parts;
  uint num_subparts= m_part_info->num_subparts;
  int diff_length;
  List_iterator<partition_element> part_it(m_part_info->partitions);
  char engine_key[FN_REFLEN], query_cache_key[FN_REFLEN];
  DBUG_ENTER("ha_partition::register_query_cache_dependant_tables");

  /* see ha_partition::count_query_cache_dependant_tables */
  if (m_file[0]->table_cache_type() != HA_CACHE_TBL_ASKTRANSACT)
    DBUG_RETURN(FALSE); // nothing to register

  /* prepare static part of the key */
  memcpy(engine_key, table_share->normalized_path.str,
         table_share->normalized_path.length);
  memcpy(query_cache_key, table_share->table_cache_key.str,
         table_share->table_cache_key.length);

  diff_length= ((int) table_share->table_cache_key.length -
                (int) table_share->normalized_path.length -1);

  engine_key_end= engine_key + table_share->normalized_path.length;
  query_cache_key_end= query_cache_key + table_share->table_cache_key.length -1;

  engine_key_end[0]= engine_key_end[2]= query_cache_key_end[0]=
    query_cache_key_end[2]= '#';
  query_cache_key_end[1]= engine_key_end[1]= 'P';
  engine_key_end+= 3;
  query_cache_key_end+= 3;

  i= 0;
  do
  {
    partition_element *part_elem= part_it++;
    char *engine_pos= strmov(engine_key_end, part_elem->partition_name);
    if (m_is_sub_partitioned)
    {
      List_iterator<partition_element> subpart_it(part_elem->subpartitions);
      partition_element *sub_elem;
      uint j= 0, part;
      engine_pos[0]= engine_pos[3]= '#';
      engine_pos[1]= 'S';
      engine_pos[2]= 'P';
      engine_pos += 4;
      do
      {
        char *end;
        uint length;
        sub_elem= subpart_it++;
        part= i * num_subparts + j;
        /* we store the end \0 as part of the key */
        end= strmov(engine_pos, sub_elem->partition_name);
        length= end - engine_key;
        /* Copy the suffix also to query cache key */
        memcpy(query_cache_key_end, engine_key_end, (end - engine_key_end));
        if (reg_query_cache_dependant_table(thd, engine_key, length,
                                            query_cache_key,
                                            length + diff_length,
                                            m_file[part]->table_cache_type(),
                                            cache,
                                            block_table, m_file[part],
                                            n))
          DBUG_RETURN(TRUE);
      } while (++j < num_subparts);
    }
    else
    {
      char *end= engine_pos+1;                  // copy end \0
      uint length= end - engine_key;
      /* Copy the suffix also to query cache key */
      memcpy(query_cache_key_end, engine_key_end, (end - engine_key_end));
      if (reg_query_cache_dependant_table(thd, engine_key, length,
                                          query_cache_key,
                                          length + diff_length,
                                          m_file[i]->table_cache_type(),
                                          cache,
                                          block_table, m_file[i],
                                          n))
        DBUG_RETURN(TRUE);
    }
  } while (++i < num_parts);
  DBUG_PRINT("info", ("cnt: %u", (uint)m_tot_parts));
  DBUG_RETURN(FALSE);
}


/**
  Set up table share object before calling create on underlying handler

  @param table             Table object
  @param info              Create info
  @param part_elem[in,out] Pointer to used partition_element, searched if NULL

  @return    status
    @retval  TRUE  Error
    @retval  FALSE Success
   
  @details
    Set up
    1) Comment on partition
    2) MAX_ROWS, MIN_ROWS on partition
    3) Index file name on partition
    4) Data file name on partition
*/

int ha_partition::set_up_table_before_create(TABLE *tbl,
                    const char *partition_name_with_path, 
                    HA_CREATE_INFO *info,
                    partition_element *part_elem)
{
  int error= 0;
  const char *partition_name;
  THD *thd= ha_thd();
  DBUG_ENTER("set_up_table_before_create");

  DBUG_ASSERT(part_elem);

  if (!part_elem)
    DBUG_RETURN(1);
  tbl->s->max_rows= part_elem->part_max_rows;
  tbl->s->min_rows= part_elem->part_min_rows;
  partition_name= strrchr(partition_name_with_path, FN_LIBCHAR);
  if ((part_elem->index_file_name &&
      (error= append_file_to_dir(thd,
                                 (const char**)&part_elem->index_file_name,
                                 partition_name+1))) ||
      (part_elem->data_file_name &&
      (error= append_file_to_dir(thd,
                                 (const char**)&part_elem->data_file_name,
                                 partition_name+1))))
  {
    DBUG_RETURN(error);
  }
  info->index_file_name= part_elem->index_file_name;
  info->data_file_name= part_elem->data_file_name;
  info->connect_string= part_elem->connect_string;
  if (info->connect_string.length)
    info->used_fields|= HA_CREATE_USED_CONNECTION;
  tbl->s->connect_string= part_elem->connect_string;
  DBUG_RETURN(0);
}


/*
  Add two names together

  SYNOPSIS
    name_add()
    out:dest                          Destination string
    first_name                        First name
    sec_name                          Second name

  RETURN VALUE
    >0                                Error
    0                                 Success

  DESCRIPTION
    Routine used to add two names with '_' in between then. Service routine
    to create_handler_file
    Include the NULL in the count of characters since it is needed as separator
    between the partition names.
*/

static uint name_add(char *dest, const char *first_name, const char *sec_name)
{
  return (uint) (strxmov(dest, first_name, "#SP#", sec_name, NullS) -dest) + 1;
}


/**
  Create the special .par file

  @param name  Full path of table name

  @return Operation status
    @retval FALSE  Error code
    @retval TRUE   Success

  @note
    Method used to create handler file with names of partitions, their
    engine types and the number of partitions.
*/

bool ha_partition::create_handler_file(const char *name)
{
  partition_element *part_elem, *subpart_elem;
  uint i, j, part_name_len, subpart_name_len;
  uint tot_partition_words, tot_name_len, num_parts;
  uint tot_parts= 0;
  uint tot_len_words, tot_len_byte, chksum, tot_name_words;
  char *name_buffer_ptr;
  uchar *file_buffer, *engine_array;
  bool result= TRUE;
  char file_name[FN_REFLEN];
  char part_name[FN_REFLEN];
  char subpart_name[FN_REFLEN];
  File file;
  List_iterator_fast <partition_element> part_it(m_part_info->partitions);
  DBUG_ENTER("create_handler_file");

  num_parts= m_part_info->partitions.elements;
  DBUG_PRINT("info", ("table name = %s, num_parts = %u", name,
                      num_parts));
  tot_name_len= 0;
  for (i= 0; i < num_parts; i++)
  {
    part_elem= part_it++;
    if (part_elem->part_state != PART_NORMAL &&
        part_elem->part_state != PART_TO_BE_ADDED &&
        part_elem->part_state != PART_CHANGED)
      continue;
    tablename_to_filename(part_elem->partition_name, part_name,
                          FN_REFLEN);
    part_name_len= strlen(part_name);
    if (!m_is_sub_partitioned)
    {
      tot_name_len+= part_name_len + 1;
      tot_parts++;
    }
    else
    {
      List_iterator_fast <partition_element> sub_it(part_elem->subpartitions);
      for (j= 0; j < m_part_info->num_subparts; j++)
      {
	subpart_elem= sub_it++;
        tablename_to_filename(subpart_elem->partition_name,
                              subpart_name,
                              FN_REFLEN);
	subpart_name_len= strlen(subpart_name);
	tot_name_len+= part_name_len + subpart_name_len + 5;
        tot_parts++;
      }
    }
  }
  /*
     File format:
     Length in words              4 byte
     Checksum                     4 byte
     Total number of partitions   4 byte
     Array of engine types        n * 4 bytes where
     n = (m_tot_parts + 3)/4
     Length of name part in bytes 4 bytes
     (Names in filename format)
     Name part                    m * 4 bytes where
     m = ((length_name_part + 3)/4)*4

     All padding bytes are zeroed
  */
  tot_partition_words= (tot_parts + PAR_WORD_SIZE - 1) / PAR_WORD_SIZE;
  tot_name_words= (tot_name_len + PAR_WORD_SIZE - 1) / PAR_WORD_SIZE;
  /* 4 static words (tot words, checksum, tot partitions, name length) */
  tot_len_words= 4 + tot_partition_words + tot_name_words;
  tot_len_byte= PAR_WORD_SIZE * tot_len_words;
  if (!(file_buffer= (uchar *) my_malloc(tot_len_byte, MYF(MY_ZEROFILL))))
    DBUG_RETURN(TRUE);
  engine_array= (file_buffer + PAR_ENGINES_OFFSET);
  name_buffer_ptr= (char*) (engine_array + tot_partition_words * PAR_WORD_SIZE
                            + PAR_WORD_SIZE);
  part_it.rewind();
  for (i= 0; i < num_parts; i++)
  {
    part_elem= part_it++;
    if (part_elem->part_state != PART_NORMAL &&
        part_elem->part_state != PART_TO_BE_ADDED &&
        part_elem->part_state != PART_CHANGED)
      continue;
    if (!m_is_sub_partitioned)
    {
      tablename_to_filename(part_elem->partition_name, part_name, FN_REFLEN);
      name_buffer_ptr= strmov(name_buffer_ptr, part_name)+1;
      *engine_array= (uchar) ha_legacy_type(part_elem->engine_type);
      DBUG_PRINT("info", ("engine: %u", *engine_array));
      engine_array++;
    }
    else
    {
      List_iterator_fast <partition_element> sub_it(part_elem->subpartitions);
      for (j= 0; j < m_part_info->num_subparts; j++)
      {
	subpart_elem= sub_it++;
        tablename_to_filename(part_elem->partition_name, part_name,
                              FN_REFLEN);
        tablename_to_filename(subpart_elem->partition_name, subpart_name,
                              FN_REFLEN);
	name_buffer_ptr+= name_add(name_buffer_ptr,
				   part_name,
				   subpart_name);
        *engine_array= (uchar) ha_legacy_type(subpart_elem->engine_type);
        DBUG_PRINT("info", ("engine: %u", *engine_array));
	engine_array++;
      }
    }
  }
  chksum= 0;
  int4store(file_buffer, tot_len_words);
  int4store(file_buffer + PAR_NUM_PARTS_OFFSET, tot_parts);
  int4store(file_buffer + PAR_ENGINES_OFFSET +
            (tot_partition_words * PAR_WORD_SIZE),
            tot_name_len);
  for (i= 0; i < tot_len_words; i++)
    chksum^= uint4korr(file_buffer + PAR_WORD_SIZE * i);
  int4store(file_buffer + PAR_CHECKSUM_OFFSET, chksum);
  /*
    Add .par extension to the file name.
    Create and write and close file
    to be used at open, delete_table and rename_table
  */
  fn_format(file_name, name, "", ha_par_ext, MY_APPEND_EXT);
  if ((file= mysql_file_create(key_file_partition,
                               file_name, CREATE_MODE, O_RDWR | O_TRUNC,
                               MYF(MY_WME))) >= 0)
  {
    result= mysql_file_write(file, (uchar *) file_buffer, tot_len_byte,
                             MYF(MY_WME | MY_NABP)) != 0;

    /* Write connection information (for federatedx engine) */
    part_it.rewind();
    for (i= 0; i < num_parts && !result; i++)
    {
      uchar buffer[4];
      part_elem= part_it++;
      uint length = part_elem->connect_string.length;
      int4store(buffer, length);
      if (my_write(file, buffer, 4, MYF(MY_WME | MY_NABP)) ||
          my_write(file, (uchar *) part_elem->connect_string.str, length,
                   MYF(MY_WME | MY_NABP)))
      {
        result= TRUE;
        break;
      }
    }
    (void) mysql_file_close(file, MYF(0));
  }
  else
    result= TRUE;
  my_free(file_buffer);
  DBUG_RETURN(result);
}


/**
  Clear handler variables and free some memory
*/

void ha_partition::clear_handler_file()
{
  if (m_engine_array)
    plugin_unlock_list(NULL, m_engine_array, m_tot_parts);
  free_root(&m_mem_root, MYF(MY_KEEP_PREALLOC));
  m_file_buffer= NULL;
  m_engine_array= NULL;
  m_connect_string= NULL;
}


/**
  Create underlying handler objects

  @param mem_root  Allocate memory through this

  @return Operation status
    @retval TRUE   Error
    @retval FALSE  Success
*/

bool ha_partition::create_handlers(MEM_ROOT *mem_root)
{
  uint i;
  uint alloc_len= (m_tot_parts + 1) * sizeof(handler*);
  handlerton *hton0;
  DBUG_ENTER("create_handlers");

  if (!(m_file= (handler **) alloc_root(mem_root, alloc_len)))
    DBUG_RETURN(TRUE);
  m_file_tot_parts= m_tot_parts;
  bzero((char*) m_file, alloc_len);
  for (i= 0; i < m_tot_parts; i++)
  {
    handlerton *hton= plugin_data(m_engine_array[i], handlerton*);
    if (!(m_file[i]= get_new_handler(table_share, mem_root, hton)))
      DBUG_RETURN(TRUE);
    DBUG_PRINT("info", ("engine_type: %u", hton->db_type));
  }
  /* For the moment we only support partition over the same table engine */
  hton0= plugin_data(m_engine_array[0], handlerton*);
  if (hton0 == myisam_hton)
  {
    DBUG_PRINT("info", ("MyISAM"));
    m_myisam= TRUE;
  }
  /* INNODB may not be compiled in... */
  else if (ha_legacy_type(hton0) == DB_TYPE_INNODB)
  {
    DBUG_PRINT("info", ("InnoDB"));
    m_innodb= TRUE;
  }
  DBUG_RETURN(FALSE);
}


/*
  Create underlying handler objects from partition info

  SYNOPSIS
    new_handlers_from_part_info()
    mem_root		Allocate memory through this

  RETURN VALUE
    TRUE                  Error
    FALSE                 Success
*/

bool ha_partition::new_handlers_from_part_info(MEM_ROOT *mem_root)
{
  uint i, j, part_count;
  partition_element *part_elem;
  uint alloc_len= (m_tot_parts + 1) * sizeof(handler*);
  List_iterator_fast <partition_element> part_it(m_part_info->partitions);
  DBUG_ENTER("ha_partition::new_handlers_from_part_info");

  if (!(m_file= (handler **) alloc_root(mem_root, alloc_len)))
  {
    mem_alloc_error(alloc_len);
    goto error_end;
  }
  m_file_tot_parts= m_tot_parts;
  bzero((char*) m_file, alloc_len);
  DBUG_ASSERT(m_part_info->num_parts > 0);

  i= 0;
  part_count= 0;
  /*
    Don't know the size of the underlying storage engine, invent a number of
    bytes allocated for error message if allocation fails
  */
  do
  {
    part_elem= part_it++;
    if (m_is_sub_partitioned)
    {
      for (j= 0; j < m_part_info->num_subparts; j++)
      {
	if (!(m_file[part_count++]= get_new_handler(table_share, mem_root,
                                                    part_elem->engine_type)))
          goto error;
	DBUG_PRINT("info", ("engine_type: %u",
                   (uint) ha_legacy_type(part_elem->engine_type)));
      }
    }
    else
    {
      if (!(m_file[part_count++]= get_new_handler(table_share, mem_root,
                                                  part_elem->engine_type)))
        goto error;
      DBUG_PRINT("info", ("engine_type: %u",
                 (uint) ha_legacy_type(part_elem->engine_type)));
    }
  } while (++i < m_part_info->num_parts);
  if (part_elem->engine_type == myisam_hton)
  {
    DBUG_PRINT("info", ("MyISAM"));
    m_myisam= TRUE;
  }
  DBUG_RETURN(FALSE);
error:
  mem_alloc_error(sizeof(handler));
error_end:
  DBUG_RETURN(TRUE);
}


/**
  Read the .par file to get the partitions engines and names

  @param name  Name of table file (without extention)

  @return Operation status
    @retval true   Failure
    @retval false  Success

  @note On success, m_file_buffer is allocated and must be
  freed by the caller. m_name_buffer_ptr and m_tot_parts is also set.
*/

bool ha_partition::read_par_file(const char *name)
{
  char buff[FN_REFLEN];
  uchar *tot_name_len_offset;
  File file;
  uchar *file_buffer;
  uint i, len_bytes, len_words, tot_partition_words, tot_name_words, chksum;
  DBUG_ENTER("ha_partition::read_par_file");
  DBUG_PRINT("enter", ("table name: '%s'", name));

  if (m_file_buffer)
    DBUG_RETURN(false);
  fn_format(buff, name, "", ha_par_ext, MY_APPEND_EXT);

  /* Following could be done with mysql_file_stat to read in whole file */
  if ((file= mysql_file_open(key_file_partition,
                             buff, O_RDONLY | O_SHARE, MYF(0))) < 0)
    DBUG_RETURN(TRUE);
  if (mysql_file_read(file, (uchar *) &buff[0], PAR_WORD_SIZE, MYF(MY_NABP)))
    goto err1;
  len_words= uint4korr(buff);
  len_bytes= PAR_WORD_SIZE * len_words;
  if (mysql_file_seek(file, 0, MY_SEEK_SET, MYF(0)) == MY_FILEPOS_ERROR)
    goto err1;
  if (!(file_buffer= (uchar*) alloc_root(&m_mem_root, len_bytes)))
    goto err1;
  if (mysql_file_read(file, file_buffer, len_bytes, MYF(MY_NABP)))
    goto err2;

  chksum= 0;
  for (i= 0; i < len_words; i++)
    chksum ^= uint4korr((file_buffer) + PAR_WORD_SIZE * i);
  if (chksum)
    goto err2;
  m_tot_parts= uint4korr((file_buffer) + PAR_NUM_PARTS_OFFSET);
  DBUG_PRINT("info", ("No of parts = %u", m_tot_parts));
  tot_partition_words= (m_tot_parts + PAR_WORD_SIZE - 1) / PAR_WORD_SIZE;

  tot_name_len_offset= file_buffer + PAR_ENGINES_OFFSET +
                       PAR_WORD_SIZE * tot_partition_words;
  tot_name_words= (uint4korr(tot_name_len_offset) + PAR_WORD_SIZE - 1) /
                  PAR_WORD_SIZE;
  /*
    Verify the total length = tot size word, checksum word, num parts word +
    engines array + name length word + name array.
  */
  if (len_words != (tot_partition_words + tot_name_words + 4))
    goto err2;
  m_file_buffer= file_buffer;          // Will be freed in clear_handler_file()
  m_name_buffer_ptr= (char*) (tot_name_len_offset + PAR_WORD_SIZE);

  if (!(m_connect_string= (LEX_STRING*)
        alloc_root(&m_mem_root, m_tot_parts * sizeof(LEX_STRING))))
    goto err2;
  bzero(m_connect_string, m_tot_parts * sizeof(LEX_STRING));

  /* Read connection arguments (for federated X engine) */
  for (i= 0; i < m_tot_parts; i++)
  {
    LEX_STRING connect_string;
    uchar buffer[4];
    if (my_read(file, buffer, 4, MYF(MY_NABP)))
    {
      /* No extra options; Probably not a federatedx engine */
      break;
    }
    connect_string.length= uint4korr(buffer);
    connect_string.str= (char*) alloc_root(&m_mem_root, connect_string.length+1);
    if (my_read(file, (uchar*) connect_string.str, connect_string.length,
                MYF(MY_NABP)))
      break;
    connect_string.str[connect_string.length]= 0;
    m_connect_string[i]= connect_string;
  }

  (void) mysql_file_close(file, MYF(0));
  DBUG_RETURN(false);

err2:
err1:
  (void) mysql_file_close(file, MYF(0));
  DBUG_RETURN(true);
}


/**
  Setup m_engine_array

  @param mem_root  MEM_ROOT to use for allocating new handlers

  @return Operation status
    @retval false  Success
    @retval true   Failure
*/

bool ha_partition::setup_engine_array(MEM_ROOT *mem_root)
{
  uint i;
  uchar *buff;
  handlerton **engine_array, *first_engine;
  enum legacy_db_type db_type, first_db_type;

  DBUG_ASSERT(!m_file);
  DBUG_ENTER("ha_partition::setup_engine_array");
  engine_array= (handlerton **) my_alloca(m_tot_parts * sizeof(handlerton*));
  if (!engine_array)
    DBUG_RETURN(true);

  buff= (uchar *) (m_file_buffer + PAR_ENGINES_OFFSET);
  first_db_type= (enum legacy_db_type) buff[0];
  first_engine= ha_resolve_by_legacy_type(ha_thd(), first_db_type);
  if (!first_engine)
    goto err;

  if (!(m_engine_array= (plugin_ref*)
        alloc_root(&m_mem_root, m_tot_parts * sizeof(plugin_ref))))
    goto err;

  for (i= 0; i < m_tot_parts; i++)
  {
    db_type= (enum legacy_db_type) buff[i];
    if (db_type != first_db_type)
    {
      DBUG_PRINT("error", ("partition %u engine %d is not same as "
                           "first partition %d", i, db_type,
                           (int) first_db_type));
      DBUG_ASSERT(0);
      clear_handler_file();
      goto err;
    }
    m_engine_array[i]= ha_lock_engine(NULL, first_engine);
    if (!m_engine_array[i])
    {
      clear_handler_file();
      goto err;
    }
  }

  my_afree(engine_array);
    
  if (create_handlers(mem_root))
  {
    clear_handler_file();
    DBUG_RETURN(true);
  }

  DBUG_RETURN(false);

err:
  my_afree(engine_array);
  DBUG_RETURN(true);
}


/**
  Get info about partition engines and their names from the .par file

  @param name      Full path of table name
  @param mem_root  Allocate memory through this
  @param is_clone  If it is a clone, don't create new handlers

  @return Operation status
    @retval true   Error
    @retval false  Success

  @note Open handler file to get partition names, engine types and number of
  partitions.
*/

bool ha_partition::get_from_handler_file(const char *name, MEM_ROOT *mem_root,
                                         bool is_clone)
{
  DBUG_ENTER("ha_partition::get_from_handler_file");
  DBUG_PRINT("enter", ("table name: '%s'", name));

  if (m_file_buffer)
    DBUG_RETURN(false);

  if (read_par_file(name))
    DBUG_RETURN(true);

  if (!is_clone && setup_engine_array(mem_root))
    DBUG_RETURN(true);

  DBUG_RETURN(false);
}


/****************************************************************************
                MODULE open/close object
****************************************************************************/

/**
  Get the partition name.

  @param       part   Struct containing name and length
  @param[out]  length Length of the name

  @return Partition name
*/

static uchar *get_part_name(PART_NAME_DEF *part, size_t *length,
                            my_bool not_used __attribute__((unused)))
{
  *length= part->length;
  return part->partition_name;
}


/**
  Insert a partition name in the partition_name_hash.

  @param name        Name of partition
  @param part_id     Partition id (number)
  @param is_subpart  Set if the name belongs to a subpartition

  @return Operation status
    @retval true   Failure
    @retval false  Sucess
*/

bool ha_partition::insert_partition_name_in_hash(const char *name, uint part_id,
                                                 bool is_subpart)
{
  PART_NAME_DEF *part_def;
  uchar *part_name;
  uint part_name_length;
  DBUG_ENTER("ha_partition::insert_partition_name_in_hash");
  /*
    Calculate and store the length here, to avoid doing it when
    searching the hash.
  */
  part_name_length= strlen(name);
  /*
    Must use memory that lives as long as table_share.
    Freed in the Partition_share destructor.
    Since we use my_multi_malloc, then my_free(part_def) will also free
    part_name, as a part of my_hash_free.
  */
  if (!my_multi_malloc(MY_WME,
                       &part_def, sizeof(PART_NAME_DEF),
                       &part_name, part_name_length + 1,
                       NULL))
    DBUG_RETURN(true);
  memcpy(part_name, name, part_name_length + 1);
  part_def->partition_name= part_name;
  part_def->length= part_name_length;
  part_def->part_id= part_id;
  part_def->is_subpart= is_subpart;
  if (my_hash_insert(&part_share->partition_name_hash, (uchar *) part_def))
  {
    my_free(part_def);
    DBUG_RETURN(true);
  }
  DBUG_RETURN(false);
}


/**
  Populate the partition_name_hash in part_share.
*/

bool ha_partition::populate_partition_name_hash()
{
  List_iterator<partition_element> part_it(m_part_info->partitions);
  uint num_parts= m_part_info->num_parts;
  uint num_subparts= m_is_sub_partitioned ? m_part_info->num_subparts : 1;
  uint tot_names;
  uint i= 0;
  DBUG_ASSERT(part_share);

  DBUG_ENTER("ha_partition::populate_partition_name_hash");

  /*
    partition_name_hash is only set once and never changed
    -> OK to check without locking.
  */

  if (part_share->partition_name_hash_initialized)
    DBUG_RETURN(false);
  lock_shared_ha_data();
  if (part_share->partition_name_hash_initialized)
  {
    unlock_shared_ha_data();
    DBUG_RETURN(false);
  }
  tot_names= m_is_sub_partitioned ? m_tot_parts + num_parts : num_parts;
  if (my_hash_init(&part_share->partition_name_hash,
                   system_charset_info, tot_names, 0, 0,
                   (my_hash_get_key) get_part_name,
                   my_free, HASH_UNIQUE))
  {
    unlock_shared_ha_data();
    DBUG_RETURN(TRUE);
  }

  do
  {
    partition_element *part_elem= part_it++;
    DBUG_ASSERT(part_elem->part_state == PART_NORMAL);
    if (part_elem->part_state == PART_NORMAL)
    {
      if (insert_partition_name_in_hash(part_elem->partition_name,
                                        i * num_subparts, false))
        goto err;
      if (m_is_sub_partitioned)
      {
        List_iterator<partition_element>
                                    subpart_it(part_elem->subpartitions);
        partition_element *sub_elem;
        uint j= 0;
        do
        {
          sub_elem= subpart_it++;
          if (insert_partition_name_in_hash(sub_elem->partition_name,
                                            i * num_subparts + j, true))
            goto err;

        } while (++j < num_subparts);
      }
    }
  } while (++i < num_parts);

  part_share->partition_name_hash_initialized= true;
  unlock_shared_ha_data();

  DBUG_RETURN(FALSE);
err:
  my_hash_free(&part_share->partition_name_hash);
  unlock_shared_ha_data();

  DBUG_RETURN(TRUE);
}


/**
  Set Handler_share pointer and allocate Handler_share pointers
  for each partition and set those.

  @param ha_share_arg  Where to store/retrieve the Partitioning_share pointer
                       to be shared by all instances of the same table.

  @return Operation status
    @retval true  Failure
    @retval false Sucess
*/

bool ha_partition::set_ha_share_ref(Handler_share **ha_share_arg)
{
  Handler_share **ha_shares;
  uint i;
  DBUG_ENTER("ha_partition::set_ha_share_ref");

  DBUG_ASSERT(!part_share);
  DBUG_ASSERT(table_share);
  DBUG_ASSERT(!m_is_clone_of);
  DBUG_ASSERT(m_tot_parts);
  if (handler::set_ha_share_ref(ha_share_arg))
    DBUG_RETURN(true);
  if (!(part_share= get_share()))
    DBUG_RETURN(true);
  DBUG_ASSERT(part_share->partitions_share_refs);
  DBUG_ASSERT(part_share->partitions_share_refs->num_parts >= m_tot_parts);
  ha_shares= part_share->partitions_share_refs->ha_shares;
  for (i= 0; i < m_tot_parts; i++)
  {
    if (m_file[i]->set_ha_share_ref(&ha_shares[i]))
      DBUG_RETURN(true);
  }
  DBUG_RETURN(false);
}


/**
  Get the PARTITION_SHARE for the table.

  @return Operation status
    @retval true   Error
    @retval false  Success

  @note Gets or initializes the Partition_share object used by partitioning.
  The Partition_share is used for handling the auto_increment etc.
*/

Partition_share *ha_partition::get_share()
{
  Partition_share *tmp_share;
  DBUG_ENTER("ha_partition::get_share");
  DBUG_ASSERT(table_share);

  lock_shared_ha_data();
  if (!(tmp_share= static_cast<Partition_share*>(get_ha_share_ptr())))
  {
    tmp_share= new Partition_share;
    if (!tmp_share)
      goto err;
    if (tmp_share->init(m_tot_parts))
    {
      delete tmp_share;
      tmp_share= NULL;
      goto err;
    }
    set_ha_share_ptr(static_cast<Handler_share*>(tmp_share));
  }
err:
  unlock_shared_ha_data();
  DBUG_RETURN(tmp_share);
}



/**
  Helper function for freeing all internal bitmaps.
*/

void ha_partition::free_partition_bitmaps()
{
  /* Initialize the bitmap we use to minimize ha_start_bulk_insert calls */
  bitmap_free(&m_bulk_insert_started);
  bitmap_free(&m_locked_partitions);
  bitmap_free(&m_partitions_to_reset);
  bitmap_free(&m_key_not_found_partitions);
}


/**
  Helper function for initializing all internal bitmaps.
*/

bool ha_partition::init_partition_bitmaps()
{
  DBUG_ENTER("ha_partition::init_partition_bitmaps");
  /* Initialize the bitmap we use to minimize ha_start_bulk_insert calls */
  if (bitmap_init(&m_bulk_insert_started, NULL, m_tot_parts + 1, FALSE))
    DBUG_RETURN(true);
  bitmap_clear_all(&m_bulk_insert_started);

  /* Initialize the bitmap we use to keep track of locked partitions */
  if (bitmap_init(&m_locked_partitions, NULL, m_tot_parts, FALSE))
  {
    bitmap_free(&m_bulk_insert_started);
    DBUG_RETURN(true);
  }
  bitmap_clear_all(&m_locked_partitions);

  /*
    Initialize the bitmap we use to keep track of partitions which may have
    something to reset in ha_reset().
  */
  if (bitmap_init(&m_partitions_to_reset, NULL, m_tot_parts, FALSE))
  {
    bitmap_free(&m_bulk_insert_started);
    bitmap_free(&m_locked_partitions);
    DBUG_RETURN(true);
  }
  bitmap_clear_all(&m_partitions_to_reset);

  /*
    Initialize the bitmap we use to keep track of partitions which returned
    HA_ERR_KEY_NOT_FOUND from index_read_map.
  */
  if (bitmap_init(&m_key_not_found_partitions, NULL, m_tot_parts, FALSE))
  {
    bitmap_free(&m_bulk_insert_started);
    bitmap_free(&m_locked_partitions);
    bitmap_free(&m_partitions_to_reset);
    DBUG_RETURN(true);
  }
  bitmap_clear_all(&m_key_not_found_partitions);
  m_key_not_found= false;
  /* Initialize the bitmap for read/lock_partitions */
  if (!m_is_clone_of)
  {
    DBUG_ASSERT(!m_clone_mem_root);
    if (m_part_info->set_partition_bitmaps(NULL))
    {
      free_partition_bitmaps();
      DBUG_RETURN(true);
    }
  }
  DBUG_RETURN(false);
}


/*
  Open handler object

  SYNOPSIS
    open()
    name                  Full path of table name
    mode                  Open mode flags
    test_if_locked        ?

  RETURN VALUE
    >0                    Error
    0                     Success

  DESCRIPTION
    Used for opening tables. The name will be the name of the file.
    A table is opened when it needs to be opened. For instance
    when a request comes in for a select on the table (tables are not
    open and closed for each request, they are cached).

    Called from handler.cc by handler::ha_open(). The server opens all tables
    by calling ha_open() which then calls the handler specific open().
*/

int ha_partition::open(const char *name, int mode, uint test_if_locked)
{
  char *name_buffer_ptr;
  int error= HA_ERR_INITIALIZATION;
  handler **file;
  char name_buff[FN_REFLEN];
  ulonglong check_table_flags;
  DBUG_ENTER("ha_partition::open");

  DBUG_ASSERT(table->s == table_share);
  ref_length= 0;
  m_mode= mode;
  m_open_test_lock= test_if_locked;
  m_part_field_array= m_part_info->full_part_field_array;
  if (get_from_handler_file(name, &table->mem_root, test(m_is_clone_of)))
    DBUG_RETURN(error);
  name_buffer_ptr= m_name_buffer_ptr;
  if (populate_partition_name_hash())
  {
    DBUG_RETURN(HA_ERR_INITIALIZATION);
  }
  m_start_key.length= 0;
  m_rec0= table->record[0];
  m_rec_length= table_share->stored_rec_length;
  if (!m_part_ids_sorted_by_num_of_records)
  {
    if (!(m_part_ids_sorted_by_num_of_records=
            (uint32*) my_malloc(m_tot_parts * sizeof(uint32), MYF(MY_WME))))
      DBUG_RETURN(error);
    uint32 i;
    /* Initialize it with all partition ids. */
    for (i= 0; i < m_tot_parts; i++)
      m_part_ids_sorted_by_num_of_records[i]= i;
  }

  if (init_partition_bitmaps())
    DBUG_RETURN(error);

  DBUG_ASSERT(m_part_info);

  if (m_is_clone_of)
  {
    uint i, alloc_len;
    DBUG_ASSERT(m_clone_mem_root);
    /* Allocate an array of handler pointers for the partitions handlers. */
    alloc_len= (m_tot_parts + 1) * sizeof(handler*);
    if (!(m_file= (handler **) alloc_root(m_clone_mem_root, alloc_len)))
    {
      error= HA_ERR_INITIALIZATION;
      goto err_alloc;
    }
    memset(m_file, 0, alloc_len);
    /*
      Populate them by cloning the original partitions. This also opens them.
      Note that file->ref is allocated too.
    */
    file= m_is_clone_of->m_file;
    for (i= 0; i < m_tot_parts; i++)
    {
      create_partition_name(name_buff, name, name_buffer_ptr, NORMAL_PART_NAME,
                            FALSE);
      /* ::clone() will also set ha_share from the original. */
      if (!(m_file[i]= file[i]->clone(name_buff, m_clone_mem_root)))
      {
        error= HA_ERR_INITIALIZATION;
        file= &m_file[i];
        goto err_handler;
      }
      name_buffer_ptr+= strlen(name_buffer_ptr) + 1;
    }
  }
  else
  {
   file= m_file;
   do
   {
      create_partition_name(name_buff, name, name_buffer_ptr, NORMAL_PART_NAME,
                            FALSE);
      table->s->connect_string = m_connect_string[(uint)(file-m_file)];
      if ((error= (*file)->ha_open(table, name_buff, mode,
                                   test_if_locked | HA_OPEN_NO_PSI_CALL)))
        goto err_handler;
      bzero(&table->s->connect_string, sizeof(LEX_STRING));
      if (m_file == file)
        m_num_locks= (*file)->lock_count();
      DBUG_ASSERT(m_num_locks == (*file)->lock_count());
      name_buffer_ptr+= strlen(name_buffer_ptr) + 1;
    } while (*(++file));
  }
  
  file= m_file;
  ref_length= (*file)->ref_length;
  check_table_flags= (((*file)->ha_table_flags() &
                       ~(PARTITION_DISABLED_TABLE_FLAGS)) |
                      (PARTITION_ENABLED_TABLE_FLAGS));
  while (*(++file))
  {
    /* MyISAM can have smaller ref_length for partitions with MAX_ROWS set */
    set_if_bigger(ref_length, ((*file)->ref_length));
    /*
      Verify that all partitions have the same set of table flags.
      Mask all flags that partitioning enables/disables.
    */
    if (check_table_flags != (((*file)->ha_table_flags() &
                               ~(PARTITION_DISABLED_TABLE_FLAGS)) |
                              (PARTITION_ENABLED_TABLE_FLAGS)))
    {
      error= HA_ERR_INITIALIZATION;
      /* set file to last handler, so all of them are closed */
      file = &m_file[m_tot_parts - 1];
      goto err_handler;
    }
  }
  key_used_on_scan= m_file[0]->key_used_on_scan;
  implicit_emptied= m_file[0]->implicit_emptied;
  /*
    Add 2 bytes for partition id in position ref length.
    ref_length=max_in_all_partitions(ref_length) + PARTITION_BYTES_IN_POS
  */
  ref_length+= PARTITION_BYTES_IN_POS;
  m_ref_length= ref_length;

  /*
    Release buffer read from .par file. It will not be reused again after
    being opened once.
  */
  clear_handler_file();

  /*
    Some handlers update statistics as part of the open call. This will in
    some cases corrupt the statistics of the partition handler and thus
    to ensure we have correct statistics we call info from open after
    calling open on all individual handlers.
  */
  m_handler_status= handler_opened;
  if (m_part_info->part_expr)
    m_part_func_monotonicity_info=
                            m_part_info->part_expr->get_monotonicity_info();
  else if (m_part_info->list_of_part_fields)
    m_part_func_monotonicity_info= MONOTONIC_STRICT_INCREASING;
  info(HA_STATUS_VARIABLE | HA_STATUS_CONST);
  DBUG_RETURN(0);

err_handler:
  DEBUG_SYNC(ha_thd(), "partition_open_error");
  while (file-- != m_file)
    (*file)->ha_close();
err_alloc:
  free_partition_bitmaps();

  DBUG_RETURN(error);
}


/*
  Disabled since it is not possible to prune yet.
  without pruning, it need to rebind/unbind every partition in every
  statement which uses a table from the table cache. Will also use
  as many PSI_tables as there are partitions.
*/
#ifdef HAVE_M_PSI_PER_PARTITION
void ha_partition::unbind_psi()
{
  uint i;

  DBUG_ENTER("ha_partition::unbind_psi");
  handler::unbind_psi();
  for (i= 0; i < m_tot_parts; i++)
  {
    DBUG_ASSERT(m_file[i] != NULL);
    m_file[i]->unbind_psi();
  }
  DBUG_VOID_RETURN;
}

void ha_partition::rebind_psi()
{
  uint i;

  DBUG_ENTER("ha_partition::rebind_psi");
  handler::rebind_psi();
  for (i= 0; i < m_tot_parts; i++)
  {
    DBUG_ASSERT(m_file[i] != NULL);
    m_file[i]->rebind_psi();
  }
  DBUG_VOID_RETURN;
}
#endif /* HAVE_M_PSI_PER_PARTITION */


/**
  Clone the open and locked partitioning handler.

  @param  mem_root  MEM_ROOT to use.

  @return Pointer to the successfully created clone or NULL

  @details
  This function creates a new ha_partition handler as a clone/copy. The
  original (this) must already be opened and locked. The clone will use
  the originals m_part_info.
  It also allocates memory for ref + ref_dup.
  In ha_partition::open() it will clone its original handlers partitions
  which will allocate then on the correct MEM_ROOT and also open them.
*/

handler *ha_partition::clone(const char *name, MEM_ROOT *mem_root)
{
  ha_partition *new_handler;

  DBUG_ENTER("ha_partition::clone");
  new_handler= new (mem_root) ha_partition(ht, table_share, m_part_info,
                                           this, mem_root);
  if (!new_handler)
    DBUG_RETURN(NULL);

  /*
    We will not clone each partition's handler here, it will be done in
    ha_partition::open() for clones. Also set_ha_share_ref is not needed
    here, since 1) ha_share is copied in the constructor used above
    2) each partition's cloned handler will set it from its original.
  */

  /*
    Allocate new_handler->ref here because otherwise ha_open will allocate it
    on this->table->mem_root and we will not be able to reclaim that memory 
    when the clone handler object is destroyed.
  */
  if (!(new_handler->ref= (uchar*) alloc_root(mem_root,
                                              ALIGN_SIZE(m_ref_length)*2)))
    goto err;

  if (new_handler->ha_open(table, name,
                           table->db_stat,
                           HA_OPEN_IGNORE_IF_LOCKED | HA_OPEN_NO_PSI_CALL))
    goto err;

  DBUG_RETURN((handler*) new_handler);

err:
  delete new_handler;
  DBUG_RETURN(NULL);
}


/*
  Close handler object

  SYNOPSIS
    close()

  RETURN VALUE
    >0                   Error code
    0                    Success

  DESCRIPTION
    Called from sql_base.cc, sql_select.cc, and table.cc.
    In sql_select.cc it is only used to close up temporary tables or during
    the process where a temporary table is converted over to being a
    myisam table.
    For sql_base.cc look at close_data_tables().
*/

int ha_partition::close(void)
{
  bool first= TRUE;
  handler **file;
  DBUG_ENTER("ha_partition::close");

  DBUG_ASSERT(table->s == table_share);
  destroy_record_priority_queue();
  free_partition_bitmaps();
  DBUG_ASSERT(m_part_info);
  file= m_file;

repeat:
  do
  {
    (*file)->ha_close();
  } while (*(++file));

  if (first && m_added_file && m_added_file[0])
  {
    file= m_added_file;
    first= FALSE;
    goto repeat;
  }

  m_handler_status= handler_closed;
  DBUG_RETURN(0);
}

/****************************************************************************
                MODULE start/end statement
****************************************************************************/
/*
  A number of methods to define various constants for the handler. In
  the case of the partition handler we need to use some max and min
  of the underlying handlers in most cases.
*/

/*
  Set external locks on table

  SYNOPSIS
    external_lock()
    thd                    Thread object
    lock_type              Type of external lock

  RETURN VALUE
    >0                   Error code
    0                    Success

  DESCRIPTION
    First you should go read the section "locking functions for mysql" in
    lock.cc to understand this.
    This create a lock on the table. If you are implementing a storage engine
    that can handle transactions look at ha_berkeley.cc to see how you will
    want to go about doing this. Otherwise you should consider calling
    flock() here.
    Originally this method was used to set locks on file level to enable
    several MySQL Servers to work on the same data. For transactional
    engines it has been "abused" to also mean start and end of statements
    to enable proper rollback of statements and transactions. When LOCK
    TABLES has been issued the start_stmt method takes over the role of
    indicating start of statement but in this case there is no end of
    statement indicator(?).

    Called from lock.cc by lock_external() and unlock_external(). Also called
    from sql_table.cc by copy_data_between_tables().
*/

int ha_partition::external_lock(THD *thd, int lock_type)
{
  uint error;
  uint i, first_used_partition;
  MY_BITMAP *used_partitions;
  DBUG_ENTER("ha_partition::external_lock");

  DBUG_ASSERT(!auto_increment_lock && !auto_increment_safe_stmt_log_lock);

  if (lock_type == F_UNLCK)
    used_partitions= &m_locked_partitions;
  else
    used_partitions= &(m_part_info->lock_partitions);

  first_used_partition= bitmap_get_first_set(used_partitions);

  for (i= first_used_partition;
       i < m_tot_parts;
       i= bitmap_get_next_set(used_partitions, i))
  {
    DBUG_PRINT("info", ("external_lock(thd, %d) part %d", lock_type, i));
    if ((error= m_file[i]->ha_external_lock(thd, lock_type)))
    {
      if (lock_type != F_UNLCK)
        goto err_handler;
    }
    DBUG_PRINT("info", ("external_lock part %u lock %d", i, lock_type));
    if (lock_type != F_UNLCK)
      bitmap_set_bit(&m_locked_partitions, i);
  }
  if (lock_type == F_UNLCK)
  {
    bitmap_clear_all(used_partitions);
  }
  else
  {
    /* Add touched partitions to be included in reset(). */
    bitmap_union(&m_partitions_to_reset, used_partitions);
  }

  if (m_added_file && m_added_file[0])
  {
    handler **file= m_added_file;
    DBUG_ASSERT(lock_type == F_UNLCK);
    do
    {
      (void) (*file)->ha_external_lock(thd, lock_type);
    } while (*(++file));
  }
  DBUG_RETURN(0);

err_handler:
  uint j;
  for (j= first_used_partition;
       j < i;
       j= bitmap_get_next_set(&m_locked_partitions, j))
  {
    (void) m_file[j]->ha_external_lock(thd, F_UNLCK);
  }
  bitmap_clear_all(&m_locked_partitions);
  DBUG_RETURN(error);
}


/*
  Get the lock(s) for the table and perform conversion of locks if needed

  SYNOPSIS
    store_lock()
    thd                   Thread object
    to                    Lock object array
    lock_type             Table lock type

  RETURN VALUE
    >0                   Error code
    0                    Success

  DESCRIPTION
    The idea with handler::store_lock() is the following:

    The statement decided which locks we should need for the table
    for updates/deletes/inserts we get WRITE locks, for SELECT... we get
    read locks.

    Before adding the lock into the table lock handler (see thr_lock.c)
    mysqld calls store lock with the requested locks.  Store lock can now
    modify a write lock to a read lock (or some other lock), ignore the
    lock (if we don't want to use MySQL table locks at all) or add locks
    for many tables (like we do when we are using a MERGE handler).

    Berkeley DB for partition  changes all WRITE locks to TL_WRITE_ALLOW_WRITE
    (which signals that we are doing WRITES, but we are still allowing other
    reader's and writer's.

    When releasing locks, store_lock() is also called. In this case one
    usually doesn't have to do anything.

    store_lock is called when holding a global mutex to ensure that only
    one thread at a time changes the locking information of tables.

    In some exceptional cases MySQL may send a request for a TL_IGNORE;
    This means that we are requesting the same lock as last time and this
    should also be ignored. (This may happen when someone does a flush
    table when we have opened a part of the tables, in which case mysqld
    closes and reopens the tables and tries to get the same locks as last
    time).  In the future we will probably try to remove this.

    Called from lock.cc by get_lock_data().
*/

THR_LOCK_DATA **ha_partition::store_lock(THD *thd,
					 THR_LOCK_DATA **to,
					 enum thr_lock_type lock_type)
{
  uint i;
  DBUG_ENTER("ha_partition::store_lock");
  DBUG_ASSERT(thd == current_thd);

  /*
    This can be called from get_lock_data() in mysql_lock_abort_for_thread(),
    even when thd != table->in_use. In that case don't use partition pruning,
    but use all partitions instead to avoid using another threads structures.
  */
  if (thd != table->in_use)
  {
    for (i= 0; i < m_tot_parts; i++)
      to= m_file[i]->store_lock(thd, to, lock_type);
  }
  else
  {
    for (i= bitmap_get_first_set(&(m_part_info->lock_partitions));
         i < m_tot_parts;
         i= bitmap_get_next_set(&m_part_info->lock_partitions, i))
    {
      DBUG_PRINT("info", ("store lock %d iteration", i));
      to= m_file[i]->store_lock(thd, to, lock_type);
    }
  }
  DBUG_RETURN(to);
}

/*
  Start a statement when table is locked

  SYNOPSIS
    start_stmt()
    thd                  Thread object
    lock_type            Type of external lock

  RETURN VALUE
    >0                   Error code
    0                    Success

  DESCRIPTION
    This method is called instead of external lock when the table is locked
    before the statement is executed.
*/

int ha_partition::start_stmt(THD *thd, thr_lock_type lock_type)
{
  int error= 0;
  uint i;
  /* Assert that read_partitions is included in lock_partitions */
  DBUG_ASSERT(bitmap_is_subset(&m_part_info->read_partitions,
                               &m_part_info->lock_partitions));
  /*
    m_locked_partitions is set in previous external_lock/LOCK TABLES.
    Current statement's lock requests must not include any partitions
    not previously locked.
  */
  DBUG_ASSERT(bitmap_is_subset(&m_part_info->lock_partitions,
                               &m_locked_partitions));
  DBUG_ENTER("ha_partition::start_stmt");

  for (i= bitmap_get_first_set(&(m_part_info->lock_partitions));
       i < m_tot_parts;
       i= bitmap_get_next_set(&m_part_info->lock_partitions, i))
  {
    if ((error= m_file[i]->start_stmt(thd, lock_type)))
      break;
    /* Add partition to be called in reset(). */
    bitmap_set_bit(&m_partitions_to_reset, i);
  }
  DBUG_RETURN(error);
}


/**
  Get number of lock objects returned in store_lock

  @returns Number of locks returned in call to store_lock

  @desc
    Returns the number of store locks needed in call to store lock.
    We return number of partitions we will lock multiplied with number of
    locks needed by each partition. Assists the above functions in allocating
    sufficient space for lock structures.
*/

uint ha_partition::lock_count() const
{
  DBUG_ENTER("ha_partition::lock_count");
  /*
    The caller want to know the upper bound, to allocate enough memory.
    There is no performance lost if we simply return maximum number locks
    needed, only some minor over allocation of memory in get_lock_data().

    Also notice that this may be called for another thread != table->in_use,
    when mysql_lock_abort_for_thread() is called. So this is more safe, then
    using number of partitions after pruning.
  */
  DBUG_RETURN(m_tot_parts * m_num_locks);
}


/*
  Unlock last accessed row

  SYNOPSIS
    unlock_row()

  RETURN VALUE
    NONE

  DESCRIPTION
    Record currently processed was not in the result set of the statement
    and is thus unlocked. Used for UPDATE and DELETE queries.
*/

void ha_partition::unlock_row()
{
  DBUG_ENTER("ha_partition::unlock_row");
  m_file[m_last_part]->unlock_row();
  DBUG_VOID_RETURN;
}

/**
  Check if semi consistent read was used

  SYNOPSIS
    was_semi_consistent_read()

  RETURN VALUE
    TRUE   Previous read was a semi consistent read
    FALSE  Previous read was not a semi consistent read

  DESCRIPTION
    See handler.h:
    In an UPDATE or DELETE, if the row under the cursor was locked by another
    transaction, and the engine used an optimistic read of the last
    committed row value under the cursor, then the engine returns 1 from this
    function. MySQL must NOT try to update this optimistic value. If the
    optimistic value does not match the WHERE condition, MySQL can decide to
    skip over this row. Currently only works for InnoDB. This can be used to
    avoid unnecessary lock waits.

    If this method returns nonzero, it will also signal the storage
    engine that the next read will be a locking re-read of the row.
*/
bool ha_partition::was_semi_consistent_read()
{
  DBUG_ENTER("ha_partition::was_semi_consistent_read");
  DBUG_ASSERT(m_last_part < m_tot_parts &&
              bitmap_is_set(&(m_part_info->read_partitions), m_last_part));
  DBUG_RETURN(m_file[m_last_part]->was_semi_consistent_read());
}

/**
  Use semi consistent read if possible

  SYNOPSIS
    try_semi_consistent_read()
    yes   Turn on semi consistent read

  RETURN VALUE
    NONE

  DESCRIPTION
    See handler.h:
    Tell the engine whether it should avoid unnecessary lock waits.
    If yes, in an UPDATE or DELETE, if the row under the cursor was locked
    by another transaction, the engine may try an optimistic read of
    the last committed row value under the cursor.
    Note: prune_partitions are already called before this call, so using
    pruning is OK.
*/
void ha_partition::try_semi_consistent_read(bool yes)
{
  uint i;
  DBUG_ENTER("ha_partition::try_semi_consistent_read");
  
  i= bitmap_get_first_set(&(m_part_info->read_partitions));
  DBUG_ASSERT(i != MY_BIT_NONE);
  for (;
       i < m_tot_parts;
       i= bitmap_get_next_set(&m_part_info->read_partitions, i))
  {
    m_file[i]->try_semi_consistent_read(yes);
  }
  DBUG_VOID_RETURN;
}


/****************************************************************************
                MODULE change record
****************************************************************************/

/*
  Insert a row to the table

  SYNOPSIS
    write_row()
    buf                        The row in MySQL Row Format

  RETURN VALUE
    >0                         Error code
    0                          Success

  DESCRIPTION
    write_row() inserts a row. buf() is a byte array of data, normally
    record[0].

    You can use the field information to extract the data from the native byte
    array type.

    Example of this would be:
    for (Field **field=table->field ; *field ; field++)
    {
      ...
    }

    See ha_tina.cc for a variant of extracting all of the data as strings.
    ha_berkeley.cc has a variant of how to store it intact by "packing" it
    for ha_berkeley's own native storage type.

    Called from item_sum.cc, item_sum.cc, sql_acl.cc, sql_insert.cc,
    sql_insert.cc, sql_select.cc, sql_table.cc, sql_udf.cc, and sql_update.cc.

    ADDITIONAL INFO:

    We have to set auto_increment fields, because those may be used in
    determining which partition the row should be written to.
*/

int ha_partition::write_row(uchar * buf)
{
  uint32 part_id;
  int error;
  longlong func_value;
  bool have_auto_increment= table->next_number_field && buf == table->record[0];
  my_bitmap_map *old_map;
  THD *thd= ha_thd();
  sql_mode_t saved_sql_mode= thd->variables.sql_mode;
  bool saved_auto_inc_field_not_null= table->auto_increment_field_not_null;
  DBUG_ENTER("ha_partition::write_row");
  DBUG_ASSERT(buf == m_rec0);

  /*
    If we have an auto_increment column and we are writing a changed row
    or a new row, then update the auto_increment value in the record.
  */
  if (have_auto_increment)
  {
    if (!part_share->auto_inc_initialized &&
        !table_share->next_number_keypart)
    {
      /*
        If auto_increment in table_share is not initialized, start by
        initializing it.
      */
      info(HA_STATUS_AUTO);
    }
    error= update_auto_increment();

    /*
      If we have failed to set the auto-increment value for this row,
      it is highly likely that we will not be able to insert it into
      the correct partition. We must check and fail if neccessary.
    */
    if (error)
      goto exit;

    /*
      Don't allow generation of auto_increment value the partitions handler.
      If a partitions handler would change the value, then it might not
      match the partition any longer.
      This can occur if 'SET INSERT_ID = 0; INSERT (NULL)',
      So allow this by adding 'MODE_NO_AUTO_VALUE_ON_ZERO' to sql_mode.
      The partitions handler::next_insert_id must always be 0. Otherwise
      we need to forward release_auto_increment, or reset it for all
      partitions.
    */
    if (table->next_number_field->val_int() == 0)
    {
      table->auto_increment_field_not_null= TRUE;
      thd->variables.sql_mode|= MODE_NO_AUTO_VALUE_ON_ZERO;
    }
  }

  old_map= dbug_tmp_use_all_columns(table, table->read_set);
  error= m_part_info->get_partition_id(m_part_info, &part_id, &func_value);
  dbug_tmp_restore_column_map(table->read_set, old_map);
  if (unlikely(error))
  {
    m_part_info->err_value= func_value;
    goto exit;
  }
  if (!bitmap_is_set(&(m_part_info->lock_partitions), part_id))
  {
    DBUG_PRINT("info", ("Write to non-locked partition %u (func_value: %ld)",
                        part_id, (long) func_value));
    error= HA_ERR_NOT_IN_LOCK_PARTITIONS;
    goto exit;
  }
  m_last_part= part_id;
  DBUG_PRINT("info", ("Insert in partition %d", part_id));
  start_part_bulk_insert(thd, part_id);

  tmp_disable_binlog(thd); /* Do not replicate the low-level changes. */
  error= m_file[part_id]->ha_write_row(buf);
  if (have_auto_increment && !table->s->next_number_keypart)
    set_auto_increment_if_higher(table->next_number_field);
  reenable_binlog(thd);
exit:
  thd->variables.sql_mode= saved_sql_mode;
  table->auto_increment_field_not_null= saved_auto_inc_field_not_null;
  DBUG_RETURN(error);
}


/*
  Update an existing row

  SYNOPSIS
    update_row()
    old_data                 Old record in MySQL Row Format
    new_data                 New record in MySQL Row Format

  RETURN VALUE
    >0                         Error code
    0                          Success

  DESCRIPTION
    Yes, update_row() does what you expect, it updates a row. old_data will
    have the previous row record in it, while new_data will have the newest
    data in it.
    Keep in mind that the server can do updates based on ordering if an
    ORDER BY clause was used. Consecutive ordering is not guarenteed.

    Called from sql_select.cc, sql_acl.cc, sql_update.cc, and sql_insert.cc.
    new_data is always record[0]
    old_data is always record[1]
*/

int ha_partition::update_row(const uchar *old_data, uchar *new_data)
{
  THD *thd= ha_thd();
  uint32 new_part_id, old_part_id;
  int error= 0;
  longlong func_value;
  DBUG_ENTER("ha_partition::update_row");
  m_err_rec= NULL;

  // Need to read partition-related columns, to locate the row's partition:
  DBUG_ASSERT(bitmap_is_subset(&m_part_info->full_part_field_set,
                               table->read_set));
  if ((error= get_parts_for_update(old_data, new_data, table->record[0],
                                   m_part_info, &old_part_id, &new_part_id,
                                   &func_value)))
  {
    m_part_info->err_value= func_value;
    goto exit;
  }
  DBUG_ASSERT(bitmap_is_set(&(m_part_info->read_partitions), old_part_id));
  if (!bitmap_is_set(&(m_part_info->lock_partitions), new_part_id))
  {
    error= HA_ERR_NOT_IN_LOCK_PARTITIONS;
    goto exit;
  }

  /*
    The protocol for updating a row is:
    1) position the handler (cursor) on the row to be updated,
       either through the last read row (rnd or index) or by rnd_pos.
    2) call update_row with both old and new full records as arguments.

    This means that m_last_part should already be set to actual partition
    where the row was read from. And if that is not the same as the
    calculated part_id we found a misplaced row, we return an error to
    notify the user that something is broken in the row distribution
    between partitions! Since we don't check all rows on read, we return an
    error instead of correcting m_last_part, to make the user aware of the
    problem!

    Notice that HA_READ_BEFORE_WRITE_REMOVAL does not require this protocol,
    so this is not supported for this engine.
  */
  if (old_part_id != m_last_part)
  {
    m_err_rec= old_data;
    DBUG_RETURN(HA_ERR_ROW_IN_WRONG_PARTITION);
  }

  m_last_part= new_part_id;
  start_part_bulk_insert(thd, new_part_id);
  if (new_part_id == old_part_id)
  {
    DBUG_PRINT("info", ("Update in partition %d", new_part_id));
    tmp_disable_binlog(thd); /* Do not replicate the low-level changes. */
    error= m_file[new_part_id]->ha_update_row(old_data, new_data);
    reenable_binlog(thd);
    goto exit;
  }
  else
  {
    Field *saved_next_number_field= table->next_number_field;
    /*
      Don't allow generation of auto_increment value for update.
      table->next_number_field is never set on UPDATE.
      But is set for INSERT ... ON DUPLICATE KEY UPDATE,
      and since update_row() does not generate or update an auto_inc value,
      we cannot have next_number_field set when moving a row
      to another partition with write_row(), since that could
      generate/update the auto_inc value.
      This gives the same behavior for partitioned vs non partitioned tables.
    */
    table->next_number_field= NULL;
    DBUG_PRINT("info", ("Update from partition %d to partition %d",
			old_part_id, new_part_id));
    tmp_disable_binlog(thd); /* Do not replicate the low-level changes. */
    error= m_file[new_part_id]->ha_write_row(new_data);
    reenable_binlog(thd);
    table->next_number_field= saved_next_number_field;
    if (error)
      goto exit;

    tmp_disable_binlog(thd); /* Do not replicate the low-level changes. */
    error= m_file[old_part_id]->ha_delete_row(old_data);
    reenable_binlog(thd);
    if (error)
    {
#ifdef IN_THE_FUTURE
      (void) m_file[new_part_id]->delete_last_inserted_row(new_data);
#endif
      goto exit;
    }
  }

exit:
  /*
    if updating an auto_increment column, update
    part_share->next_auto_inc_val if needed.
    (not to be used if auto_increment on secondary field in a multi-column
    index)
    mysql_update does not set table->next_number_field, so we use
    table->found_next_number_field instead.
    Also checking that the field is marked in the write set.
  */
  if (table->found_next_number_field &&
      new_data == table->record[0] &&
      !table->s->next_number_keypart &&
      bitmap_is_set(table->write_set,
                    table->found_next_number_field->field_index))
  {
    if (!part_share->auto_inc_initialized)
      info(HA_STATUS_AUTO);
    set_auto_increment_if_higher(table->found_next_number_field);
  }
  DBUG_RETURN(error);
}


/*
  Remove an existing row

  SYNOPSIS
    delete_row
    buf                      Deleted row in MySQL Row Format

  RETURN VALUE
    >0                       Error Code
    0                        Success

  DESCRIPTION
    This will delete a row. buf will contain a copy of the row to be deleted.
    The server will call this right after the current row has been read
    (from either a previous rnd_xxx() or index_xxx() call).
    If you keep a pointer to the last row or can access a primary key it will
    make doing the deletion quite a bit easier.
    Keep in mind that the server does no guarentee consecutive deletions.
    ORDER BY clauses can be used.

    Called in sql_acl.cc and sql_udf.cc to manage internal table information.
    Called in sql_delete.cc, sql_insert.cc, and sql_select.cc. In sql_select
    it is used for removing duplicates while in insert it is used for REPLACE
    calls.

    buf is either record[0] or record[1]
*/

int ha_partition::delete_row(const uchar *buf)
{
  uint32 part_id;
  int error;
  THD *thd= ha_thd();
  DBUG_ENTER("ha_partition::delete_row");
  m_err_rec= NULL;

  DBUG_ASSERT(bitmap_is_subset(&m_part_info->full_part_field_set,
                               table->read_set));
  if ((error= get_part_for_delete(buf, m_rec0, m_part_info, &part_id)))
  {
    DBUG_RETURN(error);
  }
  /* Should never call delete_row on a partition which is not read */
  DBUG_ASSERT(bitmap_is_set(&(m_part_info->read_partitions), part_id));
  DBUG_ASSERT(bitmap_is_set(&(m_part_info->lock_partitions), part_id));
  if (!bitmap_is_set(&(m_part_info->lock_partitions), part_id))
    DBUG_RETURN(HA_ERR_NOT_IN_LOCK_PARTITIONS);

  /*
    The protocol for deleting a row is:
    1) position the handler (cursor) on the row to be deleted,
       either through the last read row (rnd or index) or by rnd_pos.
    2) call delete_row with the full record as argument.

    This means that m_last_part should already be set to actual partition
    where the row was read from. And if that is not the same as the
    calculated part_id we found a misplaced row, we return an error to
    notify the user that something is broken in the row distribution
    between partitions! Since we don't check all rows on read, we return an
    error instead of forwarding the delete to the correct (m_last_part)
    partition!

    Notice that HA_READ_BEFORE_WRITE_REMOVAL does not require this protocol,
    so this is not supported for this engine.

    TODO: change the assert in InnoDB into an error instead and make this one
    an assert instead and remove the get_part_for_delete()!
  */
  if (part_id != m_last_part)
  {
    m_err_rec= buf;
    DBUG_RETURN(HA_ERR_ROW_IN_WRONG_PARTITION);
  }

  m_last_part= part_id;
  tmp_disable_binlog(thd);
  error= m_file[part_id]->ha_delete_row(buf);
  reenable_binlog(thd);
  DBUG_RETURN(error);
}


/*
  Delete all rows in a table

  SYNOPSIS
    delete_all_rows()

  RETURN VALUE
    >0                       Error Code
    0                        Success

  DESCRIPTION
    Used to delete all rows in a table. Both for cases of truncate and
    for cases where the optimizer realizes that all rows will be
    removed as a result of a SQL statement.

    Called from item_sum.cc by Item_func_group_concat::clear(),
    Item_sum_count_distinct::clear(), and Item_func_group_concat::clear().
    Called from sql_delete.cc by mysql_delete().
    Called from sql_select.cc by JOIN::reset().
    Called from sql_union.cc by st_select_lex_unit::exec().
*/

int ha_partition::delete_all_rows()
{
  int error;
  uint i;
  DBUG_ENTER("ha_partition::delete_all_rows");

  for (i= bitmap_get_first_set(&m_part_info->read_partitions);
       i < m_tot_parts;
       i= bitmap_get_next_set(&m_part_info->read_partitions, i))
  {
    /* Can be pruned, like DELETE FROM t PARTITION (pX) */
    if ((error= m_file[i]->ha_delete_all_rows()))
      DBUG_RETURN(error);
  }
  DBUG_RETURN(0);
}


/**
  Manually truncate the table.

  @retval  0    Success.
  @retval  > 0  Error code.
*/

int ha_partition::truncate()
{
  int error;
  handler **file;
  DBUG_ENTER("ha_partition::truncate");

  /*
    TRUNCATE also means resetting auto_increment. Hence, reset
    it so that it will be initialized again at the next use.
  */
  lock_auto_increment();
  part_share->next_auto_inc_val= 0;
  part_share->auto_inc_initialized= false;
  unlock_auto_increment();

  file= m_file;
  do
  {
    if ((error= (*file)->ha_truncate()))
      DBUG_RETURN(error);
  } while (*(++file));
  DBUG_RETURN(0);
}


/**
  Truncate a set of specific partitions.

  @remark Auto increment value will be truncated in that partition as well!

  ALTER TABLE t TRUNCATE PARTITION ...
*/

int ha_partition::truncate_partition(Alter_info *alter_info, bool *binlog_stmt)
{
  int error= 0;
  List_iterator<partition_element> part_it(m_part_info->partitions);
  uint num_parts= m_part_info->num_parts;
  uint num_subparts= m_part_info->num_subparts;
  uint i= 0;
  DBUG_ENTER("ha_partition::truncate_partition");

  /* Only binlog when it starts any call to the partitions handlers */
  *binlog_stmt= false;

  if (set_part_state(alter_info, m_part_info, PART_ADMIN))
    DBUG_RETURN(HA_ERR_NO_PARTITION_FOUND);

  /*
    TRUNCATE also means resetting auto_increment. Hence, reset
    it so that it will be initialized again at the next use.
  */
  lock_auto_increment();
  part_share->next_auto_inc_val= 0;
  part_share->auto_inc_initialized= FALSE;
  unlock_auto_increment();

  *binlog_stmt= true;

  do
  {
    partition_element *part_elem= part_it++;
    if (part_elem->part_state == PART_ADMIN)
    {
      if (m_is_sub_partitioned)
      {
        List_iterator<partition_element>
                                    subpart_it(part_elem->subpartitions);
        partition_element *sub_elem;
        uint j= 0, part;
        do
        {
          sub_elem= subpart_it++;
          part= i * num_subparts + j;
          DBUG_PRINT("info", ("truncate subpartition %u (%s)",
                              part, sub_elem->partition_name));
          if ((error= m_file[part]->ha_truncate()))
            break;
          sub_elem->part_state= PART_NORMAL;
        } while (++j < num_subparts);
      }
      else
      {
        DBUG_PRINT("info", ("truncate partition %u (%s)", i,
                            part_elem->partition_name));
        error= m_file[i]->ha_truncate();
      }
      part_elem->part_state= PART_NORMAL;
    }
  } while (!error && (++i < num_parts));
  DBUG_RETURN(error);
}


/*
  Start a large batch of insert rows

  SYNOPSIS
    start_bulk_insert()
    rows                  Number of rows to insert
    flags                 Flags to control index creation

  RETURN VALUE
    NONE

  DESCRIPTION
    rows == 0 means we will probably insert many rows
*/
void ha_partition::start_bulk_insert(ha_rows rows, uint flags)
{
  DBUG_ENTER("ha_partition::start_bulk_insert");

  m_bulk_inserted_rows= 0;
  bitmap_clear_all(&m_bulk_insert_started);
  /* use the last bit for marking if bulk_insert_started was called */
  bitmap_set_bit(&m_bulk_insert_started, m_tot_parts);
  DBUG_VOID_RETURN;
}


/*
  Check if start_bulk_insert has been called for this partition,
  if not, call it and mark it called
*/
void ha_partition::start_part_bulk_insert(THD *thd, uint part_id)
{
  long old_buffer_size;
  if (!bitmap_is_set(&m_bulk_insert_started, part_id) &&
      bitmap_is_set(&m_bulk_insert_started, m_tot_parts))
  {
    DBUG_ASSERT(bitmap_is_set(&(m_part_info->lock_partitions), part_id));
    old_buffer_size= thd->variables.read_buff_size;
    /* Update read_buffer_size for this partition */
    thd->variables.read_buff_size= estimate_read_buffer_size(old_buffer_size);
    m_file[part_id]->ha_start_bulk_insert(guess_bulk_insert_rows());
    bitmap_set_bit(&m_bulk_insert_started, part_id);
    thd->variables.read_buff_size= old_buffer_size;
  }
  m_bulk_inserted_rows++;
}

/*
  Estimate the read buffer size for each partition.
  SYNOPSIS
    ha_partition::estimate_read_buffer_size()
    original_size  read buffer size originally set for the server
  RETURN VALUE
    estimated buffer size.
  DESCRIPTION
    If the estimated number of rows to insert is less than 10 (but not 0)
    the new buffer size is same as original buffer size.
    In case of first partition of when partition function is monotonic 
    new buffer size is same as the original buffer size.
    For rest of the partition total buffer of 10*original_size is divided 
    equally if number of partition is more than 10 other wise each partition
    will be allowed to use original buffer size.
*/
long ha_partition::estimate_read_buffer_size(long original_size)
{
  /*
    If number of rows to insert is less than 10, but not 0,
    return original buffer size.
  */
  if (estimation_rows_to_insert && (estimation_rows_to_insert < 10))
    return (original_size);
  /*
    If first insert/partition and monotonic partition function,
    allow using buffer size originally set.
   */
  if (!m_bulk_inserted_rows &&
      m_part_func_monotonicity_info != NON_MONOTONIC &&
      m_tot_parts > 1)
    return original_size;
  /*
    Allow total buffer used in all partition to go up to 10*read_buffer_size.
    11*read_buffer_size in case of monotonic partition function.
  */

  if (m_tot_parts < 10)
      return original_size;
  return (original_size * 10 / m_tot_parts);
}

/*
  Try to predict the number of inserts into this partition.

  If less than 10 rows (including 0 which means Unknown)
    just give that as a guess
  If monotonic partitioning function was used
    guess that 50 % of the inserts goes to the first partition
  For all other cases, guess on equal distribution between the partitions
*/ 
ha_rows ha_partition::guess_bulk_insert_rows()
{
  DBUG_ENTER("guess_bulk_insert_rows");

  if (estimation_rows_to_insert < 10)
    DBUG_RETURN(estimation_rows_to_insert);

  /* If first insert/partition and monotonic partition function, guess 50%.  */
  if (!m_bulk_inserted_rows && 
      m_part_func_monotonicity_info != NON_MONOTONIC &&
      m_tot_parts > 1)
    DBUG_RETURN(estimation_rows_to_insert / 2);

  /* Else guess on equal distribution (+1 is to avoid returning 0/Unknown) */
  if (m_bulk_inserted_rows < estimation_rows_to_insert)
    DBUG_RETURN(((estimation_rows_to_insert - m_bulk_inserted_rows)
                / m_tot_parts) + 1);
  /* The estimation was wrong, must say 'Unknown' */
  DBUG_RETURN(0);
}


/*
  Finish a large batch of insert rows

  SYNOPSIS
    end_bulk_insert()

  RETURN VALUE
    >0                      Error code
    0                       Success

  Note: end_bulk_insert can be called without start_bulk_insert
        being called, see bug#44108.

*/

int ha_partition::end_bulk_insert()
{
  int error= 0;
  uint i;
  DBUG_ENTER("ha_partition::end_bulk_insert");

  if (!bitmap_is_set(&m_bulk_insert_started, m_tot_parts))
    DBUG_RETURN(error);

  for (i= bitmap_get_first_set(&m_bulk_insert_started);
       i < m_tot_parts;
       i= bitmap_get_next_set(&m_bulk_insert_started, i))
  {
    int tmp;
    if ((tmp= m_file[i]->ha_end_bulk_insert()))
      error= tmp;
  }
  bitmap_clear_all(&m_bulk_insert_started);
  DBUG_RETURN(error);
}


/****************************************************************************
                MODULE full table scan
****************************************************************************/
/*
  Initialize engine for random reads

  SYNOPSIS
    ha_partition::rnd_init()
    scan	0  Initialize for random reads through rnd_pos()
		1  Initialize for random scan through rnd_next()

  RETURN VALUE
    >0          Error code
    0           Success

  DESCRIPTION 
    rnd_init() is called when the server wants the storage engine to do a
    table scan or when the server wants to access data through rnd_pos.

    When scan is used we will scan one handler partition at a time.
    When preparing for rnd_pos we will init all handler partitions.
    No extra cache handling is needed when scannning is not performed.

    Before initialising we will call rnd_end to ensure that we clean up from
    any previous incarnation of a table scan.
    Called from filesort.cc, records.cc, sql_handler.cc, sql_select.cc,
    sql_table.cc, and sql_update.cc.
*/

int ha_partition::rnd_init(bool scan)
{
  int error;
  uint i= 0;
  uint32 part_id;
  DBUG_ENTER("ha_partition::rnd_init");

  /*
    For operations that may need to change data, we may need to extend
    read_set.
  */
  if (get_lock_type() == F_WRLCK)
  {
    /*
      If write_set contains any of the fields used in partition and
      subpartition expression, we need to set all bits in read_set because
      the row may need to be inserted in a different [sub]partition. In
      other words update_row() can be converted into write_row(), which
      requires a complete record.
    */
    if (bitmap_is_overlapping(&m_part_info->full_part_field_set,
                              table->write_set))
      bitmap_set_all(table->read_set);
    else
    {
      /*
        Some handlers only read fields as specified by the bitmap for the
        read set. For partitioned handlers we always require that the
        fields of the partition functions are read such that we can
        calculate the partition id to place updated and deleted records.
      */
      bitmap_union(table->read_set, &m_part_info->full_part_field_set);
    }
  }

  /* Now we see what the index of our first important partition is */
  DBUG_PRINT("info", ("m_part_info->read_partitions: 0x%lx",
                      (long) m_part_info->read_partitions.bitmap));
  part_id= bitmap_get_first_set(&(m_part_info->read_partitions));
  DBUG_PRINT("info", ("m_part_spec.start_part %d", part_id));

  if (MY_BIT_NONE == part_id)
  {
    error= 0;
    goto err1;
  }

  /*
    We have a partition and we are scanning with rnd_next
    so we bump our cache
  */
  DBUG_PRINT("info", ("rnd_init on partition %d", part_id));
  if (scan)
  {
    /*
      rnd_end() is needed for partitioning to reset internal data if scan
      is already in use
    */
    rnd_end();
    late_extra_cache(part_id);
    if ((error= m_file[part_id]->ha_rnd_init(scan)))
      goto err;
  }
  else
  {
    for (i= part_id;
         i < m_tot_parts;
         i= bitmap_get_next_set(&m_part_info->read_partitions, i))
    {
      if ((error= m_file[i]->ha_rnd_init(scan)))
        goto err;
    }
  }
  m_scan_value= scan;
  m_part_spec.start_part= part_id;
  m_part_spec.end_part= m_tot_parts - 1;
  DBUG_PRINT("info", ("m_scan_value=%d", m_scan_value));
  DBUG_RETURN(0);

err:
  /* Call rnd_end for all previously inited partitions. */
  for (;
       part_id < i;
       part_id= bitmap_get_next_set(&m_part_info->read_partitions, part_id))
  {
    m_file[part_id]->ha_rnd_end();
  }
err1:
  m_scan_value= 2;
  m_part_spec.start_part= NO_CURRENT_PART_ID;
  DBUG_RETURN(error);
}


/*
  End of a table scan

  SYNOPSIS
    rnd_end()

  RETURN VALUE
    >0          Error code
    0           Success
*/

int ha_partition::rnd_end()
{
  DBUG_ENTER("ha_partition::rnd_end");
  switch (m_scan_value) {
  case 2:                                       // Error
    break;
  case 1:
    if (NO_CURRENT_PART_ID != m_part_spec.start_part)         // Table scan
    {
      late_extra_no_cache(m_part_spec.start_part);
      m_file[m_part_spec.start_part]->ha_rnd_end();
    }
    break;
  case 0:
    uint i;
    for (i= bitmap_get_first_set(&m_part_info->read_partitions);
         i < m_tot_parts;
         i= bitmap_get_next_set(&m_part_info->read_partitions, i))
    {
      m_file[i]->ha_rnd_end();
    }
    break;
  }
  m_scan_value= 2;
  m_part_spec.start_part= NO_CURRENT_PART_ID;
  DBUG_RETURN(0);
}

/*
  read next row during full table scan (scan in random row order)

  SYNOPSIS
    rnd_next()
    buf		buffer that should be filled with data

  RETURN VALUE
    >0          Error code
    0           Success

  DESCRIPTION
    This is called for each row of the table scan. When you run out of records
    you should return HA_ERR_END_OF_FILE.
    The Field structure for the table is the key to getting data into buf
    in a manner that will allow the server to understand it.

    Called from filesort.cc, records.cc, sql_handler.cc, sql_select.cc,
    sql_table.cc, and sql_update.cc.
*/

int ha_partition::rnd_next(uchar *buf)
{
  handler *file;
  int result= HA_ERR_END_OF_FILE;
  uint part_id= m_part_spec.start_part;
  DBUG_ENTER("ha_partition::rnd_next");

  /* upper level will increment this once again at end of call */
  decrement_statistics(&SSV::ha_read_rnd_next_count);

  if (NO_CURRENT_PART_ID == part_id)
  {
    /*
      The original set of partitions to scan was empty and thus we report
      the result here.
    */
    goto end;
  }
  
  DBUG_ASSERT(m_scan_value == 1);
  file= m_file[part_id];
  
  while (TRUE)
  {
    result= file->ha_rnd_next(buf);
    if (!result)
    {
      m_last_part= part_id;
      m_part_spec.start_part= part_id;
      table->status= 0;
      DBUG_RETURN(0);
    }

    /*
      if we get here, then the current partition ha_rnd_next returned failure
    */
    if (result == HA_ERR_RECORD_DELETED)
      continue;                               // Probably MyISAM

    if (result != HA_ERR_END_OF_FILE)
      goto end_dont_reset_start_part;         // Return error

    /* End current partition */
    late_extra_no_cache(part_id);
    DBUG_PRINT("info", ("rnd_end on partition %d", part_id));
    if ((result= file->ha_rnd_end()))
      break;
    
    /* Shift to next partition */
    part_id= bitmap_get_next_set(&m_part_info->read_partitions, part_id);
    if (part_id >= m_tot_parts)
    {
      result= HA_ERR_END_OF_FILE;
      break;
    }
    m_last_part= part_id;
    m_part_spec.start_part= part_id;
    file= m_file[part_id];
    DBUG_PRINT("info", ("rnd_init on partition %d", part_id));
    if ((result= file->ha_rnd_init(1)))
      break;
    late_extra_cache(part_id);
  }

end:
  m_part_spec.start_part= NO_CURRENT_PART_ID;
end_dont_reset_start_part:
  table->status= STATUS_NOT_FOUND;
  DBUG_RETURN(result);
}


/*
  Save position of current row

  SYNOPSIS
    position()
    record             Current record in MySQL Row Format

  RETURN VALUE
    NONE

  DESCRIPTION
    position() is called after each call to rnd_next() if the data needs
    to be ordered. You can do something like the following to store
    the position:
    ha_store_ptr(ref, ref_length, current_position);

    The server uses ref to store data. ref_length in the above case is
    the size needed to store current_position. ref is just a byte array
    that the server will maintain. If you are using offsets to mark rows, then
    current_position should be the offset. If it is a primary key like in
    BDB, then it needs to be a primary key.

    Called from filesort.cc, sql_select.cc, sql_delete.cc and sql_update.cc.
*/

void ha_partition::position(const uchar *record)
{
  handler *file= m_file[m_last_part];
  uint pad_length;
  DBUG_ASSERT(bitmap_is_set(&(m_part_info->read_partitions), m_last_part));
  DBUG_ENTER("ha_partition::position");

  file->position(record);
  int2store(ref, m_last_part);
  memcpy((ref + PARTITION_BYTES_IN_POS), file->ref, file->ref_length);
  pad_length= m_ref_length - PARTITION_BYTES_IN_POS - file->ref_length;
  if (pad_length)
    memset((ref + PARTITION_BYTES_IN_POS + file->ref_length), 0, pad_length);

  DBUG_VOID_RETURN;
}


/*
  Read row using position

  SYNOPSIS
    rnd_pos()
    out:buf                     Row read in MySQL Row Format
    position                    Position of read row

  RETURN VALUE
    >0                          Error code
    0                           Success

  DESCRIPTION
    This is like rnd_next, but you are given a position to use
    to determine the row. The position will be of the type that you stored in
    ref. You can use ha_get_ptr(pos,ref_length) to retrieve whatever key
    or position you saved when position() was called.
    Called from filesort.cc records.cc sql_insert.cc sql_select.cc
    sql_update.cc.
*/

int ha_partition::rnd_pos(uchar * buf, uchar *pos)
{
  uint part_id;
  handler *file;
  DBUG_ENTER("ha_partition::rnd_pos");
  decrement_statistics(&SSV::ha_read_rnd_count);

  part_id= uint2korr((const uchar *) pos);
  DBUG_ASSERT(part_id < m_tot_parts);
  file= m_file[part_id];
  DBUG_ASSERT(bitmap_is_set(&(m_part_info->read_partitions), part_id));
  m_last_part= part_id;
  DBUG_RETURN(file->ha_rnd_pos(buf, (pos + PARTITION_BYTES_IN_POS)));
}


/*
  Read row using position using given record to find

  SYNOPSIS
    rnd_pos_by_record()
    record             Current record in MySQL Row Format

  RETURN VALUE
    >0                 Error code
    0                  Success

  DESCRIPTION
    this works as position()+rnd_pos() functions, but does some extra work,
    calculating m_last_part - the partition to where the 'record'
    should go.

    called from replication (log_event.cc)
*/

int ha_partition::rnd_pos_by_record(uchar *record)
{
  DBUG_ENTER("ha_partition::rnd_pos_by_record");

  if (unlikely(get_part_for_delete(record, m_rec0, m_part_info, &m_last_part)))
    DBUG_RETURN(1);

  DBUG_RETURN(handler::rnd_pos_by_record(record));
}


/****************************************************************************
                MODULE index scan
****************************************************************************/
/*
  Positions an index cursor to the index specified in the handle. Fetches the
  row if available. If the key value is null, begin at the first key of the
  index.

  There are loads of optimisations possible here for the partition handler.
  The same optimisations can also be checked for full table scan although
  only through conditions and not from index ranges.
  Phase one optimisations:
    Check if the fields of the partition function are bound. If so only use
    the single partition it becomes bound to.
  Phase two optimisations:
    If it can be deducted through range or list partitioning that only a
    subset of the partitions are used, then only use those partitions.
*/


/**
  Setup the ordered record buffer and the priority queue.
*/

bool ha_partition::init_record_priority_queue()
{
  DBUG_ENTER("ha_partition::init_record_priority_queue");
  DBUG_ASSERT(!m_ordered_rec_buffer);
  /*
    Initialize the ordered record buffer.
  */
  if (!m_ordered_rec_buffer)
  {
    uint alloc_len;
    uint used_parts= bitmap_bits_set(&m_part_info->read_partitions);
    /* Allocate record buffer for each used partition. */
    alloc_len= used_parts * (m_rec_length + PARTITION_BYTES_IN_POS);
    /* Allocate a key for temporary use when setting up the scan. */
    alloc_len+= table_share->max_key_length;

    if (!(m_ordered_rec_buffer= (uchar*)my_malloc(alloc_len, MYF(MY_WME))))
      DBUG_RETURN(true);

    /*
      We set-up one record per partition and each record has 2 bytes in
      front where the partition id is written. This is used by ordered
      index_read.
      We also set-up a reference to the first record for temporary use in
      setting up the scan.
    */
    char *ptr= (char*) m_ordered_rec_buffer;
    uint i;
    for (i= bitmap_get_first_set(&m_part_info->read_partitions);
         i < m_tot_parts;
         i= bitmap_get_next_set(&m_part_info->read_partitions, i))
    {
      DBUG_PRINT("info", ("init rec-buf for part %u", i));
      int2store(ptr, i);
      ptr+= m_rec_length + PARTITION_BYTES_IN_POS;
    }
    m_start_key.key= (const uchar*)ptr;
    /* Initialize priority queue, initialized to reading forward. */
    if (init_queue(&m_queue, used_parts, (uint) PARTITION_BYTES_IN_POS,
                   0, key_rec_cmp, (void*)m_curr_key_info, 0, 0))
    {
      my_free(m_ordered_rec_buffer);
      m_ordered_rec_buffer= NULL;
      DBUG_RETURN(true);
    }
  }
  DBUG_RETURN(false);
}


/**
  Destroy the ordered record buffer and the priority queue.
*/

void ha_partition::destroy_record_priority_queue()
{
  DBUG_ENTER("ha_partition::destroy_record_priority_queue");
  if (m_ordered_rec_buffer)
  {
    delete_queue(&m_queue);
    my_free(m_ordered_rec_buffer);
    m_ordered_rec_buffer= NULL;
  }
  DBUG_VOID_RETURN;
}


/*
  Initialize handler before start of index scan

  SYNOPSIS
    index_init()
    inx                Index number
    sorted             Is rows to be returned in sorted order

  RETURN VALUE
    >0                 Error code
    0                  Success

  DESCRIPTION
    index_init is always called before starting index scans (except when
    starting through index_read_idx and using read_range variants).
*/

int ha_partition::index_init(uint inx, bool sorted)
{
  int error= 0;
  uint i;
  DBUG_ENTER("ha_partition::index_init");

  DBUG_PRINT("info", ("inx %u sorted %u", inx, sorted));
  active_index= inx;
  m_part_spec.start_part= NO_CURRENT_PART_ID;
  m_start_key.length= 0;
  m_ordered= sorted;
  m_ordered_scan_ongoing= FALSE;
  m_curr_key_info[0]= table->key_info+inx;
  if (m_pkey_is_clustered && table->s->primary_key != MAX_KEY)
  {
    /*
      if PK is clustered, then the key cmp must use the pk to
      differentiate between equal key in given index.
    */
    DBUG_PRINT("info", ("Clustered pk, using pk as secondary cmp"));
    m_curr_key_info[1]= table->key_info+table->s->primary_key;
    m_curr_key_info[2]= NULL;
  }
  else
    m_curr_key_info[1]= NULL;

  if (init_record_priority_queue())
    DBUG_RETURN(HA_ERR_OUT_OF_MEM);

  /*
    Some handlers only read fields as specified by the bitmap for the
    read set. For partitioned handlers we always require that the
    fields of the partition functions are read such that we can
    calculate the partition id to place updated and deleted records.
    But this is required for operations that may need to change data only.
  */
  if (get_lock_type() == F_WRLCK)
    bitmap_union(table->read_set, &m_part_info->full_part_field_set);
  if (sorted)
  {
    /*
      An ordered scan is requested. We must make sure all fields of the 
      used index are in the read set, as partitioning requires them for
      sorting (see ha_partition::handle_ordered_index_scan).

      The SQL layer may request an ordered index scan without having index
      fields in the read set when
       - it needs to do an ordered scan over an index prefix.
       - it evaluates ORDER BY with SELECT COUNT(*) FROM t1.

      TODO: handle COUNT(*) queries via unordered scan.
    */
    KEY **key_info= m_curr_key_info;
    do
    {
      for (i= 0; i < (*key_info)->user_defined_key_parts; i++)
        bitmap_set_bit(table->read_set,
                       (*key_info)->key_part[i].field->field_index);
    } while (*(++key_info));
  }
  for (i= bitmap_get_first_set(&m_part_info->read_partitions);
       i < m_tot_parts;
       i= bitmap_get_next_set(&m_part_info->read_partitions, i))
  {
    if ((error= m_file[i]->ha_index_init(inx, sorted)))
      goto err;

    DBUG_EXECUTE_IF("ha_partition_fail_index_init", {
      i++;
      error= HA_ERR_NO_PARTITION_FOUND;
      goto err;
    });
  }
err:
  if (error)
  {
    /* End the previously initialized indexes. */
    uint j;
    for (j= bitmap_get_first_set(&m_part_info->read_partitions);
         j < i;
         j= bitmap_get_next_set(&m_part_info->read_partitions, j))
    {
      (void) m_file[j]->ha_index_end();
    }
  }
  DBUG_RETURN(error);
}


/*
  End of index scan

  SYNOPSIS
    index_end()

  RETURN VALUE
    >0                 Error code
    0                  Success

  DESCRIPTION
    index_end is called at the end of an index scan to clean up any
    things needed to clean up.
*/

int ha_partition::index_end()
{
  int error= 0;
  uint i;
  DBUG_ENTER("ha_partition::index_end");

  active_index= MAX_KEY;
  m_part_spec.start_part= NO_CURRENT_PART_ID;
  for (i= bitmap_get_first_set(&m_part_info->read_partitions);
       i < m_tot_parts;
       i= bitmap_get_next_set(&m_part_info->read_partitions, i))
  {
    int tmp;
    if ((tmp= m_file[i]->ha_index_end()))
      error= tmp;
  }
  destroy_record_priority_queue();
  DBUG_RETURN(error);
}


/*
  Read one record in an index scan and start an index scan

  SYNOPSIS
    index_read_map()
    buf                    Read row in MySQL Row Format
    key                    Key parts in consecutive order
    keypart_map            Which part of key is used
    find_flag              What type of key condition is used

  RETURN VALUE
    >0                 Error code
    0                  Success

  DESCRIPTION
    index_read_map starts a new index scan using a start key. The MySQL Server
    will check the end key on its own. Thus to function properly the
    partitioned handler need to ensure that it delivers records in the sort
    order of the MySQL Server.
    index_read_map can be restarted without calling index_end on the previous
    index scan and without calling index_init. In this case the index_read_map
    is on the same index as the previous index_scan. This is particularly
    used in conjuntion with multi read ranges.
*/

int ha_partition::index_read_map(uchar *buf, const uchar *key,
                                 key_part_map keypart_map,
                                 enum ha_rkey_function find_flag)
{
  DBUG_ENTER("ha_partition::index_read_map");
  decrement_statistics(&SSV::ha_read_key_count);
  end_range= 0;
  m_index_scan_type= partition_index_read;
  m_start_key.key= key;
  m_start_key.keypart_map= keypart_map;
  m_start_key.flag= find_flag;
  DBUG_RETURN(common_index_read(buf, TRUE));
}


/**
  Common routine for a number of index_read variants

  @param buf             Buffer where the record should be returned.
  @param have_start_key  TRUE <=> the left endpoint is available, i.e. 
                         we're in index_read call or in read_range_first
                         call and the range has left endpoint.
                         FALSE <=> there is no left endpoint (we're in
                         read_range_first() call and the range has no left
                         endpoint).
 
  @return Operation status
    @retval 0      OK 
    @retval HA_ERR_END_OF_FILE   Whole index scanned, without finding the record.
    @retval HA_ERR_KEY_NOT_FOUND Record not found, but index cursor positioned.
    @retval other  error code.

  @details
    Start scanning the range (when invoked from read_range_first()) or doing 
    an index lookup (when invoked from index_read_XXX):
     - If possible, perform partition selection
     - Find the set of partitions we're going to use
     - Depending on whether we need ordering:
        NO:  Get the first record from first used partition (see 
             handle_unordered_scan_next_partition)
        YES: Fill the priority queue and get the record that is the first in
             the ordering
*/

int ha_partition::common_index_read(uchar *buf, bool have_start_key)
{
  int error;
  uint UNINIT_VAR(key_len); /* used if have_start_key==TRUE */
  bool reverse_order= FALSE;
  DBUG_ENTER("ha_partition::common_index_read");

  DBUG_PRINT("info", ("m_ordered %u m_ordered_scan_ong %u",
                      m_ordered, m_ordered_scan_ongoing));

  if (have_start_key)
  {
    m_start_key.length= key_len= calculate_key_len(table, active_index, 
                                                   m_start_key.key,
                                                   m_start_key.keypart_map);
    DBUG_PRINT("info", ("have_start_key map %lu find_flag %u len %u",
                        m_start_key.keypart_map, m_start_key.flag, key_len));
    DBUG_ASSERT(key_len);
  }
  if ((error= partition_scan_set_up(buf, have_start_key)))
  {
    DBUG_RETURN(error);
  }

  if (have_start_key && 
      (m_start_key.flag == HA_READ_PREFIX_LAST ||
       m_start_key.flag == HA_READ_PREFIX_LAST_OR_PREV ||
       m_start_key.flag == HA_READ_BEFORE_KEY))
  {
    reverse_order= TRUE;
    m_ordered_scan_ongoing= TRUE;
  }
  DBUG_PRINT("info", ("m_ordered %u m_o_scan_ong %u have_start_key %u",
                      m_ordered, m_ordered_scan_ongoing, have_start_key));
  if (!m_ordered_scan_ongoing)
   {
    /*
      We use unordered index scan when read_range is used and flag
      is set to not use ordered.
      We also use an unordered index scan when the number of partitions to
      scan is only one.
      The unordered index scan will use the partition set created.
    */
    DBUG_PRINT("info", ("doing unordered scan"));
    error= handle_unordered_scan_next_partition(buf);
  }
  else
  {
    /*
      In all other cases we will use the ordered index scan. This will use
      the partition set created by the get_partition_set method.
    */
    error= handle_ordered_index_scan(buf, reverse_order);
  }
  DBUG_RETURN(error);
}


/*
  Start an index scan from leftmost record and return first record

  SYNOPSIS
    index_first()
    buf                 Read row in MySQL Row Format

  RETURN VALUE
    >0                  Error code
    0                   Success

  DESCRIPTION
    index_first() asks for the first key in the index.
    This is similar to index_read except that there is no start key since
    the scan starts from the leftmost entry and proceeds forward with
    index_next.

    Called from opt_range.cc, opt_sum.cc, sql_handler.cc,
    and sql_select.cc.
*/

int ha_partition::index_first(uchar * buf)
{
  DBUG_ENTER("ha_partition::index_first");
  decrement_statistics(&SSV::ha_read_first_count);

  end_range= 0;
  m_index_scan_type= partition_index_first;
  DBUG_RETURN(common_first_last(buf));
}


/*
  Start an index scan from rightmost record and return first record
  
  SYNOPSIS
    index_last()
    buf                 Read row in MySQL Row Format

  RETURN VALUE
    >0                  Error code
    0                   Success

  DESCRIPTION
    index_last() asks for the last key in the index.
    This is similar to index_read except that there is no start key since
    the scan starts from the rightmost entry and proceeds forward with
    index_prev.

    Called from opt_range.cc, opt_sum.cc, sql_handler.cc,
    and sql_select.cc.
*/

int ha_partition::index_last(uchar * buf)
{
  DBUG_ENTER("ha_partition::index_last");
  decrement_statistics(&SSV::ha_read_last_count);

  m_index_scan_type= partition_index_last;
  DBUG_RETURN(common_first_last(buf));
}

/*
  Common routine for index_first/index_last

  SYNOPSIS
    ha_partition::common_first_last()
  
  see index_first for rest
*/

int ha_partition::common_first_last(uchar *buf)
{
  int error;

  if ((error= partition_scan_set_up(buf, FALSE)))
    return error;
  if (!m_ordered_scan_ongoing &&
      m_index_scan_type != partition_index_last)
    return handle_unordered_scan_next_partition(buf);
  return handle_ordered_index_scan(buf, FALSE);
}


/*
  Optimization of the default implementation to take advantage of dynamic
  partition pruning.
*/
int ha_partition::index_read_idx_map(uchar *buf, uint index,
                                     const uchar *key,
                                     key_part_map keypart_map,
                                     enum ha_rkey_function find_flag)
{
  int error= HA_ERR_KEY_NOT_FOUND;
  DBUG_ENTER("ha_partition::index_read_idx_map");

  if (find_flag == HA_READ_KEY_EXACT)
  {
    uint part;
    m_start_key.key= key;
    m_start_key.keypart_map= keypart_map;
    m_start_key.flag= find_flag;
    m_start_key.length= calculate_key_len(table, index, m_start_key.key,
                                          m_start_key.keypart_map);

    get_partition_set(table, buf, index, &m_start_key, &m_part_spec);

    /* 
      We have either found exactly 1 partition
      (in which case start_part == end_part)
      or no matching partitions (start_part > end_part)
    */
    DBUG_ASSERT(m_part_spec.start_part >= m_part_spec.end_part);
    /* The start part is must be marked as used. */
    DBUG_ASSERT(m_part_spec.start_part > m_part_spec.end_part ||
                bitmap_is_set(&(m_part_info->read_partitions),
                              m_part_spec.start_part));

    for (part= m_part_spec.start_part;
         part <= m_part_spec.end_part;
         part= bitmap_get_next_set(&m_part_info->read_partitions, part))
    {
      error= m_file[part]->ha_index_read_idx_map(buf, index, key,
                                                 keypart_map, find_flag);
      if (error != HA_ERR_KEY_NOT_FOUND &&
          error != HA_ERR_END_OF_FILE)
        break;
    }
    if (part <= m_part_spec.end_part)
      m_last_part= part;
  }
  else
  {
    /*
      If not only used with READ_EXACT, we should investigate if possible
      to optimize for other find_flag's as well.
    */
    DBUG_ASSERT(0);
    /* fall back on the default implementation */
    error= handler::index_read_idx_map(buf, index, key, keypart_map, find_flag);
  }
  DBUG_RETURN(error);
}


/*
  Read next record in a forward index scan

  SYNOPSIS
    index_next()
    buf                   Read row in MySQL Row Format

  RETURN VALUE
    >0                    Error code
    0                     Success

  DESCRIPTION
    Used to read forward through the index.
*/

int ha_partition::index_next(uchar * buf)
{
  DBUG_ENTER("ha_partition::index_next");
  decrement_statistics(&SSV::ha_read_next_count);

  /*
    TODO(low priority):
    If we want partition to work with the HANDLER commands, we
    must be able to do index_last() -> index_prev() -> index_next()
    and if direction changes, we must step back those partitions in
    the record queue so we don't return a value from the wrong direction.
  */
  DBUG_ASSERT(m_index_scan_type != partition_index_last);
  if (!m_ordered_scan_ongoing)
  {
    DBUG_RETURN(handle_unordered_next(buf, FALSE));
  }
  DBUG_RETURN(handle_ordered_next(buf, FALSE));
}


/*
  Read next record special

  SYNOPSIS
    index_next_same()
    buf                   Read row in MySQL Row Format
    key                   Key
    keylen                Length of key

  RETURN VALUE
    >0                    Error code
    0                     Success

  DESCRIPTION
    This routine is used to read the next but only if the key is the same
    as supplied in the call.
*/

int ha_partition::index_next_same(uchar *buf, const uchar *key, uint keylen)
{
  DBUG_ENTER("ha_partition::index_next_same");
  decrement_statistics(&SSV::ha_read_next_count);

  DBUG_ASSERT(keylen == m_start_key.length);
  DBUG_ASSERT(m_index_scan_type != partition_index_last);
  if (!m_ordered_scan_ongoing)
    DBUG_RETURN(handle_unordered_next(buf, TRUE));
  DBUG_RETURN(handle_ordered_next(buf, TRUE));
}


/*
  Read next record when performing index scan backwards

  SYNOPSIS
    index_prev()
    buf                   Read row in MySQL Row Format

  RETURN VALUE
    >0                    Error code
    0                     Success

  DESCRIPTION
    Used to read backwards through the index.
*/

int ha_partition::index_prev(uchar * buf)
{
  DBUG_ENTER("ha_partition::index_prev");
  decrement_statistics(&SSV::ha_read_prev_count);

  /* TODO: read comment in index_next */
  DBUG_ASSERT(m_index_scan_type != partition_index_first);
  DBUG_RETURN(handle_ordered_prev(buf));
}


/*
  Start a read of one range with start and end key

  SYNOPSIS
    read_range_first()
    start_key           Specification of start key
    end_key             Specification of end key
    eq_range_arg        Is it equal range
    sorted              Should records be returned in sorted order

  RETURN VALUE
    >0                    Error code
    0                     Success

  DESCRIPTION
    We reimplement read_range_first since we don't want the compare_key
    check at the end. This is already performed in the partition handler.
    read_range_next is very much different due to that we need to scan
    all underlying handlers.
*/

int ha_partition::read_range_first(const key_range *start_key,
				   const key_range *end_key,
				   bool eq_range_arg, bool sorted)
{
  int error;
  DBUG_ENTER("ha_partition::read_range_first");

  m_ordered= sorted;
  eq_range= eq_range_arg;
  set_end_range(end_key);

  range_key_part= m_curr_key_info[0]->key_part;
  if (start_key)
    m_start_key= *start_key;
  else
    m_start_key.key= NULL;

  m_index_scan_type= partition_read_range;
  error= common_index_read(m_rec0, test(start_key));
  DBUG_RETURN(error);
}


/*
  Read next record in read of a range with start and end key

  SYNOPSIS
    read_range_next()

  RETURN VALUE
    >0                    Error code
    0                     Success
*/

int ha_partition::read_range_next()
{
  DBUG_ENTER("ha_partition::read_range_next");

  if (m_ordered_scan_ongoing)
  {
    DBUG_RETURN(handle_ordered_next(table->record[0], eq_range));
  }
  DBUG_RETURN(handle_unordered_next(table->record[0], eq_range));
}


/*
  Common routine to set up index scans

  SYNOPSIS
    ha_partition::partition_scan_set_up()
      buf            Buffer to later return record in (this function
                     needs it to calculcate partitioning function
                     values)

      idx_read_flag  TRUE <=> m_start_key has range start endpoint which 
                     probably can be used to determine the set of partitions
                     to scan.
                     FALSE <=> there is no start endpoint.

  DESCRIPTION
    Find out which partitions we'll need to read when scanning the specified
    range.

    If we need to scan only one partition, set m_ordered_scan_ongoing=FALSE
    as we will not need to do merge ordering.

  RETURN VALUE
    >0                    Error code
    0                     Success
*/

int ha_partition::partition_scan_set_up(uchar * buf, bool idx_read_flag)
{
  DBUG_ENTER("ha_partition::partition_scan_set_up");

  if (idx_read_flag)
    get_partition_set(table,buf,active_index,&m_start_key,&m_part_spec);
  else
  {
    m_part_spec.start_part= 0;
    m_part_spec.end_part= m_tot_parts - 1;
  }
  if (m_part_spec.start_part > m_part_spec.end_part)
  {
    /*
      We discovered a partition set but the set was empty so we report
      key not found.
    */
    DBUG_PRINT("info", ("scan with no partition to scan"));
    table->status= STATUS_NOT_FOUND;
    DBUG_RETURN(HA_ERR_END_OF_FILE);
  }
  if (m_part_spec.start_part == m_part_spec.end_part)
  {
    /*
      We discovered a single partition to scan, this never needs to be
      performed using the ordered index scan.
    */
    DBUG_PRINT("info", ("index scan using the single partition %d",
			m_part_spec.start_part));
    m_ordered_scan_ongoing= FALSE;
  }
  else
  {
    /*
      Set m_ordered_scan_ongoing according how the scan should be done
      Only exact partitions are discovered atm by get_partition_set.
      Verify this, also bitmap must have at least one bit set otherwise
      the result from this table is the empty set.
    */
    uint start_part= bitmap_get_first_set(&(m_part_info->read_partitions));
    if (start_part == MY_BIT_NONE)
    {
      DBUG_PRINT("info", ("scan with no partition to scan"));
      table->status= STATUS_NOT_FOUND;
      DBUG_RETURN(HA_ERR_END_OF_FILE);
    }
    if (start_part > m_part_spec.start_part)
      m_part_spec.start_part= start_part;
    DBUG_ASSERT(m_part_spec.start_part < m_tot_parts);
    m_ordered_scan_ongoing= m_ordered;
  }
  DBUG_ASSERT(m_part_spec.start_part < m_tot_parts &&
              m_part_spec.end_part < m_tot_parts);
  DBUG_RETURN(0);
}


/****************************************************************************
  Unordered Index Scan Routines
****************************************************************************/
/*
  Common routine to handle index_next with unordered results

  SYNOPSIS
    handle_unordered_next()
    out:buf                       Read row in MySQL Row Format
    next_same                     Called from index_next_same

  RETURN VALUE
    HA_ERR_END_OF_FILE            End of scan
    0                             Success
    other                         Error code

  DESCRIPTION
    These routines are used to scan partitions without considering order.
    This is performed in two situations.
    1) In read_multi_range this is the normal case
    2) When performing any type of index_read, index_first, index_last where
    all fields in the partition function is bound. In this case the index
    scan is performed on only one partition and thus it isn't necessary to
    perform any sort.
*/

int ha_partition::handle_unordered_next(uchar *buf, bool is_next_same)
{
  handler *file;
  int error;
  DBUG_ENTER("ha_partition::handle_unordered_next");

  if (m_part_spec.start_part >= m_tot_parts)
  {
    /* Should never happen! */
    DBUG_ASSERT(0);
    DBUG_RETURN(HA_ERR_END_OF_FILE);
  }
  file= m_file[m_part_spec.start_part];

  /*
    We should consider if this should be split into three functions as
    partition_read_range is_next_same are always local constants
  */

  if (m_index_scan_type == partition_read_range)
  {
    if (!(error= file->read_range_next()))
    {
      m_last_part= m_part_spec.start_part;
      DBUG_RETURN(0);
    }
  }
  else if (is_next_same)
  {
    if (!(error= file->ha_index_next_same(buf, m_start_key.key,
                                          m_start_key.length)))
    {
      m_last_part= m_part_spec.start_part;
      DBUG_RETURN(0);
    }
  }
  else 
  {
    if (!(error= file->ha_index_next(buf)))
    {
      m_last_part= m_part_spec.start_part;
      DBUG_RETURN(0);                           // Row was in range
    }
  }

  if (error == HA_ERR_END_OF_FILE)
  {
    m_part_spec.start_part++;                    // Start using next part
    error= handle_unordered_scan_next_partition(buf);
  }
  DBUG_RETURN(error);
}


/*
  Handle index_next when changing to new partition

  SYNOPSIS
    handle_unordered_scan_next_partition()
    buf                       Read row in MySQL Row Format

  RETURN VALUE
    HA_ERR_END_OF_FILE            End of scan
    0                             Success
    other                         Error code

  DESCRIPTION
    This routine is used to start the index scan on the next partition.
    Both initial start and after completing scan on one partition.
*/

int ha_partition::handle_unordered_scan_next_partition(uchar * buf)
{
  uint i= m_part_spec.start_part;
  int saved_error= HA_ERR_END_OF_FILE;
  DBUG_ENTER("ha_partition::handle_unordered_scan_next_partition");

  if (i)
    i= bitmap_get_next_set(&m_part_info->read_partitions, i - 1);
  else
    i= bitmap_get_first_set(&m_part_info->read_partitions);

  for (;
       i <= m_part_spec.end_part;
       i= bitmap_get_next_set(&m_part_info->read_partitions, i))
  {
    int error;
    handler *file= m_file[i];
    m_part_spec.start_part= i;
    switch (m_index_scan_type) {
    case partition_read_range:
      DBUG_PRINT("info", ("read_range_first on partition %d", i));
      error= file->read_range_first(m_start_key.key? &m_start_key: NULL,
                                    end_range, eq_range, FALSE);
      break;
    case partition_index_read:
      DBUG_PRINT("info", ("index_read on partition %d", i));
      error= file->ha_index_read_map(buf, m_start_key.key,
                                     m_start_key.keypart_map,
                                     m_start_key.flag);
      break;
    case partition_index_first:
      DBUG_PRINT("info", ("index_first on partition %d", i));
      error= file->ha_index_first(buf);
      break;
    case partition_index_first_unordered:
      /*
        We perform a scan without sorting and this means that we
        should not use the index_first since not all handlers
        support it and it is also unnecessary to restrict sort
        order.
      */
      DBUG_PRINT("info", ("read_range_first on partition %d", i));
      table->record[0]= buf;
      error= file->read_range_first(0, end_range, eq_range, 0);
      table->record[0]= m_rec0;
      break;
    default:
      DBUG_ASSERT(FALSE);
      DBUG_RETURN(1);
    }
    if (!error)
    {
      m_last_part= i;
      DBUG_RETURN(0);
    }
    if ((error != HA_ERR_END_OF_FILE) && (error != HA_ERR_KEY_NOT_FOUND))
      DBUG_RETURN(error);

    /*
      If HA_ERR_KEY_NOT_FOUND, we must return that error instead of 
      HA_ERR_END_OF_FILE, to be able to continue search.
    */
    if (saved_error != HA_ERR_KEY_NOT_FOUND)
      saved_error= error;
    DBUG_PRINT("info", ("END_OF_FILE/KEY_NOT_FOUND on partition %d", i));
  }
  if (saved_error == HA_ERR_END_OF_FILE)
    m_part_spec.start_part= NO_CURRENT_PART_ID;
  DBUG_RETURN(saved_error);
}


/**
  Common routine to start index scan with ordered results.

  @param[out] buf  Read row in MySQL Row Format

  @return Operation status
    @retval HA_ERR_END_OF_FILE  End of scan
    @retval HA_ERR_KEY_NOT_FOUNE  End of scan
    @retval 0                   Success
    @retval other               Error code

  @details
    This part contains the logic to handle index scans that require ordered
    output. This includes all except those started by read_range_first with
    the flag ordered set to FALSE. Thus most direct index_read and all
    index_first and index_last.

    We implement ordering by keeping one record plus a key buffer for each
    partition. Every time a new entry is requested we will fetch a new
    entry from the partition that is currently not filled with an entry.
    Then the entry is put into its proper sort position.

    Returning a record is done by getting the top record, copying the
    record to the request buffer and setting the partition as empty on
    entries.
*/

int ha_partition::handle_ordered_index_scan(uchar *buf, bool reverse_order)
{
  uint i;
  uint j= queue_first_element(&m_queue);
  bool found= FALSE;
  uchar *part_rec_buf_ptr= m_ordered_rec_buffer;
  int saved_error= HA_ERR_END_OF_FILE;
  DBUG_ENTER("ha_partition::handle_ordered_index_scan");

  if (m_key_not_found)
  {
    m_key_not_found= false;
    bitmap_clear_all(&m_key_not_found_partitions);
  }
  m_top_entry= NO_CURRENT_PART_ID;
  queue_remove_all(&m_queue);
  DBUG_ASSERT(bitmap_is_set(&m_part_info->read_partitions,
                            m_part_spec.start_part));

  /*
    Position part_rec_buf_ptr to point to the first used partition >=
    start_part. There may be partitions marked by used_partitions,
    but is before start_part. These partitions has allocated record buffers
    but is dynamically pruned, so those buffers must be skipped.
  */
  for (i= bitmap_get_first_set(&m_part_info->read_partitions);
       i < m_part_spec.start_part;
       i= bitmap_get_next_set(&m_part_info->read_partitions, i))
  {
    part_rec_buf_ptr+= m_rec_length + PARTITION_BYTES_IN_POS;
  }
  DBUG_PRINT("info", ("m_part_spec.start_part %u first_used_part %u",
                      m_part_spec.start_part, i));
  for (/* continue from above */ ;
       i <= m_part_spec.end_part;
       i= bitmap_get_next_set(&m_part_info->read_partitions, i))
  {
    DBUG_PRINT("info", ("reading from part %u (scan_type: %u)",
                        i, m_index_scan_type));
    DBUG_ASSERT(i == uint2korr(part_rec_buf_ptr));
    uchar *rec_buf_ptr= part_rec_buf_ptr + PARTITION_BYTES_IN_POS;
    int error;
    handler *file= m_file[i];

    switch (m_index_scan_type) {
    case partition_index_read:
      error= file->ha_index_read_map(rec_buf_ptr,
                                     m_start_key.key,
                                     m_start_key.keypart_map,
                                     m_start_key.flag);
      break;
    case partition_index_first:
      error= file->ha_index_first(rec_buf_ptr);
      reverse_order= FALSE;
      break;
    case partition_index_last:
      error= file->ha_index_last(rec_buf_ptr);
      reverse_order= TRUE;
      break;
    case partition_read_range:
    {
      /* 
        This can only read record to table->record[0], as it was set when
        the table was being opened. We have to memcpy data ourselves.
      */
      error= file->read_range_first(m_start_key.key? &m_start_key: NULL,
                                    end_range, eq_range, TRUE);
      memcpy(rec_buf_ptr, table->record[0], m_rec_length);
      reverse_order= FALSE;
      break;
    }
    default:
      DBUG_ASSERT(FALSE);
      DBUG_RETURN(HA_ERR_END_OF_FILE);
    }
    if (!error)
    {
      found= TRUE;
      /*
        Initialize queue without order first, simply insert
      */
      queue_element(&m_queue, j++)= part_rec_buf_ptr;
    }
    else if (error != HA_ERR_KEY_NOT_FOUND && error != HA_ERR_END_OF_FILE)
    {
      DBUG_RETURN(error);
    }
    else if (error == HA_ERR_KEY_NOT_FOUND)
    {
      DBUG_PRINT("info", ("HA_ERR_KEY_NOT_FOUND from partition %u", i));
      bitmap_set_bit(&m_key_not_found_partitions, i);
      m_key_not_found= true;
      saved_error= error;
    }
    part_rec_buf_ptr+= m_rec_length + PARTITION_BYTES_IN_POS;
  }
  if (found)
  {
    /*
      We found at least one partition with data, now sort all entries and
      after that read the first entry and copy it to the buffer to return in.
    */
    queue_set_max_at_top(&m_queue, reverse_order);
    queue_set_cmp_arg(&m_queue, (void*)m_curr_key_info);
    m_queue.elements= j - queue_first_element(&m_queue);
    queue_fix(&m_queue);
    return_top_record(buf);
    table->status= 0;
    DBUG_PRINT("info", ("Record returned from partition %d", m_top_entry));
    DBUG_RETURN(0);
  }
  DBUG_RETURN(saved_error);
}


/*
  Return the top record in sort order

  SYNOPSIS
    return_top_record()
    out:buf                  Row returned in MySQL Row Format

  RETURN VALUE
    NONE
*/

void ha_partition::return_top_record(uchar *buf)
{
  uint part_id;
  uchar *key_buffer= queue_top(&m_queue);
  uchar *rec_buffer= key_buffer + PARTITION_BYTES_IN_POS;

  part_id= uint2korr(key_buffer);
  memcpy(buf, rec_buffer, m_rec_length);
  m_last_part= part_id;
  m_top_entry= part_id;
}


/**
  Add index_next/prev from partitions without exact match.

  If there where any partitions that returned HA_ERR_KEY_NOT_FOUND when
  ha_index_read_map was done, those partitions must be included in the
  following index_next/prev call.
*/

int ha_partition::handle_ordered_index_scan_key_not_found()
{
  int error;
  uint i;
  uchar *part_buf= m_ordered_rec_buffer;
  uchar *curr_rec_buf= NULL;
  DBUG_ENTER("ha_partition::handle_ordered_index_scan_key_not_found");
  DBUG_ASSERT(m_key_not_found);
  /*
    Loop over all used partitions to get the correct offset
    into m_ordered_rec_buffer.
  */
  for (i= bitmap_get_first_set(&m_part_info->read_partitions);
       i < m_tot_parts;
       i= bitmap_get_next_set(&m_part_info->read_partitions, i))
  {
    if (bitmap_is_set(&m_key_not_found_partitions, i))
    {
      /*
        This partition is used and did return HA_ERR_KEY_NOT_FOUND
        in index_read_map.
      */
      curr_rec_buf= part_buf + PARTITION_BYTES_IN_POS;
      error= m_file[i]->ha_index_next(curr_rec_buf);
      /* HA_ERR_KEY_NOT_FOUND is not allowed from index_next! */
      DBUG_ASSERT(error != HA_ERR_KEY_NOT_FOUND);
      if (!error)
        queue_insert(&m_queue, part_buf);
      else if (error != HA_ERR_END_OF_FILE && error != HA_ERR_KEY_NOT_FOUND)
        DBUG_RETURN(error);
    }
    part_buf+= m_rec_length + PARTITION_BYTES_IN_POS;
  }
  DBUG_ASSERT(curr_rec_buf);
  bitmap_clear_all(&m_key_not_found_partitions);
  m_key_not_found= false;

  /* Update m_top_entry, which may have changed. */
  uchar *key_buffer= queue_top(&m_queue);
  m_top_entry= uint2korr(key_buffer);
  DBUG_RETURN(0);
}


/*
  Common routine to handle index_next with ordered results

  SYNOPSIS
    handle_ordered_next()
    out:buf                       Read row in MySQL Row Format
    next_same                     Called from index_next_same

  RETURN VALUE
    HA_ERR_END_OF_FILE            End of scan
    0                             Success
    other                         Error code
*/

int ha_partition::handle_ordered_next(uchar *buf, bool is_next_same)
{
  int error;
  uint part_id= m_top_entry;
  uchar *rec_buf= queue_top(&m_queue) + PARTITION_BYTES_IN_POS;
  handler *file;
  DBUG_ENTER("ha_partition::handle_ordered_next");
  
  if (m_key_not_found)
  {
    if (is_next_same)
    {
      /* Only rows which match the key. */
      m_key_not_found= false;
      bitmap_clear_all(&m_key_not_found_partitions);
    }
    else
    {
      /* There are partitions not included in the index record queue. */
      uint old_elements= m_queue.elements;
      if ((error= handle_ordered_index_scan_key_not_found()))
        DBUG_RETURN(error);
      /*
        If the queue top changed, i.e. one of the partitions that gave
        HA_ERR_KEY_NOT_FOUND in index_read_map found the next record,
        return it.
        Otherwise replace the old with a call to index_next (fall through).
      */
      if (old_elements != m_queue.elements && part_id != m_top_entry)
      {
        return_top_record(buf);
        DBUG_RETURN(0);
      }
    }
  }
  if (part_id >= m_tot_parts)
  {
    /* This should never happen! */
    DBUG_ASSERT(0);
    DBUG_RETURN(HA_ERR_END_OF_FILE);
  }

  file= m_file[part_id];

  if (m_index_scan_type == partition_read_range)
  {
    error= file->read_range_next();
    memcpy(rec_buf, table->record[0], m_rec_length);
  }
  else if (!is_next_same)
    error= file->ha_index_next(rec_buf);
  else
    error= file->ha_index_next_same(rec_buf, m_start_key.key,
                                    m_start_key.length);
  if (error)
  {
    if (error == HA_ERR_END_OF_FILE)
    {
      /* Return next buffered row */
      queue_remove_top(&m_queue);
      if (m_queue.elements)
      {
         DBUG_PRINT("info", ("Record returned from partition %u (2)",
                     m_top_entry));
         return_top_record(buf);
         table->status= 0;
         error= 0;
      }
    }
    DBUG_RETURN(error);
  }
  queue_replace_top(&m_queue);
  return_top_record(buf);
  DBUG_PRINT("info", ("Record returned from partition %u", m_top_entry));
  DBUG_RETURN(0);
}


/*
  Common routine to handle index_prev with ordered results

  SYNOPSIS
    handle_ordered_prev()
    out:buf                       Read row in MySQL Row Format

  RETURN VALUE
    HA_ERR_END_OF_FILE            End of scan
    0                             Success
    other                         Error code
*/

int ha_partition::handle_ordered_prev(uchar *buf)
{
  int error;
  uint part_id= m_top_entry;
  uchar *rec_buf= queue_top(&m_queue) + PARTITION_BYTES_IN_POS;
  handler *file= m_file[part_id];
  DBUG_ENTER("ha_partition::handle_ordered_prev");

  if ((error= file->ha_index_prev(rec_buf)))
  {
    if (error == HA_ERR_END_OF_FILE)
    {
      queue_remove_top(&m_queue);
      if (m_queue.elements)
      {
	return_top_record(buf);
	DBUG_PRINT("info", ("Record returned from partition %d (2)",
			    m_top_entry));
        error= 0;
        table->status= 0;
      }
    }
    DBUG_RETURN(error);
  }
  queue_replace_top(&m_queue);
  return_top_record(buf);
  DBUG_PRINT("info", ("Record returned from partition %d", m_top_entry));
  DBUG_RETURN(0);
}


/****************************************************************************
                MODULE information calls
****************************************************************************/

/*
  These are all first approximations of the extra, info, scan_time
  and read_time calls
*/

/**
  Helper function for sorting according to number of rows in descending order.
*/

int ha_partition::compare_number_of_records(ha_partition *me,
                                            const uint32 *a,
                                            const uint32 *b)
{
  handler **file= me->m_file;
  /* Note: sorting in descending order! */
  if (file[*a]->stats.records > file[*b]->stats.records)
    return -1;
  if (file[*a]->stats.records < file[*b]->stats.records)
    return 1;
  return 0;
}


/*
  General method to gather info from handler

  SYNOPSIS
    info()
    flag              Specifies what info is requested

  RETURN VALUE
    NONE

  DESCRIPTION
    ::info() is used to return information to the optimizer.
    Currently this table handler doesn't implement most of the fields
    really needed. SHOW also makes use of this data
    Another note, if your handler doesn't proved exact record count,
    you will probably want to have the following in your code:
    if (records < 2)
      records = 2;
    The reason is that the server will optimize for cases of only a single
    record. If in a table scan you don't know the number of records
    it will probably be better to set records to two so you can return
    as many records as you need.

    Along with records a few more variables you may wish to set are:
      records
      deleted
      data_file_length
      index_file_length
      delete_length
      check_time
    Take a look at the public variables in handler.h for more information.

    Called in:
      filesort.cc
      ha_heap.cc
      item_sum.cc
      opt_sum.cc
      sql_delete.cc
     sql_delete.cc
     sql_derived.cc
      sql_select.cc
      sql_select.cc
      sql_select.cc
      sql_select.cc
      sql_select.cc
      sql_show.cc
      sql_show.cc
      sql_show.cc
      sql_show.cc
      sql_table.cc
      sql_union.cc
      sql_update.cc

    Some flags that are not implemented
      HA_STATUS_POS:
        This parameter is never used from the MySQL Server. It is checked in a
        place in MyISAM so could potentially be used by MyISAM specific
        programs.
      HA_STATUS_NO_LOCK:
      This is declared and often used. It's only used by MyISAM.
      It means that MySQL doesn't need the absolute latest statistics
      information. This may save the handler from doing internal locks while
      retrieving statistics data.
*/

int ha_partition::info(uint flag)
{
  uint no_lock_flag= flag & HA_STATUS_NO_LOCK;
  uint extra_var_flag= flag & HA_STATUS_VARIABLE_EXTRA;
  DBUG_ENTER("ha_partition::info");

#ifndef DBUG_OFF
  if (bitmap_is_set_all(&(m_part_info->read_partitions)))
    DBUG_PRINT("info", ("All partitions are used"));
#endif /* DBUG_OFF */
  if (flag & HA_STATUS_AUTO)
  {
    bool auto_inc_is_first_in_idx= (table_share->next_number_keypart == 0);
    DBUG_PRINT("info", ("HA_STATUS_AUTO"));
    if (!table->found_next_number_field)
      stats.auto_increment_value= 0;
    else if (part_share->auto_inc_initialized)
    {
      lock_auto_increment();
      stats.auto_increment_value= part_share->next_auto_inc_val;
      unlock_auto_increment();
    }
    else
    {
      lock_auto_increment();
      /* to avoid two concurrent initializations, check again when locked */
      if (part_share->auto_inc_initialized)
        stats.auto_increment_value= part_share->next_auto_inc_val;
      else
      {
        /*
          The auto-inc mutex in the table_share is locked, so we do not need
          to have the handlers locked.
          HA_STATUS_NO_LOCK is not checked, since we cannot skip locking
          the mutex, because it is initialized.
        */
        handler *file, **file_array;
        ulonglong auto_increment_value= 0;
        file_array= m_file;
        DBUG_PRINT("info",
                   ("checking all partitions for auto_increment_value"));
        do
        {
          file= *file_array;
          file->info(HA_STATUS_AUTO | no_lock_flag);
          set_if_bigger(auto_increment_value,
                        file->stats.auto_increment_value);
        } while (*(++file_array));

        DBUG_ASSERT(auto_increment_value);
        stats.auto_increment_value= auto_increment_value;
        if (auto_inc_is_first_in_idx)
        {
          set_if_bigger(part_share->next_auto_inc_val,
                        auto_increment_value);
          part_share->auto_inc_initialized= true;
          DBUG_PRINT("info", ("initializing next_auto_inc_val to %lu",
                       (ulong) part_share->next_auto_inc_val));
        }
      }
      unlock_auto_increment();
    }
  }
  if (flag & HA_STATUS_VARIABLE)
  {
    uint i;
    DBUG_PRINT("info", ("HA_STATUS_VARIABLE"));
    /*
      Calculates statistical variables
      records:           Estimate of number records in table
      We report sum (always at least 2 if not empty)
      deleted:           Estimate of number holes in the table due to
      deletes
      We report sum
      data_file_length:  Length of data file, in principle bytes in table
      We report sum
      index_file_length: Length of index file, in principle bytes in
      indexes in the table
      We report sum
      delete_length: Length of free space easily used by new records in table
      We report sum
      mean_record_length:Mean record length in the table
      We calculate this
      check_time:        Time of last check (only applicable to MyISAM)
      We report last time of all underlying handlers
    */
    handler *file;
    stats.records= 0;
    stats.deleted= 0;
    stats.data_file_length= 0;
    stats.index_file_length= 0;
    stats.check_time= 0;
    stats.delete_length= 0;
    for (i= bitmap_get_first_set(&m_part_info->read_partitions);
         i < m_tot_parts;
         i= bitmap_get_next_set(&m_part_info->read_partitions, i))
    {
      file= m_file[i];
      file->info(HA_STATUS_VARIABLE | no_lock_flag | extra_var_flag);
      stats.records+= file->stats.records;
      stats.deleted+= file->stats.deleted;
      stats.data_file_length+= file->stats.data_file_length;
      stats.index_file_length+= file->stats.index_file_length;
      stats.delete_length+= file->stats.delete_length;
      if (file->stats.check_time > stats.check_time)
        stats.check_time= file->stats.check_time;
    }
    if (stats.records && stats.records < 2 &&
        !(m_file[0]->ha_table_flags() & HA_STATS_RECORDS_IS_EXACT))
      stats.records= 2;
    if (stats.records > 0)
      stats.mean_rec_length= (ulong) (stats.data_file_length / stats.records);
    else
      stats.mean_rec_length= 0;
  }
  if (flag & HA_STATUS_CONST)
  {
    DBUG_PRINT("info", ("HA_STATUS_CONST"));
    /*
      Recalculate loads of constant variables. MyISAM also sets things
      directly on the table share object.

      Check whether this should be fixed since handlers should not
      change things directly on the table object.

      Monty comment: This should NOT be changed!  It's the handlers
      responsibility to correct table->s->keys_xxxx information if keys
      have been disabled.

      The most important parameters set here is records per key on
      all indexes. block_size and primar key ref_length.

      For each index there is an array of rec_per_key.
      As an example if we have an index with three attributes a,b and c
      we will have an array of 3 rec_per_key.
      rec_per_key[0] is an estimate of number of records divided by
      number of unique values of the field a.
      rec_per_key[1] is an estimate of the number of records divided
      by the number of unique combinations of the fields a and b.
      rec_per_key[2] is an estimate of the number of records divided
      by the number of unique combinations of the fields a,b and c.

      Many handlers only set the value of rec_per_key when all fields
      are bound (rec_per_key[2] in the example above).

      If the handler doesn't support statistics, it should set all of the
      above to 0.

      We first scans through all partitions to get the one holding most rows.
      We will then allow the handler with the most rows to set
      the rec_per_key and use this as an estimate on the total table.

      max_data_file_length:     Maximum data file length
      We ignore it, is only used in
      SHOW TABLE STATUS
      max_index_file_length:    Maximum index file length
      We ignore it since it is never used
      block_size:               Block size used
      We set it to the value of the first handler
      ref_length:               We set this to the value calculated
      and stored in local object
      create_time:              Creation time of table

      So we calculate these constants by using the variables from the
      handler with most rows.
    */
    handler *file, **file_array;
    ulonglong max_records= 0;
    uint32 i= 0;
    uint32 handler_instance= 0;

    file_array= m_file;
    do
    {
      file= *file_array;
      /* Get variables if not already done */
      if (!(flag & HA_STATUS_VARIABLE) ||
          !bitmap_is_set(&(m_part_info->read_partitions),
                         (file_array - m_file)))
        file->info(HA_STATUS_VARIABLE | no_lock_flag | extra_var_flag);
      if (file->stats.records > max_records)
      {
        max_records= file->stats.records;
        handler_instance= i;
      }
      i++;
    } while (*(++file_array));
    /*
      Sort the array of part_ids by number of records in
      in descending order.
    */
    my_qsort2((void*) m_part_ids_sorted_by_num_of_records,
              m_tot_parts,
              sizeof(uint32),
              (qsort2_cmp) compare_number_of_records,
              this);

    file= m_file[handler_instance];
    file->info(HA_STATUS_CONST | no_lock_flag);
    stats.block_size= file->stats.block_size;
    stats.create_time= file->stats.create_time;
    ref_length= m_ref_length;
  }
  if (flag & HA_STATUS_ERRKEY)
  {
    handler *file= m_file[m_last_part];
    DBUG_PRINT("info", ("info: HA_STATUS_ERRKEY"));
    /*
      This flag is used to get index number of the unique index that
      reported duplicate key
      We will report the errkey on the last handler used and ignore the rest
      Note: all engines does not support HA_STATUS_ERRKEY, so set errkey.
    */
    file->errkey= errkey;
    file->info(HA_STATUS_ERRKEY | no_lock_flag);
    errkey= file->errkey;
  }
  if (flag & HA_STATUS_TIME)
  {
    handler *file, **file_array;
    DBUG_PRINT("info", ("info: HA_STATUS_TIME"));
    /*
      This flag is used to set the latest update time of the table.
      Used by SHOW commands
      We will report the maximum of these times
    */
    stats.update_time= 0;
    file_array= m_file;
    do
    {
      file= *file_array;
      file->info(HA_STATUS_TIME | no_lock_flag);
      if (file->stats.update_time > stats.update_time)
	stats.update_time= file->stats.update_time;
    } while (*(++file_array));
  }
  DBUG_RETURN(0);
}


void ha_partition::get_dynamic_partition_info(PARTITION_STATS *stat_info,
                                              uint part_id)
{
  handler *file= m_file[part_id];
  DBUG_ASSERT(bitmap_is_set(&(m_part_info->read_partitions), part_id));
  file->info(HA_STATUS_TIME | HA_STATUS_VARIABLE |
             HA_STATUS_VARIABLE_EXTRA | HA_STATUS_NO_LOCK);

  stat_info->records=              file->stats.records;
  stat_info->mean_rec_length=      file->stats.mean_rec_length;
  stat_info->data_file_length=     file->stats.data_file_length;
  stat_info->max_data_file_length= file->stats.max_data_file_length;
  stat_info->index_file_length=    file->stats.index_file_length;
  stat_info->delete_length=        file->stats.delete_length;
  stat_info->create_time=          file->stats.create_time;
  stat_info->update_time=          file->stats.update_time;
  stat_info->check_time=           file->stats.check_time;
  stat_info->check_sum= 0;
  if (file->ha_table_flags() & (HA_HAS_OLD_CHECKSUM | HA_HAS_NEW_CHECKSUM))
    stat_info->check_sum= file->checksum();
  return;
}


/**
  General function to prepare handler for certain behavior.

  @param[in]    operation       operation to execute

  @return       status
    @retval     0               success
    @retval     >0              error code

  @detail

  extra() is called whenever the server wishes to send a hint to
  the storage engine. The MyISAM engine implements the most hints.

  We divide the parameters into the following categories:
  1) Operations used by most handlers
  2) Operations used by some non-MyISAM handlers
  3) Operations used only by MyISAM
  4) Operations only used by temporary tables for query processing
  5) Operations only used by MyISAM internally
  6) Operations not used at all
  7) Operations only used by federated tables for query processing
  8) Operations only used by NDB
  9) Operations only used by MERGE

  The partition handler need to handle category 1), 2) and 3).

  1) Operations used by most handlers
  -----------------------------------
  HA_EXTRA_RESET:
    This option is used by most handlers and it resets the handler state
    to the same state as after an open call. This includes releasing
    any READ CACHE or WRITE CACHE or other internal buffer used.

    It is called from the reset method in the handler interface. There are
    three instances where this is called.
    1) After completing a INSERT ... SELECT ... query the handler for the
       table inserted into is reset
    2) It is called from close_thread_table which in turn is called from
       close_thread_tables except in the case where the tables are locked
       in which case ha_commit_stmt is called instead.
       It is only called from here if refresh_version hasn't changed and the
       table is not an old table when calling close_thread_table.
       close_thread_tables is called from many places as a general clean up
       function after completing a query.
    3) It is called when deleting the QUICK_RANGE_SELECT object if the
       QUICK_RANGE_SELECT object had its own handler object. It is called
       immediatley before close of this local handler object.
  HA_EXTRA_KEYREAD:
  HA_EXTRA_NO_KEYREAD:
    These parameters are used to provide an optimisation hint to the handler.
    If HA_EXTRA_KEYREAD is set it is enough to read the index fields, for
    many handlers this means that the index-only scans can be used and it
    is not necessary to use the real records to satisfy this part of the
    query. Index-only scans is a very important optimisation for disk-based
    indexes. For main-memory indexes most indexes contain a reference to the
    record and thus KEYREAD only says that it is enough to read key fields.
    HA_EXTRA_NO_KEYREAD disables this for the handler, also HA_EXTRA_RESET
    will disable this option.
    The handler will set HA_KEYREAD_ONLY in its table flags to indicate this
    feature is supported.
  HA_EXTRA_FLUSH:
    Indication to flush tables to disk, is supposed to be used to
    ensure disk based tables are flushed at end of query execution.
    Currently is never used.

  HA_EXTRA_FORCE_REOPEN:
    Only used by MyISAM and Archive, called when altering table,
    closing tables to enforce a reopen of the table files.

  2) Operations used by some non-MyISAM handlers
  ----------------------------------------------
  HA_EXTRA_KEYREAD_PRESERVE_FIELDS:
    This is a strictly InnoDB feature that is more or less undocumented.
    When it is activated InnoDB copies field by field from its fetch
    cache instead of all fields in one memcpy. Have no idea what the
    purpose of this is.
    Cut from include/my_base.h:
    When using HA_EXTRA_KEYREAD, overwrite only key member fields and keep
    other fields intact. When this is off (by default) InnoDB will use memcpy
    to overwrite entire row.
  HA_EXTRA_IGNORE_DUP_KEY:
  HA_EXTRA_NO_IGNORE_DUP_KEY:
    Informs the handler to we will not stop the transaction if we get an
    duplicate key errors during insert/upate.
    Always called in pair, triggered by INSERT IGNORE and other similar
    SQL constructs.
    Not used by MyISAM.

  3) Operations used only by MyISAM
  ---------------------------------
  HA_EXTRA_NORMAL:
    Only used in MyISAM to reset quick mode, not implemented by any other
    handler. Quick mode is also reset in MyISAM by HA_EXTRA_RESET.

    It is called after completing a successful DELETE query if the QUICK
    option is set.

  HA_EXTRA_QUICK:
    When the user does DELETE QUICK FROM table where-clause; this extra
    option is called before the delete query is performed and
    HA_EXTRA_NORMAL is called after the delete query is completed.
    Temporary tables used internally in MySQL always set this option

    The meaning of quick mode is that when deleting in a B-tree no merging
    of leafs is performed. This is a common method and many large DBMS's
    actually only support this quick mode since it is very difficult to
    merge leaves in a tree used by many threads concurrently.

  HA_EXTRA_CACHE:
    This flag is usually set with extra_opt along with a cache size.
    The size of this buffer is set by the user variable
    record_buffer_size. The value of this cache size is the amount of
    data read from disk in each fetch when performing a table scan.
    This means that before scanning a table it is normal to call
    extra with HA_EXTRA_CACHE and when the scan is completed to call
    HA_EXTRA_NO_CACHE to release the cache memory.

    Some special care is taken when using this extra parameter since there
    could be a write ongoing on the table in the same statement. In this
    one has to take special care since there might be a WRITE CACHE as
    well. HA_EXTRA_CACHE specifies using a READ CACHE and using
    READ CACHE and WRITE CACHE at the same time is not possible.

    Only MyISAM currently use this option.

    It is set when doing full table scans using rr_sequential and
    reset when completing such a scan with end_read_record
    (resetting means calling extra with HA_EXTRA_NO_CACHE).

    It is set in filesort.cc for MyISAM internal tables and it is set in
    a multi-update where HA_EXTRA_CACHE is called on a temporary result
    table and after that ha_rnd_init(0) on table to be updated
    and immediately after that HA_EXTRA_NO_CACHE on table to be updated.

    Apart from that it is always used from init_read_record but not when
    used from UPDATE statements. It is not used from DELETE statements
    with ORDER BY and LIMIT but it is used in normal scan loop in DELETE
    statements. The reason here is that DELETE's in MyISAM doesn't move
    existings data rows.

    It is also set in copy_data_between_tables when scanning the old table
    to copy over to the new table.
    And it is set in join_init_read_record where quick objects are used
    to perform a scan on the table. In this case the full table scan can
    even be performed multiple times as part of the nested loop join.

    For purposes of the partition handler it is obviously necessary to have
    special treatment of this extra call. If we would simply pass this
    extra call down to each handler we would allocate
    cache size * no of partitions amount of memory and this is not
    necessary since we will only scan one partition at a time when doing
    full table scans.

    Thus we treat it by first checking whether we have MyISAM handlers in
    the table, if not we simply ignore the call and if we have we will
    record the call but will not call any underlying handler yet. Then
    when performing the sequential scan we will check this recorded value
    and call extra_opt whenever we start scanning a new partition.

  HA_EXTRA_NO_CACHE:
    When performing a UNION SELECT HA_EXTRA_NO_CACHE is called from the
    flush method in the select_union class.
    It is used to some extent when insert delayed inserts.
    See HA_EXTRA_RESET_STATE for use in conjunction with delete_all_rows().

    It should be ok to call HA_EXTRA_NO_CACHE on all underlying handlers
    if they are MyISAM handlers. Other handlers we can ignore the call
    for. If no cache is in use they will quickly return after finding
    this out. And we also ensure that all caches are disabled and no one
    is left by mistake.
    In the future this call will probably be deleted and we will instead call
    ::reset();

  HA_EXTRA_WRITE_CACHE:
    See above, called from various places. It is mostly used when we
    do INSERT ... SELECT
    No special handling to save cache space is developed currently.

  HA_EXTRA_PREPARE_FOR_UPDATE:
    This is called as part of a multi-table update. When the table to be
    updated is also scanned then this informs MyISAM handler to drop any
    caches if dynamic records are used (fixed size records do not care
    about this call). We pass this along to the first partition to scan, and
    flag that it is to be called after HA_EXTRA_CACHE when moving to the next
    partition to scan.

  HA_EXTRA_PREPARE_FOR_DROP:
    Only used by MyISAM, called in preparation for a DROP TABLE.
    It's used mostly by Windows that cannot handle dropping an open file.
    On other platforms it has the same effect as HA_EXTRA_FORCE_REOPEN.

  HA_EXTRA_PREPARE_FOR_RENAME:
    Informs the handler we are about to attempt a rename of the table.
    For handlers that have share open files (MyISAM key-file and
    Archive writer) they must close the files before rename is possible
    on Windows.

  HA_EXTRA_READCHECK:
  HA_EXTRA_NO_READCHECK:
    Only one call to HA_EXTRA_NO_READCHECK from ha_open where it says that
    this is not needed in SQL. The reason for this call is that MyISAM sets
    the READ_CHECK_USED in the open call so the call is needed for MyISAM
    to reset this feature.
    The idea with this parameter was to inform of doing/not doing a read
    check before applying an update. Since SQL always performs a read before
    applying the update No Read Check is needed in MyISAM as well.

    This is a cut from Docs/myisam.txt
     Sometimes you might want to force an update without checking whether
     another user has changed the record since you last read it. This is
     somewhat dangerous, so it should ideally not be used. That can be
     accomplished by wrapping the mi_update() call in two calls to mi_extra(),
     using these functions:
     HA_EXTRA_NO_READCHECK=5                 No readcheck on update
     HA_EXTRA_READCHECK=6                    Use readcheck (def)

  4) Operations only used by temporary tables for query processing
  ----------------------------------------------------------------
  HA_EXTRA_RESET_STATE:
    Same as reset() except that buffers are not released. If there is
    a READ CACHE it is reinit'ed. A cache is reinit'ed to restart reading
    or to change type of cache between READ CACHE and WRITE CACHE.

    This extra function is always called immediately before calling
    delete_all_rows on the handler for temporary tables.
    There are cases however when HA_EXTRA_RESET_STATE isn't called in
    a similar case for a temporary table in sql_union.cc and in two other
    cases HA_EXTRA_NO_CACHE is called before and HA_EXTRA_WRITE_CACHE
    called afterwards.
    The case with HA_EXTRA_NO_CACHE and HA_EXTRA_WRITE_CACHE means
    disable caching, delete all rows and enable WRITE CACHE. This is
    used for temporary tables containing distinct sums and a
    functional group.

    The only case that delete_all_rows is called on non-temporary tables
    is in sql_delete.cc when DELETE FROM table; is called by a user.
    In this case no special extra calls are performed before or after this
    call.

    The partition handler should not need to bother about this one. It
    should never be called.

  HA_EXTRA_NO_ROWS:
    Don't insert rows indication to HEAP and MyISAM, only used by temporary
    tables used in query processing.
    Not handled by partition handler.

  5) Operations only used by MyISAM internally
  --------------------------------------------
  HA_EXTRA_REINIT_CACHE:
    This call reinitializes the READ CACHE described above if there is one
    and otherwise the call is ignored.

    We can thus safely call it on all underlying handlers if they are
    MyISAM handlers. It is however never called so we don't handle it at all.
  HA_EXTRA_FLUSH_CACHE:
    Flush WRITE CACHE in MyISAM. It is only from one place in the code.
    This is in sql_insert.cc where it is called if the table_flags doesn't
    contain HA_DUPLICATE_POS. The only handler having the HA_DUPLICATE_POS
    set is the MyISAM handler and so the only handler not receiving this
    call is MyISAM.
    Thus in effect this call is called but never used. Could be removed
    from sql_insert.cc
  HA_EXTRA_NO_USER_CHANGE:
    Only used by MyISAM, never called.
    Simulates lock_type as locked.
  HA_EXTRA_WAIT_LOCK:
  HA_EXTRA_WAIT_NOLOCK:
    Only used by MyISAM, called from MyISAM handler but never from server
    code on top of the handler.
    Sets lock_wait on/off
  HA_EXTRA_NO_KEYS:
    Only used MyISAM, only used internally in MyISAM handler, never called
    from server level.
  HA_EXTRA_KEYREAD_CHANGE_POS:
  HA_EXTRA_REMEMBER_POS:
  HA_EXTRA_RESTORE_POS:
  HA_EXTRA_PRELOAD_BUFFER_SIZE:
  HA_EXTRA_CHANGE_KEY_TO_DUP:
  HA_EXTRA_CHANGE_KEY_TO_UNIQUE:
    Only used by MyISAM, never called.

  6) Operations not used at all
  -----------------------------
  HA_EXTRA_KEY_CACHE:
  HA_EXTRA_NO_KEY_CACHE:
    This parameters are no longer used and could be removed.

  7) Operations only used by federated tables for query processing
  ----------------------------------------------------------------
  HA_EXTRA_INSERT_WITH_UPDATE:
    Inform handler that an "INSERT...ON DUPLICATE KEY UPDATE" will be
    executed. This condition is unset by HA_EXTRA_NO_IGNORE_DUP_KEY.

  8) Operations only used by NDB
  ------------------------------
  HA_EXTRA_DELETE_CANNOT_BATCH:
  HA_EXTRA_UPDATE_CANNOT_BATCH:
    Inform handler that delete_row()/update_row() cannot batch deletes/updates
    and should perform them immediately. This may be needed when table has 
    AFTER DELETE/UPDATE triggers which access to subject table.
    These flags are reset by the handler::extra(HA_EXTRA_RESET) call.

  9) Operations only used by MERGE
  ------------------------------
  HA_EXTRA_ADD_CHILDREN_LIST:
  HA_EXTRA_ATTACH_CHILDREN:
  HA_EXTRA_IS_ATTACHED_CHILDREN:
  HA_EXTRA_DETACH_CHILDREN:
    Special actions for MERGE tables. Ignore.
*/

int ha_partition::extra(enum ha_extra_function operation)
{
  DBUG_ENTER("ha_partition:extra");
  DBUG_PRINT("info", ("operation: %d", (int) operation));

  switch (operation) {
    /* Category 1), used by most handlers */
  case HA_EXTRA_KEYREAD:
  case HA_EXTRA_NO_KEYREAD:
  case HA_EXTRA_FLUSH:
  case HA_EXTRA_PREPARE_FOR_FORCED_CLOSE:
    DBUG_RETURN(loop_extra(operation));
  case HA_EXTRA_PREPARE_FOR_RENAME:
  case HA_EXTRA_FORCE_REOPEN:
    DBUG_RETURN(loop_extra_alter(operation));
    break;

    /* Category 2), used by non-MyISAM handlers */
  case HA_EXTRA_IGNORE_DUP_KEY:
  case HA_EXTRA_NO_IGNORE_DUP_KEY:
  case HA_EXTRA_KEYREAD_PRESERVE_FIELDS:
  {
    if (!m_myisam)
      DBUG_RETURN(loop_extra(operation));
    break;
  }

  /* Category 3), used by MyISAM handlers */
  case HA_EXTRA_PREPARE_FOR_UPDATE:
    /*
      Needs to be run on the first partition in the range now, and 
      later in late_extra_cache, when switching to a new partition to scan.
    */
    m_extra_prepare_for_update= TRUE;
    if (m_part_spec.start_part != NO_CURRENT_PART_ID)
    {
      if (!m_extra_cache)
        m_extra_cache_part_id= m_part_spec.start_part;
      DBUG_ASSERT(m_extra_cache_part_id == m_part_spec.start_part);
      (void) m_file[m_part_spec.start_part]->extra(HA_EXTRA_PREPARE_FOR_UPDATE);
    }
    break;
  case HA_EXTRA_NORMAL:
  case HA_EXTRA_QUICK:
  case HA_EXTRA_PREPARE_FOR_DROP:
  case HA_EXTRA_FLUSH_CACHE:
  {
    DBUG_RETURN(loop_extra(operation));
  }
  case HA_EXTRA_NO_READCHECK:
  {
    /*
      This is only done as a part of ha_open, which is also used in
      ha_partition::open, so no need to do anything.
    */
    break;
  }
  case HA_EXTRA_CACHE:
  {
    prepare_extra_cache(0);
    break;
  }
  case HA_EXTRA_NO_CACHE:
  {
    int ret= 0;
    if (m_extra_cache_part_id != NO_CURRENT_PART_ID)
      ret= m_file[m_extra_cache_part_id]->extra(HA_EXTRA_NO_CACHE);
    m_extra_cache= FALSE;
    m_extra_cache_size= 0;
    m_extra_prepare_for_update= FALSE;
    m_extra_cache_part_id= NO_CURRENT_PART_ID;
    DBUG_RETURN(ret);
  }
  case HA_EXTRA_WRITE_CACHE:
  {
    m_extra_cache= FALSE;
    m_extra_cache_size= 0;
    m_extra_prepare_for_update= FALSE;
    m_extra_cache_part_id= NO_CURRENT_PART_ID;
    DBUG_RETURN(loop_extra(operation));
  }
  case HA_EXTRA_IGNORE_NO_KEY:
  case HA_EXTRA_NO_IGNORE_NO_KEY:
  {
    /*
      Ignore as these are specific to NDB for handling
      idempotency
     */
    break;
  }
  case HA_EXTRA_WRITE_CAN_REPLACE:
  case HA_EXTRA_WRITE_CANNOT_REPLACE:
  {
    /*
      Informs handler that write_row() can replace rows which conflict
      with row being inserted by PK/unique key without reporting error
      to the SQL-layer.

      This optimization is not safe for partitioned table in general case
      since we may have to put new version of row into partition which is
      different from partition in which old version resides (for example
      when we partition by non-PK column or by some column which is not
      part of unique key which were violated).
      And since NDB which is the only engine at the moment that supports
      this optimization handles partitioning on its own we simple disable
      it here. (BTW for NDB this optimization is safe since it supports
      only KEY partitioning and won't use this optimization for tables
      which have additional unique constraints).
    */
    break;
  }
    /* Category 7), used by federated handlers */
  case HA_EXTRA_INSERT_WITH_UPDATE:
    DBUG_RETURN(loop_extra(operation));
    /* Category 8) Operations only used by NDB */
  case HA_EXTRA_DELETE_CANNOT_BATCH:
  case HA_EXTRA_UPDATE_CANNOT_BATCH:
  {
    /* Currently only NDB use the *_CANNOT_BATCH */
    break;
  }
    /* Category 9) Operations only used by MERGE */
  case HA_EXTRA_ADD_CHILDREN_LIST:
  case HA_EXTRA_ATTACH_CHILDREN:
  case HA_EXTRA_IS_ATTACHED_CHILDREN:
  case HA_EXTRA_DETACH_CHILDREN:
  {
    /* Special actions for MERGE tables. Ignore. */
    break;
  }
  /*
    http://dev.mysql.com/doc/refman/5.1/en/partitioning-limitations.html
    says we no longer support logging to partitioned tables, so we fail
    here.
  */
  case HA_EXTRA_MARK_AS_LOG_TABLE:
    DBUG_RETURN(ER_UNSUPORTED_LOG_ENGINE);
  default:
  {
    /* Temporary crash to discover what is wrong */
    DBUG_ASSERT(0);
    break;
  }
  }
  DBUG_RETURN(0);
}


/**
  Special extra call to reset extra parameters

  @return Operation status.
    @retval >0 Error code
    @retval 0  Success

  @note Called at end of each statement to reset buffers.
  To avoid excessive calls, the m_partitions_to_reset bitmap keep records
  of which partitions that have been used in extra(), external_lock() or
  start_stmt() and is needed to be called.
*/

int ha_partition::reset(void)
{
  int result= 0;
  int tmp;
  uint i;
  DBUG_ENTER("ha_partition::reset");

  for (i= bitmap_get_first_set(&m_partitions_to_reset);
       i < m_tot_parts;
       i= bitmap_get_next_set(&m_partitions_to_reset, i))
  {
    if ((tmp= m_file[i]->ha_reset()))
      result= tmp;
  }
  bitmap_clear_all(&m_partitions_to_reset);
  DBUG_RETURN(result);
}

/*
  Special extra method for HA_EXTRA_CACHE with cachesize as extra parameter

  SYNOPSIS
    extra_opt()
    operation                      Must be HA_EXTRA_CACHE
    cachesize                      Size of cache in full table scan

  RETURN VALUE
    >0                   Error code
    0                    Success
*/

int ha_partition::extra_opt(enum ha_extra_function operation, ulong cachesize)
{
  DBUG_ENTER("ha_partition::extra_opt()");

  DBUG_ASSERT(HA_EXTRA_CACHE == operation);
  prepare_extra_cache(cachesize);
  DBUG_RETURN(0);
}


/*
  Call extra on handler with HA_EXTRA_CACHE and cachesize

  SYNOPSIS
    prepare_extra_cache()
    cachesize                Size of cache for full table scan

  RETURN VALUE
    NONE
*/

void ha_partition::prepare_extra_cache(uint cachesize)
{
  DBUG_ENTER("ha_partition::prepare_extra_cache()");
  DBUG_PRINT("info", ("cachesize %u", cachesize));

  m_extra_cache= TRUE;
  m_extra_cache_size= cachesize;
  if (m_part_spec.start_part != NO_CURRENT_PART_ID)
  {
    DBUG_ASSERT(bitmap_is_set(&m_partitions_to_reset,
                              m_part_spec.start_part));
    bitmap_set_bit(&m_partitions_to_reset, m_part_spec.start_part);
    late_extra_cache(m_part_spec.start_part);
  }
  DBUG_VOID_RETURN;
}


/**
  Prepares our new and reorged handlers for rename or delete.

  @param operation Operation to forward

  @return Operation status
    @retval 0  Success
    @retval !0 Error
*/

int ha_partition::loop_extra_alter(enum ha_extra_function operation)
{
  int result= 0, tmp;
  handler **file;
  DBUG_ENTER("ha_partition::loop_extra_alter()");
  DBUG_ASSERT(operation == HA_EXTRA_PREPARE_FOR_RENAME ||
              operation == HA_EXTRA_FORCE_REOPEN);

  if (m_new_file != NULL)
  {
    for (file= m_new_file; *file; file++)
      if ((tmp= (*file)->extra(operation)))
        result= tmp;
  }
  if (m_reorged_file != NULL)
  {
    for (file= m_reorged_file; *file; file++)
      if ((tmp= (*file)->extra(operation)))
        result= tmp;
  }
  if ((tmp= loop_extra(operation)))
    result= tmp;
  DBUG_RETURN(result);
}

/*
  Call extra on all partitions

  SYNOPSIS
    loop_extra()
    operation             extra operation type

  RETURN VALUE
    >0                    Error code
    0                     Success
*/

int ha_partition::loop_extra(enum ha_extra_function operation)
{
  int result= 0, tmp;
  uint i;
  DBUG_ENTER("ha_partition::loop_extra()");
  
  for (i= bitmap_get_first_set(&m_part_info->lock_partitions);
       i < m_tot_parts;
       i= bitmap_get_next_set(&m_part_info->lock_partitions, i))
  {
    if ((tmp= m_file[i]->extra(operation)))
      result= tmp;
  }
  /* Add all used partitions to be called in reset(). */
  bitmap_union(&m_partitions_to_reset, &m_part_info->lock_partitions);
  DBUG_RETURN(result);
}


/*
  Call extra(HA_EXTRA_CACHE) on next partition_id

  SYNOPSIS
    late_extra_cache()
    partition_id               Partition id to call extra on

  RETURN VALUE
    NONE
*/

void ha_partition::late_extra_cache(uint partition_id)
{
  handler *file;
  DBUG_ENTER("ha_partition::late_extra_cache");
  DBUG_PRINT("info", ("extra_cache %u prepare %u partid %u size %u",
                      m_extra_cache, m_extra_prepare_for_update,
                      partition_id, m_extra_cache_size));

  if (!m_extra_cache && !m_extra_prepare_for_update)
    DBUG_VOID_RETURN;
  file= m_file[partition_id];
  if (m_extra_cache)
  {
    if (m_extra_cache_size == 0)
      (void) file->extra(HA_EXTRA_CACHE);
    else
      (void) file->extra_opt(HA_EXTRA_CACHE, m_extra_cache_size);
  }
  if (m_extra_prepare_for_update)
  {
    DBUG_ASSERT(m_extra_cache);
    (void) file->extra(HA_EXTRA_PREPARE_FOR_UPDATE);
  }
  m_extra_cache_part_id= partition_id;
  DBUG_VOID_RETURN;
}


/*
  Call extra(HA_EXTRA_NO_CACHE) on next partition_id

  SYNOPSIS
    late_extra_no_cache()
    partition_id               Partition id to call extra on

  RETURN VALUE
    NONE
*/

void ha_partition::late_extra_no_cache(uint partition_id)
{
  handler *file;
  DBUG_ENTER("ha_partition::late_extra_no_cache");

  if (!m_extra_cache && !m_extra_prepare_for_update)
    DBUG_VOID_RETURN;
  file= m_file[partition_id];
  (void) file->extra(HA_EXTRA_NO_CACHE);
  DBUG_ASSERT(partition_id == m_extra_cache_part_id);
  m_extra_cache_part_id= NO_CURRENT_PART_ID;
  DBUG_VOID_RETURN;
}


/****************************************************************************
                MODULE optimiser support
****************************************************************************/

/**
  Get keys to use for scanning.

  @return key_map of keys usable for scanning

  @note No need to use read_partitions here, since it does not depend on
  which partitions is used, only which storage engine used.
*/

const key_map *ha_partition::keys_to_use_for_scanning()
{
  DBUG_ENTER("ha_partition::keys_to_use_for_scanning");
  DBUG_RETURN(m_file[0]->keys_to_use_for_scanning());
}


/**
  Minimum number of rows to base optimizer estimate on.
*/

ha_rows ha_partition::min_rows_for_estimate()
{
  uint i, max_used_partitions, tot_used_partitions;
  DBUG_ENTER("ha_partition::min_rows_for_estimate");

  tot_used_partitions= bitmap_bits_set(&m_part_info->read_partitions);

  /*
    All partitions might have been left as unused during partition pruning
    due to, for example, an impossible WHERE condition. Nonetheless, the
    optimizer might still attempt to perform (e.g. range) analysis where an
    estimate of the the number of rows is calculated using records_in_range.
    Hence, to handle this and other possible cases, use zero as the minimum
    number of rows to base the estimate on if no partition is being used.
  */
  if (!tot_used_partitions)
    DBUG_RETURN(0);

  /*
    Allow O(log2(tot_partitions)) increase in number of used partitions.
    This gives O(tot_rows/log2(tot_partitions)) rows to base the estimate on.
    I.e when the total number of partitions doubles, allow one more
    partition to be checked.
  */
  i= 2;
  max_used_partitions= 1;
  while (i < m_tot_parts)
  {
    max_used_partitions++;
    i= i << 1;
  }
  if (max_used_partitions > tot_used_partitions)
    max_used_partitions= tot_used_partitions;

  /* stats.records is already updated by the info(HA_STATUS_VARIABLE) call. */
  DBUG_PRINT("info", ("max_used_partitions: %u tot_rows: %lu",
                      max_used_partitions,
                      (ulong) stats.records));
  DBUG_PRINT("info", ("tot_used_partitions: %u min_rows_to_check: %lu",
                      tot_used_partitions,
                      (ulong) stats.records * max_used_partitions
                              / tot_used_partitions));
  DBUG_RETURN(stats.records * max_used_partitions / tot_used_partitions);
}


/**
  Get the biggest used partition.

  Starting at the N:th biggest partition and skips all non used
  partitions, returning the biggest used partition found

  @param[in,out] part_index  Skip the *part_index biggest partitions

  @return The biggest used partition with index not lower than *part_index.
    @retval NO_CURRENT_PART_ID     No more partition used.
    @retval != NO_CURRENT_PART_ID  partition id of biggest used partition with
                                   index >= *part_index supplied. Note that
                                   *part_index will be updated to the next
                                   partition index to use.
*/

uint ha_partition::get_biggest_used_partition(uint *part_index)
{
  uint part_id;
  while ((*part_index) < m_tot_parts)
  {
    part_id= m_part_ids_sorted_by_num_of_records[(*part_index)++];
    if (bitmap_is_set(&m_part_info->read_partitions, part_id))
      return part_id;
  }
  return NO_CURRENT_PART_ID;
}


/*
  Return time for a scan of the table

  SYNOPSIS
    scan_time()

  RETURN VALUE
    time for scan
*/

double ha_partition::scan_time()
{
  double scan_time= 0;
  uint i;
  DBUG_ENTER("ha_partition::scan_time");

  for (i= bitmap_get_first_set(&m_part_info->read_partitions);
       i < m_tot_parts;
       i= bitmap_get_next_set(&m_part_info->read_partitions, i))
    scan_time+= m_file[i]->scan_time();
  DBUG_RETURN(scan_time);
}


/**
  Find number of records in a range.
  @param inx      Index number
  @param min_key  Start of range
  @param max_key  End of range

  @return Number of rows in range.

  Given a starting key, and an ending key estimate the number of rows that
  will exist between the two. max_key may be empty which in case determine
  if start_key matches any rows.
*/

ha_rows ha_partition::records_in_range(uint inx, key_range *min_key,
				       key_range *max_key)
{
  ha_rows min_rows_to_check, rows, estimated_rows=0, checked_rows= 0;
  uint partition_index= 0, part_id;
  DBUG_ENTER("ha_partition::records_in_range");

  min_rows_to_check= min_rows_for_estimate();

  while ((part_id= get_biggest_used_partition(&partition_index))
         != NO_CURRENT_PART_ID)
  {
    rows= m_file[part_id]->records_in_range(inx, min_key, max_key);
      
    DBUG_PRINT("info", ("part %u match %lu rows of %lu", part_id, (ulong) rows,
                        (ulong) m_file[part_id]->stats.records));

    if (rows == HA_POS_ERROR)
      DBUG_RETURN(HA_POS_ERROR);
    estimated_rows+= rows;
    checked_rows+= m_file[part_id]->stats.records;
    /*
      Returning 0 means no rows can be found, so we must continue
      this loop as long as we have estimated_rows == 0.
      Also many engines return 1 to indicate that there may exist
      a matching row, we do not normalize this by dividing by number of
      used partitions, but leave it to be returned as a sum, which will
      reflect that we will need to scan each partition's index.

      Note that this statistics may not always be correct, so we must
      continue even if the current partition has 0 rows, since we might have
      deleted rows from the current partition, or inserted to the next
      partition.
    */
    if (estimated_rows && checked_rows &&
        checked_rows >= min_rows_to_check)
    {
      DBUG_PRINT("info",
                 ("records_in_range(inx %u): %lu (%lu * %lu / %lu)",
                  inx,
                  (ulong) (estimated_rows * stats.records / checked_rows),
                  (ulong) estimated_rows,
                  (ulong) stats.records,
                  (ulong) checked_rows));
      DBUG_RETURN(estimated_rows * stats.records / checked_rows);
    }
  }
  DBUG_PRINT("info", ("records_in_range(inx %u): %lu",
                      inx,
                      (ulong) estimated_rows));
  DBUG_RETURN(estimated_rows);
}


/**
  Estimate upper bound of number of rows.

  @return Number of rows.
*/

ha_rows ha_partition::estimate_rows_upper_bound()
{
  ha_rows rows, tot_rows= 0;
  handler **file= m_file;
  DBUG_ENTER("ha_partition::estimate_rows_upper_bound");

  do
  {
    if (bitmap_is_set(&(m_part_info->read_partitions), (file - m_file)))
    {
      rows= (*file)->estimate_rows_upper_bound();
      if (rows == HA_POS_ERROR)
        DBUG_RETURN(HA_POS_ERROR);
      tot_rows+= rows;
    }
  } while (*(++file));
  DBUG_RETURN(tot_rows);
}


/*
  Get time to read

  SYNOPSIS
    read_time()
    index                Index number used
    ranges               Number of ranges
    rows                 Number of rows

  RETURN VALUE
    time for read

  DESCRIPTION
    This will be optimised later to include whether or not the index can
    be used with partitioning. To achieve we need to add another parameter
    that specifies how many of the index fields that are bound in the ranges.
    Possibly added as a new call to handlers.
*/

double ha_partition::read_time(uint index, uint ranges, ha_rows rows)
{
  DBUG_ENTER("ha_partition::read_time");

  DBUG_RETURN(m_file[0]->read_time(index, ranges, rows));
}


/**
  Number of rows in table. see handler.h

  @return Number of records in the table (after pruning!)
*/

ha_rows ha_partition::records()
{
  ha_rows rows, tot_rows= 0;
  uint i;
  DBUG_ENTER("ha_partition::records");

  for (i= bitmap_get_first_set(&m_part_info->read_partitions);
       i < m_tot_parts;
       i= bitmap_get_next_set(&m_part_info->read_partitions, i))
  {
    rows= m_file[i]->records();
    if (rows == HA_POS_ERROR)
      DBUG_RETURN(HA_POS_ERROR);
    tot_rows+= rows;
  }
  DBUG_RETURN(tot_rows);
}


/*
  Is it ok to switch to a new engine for this table

  SYNOPSIS
    can_switch_engine()

  RETURN VALUE
    TRUE                  Ok
    FALSE                 Not ok

  DESCRIPTION
    Used to ensure that tables with foreign key constraints are not moved
    to engines without foreign key support.
*/

bool ha_partition::can_switch_engines()
{
  handler **file;
  DBUG_ENTER("ha_partition::can_switch_engines");
 
  file= m_file;
  do
  {
    if (!(*file)->can_switch_engines())
      DBUG_RETURN(FALSE);
  } while (*(++file));
  DBUG_RETURN(TRUE);
}


/*
  Is table cache supported

  SYNOPSIS
    table_cache_type()

*/

uint8 ha_partition::table_cache_type()
{
  DBUG_ENTER("ha_partition::table_cache_type");

  DBUG_RETURN(m_file[0]->table_cache_type());
}


/**
  Calculate hash value for KEY partitioning using an array of fields.

  @param field_array   An array of the fields in KEY partitioning

  @return hash_value calculated

  @note Uses the hash function on the character set of the field.
  Integer and floating point fields use the binary character set by default.
*/

uint32 ha_partition::calculate_key_hash_value(Field **field_array)
{
  ulong nr1= 1;
  ulong nr2= 4;
  bool use_51_hash;
  use_51_hash= test((*field_array)->table->part_info->key_algorithm ==
                    partition_info::KEY_ALGORITHM_51);

  do
  {
    Field *field= *field_array;
    if (use_51_hash)
    {
      switch (field->real_type()) {
      case MYSQL_TYPE_TINY:
      case MYSQL_TYPE_SHORT:
      case MYSQL_TYPE_LONG:
      case MYSQL_TYPE_FLOAT:
      case MYSQL_TYPE_DOUBLE:
      case MYSQL_TYPE_NEWDECIMAL:
      case MYSQL_TYPE_TIMESTAMP:
      case MYSQL_TYPE_LONGLONG:
      case MYSQL_TYPE_INT24:
      case MYSQL_TYPE_TIME:
      case MYSQL_TYPE_DATETIME:
      case MYSQL_TYPE_YEAR:
      case MYSQL_TYPE_NEWDATE:
        {
          if (field->is_null())
          {
            nr1^= (nr1 << 1) | 1;
            continue;
          }
          /* Force this to my_hash_sort_bin, which was used in 5.1! */
          uint len= field->pack_length();
          my_charset_bin.coll->hash_sort(&my_charset_bin, field->ptr, len,
                                         &nr1, &nr2);
          /* Done with this field, continue with next one. */
          continue;
        }
      case MYSQL_TYPE_STRING:
      case MYSQL_TYPE_VARCHAR:
      case MYSQL_TYPE_BIT:
        /* Not affected, same in 5.1 and 5.5 */
        break;
      /*
        ENUM/SET uses my_hash_sort_simple in 5.1 (i.e. my_charset_latin1)
        and my_hash_sort_bin in 5.5!
      */
      case MYSQL_TYPE_ENUM:
      case MYSQL_TYPE_SET:
        {
          if (field->is_null())
          {
            nr1^= (nr1 << 1) | 1;
            continue;
          }
          /* Force this to my_hash_sort_bin, which was used in 5.1! */
          uint len= field->pack_length();
          my_charset_latin1.coll->hash_sort(&my_charset_latin1, field->ptr,
                                            len, &nr1, &nr2);
          continue;
        }
      /* New types in mysql-5.6. */
      case MYSQL_TYPE_DATETIME2:
      case MYSQL_TYPE_TIME2:
      case MYSQL_TYPE_TIMESTAMP2:
        /* Not affected, 5.6+ only! */
        break;

      /* These types should not be allowed for partitioning! */
      case MYSQL_TYPE_NULL:
      case MYSQL_TYPE_DECIMAL:
      case MYSQL_TYPE_DATE:
      case MYSQL_TYPE_TINY_BLOB:
      case MYSQL_TYPE_MEDIUM_BLOB:
      case MYSQL_TYPE_LONG_BLOB:
      case MYSQL_TYPE_BLOB:
      case MYSQL_TYPE_VAR_STRING:
      case MYSQL_TYPE_GEOMETRY:
        /* fall through. */
      default:
        DBUG_ASSERT(0);                    // New type?
        /* Fall through for default hashing (5.5). */
      }
      /* fall through, use collation based hashing. */
    }
    field->hash(&nr1, &nr2);
  } while (*(++field_array));
  return (uint32) nr1;
}


/****************************************************************************
                MODULE print messages
****************************************************************************/

const char *ha_partition::index_type(uint inx)
{
  uint first_used_partition;
  DBUG_ENTER("ha_partition::index_type");

  first_used_partition= bitmap_get_first_set(&(m_part_info->read_partitions));

  if (first_used_partition == MY_BIT_NONE)
  {
    DBUG_ASSERT(0);                             // How can this happen?
    DBUG_RETURN(handler::index_type(inx));
  }

  DBUG_RETURN(m_file[first_used_partition]->index_type(inx));
}


enum row_type ha_partition::get_row_type() const
{
  uint i;
  enum row_type type;
  DBUG_ENTER("ha_partition::get_row_type");

  i= bitmap_get_first_set(&m_part_info->read_partitions);
  DBUG_ASSERT(i < m_tot_parts);
  if (i >= m_tot_parts)
    DBUG_RETURN(ROW_TYPE_NOT_USED);

  type= m_file[i]->get_row_type();
  DBUG_PRINT("info", ("partition %u, row_type: %d", i, type));

  for (i= bitmap_get_next_set(&m_part_info->lock_partitions, i);
       i < m_tot_parts;
       i= bitmap_get_next_set(&m_part_info->lock_partitions, i))
  {
    enum row_type part_type= m_file[i]->get_row_type();
    DBUG_PRINT("info", ("partition %u, row_type: %d", i, type));
    if (part_type != type)
      DBUG_RETURN(ROW_TYPE_NOT_USED);
  }

  DBUG_RETURN(type);
}


void ha_partition::append_row_to_str(String &str)
{
  const uchar *rec;
  bool is_rec0= !m_err_rec || m_err_rec == table->record[0];
  if (is_rec0)
    rec= table->record[0];
  else
    rec= m_err_rec;
  // If PK, use full PK instead of full part field array!
  if (table->s->primary_key != MAX_KEY)
  {
    KEY *key= table->key_info + table->s->primary_key;
    KEY_PART_INFO *key_part=     key->key_part;
    KEY_PART_INFO *key_part_end= key_part + key->user_defined_key_parts;
    if (!is_rec0)
      set_key_field_ptr(key, rec, table->record[0]);
    for (; key_part != key_part_end; key_part++)
    {
      Field *field= key_part->field;
      str.append(" ");
      str.append(field->field_name);
      str.append(":");
      field_unpack(&str, field, rec, 0, false);
    }
    if (!is_rec0)
      set_key_field_ptr(key, table->record[0], rec);
  }
  else
  {
    Field **field_ptr;
    if (!is_rec0)
      set_field_ptr(m_part_info->full_part_field_array, rec,
                    table->record[0]);
    /* No primary key, use full partition field array. */
    for (field_ptr= m_part_info->full_part_field_array;
         *field_ptr;
         field_ptr++)
    {
      Field *field= *field_ptr;
      str.append(" ");
      str.append(field->field_name);
      str.append(":");
      field_unpack(&str, field, rec, 0, false);
    }
    if (!is_rec0)
      set_field_ptr(m_part_info->full_part_field_array, table->record[0],
                    rec);
  }
}


void ha_partition::print_error(int error, myf errflag)
{
  THD *thd= ha_thd();
  DBUG_ENTER("ha_partition::print_error");

  /* Should probably look for my own errors first */
  DBUG_PRINT("enter", ("error: %d", error));

  if ((error == HA_ERR_NO_PARTITION_FOUND) &&
      ! (thd->lex->alter_info.flags & Alter_info::ALTER_TRUNCATE_PARTITION))
    m_part_info->print_no_partition_found(table);
  else if (error == HA_ERR_ROW_IN_WRONG_PARTITION)
  {
    /* Should only happen on DELETE or UPDATE! */
    DBUG_ASSERT(thd_sql_command(thd) == SQLCOM_DELETE ||
                thd_sql_command(thd) == SQLCOM_DELETE_MULTI ||
                thd_sql_command(thd) == SQLCOM_UPDATE ||
                thd_sql_command(thd) == SQLCOM_UPDATE_MULTI);
    DBUG_ASSERT(m_err_rec);
    if (m_err_rec)
    {
      uint max_length;
      char buf[MAX_KEY_LENGTH];
      String str(buf,sizeof(buf),system_charset_info);
      uint32 part_id;
      str.length(0);
      str.append("(");
      str.append_ulonglong(m_last_part);
      str.append(" != ");
      if (get_part_for_delete(m_err_rec, m_rec0, m_part_info, &part_id))
        str.append("?");
      else
        str.append_ulonglong(part_id);
      str.append(")");
      append_row_to_str(str);

      /* Log this error, so the DBA can notice it and fix it! */
      sql_print_error("Table '%-192s' corrupted: row in wrong partition: %s\n"
                      "Please REPAIR the table!",
                      table->s->table_name.str,
                      str.c_ptr_safe());

      max_length= (MYSQL_ERRMSG_SIZE - (uint) strlen(ER(ER_ROW_IN_WRONG_PARTITION)));
      if (str.length() >= max_length)
      {
<<<<<<< HEAD
        str.length(max_length-4);
        str.append(STRING_WITH_LEN("..."));
=======
        if (!(thd->lex->alter_info.flags & ALTER_TRUNCATE_PARTITION))
        {
          m_part_info->print_no_partition_found(table, errflag);
          DBUG_VOID_RETURN;
        }
>>>>>>> 2acc01b3
      }
      my_error(ER_ROW_IN_WRONG_PARTITION, MYF(0), str.c_ptr_safe());
      m_err_rec= NULL;
      DBUG_VOID_RETURN;
    }
    /* fall through to generic error handling. */
  }

  /* In case m_file has not been initialized, like in bug#42438 */
  if (m_file)
  {
    if (m_last_part >= m_tot_parts)
    {
      DBUG_ASSERT(0);
      m_last_part= 0;
    }
    m_file[m_last_part]->print_error(error, errflag);
  }
  else
    handler::print_error(error, errflag);
  DBUG_VOID_RETURN;
}


bool ha_partition::get_error_message(int error, String *buf)
{
  DBUG_ENTER("ha_partition::get_error_message");

  /* Should probably look for my own errors first */

  /* In case m_file has not been initialized, like in bug#42438 */
  if (m_file)
    DBUG_RETURN(m_file[m_last_part]->get_error_message(error, buf));
  DBUG_RETURN(handler::get_error_message(error, buf));

}


/****************************************************************************
                MODULE in-place ALTER
****************************************************************************/
/**
  Get table flags.
*/

handler::Table_flags ha_partition::table_flags() const
{
  uint first_used_partition= 0;
  DBUG_ENTER("ha_partition::table_flags");
  if (m_handler_status < handler_initialized ||
      m_handler_status >= handler_closed)
    DBUG_RETURN(PARTITION_ENABLED_TABLE_FLAGS);

  if (get_lock_type() != F_UNLCK)
  {
    /*
      The flags are cached after external_lock, and may depend on isolation
      level. So we should use a locked partition to get the correct flags.
    */
    first_used_partition= bitmap_get_first_set(&m_part_info->lock_partitions);
    if (first_used_partition == MY_BIT_NONE)
      first_used_partition= 0;
  }
  DBUG_RETURN((m_file[first_used_partition]->ha_table_flags() &
                 ~(PARTITION_DISABLED_TABLE_FLAGS)) |
                 (PARTITION_ENABLED_TABLE_FLAGS));
}


/**
  alter_table_flags must be on handler/table level, not on hton level
  due to the ha_partition hton does not know what the underlying hton is.
*/
uint ha_partition::alter_table_flags(uint flags)
{
  uint flags_to_return;
  DBUG_ENTER("ha_partition::alter_table_flags");

  flags_to_return= ht->alter_table_flags(flags);
  flags_to_return|= m_file[0]->alter_table_flags(flags);

  DBUG_RETURN(flags_to_return);
}


/**
  check if copy of data is needed in alter table.
*/
bool ha_partition::check_if_incompatible_data(HA_CREATE_INFO *create_info,
                                              uint table_changes)
{
  handler **file;
  bool ret= COMPATIBLE_DATA_YES;

  /*
    The check for any partitioning related changes have already been done
    in mysql_alter_table (by fix_partition_func), so it is only up to
    the underlying handlers.
  */
  for (file= m_file; *file; file++)
    if ((ret=  (*file)->check_if_incompatible_data(create_info,
                                                   table_changes)) !=
        COMPATIBLE_DATA_YES)
      break;
  return ret;
}


/**
  Support of in-place alter table.
*/

/**
  Helper class for in-place alter, see handler.h
*/

class ha_partition_inplace_ctx : public inplace_alter_handler_ctx
{
public:
  inplace_alter_handler_ctx **handler_ctx_array;
  bool rollback_done;
private:
  uint m_tot_parts;

public:
  ha_partition_inplace_ctx(THD *thd, uint tot_parts)
    : inplace_alter_handler_ctx(),
      handler_ctx_array(NULL),
      rollback_done(false),
      m_tot_parts(tot_parts)
  {}

  ~ha_partition_inplace_ctx()
  {
    if (handler_ctx_array)
    {
      for (uint index= 0; index < m_tot_parts; index++)
        delete handler_ctx_array[index];
    }
  }
};


enum_alter_inplace_result
ha_partition::check_if_supported_inplace_alter(TABLE *altered_table,
                                               Alter_inplace_info *ha_alter_info)
{
#ifdef PARTITION_SUPPORTS_INPLACE_ALTER
  uint index= 0;
  enum_alter_inplace_result result= HA_ALTER_INPLACE_NO_LOCK;
  ha_partition_inplace_ctx *part_inplace_ctx;
  THD *thd= ha_thd();
#else
  enum_alter_inplace_result result= HA_ALTER_INPLACE_NOT_SUPPORTED;
#endif

  DBUG_ENTER("ha_partition::check_if_supported_inplace_alter");
  /*
    Support inplace change of KEY () -> KEY ALGORITHM = N ().
    Any other change would set partition_changed in
    prep_alter_part_table() in mysql_alter_table().
  */
  if (ha_alter_info->alter_info->flags == Alter_info::ALTER_PARTITION)
    DBUG_RETURN(HA_ALTER_INPLACE_NO_LOCK);

#ifndef PARTITION_SUPPORTS_INPLACE_ALTER
  /*
    Due to bug#14760210 partitions can be out-of-sync in case
    commit_inplace_alter_table fails after the first partition.

    Until we can either commit all partitions at the same time or
    have an atomic recover on failure/crash we don't support any
    inplace alter.

    TODO: investigate what happens when indexes are out-of-sync
    between partitions. If safe and possible to recover from,
    then we could allow ADD/DROP INDEX.
  */
  DBUG_RETURN(result);
#else
  part_inplace_ctx=
    new (thd->mem_root) ha_partition_inplace_ctx(thd, m_tot_parts);
  if (!part_inplace_ctx)
    DBUG_RETURN(HA_ALTER_ERROR);

  part_inplace_ctx->handler_ctx_array= (inplace_alter_handler_ctx **)
    thd->alloc(sizeof(inplace_alter_handler_ctx *) * m_tot_parts);
  if (!part_inplace_ctx->handler_ctx_array)
    DBUG_RETURN(HA_ALTER_ERROR);

  for (index= 0; index < m_tot_parts; index++)
    part_inplace_ctx->handler_ctx_array[index]= NULL;

  for (index= 0; index < m_tot_parts; index++)
  {
    enum_alter_inplace_result p_result=
      m_file[index]->check_if_supported_inplace_alter(altered_table,
                                                      ha_alter_info);
    part_inplace_ctx->handler_ctx_array[index]= ha_alter_info->handler_ctx;

    if (p_result < result)
      result= p_result;
    if (result == HA_ALTER_ERROR)
      break;
  }
  ha_alter_info->handler_ctx= part_inplace_ctx;

  DBUG_RETURN(result);
#endif
}


bool ha_partition::prepare_inplace_alter_table(TABLE *altered_table,
                                               Alter_inplace_info *ha_alter_info)
{
  uint index= 0;
  bool error= false;
  ha_partition_inplace_ctx *part_inplace_ctx;

  DBUG_ENTER("ha_partition::prepare_inplace_alter_table");

  /*
    Changing to similar partitioning, only update metadata.
    Non allowed changes would be catched in prep_alter_part_table().
  */
  if (ha_alter_info->alter_info->flags == Alter_info::ALTER_PARTITION)
    DBUG_RETURN(false);

  part_inplace_ctx=
    static_cast<class ha_partition_inplace_ctx*>(ha_alter_info->handler_ctx);

  for (index= 0; index < m_tot_parts && !error; index++)
  {
    ha_alter_info->handler_ctx= part_inplace_ctx->handler_ctx_array[index];
    if (m_file[index]->ha_prepare_inplace_alter_table(altered_table,
                                                      ha_alter_info))
      error= true;
    part_inplace_ctx->handler_ctx_array[index]= ha_alter_info->handler_ctx;
  }
  ha_alter_info->handler_ctx= part_inplace_ctx;

  DBUG_RETURN(error);
}


bool ha_partition::inplace_alter_table(TABLE *altered_table,
                                       Alter_inplace_info *ha_alter_info)
{
  uint index= 0;
  bool error= false;
  ha_partition_inplace_ctx *part_inplace_ctx;

  DBUG_ENTER("ha_partition::inplace_alter_table");

  /*
    Changing to similar partitioning, only update metadata.
    Non allowed changes would be catched in prep_alter_part_table().
  */
  if (ha_alter_info->alter_info->flags == Alter_info::ALTER_PARTITION)
    DBUG_RETURN(false);

  part_inplace_ctx=
    static_cast<class ha_partition_inplace_ctx*>(ha_alter_info->handler_ctx);

  for (index= 0; index < m_tot_parts && !error; index++)
  {
    ha_alter_info->handler_ctx= part_inplace_ctx->handler_ctx_array[index];
    if (m_file[index]->ha_inplace_alter_table(altered_table,
                                              ha_alter_info))
      error= true;
    part_inplace_ctx->handler_ctx_array[index]= ha_alter_info->handler_ctx;
  }
  ha_alter_info->handler_ctx= part_inplace_ctx;

  DBUG_RETURN(error);
}


/*
  Note that this function will try rollback failed ADD INDEX by
  executing DROP INDEX for the indexes that were committed (if any)
  before the error occured. This means that the underlying storage
  engine must be able to drop index in-place with X-lock held.
  (As X-lock will be held here if new indexes are to be committed)
*/
bool ha_partition::commit_inplace_alter_table(TABLE *altered_table,
                                              Alter_inplace_info *ha_alter_info,
                                              bool commit)
{
  uint index= 0;
  ha_partition_inplace_ctx *part_inplace_ctx;

  DBUG_ENTER("ha_partition::commit_inplace_alter_table");

  /*
    Changing to similar partitioning, only update metadata.
    Non allowed changes would be catched in prep_alter_part_table().
  */
  if (ha_alter_info->alter_info->flags == Alter_info::ALTER_PARTITION)
    DBUG_RETURN(false);

  part_inplace_ctx=
    static_cast<class ha_partition_inplace_ctx*>(ha_alter_info->handler_ctx);

  if (!commit && part_inplace_ctx->rollback_done)
    DBUG_RETURN(false); // We have already rolled back changes.

  for (index= 0; index < m_tot_parts; index++)
  {
    ha_alter_info->handler_ctx= part_inplace_ctx->handler_ctx_array[index];
    if (m_file[index]->ha_commit_inplace_alter_table(altered_table,
                                                     ha_alter_info, commit))
    {
      part_inplace_ctx->handler_ctx_array[index]= ha_alter_info->handler_ctx;
      goto err;
    }
    part_inplace_ctx->handler_ctx_array[index]= ha_alter_info->handler_ctx;
    DBUG_EXECUTE_IF("ha_partition_fail_final_add_index", {
      /* Simulate failure by rollback of the second partition */
      if (m_tot_parts > 1)
      {
        index++;
        ha_alter_info->handler_ctx= part_inplace_ctx->handler_ctx_array[index];
        m_file[index]->ha_commit_inplace_alter_table(altered_table,
                                                     ha_alter_info, false);
        part_inplace_ctx->handler_ctx_array[index]= ha_alter_info->handler_ctx;
        goto err;
      }
    });
  }
  ha_alter_info->handler_ctx= part_inplace_ctx;

  DBUG_RETURN(false);

err:
  ha_alter_info->handler_ctx= part_inplace_ctx;
  /*
    Reverting committed changes is (for now) only possible for ADD INDEX
    For other changes we will just try to rollback changes.
  */
  if (index > 0 &&
      ha_alter_info->handler_flags & (Alter_inplace_info::ADD_INDEX |
                                      Alter_inplace_info::ADD_UNIQUE_INDEX |
                                      Alter_inplace_info::ADD_PK_INDEX))
  {
    Alter_inplace_info drop_info(ha_alter_info->create_info,
                                 ha_alter_info->alter_info,
                                 NULL, 0,
                                 ha_alter_info->modified_part_info,
                                 ha_alter_info->ignore);

    if (ha_alter_info->handler_flags & Alter_inplace_info::ADD_INDEX)
      drop_info.handler_flags|= Alter_inplace_info::DROP_INDEX;
    if (ha_alter_info->handler_flags & Alter_inplace_info::ADD_UNIQUE_INDEX)
      drop_info.handler_flags|= Alter_inplace_info::DROP_UNIQUE_INDEX;
    if (ha_alter_info->handler_flags & Alter_inplace_info::ADD_PK_INDEX)
      drop_info.handler_flags|= Alter_inplace_info::DROP_PK_INDEX;
    drop_info.index_drop_count= ha_alter_info->index_add_count;
    drop_info.index_drop_buffer=
      (KEY**) ha_thd()->alloc(sizeof(KEY*) * drop_info.index_drop_count);
    if (!drop_info.index_drop_buffer)
    {
      sql_print_error("Failed with error handling of adding index:\n"
                      "committing index failed, and when trying to revert "
                      "already committed partitions we failed allocating\n"
                      "memory for the index for table '%s'",
                      table_share->table_name.str);
      DBUG_RETURN(true);
    }
    for (uint i= 0; i < drop_info.index_drop_count; i++)
      drop_info.index_drop_buffer[i]=
        &ha_alter_info->key_info_buffer[ha_alter_info->index_add_buffer[i]];

    // Drop index for each partition where we already committed new index.
    for (uint i= 0; i < index; i++)
    {
      bool error= m_file[i]->ha_prepare_inplace_alter_table(altered_table,
                                                            &drop_info);
      error|= m_file[i]->ha_inplace_alter_table(altered_table, &drop_info);
      error|= m_file[i]->ha_commit_inplace_alter_table(altered_table,
                                                       &drop_info, true);
      if (error)
        sql_print_error("Failed with error handling of adding index:\n"
                        "committing index failed, and when trying to revert "
                        "already committed partitions we failed removing\n"
                        "the index for table '%s' partition nr %d",
                        table_share->table_name.str, i);
    }

    // Rollback uncommitted changes.
    for (uint i= index+1; i < m_tot_parts; i++)
    {
      ha_alter_info->handler_ctx= part_inplace_ctx->handler_ctx_array[i];
      if (m_file[i]->ha_commit_inplace_alter_table(altered_table,
                                                   ha_alter_info, false))
      {
        /* How could this happen? */
        sql_print_error("Failed with error handling of adding index:\n"
                        "Rollback of add_index failed for table\n"
                        "'%s' partition nr %d",
                        table_share->table_name.str, i);
      }
      part_inplace_ctx->handler_ctx_array[i]= ha_alter_info->handler_ctx;
    }

    // We have now reverted/rolled back changes. Set flag to prevent
    // it from being done again.
    part_inplace_ctx->rollback_done= true;

    print_error(HA_ERR_NO_PARTITION_FOUND, MYF(0));
  }

  ha_alter_info->handler_ctx= part_inplace_ctx;

  DBUG_RETURN(true);
}


void ha_partition::notify_table_changed()
{
  handler **file;

  DBUG_ENTER("ha_partition::notify_table_changed");

  for (file= m_file; *file; file++)
    (*file)->ha_notify_table_changed();

  DBUG_VOID_RETURN;
}


uint ha_partition::min_of_the_max_uint(
                       uint (handler::*operator_func)(void) const) const
{
  handler **file;
  uint min_of_the_max= ((*m_file)->*operator_func)();

  for (file= m_file+1; *file; file++)
  {
    uint tmp= ((*file)->*operator_func)();
    set_if_smaller(min_of_the_max, tmp);
  }
  return min_of_the_max;
}


uint ha_partition::max_supported_key_parts() const
{
  return min_of_the_max_uint(&handler::max_supported_key_parts);
}


uint ha_partition::max_supported_key_length() const
{
  return min_of_the_max_uint(&handler::max_supported_key_length);
}


uint ha_partition::max_supported_key_part_length() const
{
  return min_of_the_max_uint(&handler::max_supported_key_part_length);
}


uint ha_partition::max_supported_record_length() const
{
  return min_of_the_max_uint(&handler::max_supported_record_length);
}


uint ha_partition::max_supported_keys() const
{
  return min_of_the_max_uint(&handler::max_supported_keys);
}


uint ha_partition::extra_rec_buf_length() const
{
  handler **file;
  uint max= (*m_file)->extra_rec_buf_length();

  for (file= m_file, file++; *file; file++)
    if (max < (*file)->extra_rec_buf_length())
      max= (*file)->extra_rec_buf_length();
  return max;
}


uint ha_partition::min_record_length(uint options) const
{
  handler **file;
  uint max= (*m_file)->min_record_length(options);

  for (file= m_file, file++; *file; file++)
    if (max < (*file)->min_record_length(options))
      max= (*file)->min_record_length(options);
  return max;
}


/****************************************************************************
                MODULE compare records
****************************************************************************/
/*
  Compare two positions

  SYNOPSIS
    cmp_ref()
    ref1                   First position
    ref2                   Second position

  RETURN VALUE
    <0                     ref1 < ref2
    0                      Equal
    >0                     ref1 > ref2

  DESCRIPTION
    We get two references and need to check if those records are the same.
    If they belong to different partitions we decide that they are not
    the same record. Otherwise we use the particular handler to decide if
    they are the same. Sort in partition id order if not equal.
*/

int ha_partition::cmp_ref(const uchar *ref1, const uchar *ref2)
{
  uint part_id;
  my_ptrdiff_t diff1, diff2;
  handler *file;
  DBUG_ENTER("ha_partition::cmp_ref");

  if ((ref1[0] == ref2[0]) && (ref1[1] == ref2[1]))
  {
    part_id= uint2korr(ref1);
    file= m_file[part_id];
    DBUG_ASSERT(part_id < m_tot_parts);
    DBUG_RETURN(file->cmp_ref((ref1 + PARTITION_BYTES_IN_POS),
			      (ref2 + PARTITION_BYTES_IN_POS)));
  }
  diff1= ref2[1] - ref1[1];
  diff2= ref2[0] - ref1[0];
  if (diff1 > 0)
  {
    DBUG_RETURN(-1);
  }
  if (diff1 < 0)
  {
    DBUG_RETURN(+1);
  }
  if (diff2 > 0)
  {
    DBUG_RETURN(-1);
  }
  DBUG_RETURN(+1);
}


/****************************************************************************
                MODULE auto increment
****************************************************************************/


int ha_partition::reset_auto_increment(ulonglong value)
{
  handler **file= m_file;
  int res;
  DBUG_ENTER("ha_partition::reset_auto_increment");
  lock_auto_increment();
  part_share->auto_inc_initialized= false;
  part_share->next_auto_inc_val= 0;
  do
  {
    if ((res= (*file)->ha_reset_auto_increment(value)) != 0)
      break;
  } while (*(++file));
  unlock_auto_increment();
  DBUG_RETURN(res);
}


/**
  This method is called by update_auto_increment which in turn is called
  by the individual handlers as part of write_row. We use the
  part_share->next_auto_inc_val, or search all
  partitions for the highest auto_increment_value if not initialized or
  if auto_increment field is a secondary part of a key, we must search
  every partition when holding a mutex to be sure of correctness.
*/

void ha_partition::get_auto_increment(ulonglong offset, ulonglong increment,
                                      ulonglong nb_desired_values,
                                      ulonglong *first_value,
                                      ulonglong *nb_reserved_values)
{
  DBUG_ENTER("ha_partition::get_auto_increment");
  DBUG_PRINT("info", ("offset: %lu inc: %lu desired_values: %lu "
                      "first_value: %lu", (ulong) offset, (ulong) increment,
                      (ulong) nb_desired_values, (ulong) *first_value));
  DBUG_ASSERT(increment && nb_desired_values);
  *first_value= 0;
  if (table->s->next_number_keypart)
  {
    /*
      next_number_keypart is != 0 if the auto_increment column is a secondary
      column in the index (it is allowed in MyISAM)
    */
    DBUG_PRINT("info", ("next_number_keypart != 0"));
    ulonglong nb_reserved_values_part;
    ulonglong first_value_part, max_first_value;
    handler **file= m_file;
    first_value_part= max_first_value= *first_value;
    /* Must lock and find highest value among all partitions. */
    lock_auto_increment();
    do
    {
      /* Only nb_desired_values = 1 makes sense */
      (*file)->get_auto_increment(offset, increment, 1,
                                 &first_value_part, &nb_reserved_values_part);
      if (first_value_part == ULONGLONG_MAX) // error in one partition
      {
        *first_value= first_value_part;
        /* log that the error was between table/partition handler */
        sql_print_error("Partition failed to reserve auto_increment value");
        unlock_auto_increment();
        DBUG_VOID_RETURN;
      }
      DBUG_PRINT("info", ("first_value_part: %lu", (ulong) first_value_part));
      set_if_bigger(max_first_value, first_value_part);
    } while (*(++file));
    *first_value= max_first_value;
    *nb_reserved_values= 1;
    unlock_auto_increment();
  }
  else
  {
    THD *thd= ha_thd();
    /*
      This is initialized in the beginning of the first write_row call.
    */
    DBUG_ASSERT(part_share->auto_inc_initialized);
    /*
      Get a lock for handling the auto_increment in part_share
      for avoiding two concurrent statements getting the same number.
    */ 

    lock_auto_increment();

    /*
      In a multi-row insert statement like INSERT SELECT and LOAD DATA
      where the number of candidate rows to insert is not known in advance
      we must hold a lock/mutex for the whole statement if we have statement
      based replication. Because the statement-based binary log contains
      only the first generated value used by the statement, and slaves assumes
      all other generated values used by this statement were consecutive to
      this first one, we must exclusively lock the generator until the statement
      is done.
    */
    if (!auto_increment_safe_stmt_log_lock &&
        thd->lex->sql_command != SQLCOM_INSERT &&
        mysql_bin_log.is_open() &&
        !thd->is_current_stmt_binlog_format_row() &&
        (thd->variables.option_bits & OPTION_BIN_LOG))
    {
      DBUG_PRINT("info", ("locking auto_increment_safe_stmt_log_lock"));
      auto_increment_safe_stmt_log_lock= TRUE;
    }

    /* this gets corrected (for offset/increment) in update_auto_increment */
    *first_value= part_share->next_auto_inc_val;
    part_share->next_auto_inc_val+= nb_desired_values * increment;

    unlock_auto_increment();
    DBUG_PRINT("info", ("*first_value: %lu", (ulong) *first_value));
    *nb_reserved_values= nb_desired_values;
  }
  DBUG_VOID_RETURN;
}

void ha_partition::release_auto_increment()
{
  DBUG_ENTER("ha_partition::release_auto_increment");

  if (table->s->next_number_keypart)
  {
    uint i;
    for (i= bitmap_get_first_set(&m_part_info->lock_partitions);
         i < m_tot_parts;
         i= bitmap_get_next_set(&m_part_info->lock_partitions, i))
    {
      m_file[i]->ha_release_auto_increment();
    }
  }
  else if (next_insert_id)
  {
    ulonglong next_auto_inc_val;
    lock_auto_increment();
    next_auto_inc_val= part_share->next_auto_inc_val;
    /*
      If the current auto_increment values is lower than the reserved
      value, and the reserved value was reserved by this thread,
      we can lower the reserved value.
    */
    if (next_insert_id < next_auto_inc_val &&
        auto_inc_interval_for_cur_row.maximum() >= next_auto_inc_val)
    {
      THD *thd= ha_thd();
      /*
        Check that we do not lower the value because of a failed insert
        with SET INSERT_ID, i.e. forced/non generated values.
      */
      if (thd->auto_inc_intervals_forced.maximum() < next_insert_id)
        part_share->next_auto_inc_val= next_insert_id;
    }
    DBUG_PRINT("info", ("part_share->next_auto_inc_val: %lu",
                        (ulong) part_share->next_auto_inc_val));

    /* Unlock the multi row statement lock taken in get_auto_increment */
    if (auto_increment_safe_stmt_log_lock)
    {
      auto_increment_safe_stmt_log_lock= FALSE;
      DBUG_PRINT("info", ("unlocking auto_increment_safe_stmt_log_lock"));
    }

    unlock_auto_increment();
  }
  DBUG_VOID_RETURN;
}

/****************************************************************************
                MODULE initialize handler for HANDLER call
****************************************************************************/

void ha_partition::init_table_handle_for_HANDLER()
{
  return;
}


/**
  Return the checksum of the table (all partitions)
*/

uint ha_partition::checksum() const
{
  ha_checksum sum= 0;

  DBUG_ENTER("ha_partition::checksum");
  if ((table_flags() & (HA_HAS_OLD_CHECKSUM | HA_HAS_NEW_CHECKSUM)))
  {
    handler **file= m_file;
    do
    {
      sum+= (*file)->checksum();
    } while (*(++file));
  }
  DBUG_RETURN(sum);
}


/****************************************************************************
                MODULE enable/disable indexes
****************************************************************************/

/*
  Disable indexes for a while
  SYNOPSIS
    disable_indexes()
    mode                      Mode
  RETURN VALUES
    0                         Success
    != 0                      Error
*/

int ha_partition::disable_indexes(uint mode)
{
  handler **file;
  int error= 0;

  DBUG_ASSERT(bitmap_is_set_all(&(m_part_info->lock_partitions)));
  for (file= m_file; *file; file++)
  {
    if ((error= (*file)->ha_disable_indexes(mode)))
      break;
  }
  return error;
}


/*
  Enable indexes again
  SYNOPSIS
    enable_indexes()
    mode                      Mode
  RETURN VALUES
    0                         Success
    != 0                      Error
*/

int ha_partition::enable_indexes(uint mode)
{
  handler **file;
  int error= 0;

  DBUG_ASSERT(bitmap_is_set_all(&(m_part_info->lock_partitions)));
  for (file= m_file; *file; file++)
  {
    if ((error= (*file)->ha_enable_indexes(mode)))
      break;
  }
  return error;
}


/*
  Check if indexes are disabled
  SYNOPSIS
    indexes_are_disabled()

  RETURN VALUES
    0                      Indexes are enabled
    != 0                   Indexes are disabled
*/

int ha_partition::indexes_are_disabled(void)
{
  handler **file;
  int error= 0;

  DBUG_ASSERT(bitmap_is_set_all(&(m_part_info->lock_partitions)));
  for (file= m_file; *file; file++)
  {
    if ((error= (*file)->indexes_are_disabled()))
      break;
  }
  return error;
}


/**
  Check/fix misplaced rows.

  @param read_part_id  Partition to check/fix.
  @param repair        If true, move misplaced rows to correct partition.

  @return Operation status.
    @retval 0     Success
    @retval != 0  Error
*/

int ha_partition::check_misplaced_rows(uint read_part_id, bool repair)
{
  int result= 0;
  uint32 correct_part_id;
  longlong func_value;
  longlong num_misplaced_rows= 0;

  DBUG_ENTER("ha_partition::check_misplaced_rows");

  DBUG_ASSERT(m_file);

  if (repair)
  {
    /* We must read the full row, if we need to move it! */
    bitmap_set_all(table->read_set);
    bitmap_set_all(table->write_set);
  }
  else
  {
    /* Only need to read the partitioning fields. */
    bitmap_union(table->read_set, &m_part_info->full_part_field_set);
  }

  if ((result= m_file[read_part_id]->ha_rnd_init(1)))
    DBUG_RETURN(result);

  while (true)
  {
    if ((result= m_file[read_part_id]->ha_rnd_next(m_rec0)))
    {
      if (result == HA_ERR_RECORD_DELETED)
        continue;
      if (result != HA_ERR_END_OF_FILE)
        break;

      if (num_misplaced_rows > 0)
      {
	print_admin_msg(ha_thd(), MYSQL_ERRMSG_SIZE, "warning",
                        table_share->db.str, table->alias,
                        opt_op_name[REPAIR_PARTS],
                        "Moved %lld misplaced rows",
                        num_misplaced_rows);
      }
      /* End-of-file reached, all rows are now OK, reset result and break. */
      result= 0;
      break;
    }

    result= m_part_info->get_partition_id(m_part_info, &correct_part_id,
                                          &func_value);
    if (result)
      break;

    if (correct_part_id != read_part_id)
    {
      num_misplaced_rows++;
      if (!repair)
      {
        /* Check. */
	print_admin_msg(ha_thd(), MYSQL_ERRMSG_SIZE, "error",
                        table_share->db.str, table->alias,
                        opt_op_name[CHECK_PARTS],
                        "Found a misplaced row");
        /* Break on first misplaced row! */
        result= HA_ADMIN_NEEDS_UPGRADE;
        break;
      }
      else
      {
        DBUG_PRINT("info", ("Moving row from partition %d to %d",
                            read_part_id, correct_part_id));

        /*
          Insert row into correct partition. Notice that there are no commit
          for every N row, so the repair will be one large transaction!
        */
        if ((result= m_file[correct_part_id]->ha_write_row(m_rec0)))
        {
          /*
            We have failed to insert a row, it might have been a duplicate!
          */
          char buf[MAX_KEY_LENGTH];
          String str(buf,sizeof(buf),system_charset_info);
          str.length(0);
          if (result == HA_ERR_FOUND_DUPP_KEY)
          {
            str.append("Duplicate key found, "
                       "please update or delete the record:\n");
            result= HA_ADMIN_CORRUPT;
          }
          m_err_rec= NULL;
          append_row_to_str(str);

          /*
            If the engine supports transactions, the failure will be
            rollbacked.
          */
          if (!m_file[correct_part_id]->has_transactions())
          {
            /* Log this error, so the DBA can notice it and fix it! */
            sql_print_error("Table '%-192s' failed to move/insert a row"
                            " from part %d into part %d:\n%s",
                            table->s->table_name.str,
                            read_part_id,
                            correct_part_id,
                            str.c_ptr_safe());
          }
	  print_admin_msg(ha_thd(), MYSQL_ERRMSG_SIZE, "error",
                          table_share->db.str, table->alias,
                          opt_op_name[REPAIR_PARTS],
                          "Failed to move/insert a row"
                          " from part %d into part %d:\n%s",
                          read_part_id,
                          correct_part_id,
                          str.c_ptr_safe());
          break;
        }

        /* Delete row from wrong partition. */
        if ((result= m_file[read_part_id]->ha_delete_row(m_rec0)))
        {
          if (m_file[correct_part_id]->has_transactions())
            break;
          /*
            We have introduced a duplicate, since we failed to remove it
            from the wrong partition.
          */
          char buf[MAX_KEY_LENGTH];
          String str(buf,sizeof(buf),system_charset_info);
          str.length(0);
          m_err_rec= NULL;
          append_row_to_str(str);

          /* Log this error, so the DBA can notice it and fix it! */
          sql_print_error("Table '%-192s': Delete from part %d failed with"
                          " error %d. But it was already inserted into"
                          " part %d, when moving the misplaced row!"
                          "\nPlease manually fix the duplicate row:\n%s",
                          table->s->table_name.str,
                          read_part_id,
                          result,
                          correct_part_id,
                          str.c_ptr_safe());
          break;
        }
      }
    }
  }

  int tmp_result= m_file[read_part_id]->ha_rnd_end();
  DBUG_RETURN(result ? result : tmp_result);
}


#define KEY_PARTITIONING_CHANGED_STR \
  "KEY () partitioning changed, please run:\n" \
  "ALTER TABLE %s.%s ALGORITHM = INPLACE %s"

int ha_partition::check_for_upgrade(HA_CHECK_OPT *check_opt)
{
  int error= HA_ADMIN_NEEDS_CHECK;
  DBUG_ENTER("ha_partition::check_for_upgrade");

  /*
    This is called even without FOR UPGRADE,
    if the .frm version is lower than the current version.
    In that case return that it needs checking!
  */
  if (!(check_opt->sql_flags & TT_FOR_UPGRADE))
    DBUG_RETURN(error);

  /*
    Partitions will be checked for during their ha_check!

    Check if KEY (sub)partitioning was used and any field's hash calculation
    differs from 5.1, see bug#14521864.
  */
  if (table->s->mysql_version < 50503 &&              // 5.1 table (<5.5.3)
      ((m_part_info->part_type == HASH_PARTITION &&   // KEY partitioned
        m_part_info->list_of_part_fields) ||
       (m_is_sub_partitioned &&                       // KEY subpartitioned
        m_part_info->list_of_subpart_fields)))
  {
    Field **field;
    if (m_is_sub_partitioned)
    {
      field= m_part_info->subpart_field_array;
    }
    else
    {
      field= m_part_info->part_field_array;
    }
    for (; *field; field++)
    {
      switch ((*field)->real_type()) {
      case MYSQL_TYPE_TINY:
      case MYSQL_TYPE_SHORT:
      case MYSQL_TYPE_LONG:
      case MYSQL_TYPE_FLOAT:
      case MYSQL_TYPE_DOUBLE:
      case MYSQL_TYPE_NEWDECIMAL:
      case MYSQL_TYPE_TIMESTAMP:
      case MYSQL_TYPE_LONGLONG:
      case MYSQL_TYPE_INT24:
      case MYSQL_TYPE_TIME:
      case MYSQL_TYPE_DATETIME:
      case MYSQL_TYPE_YEAR:
      case MYSQL_TYPE_NEWDATE:
      case MYSQL_TYPE_ENUM:
      case MYSQL_TYPE_SET:
        {
          THD *thd= ha_thd();
          char *part_buf;
          String db_name, table_name;
          uint part_buf_len;
          bool skip_generation= false;
          partition_info::enum_key_algorithm old_algorithm;
          old_algorithm= m_part_info->key_algorithm;
          error= HA_ADMIN_FAILED;
          append_identifier(ha_thd(), &db_name, table_share->db.str,
                            table_share->db.length);
          append_identifier(ha_thd(), &table_name, table_share->table_name.str,
                            table_share->table_name.length);
          if (m_part_info->key_algorithm != partition_info::KEY_ALGORITHM_NONE)
          {
            /*
              Only possible when someone tampered with .frm files,
              like during tests :)
            */
            skip_generation= true;
          }
          m_part_info->key_algorithm= partition_info::KEY_ALGORITHM_51;
          if (skip_generation ||
              !(part_buf= generate_partition_syntax(m_part_info,
                                                    &part_buf_len,
                                                    true,
                                                    true,
                                                    NULL,
                                                    NULL,
                                                    NULL)) ||
	      print_admin_msg(thd, SQL_ADMIN_MSG_TEXT_SIZE + 1, "error",
	                      table_share->db.str,
	                      table->alias,
                              opt_op_name[CHECK_PARTS],
                              KEY_PARTITIONING_CHANGED_STR,
                              db_name.c_ptr_safe(),
                              table_name.c_ptr_safe(),
                              part_buf))
	  {
	    /* Error creating admin message (too long string?). */
	    print_admin_msg(thd, MYSQL_ERRMSG_SIZE, "error",
                            table_share->db.str, table->alias,
                            opt_op_name[CHECK_PARTS],
                            KEY_PARTITIONING_CHANGED_STR,
                            db_name.c_ptr_safe(), table_name.c_ptr_safe(),
                            "<old partition clause>, but add ALGORITHM = 1"
                            " between 'KEY' and '(' to change the metadata"
                            " without the need of a full table rebuild.");
          }
          m_part_info->key_algorithm= old_algorithm;
          DBUG_RETURN(error);
        }
      default:
        /* Not affected! */
        ;
      }
    }
  }

  DBUG_RETURN(error);
}


struct st_mysql_storage_engine partition_storage_engine=
{ MYSQL_HANDLERTON_INTERFACE_VERSION };

maria_declare_plugin(partition)
{
  MYSQL_STORAGE_ENGINE_PLUGIN,
  &partition_storage_engine,
  "partition",
  "Mikael Ronstrom, MySQL AB",
  "Partition Storage Engine Helper",
  PLUGIN_LICENSE_GPL,
  partition_initialize, /* Plugin Init */
  NULL, /* Plugin Deinit */
  0x0100, /* 1.0 */
  NULL,                       /* status variables                */
  NULL,                       /* system variables                */
  "1.0",                      /* string version                  */
  MariaDB_PLUGIN_MATURITY_STABLE /* maturity                     */
}
maria_declare_plugin_end;

#endif<|MERGE_RESOLUTION|>--- conflicted
+++ resolved
@@ -7887,7 +7887,7 @@
 
   if ((error == HA_ERR_NO_PARTITION_FOUND) &&
       ! (thd->lex->alter_info.flags & Alter_info::ALTER_TRUNCATE_PARTITION))
-    m_part_info->print_no_partition_found(table);
+    m_part_info->print_no_partition_found(table, errflag);
   else if (error == HA_ERR_ROW_IN_WRONG_PARTITION)
   {
     /* Should only happen on DELETE or UPDATE! */
@@ -7922,16 +7922,8 @@
       max_length= (MYSQL_ERRMSG_SIZE - (uint) strlen(ER(ER_ROW_IN_WRONG_PARTITION)));
       if (str.length() >= max_length)
       {
-<<<<<<< HEAD
         str.length(max_length-4);
         str.append(STRING_WITH_LEN("..."));
-=======
-        if (!(thd->lex->alter_info.flags & ALTER_TRUNCATE_PARTITION))
-        {
-          m_part_info->print_no_partition_found(table, errflag);
-          DBUG_VOID_RETURN;
-        }
->>>>>>> 2acc01b3
       }
       my_error(ER_ROW_IN_WRONG_PARTITION, MYF(0), str.c_ptr_safe());
       m_err_rec= NULL;
