--- conflicted
+++ resolved
@@ -464,11 +464,7 @@
   Item_in_subselect()
     :Item_exists_subselect(), left_expr_cache(0), first_execution(TRUE),
     optimizer(0), abort_on_null(0),
-<<<<<<< HEAD
-    pushed_cond_guards(NULL), func(NULL), in_strategy(0),
-=======
     pushed_cond_guards(NULL), func(NULL), in_strategy(SUBS_NOT_TRANSFORMED),
->>>>>>> 9ace4da5
     upper_item(0)
     {}
   void cleanup();
