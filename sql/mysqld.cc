--- conflicted
+++ resolved
@@ -5801,12 +5801,9 @@
       {
         wsrep_init_startup (false);
       }
-<<<<<<< HEAD
-=======
 
       WSREP_DEBUG("Startup creating %ld applier threads running %lu",
 	      wsrep_slave_threads - 1, wsrep_running_applier_threads);
->>>>>>> 70b226d9
       wsrep_create_appliers(wsrep_slave_threads - 1);
     }
   }
