--- conflicted
+++ resolved
@@ -820,13 +820,8 @@
     unireg_end();
 
 #ifdef __NETWARE__
-<<<<<<< HEAD
   if(!event_flag)
     pthread_join(select_thread, NULL);		// wait for main thread
-=======
-  if (!event_flag)
-      pthread_join(select_thread, NULL);	// wait for main thread
->>>>>>> a668ea8f
 #endif /* __NETWARE__ */
 
   pthread_exit(0);				/* purecov: deadcode */
@@ -1537,11 +1532,7 @@
 // down server event callback
 void mysql_down_server_cb(void *, void *)
 {
-<<<<<<< HEAD
   event_flag= TRUE;
-=======
-  event_flag = TRUE;  
->>>>>>> a668ea8f
   kill_server(0);
 }
 
