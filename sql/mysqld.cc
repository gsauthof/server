--- conflicted
+++ resolved
@@ -4957,7 +4957,6 @@
   {"binlog-ignore-db", OPT_BINLOG_IGNORE_DB,
    "Tells the master that updates to the given database should not be logged tothe binary log.",
    0, 0, 0, GET_STR, REQUIRED_ARG, 0, 0, 0, 0, 0, 0},
-<<<<<<< HEAD
 #ifdef HAVE_ROW_BASED_REPLICATION
   {"binlog-row-event-max-size", OPT_BINLOG_ROWS_EVENT_MAX_SIZE,
    "The maximum size of a row-based binary log event in bytes. Rows will be "
@@ -4971,9 +4970,7 @@
    /* app_type */ 0
   },
 #endif
-=======
 #ifndef DISABLE_GRANT_OPTIONS
->>>>>>> a4817ace
   {"bootstrap", OPT_BOOTSTRAP, "Used by mysql installation scripts.", 0, 0, 0,
    GET_NO_ARG, NO_ARG, 0, 0, 0, 0, 0, 0},
 #endif
