--- conflicted
+++ resolved
@@ -645,12 +645,7 @@
   if ((null_value= args[0]->null_value))
     return 0;                                   // ENCRYPT(NULL) == NULL
   if ((res_length=res->length()) == 0)
-<<<<<<< HEAD
-    return &my_empty_string;
-=======
     return make_empty_result();
-
->>>>>>> 6ed5b556
   if (arg_count == 1)
   {
     /* Protect against someone doing FLUSH DES_KEY_FILE */
@@ -3120,13 +3115,8 @@
     if ((null_value= args[0]->null_value))
       return 0;
     ptr= longlong2str(dec,ans,16);
-<<<<<<< HEAD
     if (str->copy(ans,(uint32) (ptr-ans), &my_charset_numeric))
-      return &my_empty_string;			// End of memory
-=======
-    if (str->copy(ans,(uint32) (ptr-ans),default_charset()))
-      return make_empty_result();			// End of memory
->>>>>>> 6ed5b556
+      return make_empty_result();		// End of memory
     return str;
   }
 
