--- conflicted
+++ resolved
@@ -7486,15 +7486,9 @@
       field_count++;
   }
 
-<<<<<<< HEAD
-  if (!field_count)
-  {						// only const items
-    join->unit->select_limit_cnt= 1;		// Only send first row
-=======
   if (!field_count && !(join->select_options & OPTION_FOUND_ROWS)) 
   {                    // only const items with no OPTION_FOUND_ROWS
-    join->thd->select_limit=1;	// Only send first row
->>>>>>> 2afeecfc
+    join->unit->select_limit_cnt= 1;		// Only send first row
     DBUG_RETURN(0);
   }
   Field **first_field=entry->field+entry->fields - field_count;
