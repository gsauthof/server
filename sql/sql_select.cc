/* Copyright (C) 2000-2006 MySQL AB

   This program is free software; you can redistribute it and/or modify
   it under the terms of the GNU General Public License as published by
   the Free Software Foundation; version 2 of the License.

   This program is distributed in the hope that it will be useful,
   but WITHOUT ANY WARRANTY; without even the implied warranty of
   MERCHANTABILITY or FITNESS FOR A PARTICULAR PURPOSE.  See the
   GNU General Public License for more details.

   You should have received a copy of the GNU General Public License
   along with this program; if not, write to the Free Software
   Foundation, Inc., 59 Temple Place, Suite 330, Boston, MA  02111-1307  USA */


/* mysql_select and join optimization */

#ifdef USE_PRAGMA_IMPLEMENTATION
#pragma implementation				// gcc: Class implementation
#endif

#include "mysql_priv.h"
#include "sql_select.h"
#include "sql_cursor.h"

#include <m_ctype.h>
#include <hash.h>
#include <ft_global.h>

const char *join_type_str[]={ "UNKNOWN","system","const","eq_ref","ref",
			      "MAYBE_REF","ALL","range","index","fulltext",
			      "ref_or_null","unique_subquery","index_subquery",
                              "index_merge"
};

struct st_sargable_param;

static void optimize_keyuse(JOIN *join, DYNAMIC_ARRAY *keyuse_array);
static bool make_join_statistics(JOIN *join, TABLE_LIST *leaves, COND *conds,
				 DYNAMIC_ARRAY *keyuse);
static bool update_ref_and_keys(THD *thd, DYNAMIC_ARRAY *keyuse,
                                JOIN_TAB *join_tab,
                                uint tables, COND *conds,
                                COND_EQUAL *cond_equal,
                                table_map table_map, SELECT_LEX *select_lex,
                                st_sargable_param **sargables);
static int sort_keyuse(KEYUSE *a,KEYUSE *b);
static void set_position(JOIN *join,uint index,JOIN_TAB *table,KEYUSE *key);
static bool create_ref_for_key(JOIN *join, JOIN_TAB *j, KEYUSE *org_keyuse,
			       table_map used_tables);
static void choose_plan(JOIN *join,table_map join_tables);

static void best_access_path(JOIN *join, JOIN_TAB *s, THD *thd,
                             table_map remaining_tables, uint idx,
                             double record_count, double read_time);
static void optimize_straight_join(JOIN *join, table_map join_tables);
static void greedy_search(JOIN *join, table_map remaining_tables,
                             uint depth, uint prune_level);
static void best_extension_by_limited_search(JOIN *join,
                                             table_map remaining_tables,
                                             uint idx, double record_count,
                                             double read_time, uint depth,
                                             uint prune_level);
static uint determine_search_depth(JOIN* join);
static int join_tab_cmp(const void* ptr1, const void* ptr2);
static int join_tab_cmp_straight(const void* ptr1, const void* ptr2);
/*
  TODO: 'find_best' is here only temporarily until 'greedy_search' is
  tested and approved.
*/
static void find_best(JOIN *join,table_map rest_tables,uint index,
		      double record_count,double read_time);
static uint cache_record_length(JOIN *join,uint index);
static double prev_record_reads(JOIN *join,table_map found_ref);
static bool get_best_combination(JOIN *join);
static store_key *get_store_key(THD *thd,
				KEYUSE *keyuse, table_map used_tables,
				KEY_PART_INFO *key_part, char *key_buff,
				uint maybe_null);
static bool make_simple_join(JOIN *join,TABLE *tmp_table);
static void make_outerjoin_info(JOIN *join);
static bool make_join_select(JOIN *join,SQL_SELECT *select,COND *item);
static void make_join_readinfo(JOIN *join, ulonglong options);
static bool only_eq_ref_tables(JOIN *join, ORDER *order, table_map tables);
static void update_depend_map(JOIN *join);
static void update_depend_map(JOIN *join, ORDER *order);
static ORDER *remove_const(JOIN *join,ORDER *first_order,COND *cond,
			   bool change_list, bool *simple_order);
static int return_zero_rows(JOIN *join, select_result *res,TABLE_LIST *tables,
                            List<Item> &fields, bool send_row,
                            ulonglong select_options, const char *info,
                            Item *having);
static COND *build_equal_items(THD *thd, COND *cond,
                               COND_EQUAL *inherited,
                               List<TABLE_LIST> *join_list,
                               COND_EQUAL **cond_equal_ref);
static COND* substitute_for_best_equal_field(COND *cond,
                                             COND_EQUAL *cond_equal,
                                             void *table_join_idx);
static COND *simplify_joins(JOIN *join, List<TABLE_LIST> *join_list,
                            COND *conds, bool top);
static bool check_interleaving_with_nj(JOIN_TAB *last, JOIN_TAB *next);
static void restore_prev_nj_state(JOIN_TAB *last);
static void reset_nj_counters(List<TABLE_LIST> *join_list);
static uint build_bitmap_for_nested_joins(List<TABLE_LIST> *join_list,
                                          uint first_unused);

static COND *optimize_cond(JOIN *join, COND *conds,
                           List<TABLE_LIST> *join_list,
			   Item::cond_result *cond_value);
static bool const_expression_in_where(COND *conds,Item *item, Item **comp_item);
static bool open_tmp_table(TABLE *table);
static bool create_myisam_tmp_table(TABLE *table,TMP_TABLE_PARAM *param,
				    ulonglong options);
static int do_select(JOIN *join,List<Item> *fields,TABLE *tmp_table,
		     Procedure *proc);

static enum_nested_loop_state
evaluate_join_record(JOIN *join, JOIN_TAB *join_tab,
                     int error, my_bool *report_error);
static enum_nested_loop_state
evaluate_null_complemented_join_record(JOIN *join, JOIN_TAB *join_tab);
static enum_nested_loop_state
flush_cached_records(JOIN *join, JOIN_TAB *join_tab, bool skip_last);
static enum_nested_loop_state
end_send(JOIN *join, JOIN_TAB *join_tab, bool end_of_records);
static enum_nested_loop_state
end_send_group(JOIN *join, JOIN_TAB *join_tab, bool end_of_records);
static enum_nested_loop_state
end_write(JOIN *join, JOIN_TAB *join_tab, bool end_of_records);
static enum_nested_loop_state
end_update(JOIN *join, JOIN_TAB *join_tab, bool end_of_records);
static enum_nested_loop_state
end_unique_update(JOIN *join, JOIN_TAB *join_tab, bool end_of_records);
static enum_nested_loop_state
end_write_group(JOIN *join, JOIN_TAB *join_tab, bool end_of_records);

static int test_if_group_changed(List<Cached_item> &list);
static int join_read_const_table(JOIN_TAB *tab, POSITION *pos);
static int join_read_system(JOIN_TAB *tab);
static int join_read_const(JOIN_TAB *tab);
static int join_read_key(JOIN_TAB *tab);
static int join_read_always_key(JOIN_TAB *tab);
static int join_read_last_key(JOIN_TAB *tab);
static int join_no_more_records(READ_RECORD *info);
static int join_read_next(READ_RECORD *info);
static int join_init_quick_read_record(JOIN_TAB *tab);
static int test_if_quick_select(JOIN_TAB *tab);
static int join_init_read_record(JOIN_TAB *tab);
static int join_read_first(JOIN_TAB *tab);
static int join_read_next(READ_RECORD *info);
static int join_read_next_same(READ_RECORD *info);
static int join_read_last(JOIN_TAB *tab);
static int join_read_prev_same(READ_RECORD *info);
static int join_read_prev(READ_RECORD *info);
static int join_ft_read_first(JOIN_TAB *tab);
static int join_ft_read_next(READ_RECORD *info);
int join_read_always_key_or_null(JOIN_TAB *tab);
int join_read_next_same_or_null(READ_RECORD *info);
static COND *make_cond_for_table(COND *cond,table_map table,
				 table_map used_table);
static Item* part_of_refkey(TABLE *form,Field *field);
uint find_shortest_key(TABLE *table, const key_map *usable_keys);
static bool test_if_skip_sort_order(JOIN_TAB *tab,ORDER *order,
				    ha_rows select_limit, bool no_changes);
static bool list_contains_unique_index(TABLE *table,
                          bool (*find_func) (Field *, void *), void *data);
static bool find_field_in_item_list (Field *field, void *data);
static bool find_field_in_order_list (Field *field, void *data);
static int create_sort_index(THD *thd, JOIN *join, ORDER *order,
			     ha_rows filesort_limit, ha_rows select_limit);
static int remove_duplicates(JOIN *join,TABLE *entry,List<Item> &fields,
			     Item *having);
static int remove_dup_with_compare(THD *thd, TABLE *entry, Field **field,
				   ulong offset,Item *having);
static int remove_dup_with_hash_index(THD *thd,TABLE *table,
				      uint field_count, Field **first_field,

				      ulong key_length,Item *having);
static int join_init_cache(THD *thd,JOIN_TAB *tables,uint table_count);
static ulong used_blob_length(CACHE_FIELD **ptr);
static bool store_record_in_cache(JOIN_CACHE *cache);
static void reset_cache_read(JOIN_CACHE *cache);
static void reset_cache_write(JOIN_CACHE *cache);
static void read_cached_record(JOIN_TAB *tab);
static bool cmp_buffer_with_ref(JOIN_TAB *tab);
static bool setup_new_fields(THD *thd, List<Item> &fields,
			     List<Item> &all_fields, ORDER *new_order);
static ORDER *create_distinct_group(THD *thd, Item **ref_pointer_array,
                                    ORDER *order, List<Item> &fields,
				    bool *all_order_by_fields_used);
static bool test_if_subpart(ORDER *a,ORDER *b);
static TABLE *get_sort_by_table(ORDER *a,ORDER *b,TABLE_LIST *tables);
static void calc_group_buffer(JOIN *join,ORDER *group);
static bool make_group_fields(JOIN *main_join, JOIN *curr_join);
static bool alloc_group_fields(JOIN *join,ORDER *group);
// Create list for using with tempory table
static bool change_to_use_tmp_fields(THD *thd, Item **ref_pointer_array,
				     List<Item> &new_list1,
				     List<Item> &new_list2,
				     uint elements, List<Item> &items);
// Create list for using with tempory table
static bool change_refs_to_tmp_fields(THD *thd, Item **ref_pointer_array,
				      List<Item> &new_list1,
				      List<Item> &new_list2,
				      uint elements, List<Item> &items);
static void init_tmptable_sum_functions(Item_sum **func);
static void update_tmptable_sum_func(Item_sum **func,TABLE *tmp_table);
static void copy_sum_funcs(Item_sum **func_ptr, Item_sum **end);
static bool add_ref_to_table_cond(THD *thd, JOIN_TAB *join_tab);
static bool setup_sum_funcs(THD *thd, Item_sum **func_ptr);
static bool init_sum_functions(Item_sum **func, Item_sum **end);
static bool update_sum_func(Item_sum **func);
static void select_describe(JOIN *join, bool need_tmp_table,bool need_order,
			    bool distinct, const char *message=NullS);
static Item *remove_additional_cond(Item* conds);
static void add_group_and_distinct_keys(JOIN *join, JOIN_TAB *join_tab);


/*
  This handles SELECT with and without UNION
*/

bool handle_select(THD *thd, LEX *lex, select_result *result,
                   ulong setup_tables_done_option)
{
  bool res;
  register SELECT_LEX *select_lex = &lex->select_lex;
  DBUG_ENTER("handle_select");

  if (select_lex->next_select() || select_lex->master_unit()->fake_select_lex)
    res= mysql_union(thd, lex, result, &lex->unit, setup_tables_done_option);
  else
  {
    SELECT_LEX_UNIT *unit= &lex->unit;
    unit->set_limit(unit->global_parameters);
    /*
      'options' of mysql_select will be set in JOIN, as far as JOIN for
      every PS/SP execution new, we will not need reset this flag if 
      setup_tables_done_option changed for next rexecution
    */
    res= mysql_select(thd, &select_lex->ref_pointer_array,
		      (TABLE_LIST*) select_lex->table_list.first,
		      select_lex->with_wild, select_lex->item_list,
		      select_lex->where,
		      select_lex->order_list.elements +
		      select_lex->group_list.elements,
		      (ORDER*) select_lex->order_list.first,
		      (ORDER*) select_lex->group_list.first,
		      select_lex->having,
		      (ORDER*) lex->proc_list.first,
		      select_lex->options | thd->options |
                      setup_tables_done_option,
		      result, unit, select_lex);
  }
  DBUG_PRINT("info",("res: %d  report_error: %d", res,
		     thd->net.report_error));
  res|= thd->net.report_error;
  if (unlikely(res))
  {
    /* If we had a another error reported earlier then this will be ignored */
    result->send_error(ER_UNKNOWN_ERROR, ER(ER_UNKNOWN_ERROR));
    result->abort();
  }
  DBUG_RETURN(res);
}


/*
  Fix fields referenced from inner selects.

  SYNOPSIS
    fix_inner_refs()
    thd               Thread handle
    all_fields        List of all fields used in select
    select            Current select
    ref_pointer_array Array of references to Items used in current select

  DESCRIPTION
    The function fixes fields referenced from inner selects and
    also fixes references (Item_ref objects) to these fields. Each field
    is fixed as a usual hidden field of the current select - it is added
    to the all_fields list and the pointer to it is saved in the
    ref_pointer_array if latter is provided.
    After the field has been fixed we proceed with fixing references
    (Item_ref objects) to this field from inner subqueries. If the
    ref_pointer_array is provided then Item_ref objects is set to
    reference element in that array with the pointer to the field.

  RETURN
    TRUE  an error occured
    FALSE ok
*/

bool
fix_inner_refs(THD *thd, List<Item> &all_fields, SELECT_LEX *select,
                 Item **ref_pointer_array)
{
  Item_outer_ref *ref;
  bool res= FALSE;
  List_iterator<Item_outer_ref> ref_it(select->inner_refs_list);
  while ((ref= ref_it++))
  {
    Item_field *item= ref->outer_field;
    /*
      TODO: this field item already might be present in the select list.
      In this case instead of adding new field item we could use an
      existing one. The change will lead to less operations for copying fields,
      smaller temporary tables and less data passed through filesort.
    */
    if (ref_pointer_array)
    {
      int el= all_fields.elements;
      ref_pointer_array[el]= (Item*)item;
      /* Add the field item to the select list of the current select. */
      all_fields.push_front((Item*)item);
      /*
        If it's needed reset each Item_ref item that refers this field with
        a new reference taken from ref_pointer_array.
      */
      ref->ref= ref_pointer_array + el;
    }
    if (!ref->fixed && ref->fix_fields(thd, 0))
    {
      res= TRUE;
      break;
    }
    thd->used_tables|= item->used_tables();
  }
  return res;
}

/*
  Function to setup clauses without sum functions
*/
inline int setup_without_group(THD *thd, Item **ref_pointer_array,
			       TABLE_LIST *tables,
			       TABLE_LIST *leaves,
			       List<Item> &fields,
			       List<Item> &all_fields,
			       COND **conds,
			       ORDER *order,
			       ORDER *group, bool *hidden_group_fields)
{
  int res;
  nesting_map save_allow_sum_func=thd->lex->allow_sum_func ;
  DBUG_ENTER("setup_without_group");

  thd->lex->allow_sum_func&= ~(1 << thd->lex->current_select->nest_level);
  res= setup_conds(thd, tables, leaves, conds);

  thd->lex->allow_sum_func|= 1 << thd->lex->current_select->nest_level;
  res= res || setup_order(thd, ref_pointer_array, tables, fields, all_fields,
                          order);
  thd->lex->allow_sum_func&= ~(1 << thd->lex->current_select->nest_level);
  res= res || setup_group(thd, ref_pointer_array, tables, fields, all_fields,
                          group, hidden_group_fields);
  thd->lex->allow_sum_func= save_allow_sum_func;
  DBUG_RETURN(res);
}

/*****************************************************************************
  Check fields, find best join, do the select and output fields.
  mysql_select assumes that all tables are already opened
*****************************************************************************/

/*
  Prepare of whole select (including sub queries in future).
  return -1 on error
          0 on success
*/
int
JOIN::prepare(Item ***rref_pointer_array,
	      TABLE_LIST *tables_init,
	      uint wild_num, COND *conds_init, uint og_num,
	      ORDER *order_init, ORDER *group_init,
	      Item *having_init,
	      ORDER *proc_param_init, SELECT_LEX *select_lex_arg,
	      SELECT_LEX_UNIT *unit_arg)
{
  DBUG_ENTER("JOIN::prepare");

  // to prevent double initialization on EXPLAIN
  if (optimized)
    DBUG_RETURN(0);

  conds= conds_init;
  order= order_init;
  group_list= group_init;
  having= having_init;
  proc_param= proc_param_init;
  tables_list= tables_init;
  select_lex= select_lex_arg;
  select_lex->join= this;
  join_list= &select_lex->top_join_list;
  union_part= (unit_arg->first_select()->next_select() != 0);

<<<<<<< HEAD
  /*
    If we have already executed SELECT, then it have not sense to prevent
    its table from update (see unique_table())
  */
  if (thd->derived_tables_processing)
    select_lex->exclude_from_table_unique_test= TRUE;

=======
  thd->lex->current_select->is_item_list_lookup= 1;
>>>>>>> 629c1231
  /* Check that all tables, fields, conds and order are ok */

  if ((!(select_options & OPTION_SETUP_TABLES_DONE) &&
       setup_tables_and_check_access(thd, &select_lex->context, join_list,
                                     tables_list, &conds, 
                                     &select_lex->leaf_tables, FALSE, 
                                     SELECT_ACL, SELECT_ACL)) ||
      setup_wild(thd, tables_list, fields_list, &all_fields, wild_num) ||
      select_lex->setup_ref_array(thd, og_num) ||
      setup_fields(thd, (*rref_pointer_array), fields_list, 1,
		   &all_fields, 1) ||
      setup_without_group(thd, (*rref_pointer_array), tables_list,
			  select_lex->leaf_tables, fields_list,
			  all_fields, &conds, order, group_list,
			  &hidden_group_fields))
    DBUG_RETURN(-1);				/* purecov: inspected */

  ref_pointer_array= *rref_pointer_array;
  
  if (having)
  {
    nesting_map save_allow_sum_func= thd->lex->allow_sum_func;
    thd->where="having clause";
    thd->lex->allow_sum_func|= 1 << select_lex_arg->nest_level;
    select_lex->having_fix_field= 1;
    bool having_fix_rc= (!having->fixed &&
			 (having->fix_fields(thd, &having) ||
			  having->check_cols(1)));
    select_lex->having_fix_field= 0;
    if (having_fix_rc || thd->net.report_error)
      DBUG_RETURN(-1);				/* purecov: inspected */
    thd->lex->allow_sum_func= save_allow_sum_func;
  }

  if (!thd->lex->view_prepare_mode)
  {
    Item_subselect *subselect;
    /* Is it subselect? */
    if ((subselect= select_lex->master_unit()->item))
    {
      Item_subselect::trans_res res;
      if ((res= subselect->select_transformer(this)) !=
	  Item_subselect::RES_OK)
      {
        select_lex->fix_prepare_information(thd, &conds, &having);
	DBUG_RETURN((res == Item_subselect::RES_ERROR));
      }
    }
  }

  select_lex->fix_prepare_information(thd, &conds, &having);

  if (having && having->with_sum_func)
    having->split_sum_func2(thd, ref_pointer_array, all_fields,
                            &having, TRUE);
  if (select_lex->inner_refs_list.elements &&
      fix_inner_refs(thd, all_fields, select_lex, ref_pointer_array))
    DBUG_RETURN(-1);

  if (select_lex->inner_sum_func_list)
  {
    Item_sum *end=select_lex->inner_sum_func_list;
    Item_sum *item_sum= end;  
    do
    { 
      item_sum= item_sum->next;
      item_sum->split_sum_func2(thd, ref_pointer_array,
                                all_fields, item_sum->ref_by, FALSE);
    } while (item_sum != end);
  }

  if (setup_ftfuncs(select_lex)) /* should be after having->fix_fields */
    DBUG_RETURN(-1);
  

  /*
    Check if one one uses a not constant column with group functions
    and no GROUP BY.
    TODO:  Add check of calculation of GROUP functions and fields:
	   SELECT COUNT(*)+table.col1 from table1;
  */
  {
    if (!group_list)
    {
      uint flag=0;
      List_iterator_fast<Item> it(fields_list);
      Item *item;
      while ((item= it++))
      {
	if (item->with_sum_func)
	  flag|=1;
	else if (!(flag & 2) && !item->const_during_execution())
	  flag|=2;
      }
      if (flag == 3)
      {
	my_message(ER_MIX_OF_GROUP_FUNC_AND_FIELDS,
                   ER(ER_MIX_OF_GROUP_FUNC_AND_FIELDS), MYF(0));
	DBUG_RETURN(-1);
      }
    }
    TABLE_LIST *table_ptr;
    for (table_ptr= select_lex->leaf_tables;
	 table_ptr;
	 table_ptr= table_ptr->next_leaf)
      tables++;
  }
  {
    /* Caclulate the number of groups */
    send_group_parts= 0;
    for (ORDER *group_tmp= group_list ; group_tmp ; group_tmp= group_tmp->next)
      send_group_parts++;
  }
  
  procedure= setup_procedure(thd, proc_param, result, fields_list, &error);
  if (error)
    goto err;					/* purecov: inspected */
  if (procedure)
  {
    if (setup_new_fields(thd, fields_list, all_fields,
			 procedure->param_fields))
	goto err;				/* purecov: inspected */
    if (procedure->group)
    {
      if (!test_if_subpart(procedure->group,group_list))
      {						/* purecov: inspected */
	my_message(ER_DIFF_GROUPS_PROC, ER(ER_DIFF_GROUPS_PROC),
                   MYF(0));                     /* purecov: inspected */
	goto err;				/* purecov: inspected */
      }
    }
#ifdef NOT_NEEDED
    else if (!group_list && procedure->flags & PROC_GROUP)
    {
      my_message(ER_NO_GROUP_FOR_PROC, MYF(0));
      goto err;
    }
#endif
    if (order && (procedure->flags & PROC_NO_SORT))
    {						/* purecov: inspected */
      my_message(ER_ORDER_WITH_PROC, ER(ER_ORDER_WITH_PROC),
                 MYF(0));                       /* purecov: inspected */
      goto err;					/* purecov: inspected */
    }
  }

  if (!procedure && result && result->prepare(fields_list, unit_arg))
    goto err;					/* purecov: inspected */

  /* Init join struct */
  count_field_types(&tmp_table_param, all_fields, 0);
  ref_pointer_array_size= all_fields.elements*sizeof(Item*);
  this->group= group_list != 0;
  unit= unit_arg;

#ifdef RESTRICTED_GROUP
  if (sum_func_count && !group_list && (func_count || field_count))
  {
    my_message(ER_WRONG_SUM_SELECT,ER(ER_WRONG_SUM_SELECT),MYF(0));
    goto err;
  }
#endif
  if (select_lex->olap == ROLLUP_TYPE && rollup_init())
    goto err;
  if (alloc_func_list())
    goto err;

  DBUG_RETURN(0); // All OK

err:
  delete procedure;				/* purecov: inspected */
  procedure= 0;
  DBUG_RETURN(-1);				/* purecov: inspected */
}


/*
  Remove the predicates pushed down into the subquery

  SYNOPSIS
    JOIN::remove_subq_pushed_predicates()
      where   IN  Must be NULL
              OUT The remaining WHERE condition, or NULL

  DESCRIPTION
    Given that this join will be executed using (unique|index)_subquery,
    without "checking NULL", remove the predicates that were pushed down
    into the subquery.

    We can remove the equalities that will be guaranteed to be true by the
    fact that subquery engine will be using index lookup.

    If the subquery compares scalar values, we can remove the condition that
    was wrapped into trig_cond (it will be checked when needed by the subquery
    engine)

    If the subquery compares row values, we need to keep the wrapped
    equalities in the WHERE clause: when the left (outer) tuple has both NULL
    and non-NULL values, we'll do a full table scan and will rely on the
    equalities corresponding to non-NULL parts of left tuple to filter out
    non-matching records.
*/

void JOIN::remove_subq_pushed_predicates(Item **where)
{
  if (conds->type() == Item::FUNC_ITEM &&
      ((Item_func *)this->conds)->functype() == Item_func::EQ_FUNC &&
      ((Item_func *)conds)->arguments()[0]->type() == Item::REF_ITEM &&
      ((Item_func *)conds)->arguments()[1]->type() == Item::FIELD_ITEM)
  {
    *where= 0;
    return;
  }
  if (conds->type() == Item::COND_ITEM &&
      ((class Item_func *)this->conds)->functype() ==
      Item_func::COND_AND_FUNC)
  {
    *where= remove_additional_cond(conds);
  }
}


/*
  Index lookup-based subquery: save some flags for EXPLAIN output

  SYNOPSIS
    save_index_subquery_explain_info()
      join_tab  Subquery's join tab (there is only one as index lookup is
                only used for subqueries that are single-table SELECTs)
      where     Subquery's WHERE clause

  DESCRIPTION
    For index lookup-based subquery (i.e. one executed with
    subselect_uniquesubquery_engine or subselect_indexsubquery_engine),
    check its EXPLAIN output row should contain 
      "Using index" (TAB_INFO_FULL_SCAN_ON_NULL) 
      "Using Where" (TAB_INFO_USING_WHERE)
      "Full scan on NULL key" (TAB_INFO_FULL_SCAN_ON_NULL)
    and set appropriate flags in join_tab->packed_info.
*/

static void save_index_subquery_explain_info(JOIN_TAB *join_tab, Item* where)
{
  join_tab->packed_info= TAB_INFO_HAVE_VALUE;
  if (join_tab->table->used_keys.is_set(join_tab->ref.key))
    join_tab->packed_info |= TAB_INFO_USING_INDEX;
  if (where)
    join_tab->packed_info |= TAB_INFO_USING_WHERE;
  for (uint i = 0; i < join_tab->ref.key_parts; i++)
  {
    if (join_tab->ref.cond_guards[i])
    {
      join_tab->packed_info |= TAB_INFO_FULL_SCAN_ON_NULL;
      break;
    }
  }
}


/*
  global select optimisation.
  return 0 - success
         1 - error
  error code saved in field 'error'
*/

int
JOIN::optimize()
{
  DBUG_ENTER("JOIN::optimize");
  // to prevent double initialization on EXPLAIN
  if (optimized)
    DBUG_RETURN(0);
  optimized= 1;

  if (thd->lex->orig_sql_command != SQLCOM_SHOW_STATUS)
    thd->status_var.last_query_cost= 0.0;

  row_limit= ((select_distinct || order || group_list) ? HA_POS_ERROR :
	      unit->select_limit_cnt);
  /* select_limit is used to decide if we are likely to scan the whole table */
  select_limit= unit->select_limit_cnt;
  if (having || (select_options & OPTION_FOUND_ROWS))
    select_limit= HA_POS_ERROR;
  do_send_rows = (unit->select_limit_cnt) ? 1 : 0;
  // Ignore errors of execution if option IGNORE present
  if (thd->lex->ignore)
    thd->lex->current_select->no_error= 1;
#ifdef HAVE_REF_TO_FIELDS			// Not done yet
  /* Add HAVING to WHERE if possible */
  if (having && !group_list && !sum_func_count)
  {
    if (!conds)
    {
      conds= having;
      having= 0;
    }
    else if ((conds=new Item_cond_and(conds,having)))
    {
      /*
        Item_cond_and can't be fixed after creation, so we do not check
        conds->fixed
      */
      conds->fix_fields(thd, &conds);
      conds->change_ref_to_fields(thd, tables_list);
      conds->top_level_item();
      having= 0;
    }
  }
#endif
  SELECT_LEX *sel= thd->lex->current_select;
  if (sel->first_cond_optimization)
  {
    /*
      The following code will allocate the new items in a permanent
      MEMROOT for prepared statements and stored procedures.
    */

    Query_arena *arena= thd->stmt_arena, backup;
    if (arena->is_conventional())
      arena= 0;                                   // For easier test
    else
      thd->set_n_backup_active_arena(arena, &backup);

    sel->first_cond_optimization= 0;

    /* Convert all outer joins to inner joins if possible */
    conds= simplify_joins(this, join_list, conds, TRUE);
    build_bitmap_for_nested_joins(join_list, 0);

    sel->prep_where= conds ? conds->copy_andor_structure(thd) : 0;

    if (arena)
      thd->restore_active_arena(arena, &backup);
  }

  conds= optimize_cond(this, conds, join_list, &cond_value);   
  if (thd->net.report_error)
  {
    error= 1;
    DBUG_PRINT("error",("Error from optimize_cond"));
    DBUG_RETURN(1);
  }

  {
    Item::cond_result having_value;
    having= optimize_cond(this, having, join_list, &having_value);
    if (thd->net.report_error)
    {
      error= 1;
      DBUG_PRINT("error",("Error from optimize_cond"));
      DBUG_RETURN(1);
    }

    if (cond_value == Item::COND_FALSE || having_value == Item::COND_FALSE || 
        (!unit->select_limit_cnt && !(select_options & OPTION_FOUND_ROWS)))
    {						/* Impossible cond */
      DBUG_PRINT("info", (having_value == Item::COND_FALSE ? 
                            "Impossible HAVING" : "Impossible WHERE"));
      zero_result_cause=  having_value == Item::COND_FALSE ?
                           "Impossible HAVING" : "Impossible WHERE";
      error= 0;
      DBUG_RETURN(0);
    }
  }

  /* Optimize count(*), min() and max() */
  if (tables_list && tmp_table_param.sum_func_count && ! group_list)
  {
    int res;
    /*
      opt_sum_query() returns HA_ERR_KEY_NOT_FOUND if no rows match
      to the WHERE conditions,
      or 1 if all items were resolved,
      or 0, or an error number HA_ERR_...
    */
    if ((res=opt_sum_query(select_lex->leaf_tables, all_fields, conds)))
    {
      if (res == HA_ERR_KEY_NOT_FOUND)
      {
        DBUG_PRINT("info",("No matching min/max row"));
	zero_result_cause= "No matching min/max row";
	error=0;
	DBUG_RETURN(0);
      }
      if (res > 1)
      {
        thd->fatal_error();
        error= res;
        DBUG_PRINT("error",("Error from opt_sum_query"));
	DBUG_RETURN(1);
      }
      DBUG_PRINT("info",("Select tables optimized away"));
      zero_result_cause= "Select tables optimized away";
      tables_list= 0;				// All tables resolved
      /*
        Extract all table-independent conditions and replace the WHERE
        clause with them. All other conditions were computed by opt_sum_query
        and the MIN/MAX/COUNT function(s) have been replaced by constants,
        so there is no need to compute the whole WHERE clause again.
        Notice that make_cond_for_table() will always succeed to remove all
        computed conditions, because opt_sum_query() is applicable only to
        conjunctions.
        Preserve conditions for EXPLAIN.
      */
      if (conds && !(thd->lex->describe & DESCRIBE_EXTENDED))
      {
        COND *table_independent_conds=
          make_cond_for_table(conds, PSEUDO_TABLE_BITS, 0);
        DBUG_EXECUTE("where",
                     print_where(table_independent_conds,
                                 "where after opt_sum_query()"););
        conds= table_independent_conds;
      }
    }
  }
  if (!tables_list)
  {
    DBUG_PRINT("info",("No tables"));
    error= 0;
    DBUG_RETURN(0);
  }
  error= -1;					// Error is sent to client
  sort_by_table= get_sort_by_table(order, group_list, select_lex->leaf_tables);

  /* Calculate how to do the join */
  thd->proc_info= "statistics";
  if (make_join_statistics(this, select_lex->leaf_tables, conds, &keyuse) ||
      thd->is_fatal_error)
  {
    DBUG_PRINT("error",("Error: make_join_statistics() failed"));
    DBUG_RETURN(1);
  }

  /* Remove distinct if only const tables */
  select_distinct= select_distinct && (const_tables != tables);
  thd->proc_info= "preparing";
  if (result->initialize_tables(this))
  {
    DBUG_PRINT("error",("Error: initialize_tables() failed"));
    DBUG_RETURN(1);				// error == -1
  }
  if (const_table_map != found_const_table_map &&
      !(select_options & SELECT_DESCRIBE) &&
      (!conds ||
       !(conds->used_tables() & RAND_TABLE_BIT) ||
       select_lex->master_unit() == &thd->lex->unit)) // upper level SELECT
  {
    zero_result_cause= "no matching row in const table";
    DBUG_PRINT("error",("Error: %s", zero_result_cause));
    error= 0;
    DBUG_RETURN(0);
  }
  if (!(thd->options & OPTION_BIG_SELECTS) &&
      best_read > (double) thd->variables.max_join_size &&
      !(select_options & SELECT_DESCRIBE))
  {						/* purecov: inspected */
    my_message(ER_TOO_BIG_SELECT, ER(ER_TOO_BIG_SELECT), MYF(0));
    error= -1;
    DBUG_RETURN(1);
  }
  if (const_tables && !thd->locked_tables &&
      !(select_options & SELECT_NO_UNLOCK))
    mysql_unlock_some_tables(thd, table, const_tables);
  if (!conds && outer_join)
  {
    /* Handle the case where we have an OUTER JOIN without a WHERE */
    conds=new Item_int((longlong) 1,1);	// Always true
  }
  select= make_select(*table, const_table_map,
                      const_table_map, conds, 1, &error);
  if (error)
  {						/* purecov: inspected */
    error= -1;					/* purecov: inspected */
    DBUG_PRINT("error",("Error: make_select() failed"));
    DBUG_RETURN(1);
  }
  
  reset_nj_counters(join_list);
  make_outerjoin_info(this);

  /*
    Among the equal fields belonging to the same multiple equality
    choose the one that is to be retrieved first and substitute
    all references to these in where condition for a reference for
    the selected field.
  */
  if (conds)
  {
    conds= substitute_for_best_equal_field(conds, cond_equal, map2table);
    conds->update_used_tables();
    DBUG_EXECUTE("where", print_where(conds, "after substitute_best_equal"););
  }
  /*
    Permorm the the optimization on fields evaluation mentioned above
    for all on expressions.
  */ 
  for (JOIN_TAB *tab= join_tab + const_tables; tab < join_tab + tables ; tab++)
  {
    if (*tab->on_expr_ref)
    {
      *tab->on_expr_ref= substitute_for_best_equal_field(*tab->on_expr_ref,
                                                         tab->cond_equal,
                                                         map2table);
      (*tab->on_expr_ref)->update_used_tables();
    }
  }

  if (make_join_select(this, select, conds))
  {
    zero_result_cause=
      "Impossible WHERE noticed after reading const tables";
    DBUG_RETURN(0);				// error == 0
  }

  error= -1;					/* if goto err */

  /* Optimize distinct away if possible */
  {
    ORDER *org_order= order;
    order=remove_const(this, order,conds,1, &simple_order);
    if (thd->net.report_error)
    {
      error= 1;
      DBUG_PRINT("error",("Error from remove_const"));
      DBUG_RETURN(1);
    }

    /*
      If we are using ORDER BY NULL or ORDER BY const_expression,
      return result in any order (even if we are using a GROUP BY)
    */
    if (!order && org_order)
      skip_sort_order= 1;
  }
  /*
     Check if we can optimize away GROUP BY/DISTINCT.
     We can do that if there are no aggregate functions, the
     fields in DISTINCT clause (if present) and/or columns in GROUP BY
     (if present) contain direct references to all key parts of
     an unique index (in whatever order) and if the key parts of the
     unique index cannot contain NULLs.
     Note that the unique keys for DISTINCT and GROUP BY should not
     be the same (as long as they are unique).

     The FROM clause must contain a single non-constant table.
  */
  if (tables - const_tables == 1 && (group_list || select_distinct) &&
      !tmp_table_param.sum_func_count &&
      (!join_tab[const_tables].select ||
       !join_tab[const_tables].select->quick ||
       join_tab[const_tables].select->quick->get_type() != 
       QUICK_SELECT_I::QS_TYPE_GROUP_MIN_MAX))
  {
    if (group_list &&
       list_contains_unique_index(join_tab[const_tables].table,
                                 find_field_in_order_list,
                                 (void *) group_list))
    {
      group_list= 0;
      group= 0;
    }
    if (select_distinct &&
       list_contains_unique_index(join_tab[const_tables].table,
                                 find_field_in_item_list,
                                 (void *) &fields_list))
    {
      select_distinct= 0;
    }
  }
  if (group_list || tmp_table_param.sum_func_count)
  {
    if (! hidden_group_fields && rollup.state == ROLLUP::STATE_NONE)
      select_distinct=0;
  }
  else if (select_distinct && tables - const_tables == 1)
  {
    /*
      We are only using one table. In this case we change DISTINCT to a
      GROUP BY query if:
      - The GROUP BY can be done through indexes (no sort) and the ORDER
        BY only uses selected fields.
	(In this case we can later optimize away GROUP BY and ORDER BY)
      - We are scanning the whole table without LIMIT
        This can happen if:
        - We are using CALC_FOUND_ROWS
        - We are using an ORDER BY that can't be optimized away.

      We don't want to use this optimization when we are using LIMIT
      because in this case we can just create a temporary table that
      holds LIMIT rows and stop when this table is full.
    */
    JOIN_TAB *tab= &join_tab[const_tables];
    bool all_order_fields_used;
    if (order)
      skip_sort_order= test_if_skip_sort_order(tab, order, select_limit, 1);
    if ((group_list=create_distinct_group(thd, select_lex->ref_pointer_array,
                                          order, fields_list,
				          &all_order_fields_used)))
    {
      bool skip_group= (skip_sort_order &&
			test_if_skip_sort_order(tab, group_list, select_limit,
						1) != 0);
      if ((skip_group && all_order_fields_used) ||
	  select_limit == HA_POS_ERROR ||
	  (order && !skip_sort_order))
      {
	/*  Change DISTINCT to GROUP BY */
	select_distinct= 0;
	no_order= !order;
	if (all_order_fields_used)
	{
	  if (order && skip_sort_order)
	  {
	    /*
	      Force MySQL to read the table in sorted order to get result in
	      ORDER BY order.
	    */
	    tmp_table_param.quick_group=0;
	  }
	  order=0;
        }
	group=1;				// For end_write_group
      }
      else
	group_list= 0;
    }
    else if (thd->is_fatal_error)			// End of memory
      DBUG_RETURN(1);
  }
  simple_group= 0;
  {
    ORDER *old_group_list;
    group_list= remove_const(this, (old_group_list= group_list), conds,
                             rollup.state == ROLLUP::STATE_NONE,
			     &simple_group);
    if (thd->net.report_error)
    {
      error= 1;
      DBUG_PRINT("error",("Error from remove_const"));
      DBUG_RETURN(1);
    }
    if (old_group_list && !group_list)
      select_distinct= 0;
  }
  if (!group_list && group)
  {
    order=0;					// The output has only one row
    simple_order=1;
    select_distinct= 0;                       // No need in distinct for 1 row
  }

  calc_group_buffer(this, group_list);
  send_group_parts= tmp_table_param.group_parts; /* Save org parts */
  if (procedure && procedure->group)
  {
    group_list= procedure->group= remove_const(this, procedure->group, conds,
					       1, &simple_group);
    if (thd->net.report_error)
    {
      error= 1;
      DBUG_PRINT("error",("Error from remove_const"));
      DBUG_RETURN(1);
    }   
    calc_group_buffer(this, group_list);
  }

  if (test_if_subpart(group_list, order) ||
      (!group_list && tmp_table_param.sum_func_count))
    order=0;

  // Can't use sort on head table if using row cache
  if (full_join)
  {
    if (group_list)
      simple_group=0;
    if (order)
      simple_order=0;
  }

  /*
    Check if we need to create a temporary table.
    This has to be done if all tables are not already read (const tables)
    and one of the following conditions holds:
    - We are using DISTINCT (simple distinct's are already optimized away)
    - We are using an ORDER BY or GROUP BY on fields not in the first table
    - We are using different ORDER BY and GROUP BY orders
    - The user wants us to buffer the result.
  */
  need_tmp= (const_tables != tables &&
	     ((select_distinct || !simple_order || !simple_group) ||
	      (group_list && order) ||
	      test(select_options & OPTION_BUFFER_RESULT)));

  // No cache for MATCH
  make_join_readinfo(this,
		     (select_options & (SELECT_DESCRIBE |
					SELECT_NO_JOIN_CACHE)) |
		     (select_lex->ftfunc_list->elements ?
		      SELECT_NO_JOIN_CACHE : 0));

  /* Perform FULLTEXT search before all regular searches */
  if (!(select_options & SELECT_DESCRIBE))
    init_ftfuncs(thd, select_lex, test(order));

  /*
    is this simple IN subquery?
  */
  if (!group_list && !order &&
      unit->item && unit->item->substype() == Item_subselect::IN_SUBS &&
      tables == 1 && conds &&
      !unit->first_select()->next_select())
  {
    if (!having)
    {
      Item *where= 0;
      if (join_tab[0].type == JT_EQ_REF &&
	  join_tab[0].ref.items[0]->name == in_left_expr_name)
      {
        remove_subq_pushed_predicates(&where);
        save_index_subquery_explain_info(join_tab, where);
        join_tab[0].type= JT_UNIQUE_SUBQUERY;
        error= 0;
        DBUG_RETURN(unit->item->
                    change_engine(new
                                  subselect_uniquesubquery_engine(thd,
                                                                  join_tab,
                                                                  unit->item,
                                                                  where)));
      }
      else if (join_tab[0].type == JT_REF &&
	       join_tab[0].ref.items[0]->name == in_left_expr_name)
      {
	remove_subq_pushed_predicates(&where);
        save_index_subquery_explain_info(join_tab, where);
        join_tab[0].type= JT_INDEX_SUBQUERY;
        error= 0;
        DBUG_RETURN(unit->item->
                    change_engine(new
                                  subselect_indexsubquery_engine(thd,
                                                                 join_tab,
                                                                 unit->item,
                                                                 where,
                                                                 NULL,
                                                                 0)));
      }
    } else if (join_tab[0].type == JT_REF_OR_NULL &&
	       join_tab[0].ref.items[0]->name == in_left_expr_name &&
               having->name == in_having_cond)
    {
      join_tab[0].type= JT_INDEX_SUBQUERY;
      error= 0;
      conds= remove_additional_cond(conds);
      save_index_subquery_explain_info(join_tab, conds);
      DBUG_RETURN(unit->item->
		  change_engine(new subselect_indexsubquery_engine(thd,
								   join_tab,
								   unit->item,
								   conds,
                                                                   having,
								   1)));
    }

  }
  /*
    Need to tell Innobase that to play it safe, it should fetch all
    columns of the tables: this is because MySQL may build row
    pointers for the rows, and for all columns of the primary key the
    field->query_id has not necessarily been set to thd->query_id by
    MySQL.
  */

#ifdef HAVE_INNOBASE_DB
  if (need_tmp || select_distinct || group_list || order)
  {
    for (uint i_h = const_tables; i_h < tables; i_h++)
    {
      TABLE* table_h = join_tab[i_h].table;
      table_h->file->extra(HA_EXTRA_RETRIEVE_PRIMARY_KEY);
    }
  }
#endif

  DBUG_EXECUTE("info",TEST_join(this););

  if (const_tables != tables)
  {
    /*
      Because filesort always does a full table scan or a quick range scan
      we must add the removed reference to the select for the table.
      We only need to do this when we have a simple_order or simple_group
      as in other cases the join is done before the sort.
    */
    if ((order || group_list) &&
        join_tab[const_tables].type != JT_ALL &&
        join_tab[const_tables].type != JT_FT &&
        join_tab[const_tables].type != JT_REF_OR_NULL &&
        (order && simple_order || group_list && simple_group))
    {
      if (add_ref_to_table_cond(thd,&join_tab[const_tables]))
        DBUG_RETURN(1);
    }
    
    if (!(select_options & SELECT_BIG_RESULT) &&
        ((group_list &&
          (!simple_group ||
           !test_if_skip_sort_order(&join_tab[const_tables], group_list,
                                    unit->select_limit_cnt, 0))) ||
         select_distinct) &&
        tmp_table_param.quick_group && !procedure)
    {
      need_tmp=1; simple_order=simple_group=0;	// Force tmp table without sort
    }
    if (order)
    {
      /*
        Force using of tmp table if sorting by a SP or UDF function due to
        their expensive and probably non-deterministic nature.
      */
      for (ORDER *tmp_order= order; tmp_order ; tmp_order=tmp_order->next)
      {
        Item *item= *tmp_order->item;
        if (item->walk(&Item::is_expensive_processor,(byte*)0))
        {
          /* Force tmp table without sort */
          need_tmp=1; simple_order=simple_group=0;
          break;
        }
      }
    }
  }

  tmp_having= having;
  if (select_options & SELECT_DESCRIBE)
  {
    error= 0;
    DBUG_RETURN(0);
  }
  having= 0;

  /*
    The loose index scan access method guarantees that all grouping or
    duplicate row elimination (for distinct) is already performed
    during data retrieval, and that all MIN/MAX functions are already
    computed for each group. Thus all MIN/MAX functions should be
    treated as regular functions, and there is no need to perform
    grouping in the main execution loop.
    Notice that currently loose index scan is applicable only for
    single table queries, thus it is sufficient to test only the first
    join_tab element of the plan for its access method.
  */
  if (join_tab->is_using_loose_index_scan())
    tmp_table_param.precomputed_group_by= TRUE;

  /* Create a tmp table if distinct or if the sort is too complicated */
  if (need_tmp)
  {
    DBUG_PRINT("info",("Creating tmp table"));
    thd->proc_info="Creating tmp table";

    init_items_ref_array();

    tmp_table_param.hidden_field_count= (all_fields.elements -
					 fields_list.elements);
    ORDER *tmp_group= ((!simple_group && !procedure &&
                        !(test_flags & TEST_NO_KEY_GROUP)) ? group_list :
                                                             (ORDER*) 0);
    /*
      Pushing LIMIT to the temporary table creation is not applicable
      when there is ORDER BY or GROUP BY or there is no GROUP BY, but
      there are aggregate functions, because in all these cases we need
      all result rows.
    */
    ha_rows tmp_rows_limit= ((order == 0 || skip_sort_order ||
                              test(select_options & OPTION_BUFFER_RESULT)) &&
                             !tmp_group &&
                             !thd->lex->current_select->with_sum_func) ?
                            select_limit : HA_POS_ERROR;

    if (!(exec_tmp_table1 =
	  create_tmp_table(thd, &tmp_table_param, all_fields,
                           tmp_group,
			   group_list ? 0 : select_distinct,
			   group_list && simple_group,
			   select_options,
                           tmp_rows_limit,
			   (char *) "")))
      DBUG_RETURN(1);

    /*
      We don't have to store rows in temp table that doesn't match HAVING if:
      - we are sorting the table and writing complete group rows to the
        temp table.
      - We are using DISTINCT without resolving the distinct as a GROUP BY
        on all columns.
      
      If having is not handled here, it will be checked before the row
      is sent to the client.
    */    
    if (tmp_having && 
	(sort_and_group || (exec_tmp_table1->distinct && !group_list)))
      having= tmp_having;

    /* if group or order on first table, sort first */
    if (group_list && simple_group)
    {
      DBUG_PRINT("info",("Sorting for group"));
      thd->proc_info="Sorting for group";
      if (create_sort_index(thd, this, group_list,
			    HA_POS_ERROR, HA_POS_ERROR) ||
	  alloc_group_fields(this, group_list) ||
          make_sum_func_list(all_fields, fields_list, 1) ||
          setup_sum_funcs(thd, sum_funcs))
	DBUG_RETURN(1);
      group_list=0;
    }
    else
    {
      if (make_sum_func_list(all_fields, fields_list, 0) ||
          setup_sum_funcs(thd, sum_funcs))
	DBUG_RETURN(1);
      if (!group_list && ! exec_tmp_table1->distinct && order && simple_order)
      {
	DBUG_PRINT("info",("Sorting for order"));
	thd->proc_info="Sorting for order";
	if (create_sort_index(thd, this, order,
                              HA_POS_ERROR, HA_POS_ERROR))
	  DBUG_RETURN(1);
	order=0;
      }
    }
    
    /*
      Optimize distinct when used on some of the tables
      SELECT DISTINCT t1.a FROM t1,t2 WHERE t1.b=t2.b
      In this case we can stop scanning t2 when we have found one t1.a
    */

    if (exec_tmp_table1->distinct)
    {
      table_map used_tables= thd->used_tables;
      JOIN_TAB *last_join_tab= join_tab+tables-1;
      do
      {
	if (used_tables & last_join_tab->table->map)
	  break;
	last_join_tab->not_used_in_distinct=1;
      } while (last_join_tab-- != join_tab);
      /* Optimize "select distinct b from t1 order by key_part_1 limit #" */
      if (order && skip_sort_order)
      {
 	/* Should always succeed */
	if (test_if_skip_sort_order(&join_tab[const_tables],
				    order, unit->select_limit_cnt, 0))
	  order=0;
      }
    }

    if (select_lex->uncacheable && !is_top_level_join())
    {
      /* If this join belongs to an uncacheable subquery */
      if (!(tmp_join= (JOIN*)thd->alloc(sizeof(JOIN))))
	DBUG_RETURN(-1);
      error= 0;				// Ensure that tmp_join.error= 0
      restore_tmp();
    }
  }

  error= 0;
  DBUG_RETURN(0);
}


/*
  Restore values in temporary join
*/
void JOIN::restore_tmp()
{
  memcpy(tmp_join, this, (size_t) sizeof(JOIN));
}


int
JOIN::reinit()
{
  DBUG_ENTER("JOIN::reinit");

  unit->offset_limit_cnt= (ha_rows)(select_lex->offset_limit ?
                                    select_lex->offset_limit->val_uint() :
                                    ULL(0));

  first_record= 0;

  if (exec_tmp_table1)
  {
    exec_tmp_table1->file->extra(HA_EXTRA_RESET_STATE);
    exec_tmp_table1->file->delete_all_rows();
    free_io_cache(exec_tmp_table1);
    filesort_free_buffers(exec_tmp_table1,0);
  }
  if (exec_tmp_table2)
  {
    exec_tmp_table2->file->extra(HA_EXTRA_RESET_STATE);
    exec_tmp_table2->file->delete_all_rows();
    free_io_cache(exec_tmp_table2);
    filesort_free_buffers(exec_tmp_table2,0);
  }
  if (items0)
    set_items_ref_array(items0);

  if (join_tab_save)
    memcpy(join_tab, join_tab_save, sizeof(JOIN_TAB) * tables);

  if (tmp_join)
    restore_tmp();

  /* Reset of sum functions */
  if (sum_funcs)
  {
    Item_sum *func, **func_ptr= sum_funcs;
    while ((func= *(func_ptr++)))
      func->clear();
  }

  DBUG_RETURN(0);
}


bool
JOIN::save_join_tab()
{
  if (!join_tab_save && select_lex->master_unit()->uncacheable)
  {
    if (!(join_tab_save= (JOIN_TAB*)thd->memdup((gptr) join_tab,
						sizeof(JOIN_TAB) * tables)))
      return 1;
  }
  return 0;
}


/*
  Exec select
*/
void
JOIN::exec()
{
  List<Item> *columns_list= &fields_list;
  int      tmp_error;
  DBUG_ENTER("JOIN::exec");

  error= 0;
  if (procedure)
  {
    procedure_fields_list= fields_list;
    if (procedure->change_columns(procedure_fields_list) ||
	result->prepare(procedure_fields_list, unit))
    {
      thd->limit_found_rows= thd->examined_row_count= 0;
      DBUG_VOID_RETURN;
    }
    columns_list= &procedure_fields_list;
  }
  (void) result->prepare2(); // Currently, this cannot fail.

  if (!tables_list && (tables || !select_lex->with_sum_func))
  {                                           // Only test of functions
    if (select_options & SELECT_DESCRIBE)
      select_describe(this, FALSE, FALSE, FALSE,
		      (zero_result_cause?zero_result_cause:"No tables used"));
    else
    {
      result->send_fields(*columns_list,
                          Protocol::SEND_NUM_ROWS | Protocol::SEND_EOF);
      /*
        We have to test for 'conds' here as the WHERE may not be constant
        even if we don't have any tables for prepared statements or if
        conds uses something like 'rand()'.
      */
      if (cond_value != Item::COND_FALSE &&
          (!conds || conds->val_int()) &&
          (!having || having->val_int()))
      {
	if (do_send_rows &&
            (procedure ? (procedure->send_row(procedure_fields_list) ||
             procedure->end_of_records()) : result->send_data(fields_list)))
	  error= 1;
	else
	{
	  error= (int) result->send_eof();
	  send_records= ((select_options & OPTION_FOUND_ROWS) ? 1 :
                         thd->sent_row_count);
	}
      }
      else
      {
	error=(int) result->send_eof();
        send_records= 0;
      }
    }
    /* Single select (without union) always returns 0 or 1 row */
    thd->limit_found_rows= send_records;
    thd->examined_row_count= 0;
    DBUG_VOID_RETURN;
  }
  /*
    Don't reset the found rows count if there're no tables as
    FOUND_ROWS() may be called. Never reset the examined row count here.
    It must be accumulated from all join iterations of all join parts.
  */
  if (tables)
    thd->limit_found_rows= 0;

  if (zero_result_cause)
  {
    (void) return_zero_rows(this, result, select_lex->leaf_tables,
                            *columns_list,
			    send_row_on_empty_set(),
			    select_options,
			    zero_result_cause,
			    having);
    DBUG_VOID_RETURN;
  }

  if (select_options & SELECT_DESCRIBE)
  {
    /*
      Check if we managed to optimize ORDER BY away and don't use temporary
      table to resolve ORDER BY: in that case, we only may need to do
      filesort for GROUP BY.
    */
    if (!order && !no_order && (!skip_sort_order || !need_tmp))
    {
      /*
	Reset 'order' to 'group_list' and reinit variables describing
	'order'
      */
      order= group_list;
      simple_order= simple_group;
      skip_sort_order= 0;
    }
    if (order && 
        (order != group_list || !(select_options & SELECT_BIG_RESULT)) &&
	(const_tables == tables ||
 	 ((simple_order || skip_sort_order) &&
	  test_if_skip_sort_order(&join_tab[const_tables], order,
				  select_limit, 0))))
      order=0;
    having= tmp_having;
    select_describe(this, need_tmp,
		    order != 0 && !skip_sort_order,
		    select_distinct,
                    !tables ? "No tables used" : NullS);
    DBUG_VOID_RETURN;
  }

  JOIN *curr_join= this;
  List<Item> *curr_all_fields= &all_fields;
  List<Item> *curr_fields_list= &fields_list;
  TABLE *curr_tmp_table= 0;
  /*
    Initialize examined rows here because the values from all join parts
    must be accumulated in examined_row_count. Hence every join
    iteration must count from zero.
  */
  curr_join->examined_rows= 0;

  if ((curr_join->select_lex->options & OPTION_SCHEMA_TABLE) &&
      !thd->lex->describe &&
      get_schema_tables_result(curr_join, PROCESSED_BY_JOIN_EXEC))
  {
    DBUG_VOID_RETURN;
  }

  /* Create a tmp table if distinct or if the sort is too complicated */
  if (need_tmp)
  {
    if (tmp_join)
    {
      /*
        We are in a non cacheable sub query. Get the saved join structure
        after optimization.
        (curr_join may have been modified during last exection and we need
        to reset it)
      */
      curr_join= tmp_join;
    }
    curr_tmp_table= exec_tmp_table1;

    /* Copy data to the temporary table */
    thd->proc_info= "Copying to tmp table";
    DBUG_PRINT("info", ("%s", thd->proc_info));
    if ((tmp_error= do_select(curr_join, (List<Item> *) 0, curr_tmp_table, 0)))
    {
      error= tmp_error;
      DBUG_VOID_RETURN;
    }
    curr_tmp_table->file->info(HA_STATUS_VARIABLE);
    
    if (curr_join->having)
      curr_join->having= curr_join->tmp_having= 0; // Allready done
    
    /* Change sum_fields reference to calculated fields in tmp_table */
    curr_join->all_fields= *curr_all_fields;
    if (!items1)
    {
      items1= items0 + all_fields.elements;
      if (sort_and_group || curr_tmp_table->group)
      {
	if (change_to_use_tmp_fields(thd, items1,
				     tmp_fields_list1, tmp_all_fields1,
				     fields_list.elements, all_fields))
	  DBUG_VOID_RETURN;
      }
      else
      {
	if (change_refs_to_tmp_fields(thd, items1,
				      tmp_fields_list1, tmp_all_fields1,
				      fields_list.elements, all_fields))
	  DBUG_VOID_RETURN;
      }
      curr_join->tmp_all_fields1= tmp_all_fields1;
      curr_join->tmp_fields_list1= tmp_fields_list1;
      curr_join->items1= items1;
    }
    curr_all_fields= &tmp_all_fields1;
    curr_fields_list= &tmp_fields_list1;
    curr_join->set_items_ref_array(items1);
    
    if (sort_and_group || curr_tmp_table->group)
    {
      curr_join->tmp_table_param.field_count+= 
	curr_join->tmp_table_param.sum_func_count+
	curr_join->tmp_table_param.func_count;
      curr_join->tmp_table_param.sum_func_count= 
	curr_join->tmp_table_param.func_count= 0;
    }
    else
    {
      curr_join->tmp_table_param.field_count+= 
	curr_join->tmp_table_param.func_count;
      curr_join->tmp_table_param.func_count= 0;
    }
    
    // procedure can't be used inside subselect => we do nothing special for it
    if (procedure)
      procedure->update_refs();
    
    if (curr_tmp_table->group)
    {						// Already grouped
      if (!curr_join->order && !curr_join->no_order && !skip_sort_order)
	curr_join->order= curr_join->group_list;  /* order by group */
      curr_join->group_list= 0;
    }
    
    /*
      If we have different sort & group then we must sort the data by group
      and copy it to another tmp table
      This code is also used if we are using distinct something
      we haven't been able to store in the temporary table yet
      like SEC_TO_TIME(SUM(...)).
    */

    if (curr_join->group_list && (!test_if_subpart(curr_join->group_list,
						   curr_join->order) || 
				  curr_join->select_distinct) ||
	(curr_join->select_distinct &&
	 curr_join->tmp_table_param.using_indirect_summary_function))
    {					/* Must copy to another table */
      DBUG_PRINT("info",("Creating group table"));
      
      /* Free first data from old join */
      curr_join->join_free();
      if (make_simple_join(curr_join, curr_tmp_table))
	DBUG_VOID_RETURN;
      calc_group_buffer(curr_join, group_list);
      count_field_types(&curr_join->tmp_table_param,
			curr_join->tmp_all_fields1,
			curr_join->select_distinct && !curr_join->group_list);
      curr_join->tmp_table_param.hidden_field_count= 
	(curr_join->tmp_all_fields1.elements-
	 curr_join->tmp_fields_list1.elements);
      
      
      if (exec_tmp_table2)
	curr_tmp_table= exec_tmp_table2;
      else
      {
	/* group data to new table */

        /*
          If the access method is loose index scan then all MIN/MAX
          functions are precomputed, and should be treated as regular
          functions. See extended comment in JOIN::exec.
        */
        if (curr_join->join_tab->is_using_loose_index_scan())
          curr_join->tmp_table_param.precomputed_group_by= TRUE;

	if (!(curr_tmp_table=
	      exec_tmp_table2= create_tmp_table(thd,
						&curr_join->tmp_table_param,
						*curr_all_fields,
						(ORDER*) 0,
						curr_join->select_distinct && 
						!curr_join->group_list,
						1, curr_join->select_options,
						HA_POS_ERROR,
						(char *) "")))
	  DBUG_VOID_RETURN;
	curr_join->exec_tmp_table2= exec_tmp_table2;
      }
      if (curr_join->group_list)
      {
	thd->proc_info= "Creating sort index";
	if (curr_join->join_tab == join_tab && save_join_tab())
	{
	  DBUG_VOID_RETURN;
	}
	if (create_sort_index(thd, curr_join, curr_join->group_list,
			      HA_POS_ERROR, HA_POS_ERROR) ||
	    make_group_fields(this, curr_join))
	{
	  DBUG_VOID_RETURN;
	}
        sortorder= curr_join->sortorder;
      }
      
      thd->proc_info="Copying to group table";
      DBUG_PRINT("info", ("%s", thd->proc_info));
      tmp_error= -1;
      if (curr_join != this)
      {
	if (sum_funcs2)
	{
	  curr_join->sum_funcs= sum_funcs2;
	  curr_join->sum_funcs_end= sum_funcs_end2; 
	}
	else
	{
	  curr_join->alloc_func_list();
	  sum_funcs2= curr_join->sum_funcs;
	  sum_funcs_end2= curr_join->sum_funcs_end;
	}
      }
      if (curr_join->make_sum_func_list(*curr_all_fields, *curr_fields_list,
					1, TRUE))
        DBUG_VOID_RETURN;
      curr_join->group_list= 0;
      if (setup_sum_funcs(curr_join->thd, curr_join->sum_funcs) ||
	  (tmp_error= do_select(curr_join, (List<Item> *) 0, curr_tmp_table,
				0)))
      {
	error= tmp_error;
	DBUG_VOID_RETURN;
      }
      end_read_record(&curr_join->join_tab->read_record);
      curr_join->const_tables= curr_join->tables; // Mark free for cleanup()
      curr_join->join_tab[0].table= 0;           // Table is freed
      
      // No sum funcs anymore
      if (!items2)
      {
	items2= items1 + all_fields.elements;
	if (change_to_use_tmp_fields(thd, items2,
				     tmp_fields_list2, tmp_all_fields2, 
				     fields_list.elements, tmp_all_fields1))
	  DBUG_VOID_RETURN;
	curr_join->tmp_fields_list2= tmp_fields_list2;
	curr_join->tmp_all_fields2= tmp_all_fields2;
      }
      curr_fields_list= &curr_join->tmp_fields_list2;
      curr_all_fields= &curr_join->tmp_all_fields2;
      curr_join->set_items_ref_array(items2);
      curr_join->tmp_table_param.field_count+= 
	curr_join->tmp_table_param.sum_func_count;
      curr_join->tmp_table_param.sum_func_count= 0;
    }
    if (curr_tmp_table->distinct)
      curr_join->select_distinct=0;		/* Each row is unique */
    
    curr_join->join_free();			/* Free quick selects */
    if (curr_join->select_distinct && ! curr_join->group_list)
    {
      thd->proc_info="Removing duplicates";
      if (curr_join->tmp_having)
	curr_join->tmp_having->update_used_tables();
      if (remove_duplicates(curr_join, curr_tmp_table,
			    *curr_fields_list, curr_join->tmp_having))
	DBUG_VOID_RETURN;
      curr_join->tmp_having=0;
      curr_join->select_distinct=0;
    }
    curr_tmp_table->reginfo.lock_type= TL_UNLOCK;
    if (make_simple_join(curr_join, curr_tmp_table))
      DBUG_VOID_RETURN;
    calc_group_buffer(curr_join, curr_join->group_list);
    count_field_types(&curr_join->tmp_table_param, *curr_all_fields, 0);
    
  }
  if (procedure)
    count_field_types(&curr_join->tmp_table_param, *curr_all_fields, 0);
  
  if (curr_join->group || curr_join->tmp_table_param.sum_func_count ||
      (procedure && (procedure->flags & PROC_GROUP)))
  {
    if (make_group_fields(this, curr_join))
    {
      DBUG_VOID_RETURN;
    }
    if (!items3)
    {
      if (!items0)
	init_items_ref_array();
      items3= ref_pointer_array + (all_fields.elements*4);
      setup_copy_fields(thd, &curr_join->tmp_table_param,
			items3, tmp_fields_list3, tmp_all_fields3,
			curr_fields_list->elements, *curr_all_fields);
      tmp_table_param.save_copy_funcs= curr_join->tmp_table_param.copy_funcs;
      tmp_table_param.save_copy_field= curr_join->tmp_table_param.copy_field;
      tmp_table_param.save_copy_field_end=
	curr_join->tmp_table_param.copy_field_end;
      curr_join->tmp_all_fields3= tmp_all_fields3;
      curr_join->tmp_fields_list3= tmp_fields_list3;
    }
    else
    {
      curr_join->tmp_table_param.copy_funcs= tmp_table_param.save_copy_funcs;
      curr_join->tmp_table_param.copy_field= tmp_table_param.save_copy_field;
      curr_join->tmp_table_param.copy_field_end=
	tmp_table_param.save_copy_field_end;
    }
    curr_fields_list= &tmp_fields_list3;
    curr_all_fields= &tmp_all_fields3;
    curr_join->set_items_ref_array(items3);

    if (curr_join->make_sum_func_list(*curr_all_fields, *curr_fields_list,
				      1, TRUE) || 
        setup_sum_funcs(curr_join->thd, curr_join->sum_funcs) ||
        thd->is_fatal_error)
      DBUG_VOID_RETURN;
  }
  if (curr_join->group_list || curr_join->order)
  {
    DBUG_PRINT("info",("Sorting for send_fields"));
    thd->proc_info="Sorting result";
    /* If we have already done the group, add HAVING to sorted table */
    if (curr_join->tmp_having && ! curr_join->group_list && 
	! curr_join->sort_and_group)
    {
      // Some tables may have been const
      curr_join->tmp_having->update_used_tables();
      JOIN_TAB *curr_table= &curr_join->join_tab[curr_join->const_tables];
      table_map used_tables= (curr_join->const_table_map |
			      curr_table->table->map);

      Item* sort_table_cond= make_cond_for_table(curr_join->tmp_having,
						 used_tables,
						 used_tables);
      if (sort_table_cond)
      {
	if (!curr_table->select)
	  if (!(curr_table->select= new SQL_SELECT))
	    DBUG_VOID_RETURN;
	if (!curr_table->select->cond)
	  curr_table->select->cond= sort_table_cond;
	else					// This should never happen
	{
	  if (!(curr_table->select->cond=
		new Item_cond_and(curr_table->select->cond,
				  sort_table_cond)))
	    DBUG_VOID_RETURN;
	  /*
	    Item_cond_and do not need fix_fields for execution, its parameters
	    are fixed or do not need fix_fields, too
	  */
	  curr_table->select->cond->quick_fix_field();
	}
	curr_table->select_cond= curr_table->select->cond;
	curr_table->select_cond->top_level_item();
	DBUG_EXECUTE("where",print_where(curr_table->select->cond,
					 "select and having"););
	curr_join->tmp_having= make_cond_for_table(curr_join->tmp_having,
						   ~ (table_map) 0,
						   ~used_tables);
	DBUG_EXECUTE("where",print_where(curr_join->tmp_having,
                                         "having after sort"););
      }
    }
    {
      if (group)
	curr_join->select_limit= HA_POS_ERROR;
      else
      {
	/*
	  We can abort sorting after thd->select_limit rows if we there is no
	  WHERE clause for any tables after the sorted one.
	*/
	JOIN_TAB *curr_table= &curr_join->join_tab[curr_join->const_tables+1];
	JOIN_TAB *end_table= &curr_join->join_tab[curr_join->tables];
	for (; curr_table < end_table ; curr_table++)
	{
	  /*
	    table->keyuse is set in the case there was an original WHERE clause
	    on the table that was optimized away.
	  */
	  if (curr_table->select_cond ||
	      (curr_table->keyuse && !curr_table->first_inner))
	  {
	    /* We have to sort all rows */
	    curr_join->select_limit= HA_POS_ERROR;
	    break;
	  }
	}
      }
      if (curr_join->join_tab == join_tab && save_join_tab())
      {
	DBUG_VOID_RETURN;
      }
      /*
	Here we sort rows for ORDER BY/GROUP BY clause, if the optimiser
	chose FILESORT to be faster than INDEX SCAN or there is no 
	suitable index present.
	Note, that create_sort_index calls test_if_skip_sort_order and may
	finally replace sorting with index scan if there is a LIMIT clause in
	the query. XXX: it's never shown in EXPLAIN!
	OPTION_FOUND_ROWS supersedes LIMIT and is taken into account.
      */
      if (create_sort_index(thd, curr_join,
			    curr_join->group_list ? 
			    curr_join->group_list : curr_join->order,
			    curr_join->select_limit,
			    (select_options & OPTION_FOUND_ROWS ?
			     HA_POS_ERROR : unit->select_limit_cnt)))
	DBUG_VOID_RETURN;
      sortorder= curr_join->sortorder;
    }
  }
  /* XXX: When can we have here thd->net.report_error not zero? */
  if (thd->net.report_error)
  {
    error= thd->net.report_error;
    DBUG_VOID_RETURN;
  }
  curr_join->having= curr_join->tmp_having;
  curr_join->fields= curr_fields_list;
  curr_join->procedure= procedure;

  if (is_top_level_join() && thd->cursor && tables != const_tables)
  {
    /*
      We are here if this is JOIN::exec for the last select of the main unit
      and the client requested to open a cursor.
      We check that not all tables are constant because this case is not
      handled by do_select() separately, and this case is not implemented
      for cursors yet.
    */
    DBUG_ASSERT(error == 0);
    /*
      curr_join is used only for reusable joins - that is, 
      to perform SELECT for each outer row (like in subselects).
      This join is main, so we know for sure that curr_join == join.
    */
    DBUG_ASSERT(curr_join == this);
    /* Open cursor for the last join sweep */
    error= thd->cursor->open(this);
  }
  else
  {
    thd->proc_info="Sending data";
    DBUG_PRINT("info", ("%s", thd->proc_info));
    result->send_fields((procedure ? curr_join->procedure_fields_list :
                         *curr_fields_list),
                        Protocol::SEND_NUM_ROWS | Protocol::SEND_EOF);
    error= do_select(curr_join, curr_fields_list, NULL, procedure);
    thd->limit_found_rows= curr_join->send_records;
  }

  /* Accumulate the counts from all join iterations of all join parts. */
  thd->examined_row_count+= curr_join->examined_rows;
  DBUG_PRINT("counts", ("thd->examined_row_count: %lu",
                        (ulong) thd->examined_row_count));
  DBUG_VOID_RETURN;
}


/*
  Clean up join. Return error that hold JOIN.
*/

int
JOIN::destroy()
{
  DBUG_ENTER("JOIN::destroy");
  select_lex->join= 0;

  if (tmp_join)
  {
    if (join_tab != tmp_join->join_tab)
    {
      JOIN_TAB *tab, *end;
      for (tab= join_tab, end= tab+tables ; tab != end ; tab++)
      {
	tab->cleanup();
      }
    }
    tmp_join->tmp_join= 0;
    tmp_table_param.copy_field=0;
    DBUG_RETURN(tmp_join->destroy());
  }
  cond_equal= 0;

  cleanup(1);
  if (exec_tmp_table1)
    free_tmp_table(thd, exec_tmp_table1);
  if (exec_tmp_table2)
    free_tmp_table(thd, exec_tmp_table2);
  delete select;
  delete_dynamic(&keyuse);
  delete procedure;
  DBUG_RETURN(error);
}

/*
  An entry point to single-unit select (a select without UNION).

  SYNOPSIS
    mysql_select()

    thd                  thread handler
    rref_pointer_array   a reference to ref_pointer_array of
                         the top-level select_lex for this query
    tables               list of all tables used in this query.
                         The tables have been pre-opened.
    wild_num             number of wildcards used in the top level 
                         select of this query.
                         For example statement
                         SELECT *, t1.*, catalog.t2.* FROM t0, t1, t2;
                         has 3 wildcards.
    fields               list of items in SELECT list of the top-level
                         select
                         e.g. SELECT a, b, c FROM t1 will have Item_field
                         for a, b and c in this list.
    conds                top level item of an expression representing
                         WHERE clause of the top level select
    og_num               total number of ORDER BY and GROUP BY clauses
                         arguments
    order                linked list of ORDER BY agruments
    group                linked list of GROUP BY arguments
    having               top level item of HAVING expression
    proc_param           list of PROCEDUREs
    select_options       select options (BIG_RESULT, etc)
    result               an instance of result set handling class.
                         This object is responsible for send result
                         set rows to the client or inserting them
                         into a table.
    select_lex           the only SELECT_LEX of this query
    unit                 top-level UNIT of this query
                         UNIT is an artificial object created by the parser
                         for every SELECT clause.
                         e.g. SELECT * FROM t1 WHERE a1 IN (SELECT * FROM t2)
                         has 2 unions.

  RETURN VALUE
   FALSE  success
   TRUE   an error
*/

bool
mysql_select(THD *thd, Item ***rref_pointer_array,
	     TABLE_LIST *tables, uint wild_num, List<Item> &fields,
	     COND *conds, uint og_num,  ORDER *order, ORDER *group,
	     Item *having, ORDER *proc_param, ulonglong select_options,
	     select_result *result, SELECT_LEX_UNIT *unit,
	     SELECT_LEX *select_lex)
{
  bool err;
  bool free_join= 1;
  DBUG_ENTER("mysql_select");

  select_lex->context.resolve_in_select_list= TRUE;
  JOIN *join;
  if (select_lex->join != 0)
  {
    join= select_lex->join;
    /*
      is it single SELECT in derived table, called in derived table
      creation
    */
    if (select_lex->linkage != DERIVED_TABLE_TYPE ||
	(select_options & SELECT_DESCRIBE))
    {
      if (select_lex->linkage != GLOBAL_OPTIONS_TYPE)
      {
	//here is EXPLAIN of subselect or derived table
	if (join->change_result(result))
	{
	  DBUG_RETURN(TRUE);
	}
      }
      else
      {
        if (err= join->prepare(rref_pointer_array, tables, wild_num,
                               conds, og_num, order, group, having, proc_param,
                               select_lex, unit))
	{
	  goto err;
	}
      }
    }
    free_join= 0;
    join->select_options= select_options;
  }
  else
  {
    if (!(join= new JOIN(thd, fields, select_options, result)))
	DBUG_RETURN(TRUE);
    thd->proc_info="init";
    thd->used_tables=0;                         // Updated by setup_fields
    if (err= join->prepare(rref_pointer_array, tables, wild_num,
                           conds, og_num, order, group, having, proc_param,
                           select_lex, unit))
    {
      goto err;
    }
  }

  if ((err= join->optimize()))
  {
    goto err;					// 1
  }

  if (thd->lex->describe & DESCRIBE_EXTENDED)
  {
    join->conds_history= join->conds;
    join->having_history= (join->having?join->having:join->tmp_having);
  }

  if (thd->net.report_error)
    goto err;

  join->exec();

  if (thd->cursor && thd->cursor->is_open())
  {
    /*
      A cursor was opened for the last sweep in exec().
      We are here only if this is mysql_select for top-level SELECT_LEX_UNIT
      and there were no error.
    */
    free_join= 0;
  }

  if (thd->lex->describe & DESCRIBE_EXTENDED)
  {
    select_lex->where= join->conds_history;
    select_lex->having= join->having_history;
  }

err:
  if (free_join)
  {
    thd->proc_info="end";
    err|= select_lex->cleanup();
    DBUG_RETURN(err || thd->net.report_error);
  }
  DBUG_RETURN(join->error);
}

/*****************************************************************************
  Create JOIN_TABS, make a guess about the table types,
  Approximate how many records will be used in each table
*****************************************************************************/

static ha_rows get_quick_record_count(THD *thd, SQL_SELECT *select,
				      TABLE *table,
				      const key_map *keys,ha_rows limit)
{
  int error;
  DBUG_ENTER("get_quick_record_count");
  if (select)
  {
    select->head=table;
    table->reginfo.impossible_range=0;
    if ((error= select->test_quick_select(thd, *(key_map *)keys,(table_map) 0,
                                          limit, 0)) == 1)
      DBUG_RETURN(select->quick->records);
    if (error == -1)
    {
      table->reginfo.impossible_range=1;
      DBUG_RETURN(0);
    }
    DBUG_PRINT("warning",("Couldn't use record count on const keypart"));
  }
  DBUG_RETURN(HA_POS_ERROR);			/* This shouldn't happend */
}

/*
   This structure is used to collect info on potentially sargable
   predicates in order to check whether they become sargable after
   reading const tables.
   We form a bitmap of indexes that can be used for sargable predicates.
   Only such indexes are involved in range analysis.
*/
typedef struct st_sargable_param
{
  Field *field;              /* field against which to check sargability */
  Item **arg_value;          /* values of potential keys for lookups     */
  uint num_values;           /* number of values in the above array      */
} SARGABLE_PARAM;  

/*
  Calculate the best possible join and initialize the join structure

  RETURN VALUES
  0	ok
  1	Fatal error
*/

static bool
make_join_statistics(JOIN *join, TABLE_LIST *tables, COND *conds,
		     DYNAMIC_ARRAY *keyuse_array)
{
  int error;
  TABLE *table;
  uint i,table_count,const_count,key;
  table_map found_const_table_map, all_table_map, found_ref, refs;
  key_map const_ref, eq_part;
  TABLE **table_vector;
  JOIN_TAB *stat,*stat_end,*s,**stat_ref;
  KEYUSE *keyuse,*start_keyuse;
  table_map outer_join=0;
  SARGABLE_PARAM *sargables= 0;
  JOIN_TAB *stat_vector[MAX_TABLES+1];
  DBUG_ENTER("make_join_statistics");

  table_count=join->tables;
  stat=(JOIN_TAB*) join->thd->calloc(sizeof(JOIN_TAB)*table_count);
  stat_ref=(JOIN_TAB**) join->thd->alloc(sizeof(JOIN_TAB*)*MAX_TABLES);
  table_vector=(TABLE**) join->thd->alloc(sizeof(TABLE*)*(table_count*2));
  if (!stat || !stat_ref || !table_vector)
    DBUG_RETURN(1);				// Eom /* purecov: inspected */

  join->best_ref=stat_vector;

  stat_end=stat+table_count;
  found_const_table_map= all_table_map=0;
  const_count=0;

  for (s= stat, i= 0;
       tables;
       s++, tables= tables->next_leaf, i++)
  {
    TABLE_LIST *embedding= tables->embedding;
    stat_vector[i]=s;
    s->keys.init();
    s->const_keys.init();
    s->checked_keys.init();
    s->needed_reg.init();
    table_vector[i]=s->table=table=tables->table;
    table->pos_in_table_list= tables;
    error= table->file->info(HA_STATUS_VARIABLE | HA_STATUS_NO_LOCK);
    if(error)
    {
        table->file->print_error(error, MYF(0));
        DBUG_RETURN(1);
    }
    table->quick_keys.clear_all();
    table->reginfo.join_tab=s;
    table->reginfo.not_exists_optimize=0;
    bzero((char*) table->const_key_parts, sizeof(key_part_map)*table->s->keys);
    all_table_map|= table->map;
    s->join=join;
    s->info=0;					// For describe

    s->dependent= tables->dep_tables;
    s->key_dependent= 0;
    if (tables->schema_table)
      table->file->records= 2;

    s->on_expr_ref= &tables->on_expr;
    if (*s->on_expr_ref)
    {
      /* s is the only inner table of an outer join */
      if (!table->file->records && !embedding)
      {						// Empty table
        s->dependent= 0;                        // Ignore LEFT JOIN depend.
	set_position(join,const_count++,s,(KEYUSE*) 0);
	continue;
      }
      outer_join|= table->map;
      s->embedding_map= 0;
      for (;embedding; embedding= embedding->embedding)
        s->embedding_map|= embedding->nested_join->nj_map;
      continue;
    }
    if (embedding)
    {
      /* s belongs to a nested join, maybe to several embedded joins */
      s->embedding_map= 0;
      do
      {
        NESTED_JOIN *nested_join= embedding->nested_join;
        s->embedding_map|=nested_join->nj_map;
        s->dependent|= embedding->dep_tables;
        embedding= embedding->embedding;
        outer_join|= nested_join->used_tables;
      }
      while (embedding);
      continue;
    }

    if ((table->s->system || table->file->records <= 1) && ! s->dependent &&
	!(table->file->table_flags() & HA_NOT_EXACT_COUNT) &&
        !table->fulltext_searched)
    {
      set_position(join,const_count++,s,(KEYUSE*) 0);
    }
  }
  stat_vector[i]=0;
  join->outer_join=outer_join;

  if (join->outer_join)
  {
    /* 
       Build transitive closure for relation 'to be dependent on'.
       This will speed up the plan search for many cases with outer joins,
       as well as allow us to catch illegal cross references/
       Warshall's algorithm is used to build the transitive closure.
       As we use bitmaps to represent the relation the complexity
       of the algorithm is O((number of tables)^2). 
    */
    for (i= 0, s= stat ; i < table_count ; i++, s++)
    {
      for (uint j= 0 ; j < table_count ; j++)
      {
        table= stat[j].table;
        if (s->dependent & table->map)
          s->dependent |= table->reginfo.join_tab->dependent;
      }
      if (s->dependent)
        s->table->maybe_null= 1;
    }
    /* Catch illegal cross references for outer joins */
    for (i= 0, s= stat ; i < table_count ; i++, s++)
    {
      if (s->dependent & s->table->map)
      {
        join->tables=0;			// Don't use join->table
        my_message(ER_WRONG_OUTER_JOIN, ER(ER_WRONG_OUTER_JOIN), MYF(0));
        DBUG_RETURN(1);
      }
      s->key_dependent= s->dependent;
    }
  }

  if (conds || outer_join)
    if (update_ref_and_keys(join->thd, keyuse_array, stat, join->tables,
                            conds, join->cond_equal,
                            ~outer_join, join->select_lex, &sargables))
      DBUG_RETURN(1);

  /* Read tables with 0 or 1 rows (system tables) */
  join->const_table_map= 0;

  for (POSITION *p_pos=join->positions, *p_end=p_pos+const_count;
       p_pos < p_end ;
       p_pos++)
  {
    int tmp;
    s= p_pos->table;
    s->type=JT_SYSTEM;
    join->const_table_map|=s->table->map;
    if ((tmp=join_read_const_table(s, p_pos)))
    {
      if (tmp > 0)
	DBUG_RETURN(1);			// Fatal error
    }
    else
      found_const_table_map|= s->table->map;
  }

  /* loop until no more const tables are found */
  int ref_changed;
  do
  {
  more_const_tables_found:
    ref_changed = 0;
    found_ref=0;

    /*
      We only have to loop from stat_vector + const_count as
      set_position() will move all const_tables first in stat_vector
    */

    for (JOIN_TAB **pos=stat_vector+const_count ; (s= *pos) ; pos++)
    {
      table=s->table;

      /* 
        If equi-join condition by a key is null rejecting and after a
        substitution of a const table the key value happens to be null
        then we can state that there are no matches for this equi-join.
      */  
      if ((keyuse= s->keyuse) && *s->on_expr_ref && !s->embedding_map)
      {
        /* 
          When performing an outer join operation if there are no matching rows
          for the single row of the outer table all the inner tables are to be
          null complemented and thus considered as constant tables.
          Here we apply this consideration to the case of outer join operations 
          with a single inner table only because the case with nested tables
          would require a more thorough analysis.
          TODO. Apply single row substitution to null complemented inner tables
          for nested outer join operations. 
	*/              
        while (keyuse->table == table)
        {
          if (!(keyuse->val->used_tables() & ~join->const_table_map) &&
              keyuse->val->is_null() && keyuse->null_rejecting)
          {
            s->type= JT_CONST;
            mark_as_null_row(table);
            found_const_table_map|= table->map;
	    join->const_table_map|= table->map;
	    set_position(join,const_count++,s,(KEYUSE*) 0);
            goto more_const_tables_found;
           }
	  keyuse++;
        }
      }

      if (s->dependent)				// If dependent on some table
      {
	// All dep. must be constants
	if (s->dependent & ~(found_const_table_map))
	  continue;
	if (table->file->records <= 1L &&
	    !(table->file->table_flags() & HA_NOT_EXACT_COUNT) &&
            !table->pos_in_table_list->embedding)
	{					// system table
	  int tmp= 0;
	  s->type=JT_SYSTEM;
	  join->const_table_map|=table->map;
	  set_position(join,const_count++,s,(KEYUSE*) 0);
	  if ((tmp= join_read_const_table(s, join->positions+const_count-1)))
	  {
	    if (tmp > 0)
	      DBUG_RETURN(1);			// Fatal error
	  }
	  else
	    found_const_table_map|= table->map;
	  continue;
	}
      }
      /* check if table can be read by key or table only uses const refs */
      if ((keyuse=s->keyuse))
      {
	s->type= JT_REF;
	while (keyuse->table == table)
	{
	  start_keyuse=keyuse;
	  key=keyuse->key;
	  s->keys.set_bit(key);               // QQ: remove this ?

	  refs=0;
          const_ref.clear_all();
	  eq_part.clear_all();
	  do
	  {
	    if (keyuse->val->type() != Item::NULL_ITEM && !keyuse->optimize)
	    {
	      if (!((~found_const_table_map) & keyuse->used_tables))
		const_ref.set_bit(keyuse->keypart);
	      else
		refs|=keyuse->used_tables;
	      eq_part.set_bit(keyuse->keypart);
	    }
	    keyuse++;
	  } while (keyuse->table == table && keyuse->key == key);

	  if (eq_part.is_prefix(table->key_info[key].key_parts) &&
              !table->fulltext_searched && 
              !table->pos_in_table_list->embedding)
	  {
            if ((table->key_info[key].flags & (HA_NOSAME | HA_END_SPACE_KEY))
                 == HA_NOSAME)
            {
	      if (const_ref == eq_part)
	      {					// Found everything for ref.
	        int tmp;
	        ref_changed = 1;
	        s->type= JT_CONST;
	        join->const_table_map|=table->map;
	        set_position(join,const_count++,s,start_keyuse);
	        if (create_ref_for_key(join, s, start_keyuse,
				       found_const_table_map))
		  DBUG_RETURN(1);
	        if ((tmp=join_read_const_table(s,
                                               join->positions+const_count-1)))
	        {
		  if (tmp > 0)
		    DBUG_RETURN(1);			// Fatal error
	        }
	        else
		  found_const_table_map|= table->map;
	        break;
	      }
	      else
	        found_ref|= refs;      // Table is const if all refs are const
	    }
            else if (const_ref == eq_part)
              s->const_keys.set_bit(key);
          }
	}
      }
    }
  } while (join->const_table_map & found_ref && ref_changed);

  /* 
    Update info on indexes that can be used for search lookups as
    reading const tables may has added new sargable predicates. 
  */
  if (const_count && sargables)
  {
    for( ; sargables->field ; sargables++)
    {
      Field *field= sargables->field;
      JOIN_TAB *join_tab= field->table->reginfo.join_tab;
      key_map possible_keys= field->key_start;
      possible_keys.intersect(field->table->keys_in_use_for_query);
      bool is_const= 1;
      for (uint j=0; j < sargables->num_values; j++)
        is_const&= sargables->arg_value[j]->const_item();
      if (is_const)
        join_tab[0].const_keys.merge(possible_keys);
    }
  }

  /* Calc how many (possible) matched records in each table */

  for (s=stat ; s < stat_end ; s++)
  {
    if (s->type == JT_SYSTEM || s->type == JT_CONST)
    {
      /* Only one matching row */
      s->found_records=s->records=s->read_time=1; s->worst_seeks=1.0;
      continue;
    }
    /* Approximate found rows and time to read them */
    s->found_records=s->records=s->table->file->records;
    s->read_time=(ha_rows) s->table->file->scan_time();

    /*
      Set a max range of how many seeks we can expect when using keys
      This is can't be to high as otherwise we are likely to use
      table scan.
    */
    s->worst_seeks= min((double) s->found_records / 10,
			(double) s->read_time*3);
    if (s->worst_seeks < 2.0)			// Fix for small tables
      s->worst_seeks=2.0;

    /*
      Add to stat->const_keys those indexes for which all group fields or
      all select distinct fields participate in one index.
    */
    add_group_and_distinct_keys(join, s);

    if (!s->const_keys.is_clear_all() &&
        !s->table->pos_in_table_list->embedding)
    {
      ha_rows records;
      SQL_SELECT *select;
      select= make_select(s->table, found_const_table_map,
			  found_const_table_map,
			  *s->on_expr_ref ? *s->on_expr_ref : conds,
			  1, &error);
      if (!select)
        DBUG_RETURN(1);
      records= get_quick_record_count(join->thd, select, s->table,
				      &s->const_keys, join->row_limit);
      s->quick=select->quick;
      s->needed_reg=select->needed_reg;
      select->quick=0;
      if (records == 0 && s->table->reginfo.impossible_range)
      {
	/*
	  Impossible WHERE or ON expression
	  In case of ON, we mark that the we match one empty NULL row.
	  In case of WHERE, don't set found_const_table_map to get the
	  caller to abort with a zero row result.
	*/
	join->const_table_map|= s->table->map;
	set_position(join,const_count++,s,(KEYUSE*) 0);
	s->type= JT_CONST;
	if (*s->on_expr_ref)
	{
	  /* Generate empty row */
	  s->info= "Impossible ON condition";
	  found_const_table_map|= s->table->map;
	  s->type= JT_CONST;
	  mark_as_null_row(s->table);		// All fields are NULL
	}
      }
      if (records != HA_POS_ERROR)
      {
	s->found_records=records;
	s->read_time= (ha_rows) (s->quick ? s->quick->read_time : 0.0);
      }
      delete select;
    }
  }

  join->join_tab=stat;
  join->map2table=stat_ref;
  join->table= join->all_tables=table_vector;
  join->const_tables=const_count;
  join->found_const_table_map=found_const_table_map;

  /* Find an optimal join order of the non-constant tables. */
  if (join->const_tables != join->tables)
  {
    optimize_keyuse(join, keyuse_array);
    choose_plan(join, all_table_map & ~join->const_table_map);
  }
  else
  {
    memcpy((gptr) join->best_positions,(gptr) join->positions,
	   sizeof(POSITION)*join->const_tables);
    join->best_read=1.0;
  }
  /* Generate an execution plan from the found optimal join order. */
  DBUG_RETURN(join->thd->killed || get_best_combination(join));
}


/*****************************************************************************
  Check with keys are used and with tables references with tables
  Updates in stat:
	  keys	     Bitmap of all used keys
	  const_keys Bitmap of all keys with may be used with quick_select
	  keyuse     Pointer to possible keys
*****************************************************************************/

typedef struct key_field_t {		// Used when finding key fields
  Field		*field;
  Item		*val;			// May be empty if diff constant
  uint		level;
  uint		optimize;
  bool		eq_func;
  /*
    If true, the condition this struct represents will not be satisfied
    when val IS NULL.
  */
  bool          null_rejecting; 
  bool         *cond_guard; /* See KEYUSE::cond_guard */
} KEY_FIELD;

/* Values in optimize */
#define KEY_OPTIMIZE_EXISTS		1
#define KEY_OPTIMIZE_REF_OR_NULL	2

/*
  Merge new key definitions to old ones, remove those not used in both

  This is called for OR between different levels

  To be able to do 'ref_or_null' we merge a comparison of a column
  and 'column IS NULL' to one test.  This is useful for sub select queries
  that are internally transformed to something like:

  SELECT * FROM t1 WHERE t1.key=outer_ref_field or t1.key IS NULL 

  KEY_FIELD::null_rejecting is processed as follows:
  result has null_rejecting=true if it is set for both ORed references.
  for example:
    (t2.key = t1.field OR t2.key  =  t1.field) -> null_rejecting=true
    (t2.key = t1.field OR t2.key <=> t1.field) -> null_rejecting=false
*/

static KEY_FIELD *
merge_key_fields(KEY_FIELD *start,KEY_FIELD *new_fields,KEY_FIELD *end,
		 uint and_level)
{
  if (start == new_fields)
    return start;				// Impossible or
  if (new_fields == end)
    return start;				// No new fields, skip all

  KEY_FIELD *first_free=new_fields;

  /* Mark all found fields in old array */
  for (; new_fields != end ; new_fields++)
  {
    for (KEY_FIELD *old=start ; old != first_free ; old++)
    {
      if (old->field == new_fields->field)
      {
        /*
          NOTE: below const_item() call really works as "!used_tables()", i.e.
          it can return FALSE where it is feasible to make it return TRUE.
          
          The cause is as follows: Some of the tables are already known to be
          const tables (the detection code is in make_join_statistics(),
          above the update_ref_and_keys() call), but we didn't propagate 
          information about this: TABLE::const_table is not set to TRUE, and
          Item::update_used_tables() hasn't been called for each item.
          The result of this is that we're missing some 'ref' accesses.
          TODO: OptimizerTeam: Fix this
        */
	if (!new_fields->val->const_item())
	{
	  /*
	    If the value matches, we can use the key reference.
	    If not, we keep it until we have examined all new values
	  */
	  if (old->val->eq(new_fields->val, old->field->binary()))
	  {
	    old->level= and_level;
	    old->optimize= ((old->optimize & new_fields->optimize &
			     KEY_OPTIMIZE_EXISTS) |
			    ((old->optimize | new_fields->optimize) &
			     KEY_OPTIMIZE_REF_OR_NULL));
            old->null_rejecting= (old->null_rejecting &&
                                  new_fields->null_rejecting);
	  }
	}
	else if (old->eq_func && new_fields->eq_func &&
		 old->val->eq(new_fields->val, old->field->binary()))

	{
	  old->level= and_level;
	  old->optimize= ((old->optimize & new_fields->optimize &
			   KEY_OPTIMIZE_EXISTS) |
			  ((old->optimize | new_fields->optimize) &
			   KEY_OPTIMIZE_REF_OR_NULL));
          old->null_rejecting= (old->null_rejecting &&
                                new_fields->null_rejecting);
	}
	else if (old->eq_func && new_fields->eq_func &&
		 ((old->val->const_item() && old->val->is_null()) || 
                  new_fields->val->is_null()))
	{
	  /* field = expression OR field IS NULL */
	  old->level= and_level;
	  old->optimize= KEY_OPTIMIZE_REF_OR_NULL;
	  /*
            Remember the NOT NULL value unless the value does not depend
            on other tables.
          */
	  if (!old->val->used_tables() && old->val->is_null())
	    old->val= new_fields->val;
          /* The referred expression can be NULL: */ 
          old->null_rejecting= 0;
	}
	else
	{
	  /*
	    We are comparing two different const.  In this case we can't
	    use a key-lookup on this so it's better to remove the value
	    and let the range optimzier handle it
	  */
	  if (old == --first_free)		// If last item
	    break;
	  *old= *first_free;			// Remove old value
	  old--;				// Retry this value
	}
      }
    }
  }
  /* Remove all not used items */
  for (KEY_FIELD *old=start ; old != first_free ;)
  {
    if (old->level != and_level)
    {						// Not used in all levels
      if (old == --first_free)
	break;
      *old= *first_free;			// Remove old value
      continue;
    }
    old++;
  }
  return first_free;
}


/*
  Add a possible key to array of possible keys if it's usable as a key

  SYNPOSIS
    add_key_field()
    key_fields			Pointer to add key, if usable
    and_level			And level, to be stored in KEY_FIELD
    cond                        Condition predicate
    field			Field used in comparision
    eq_func			True if we used =, <=> or IS NULL
    value			Value used for comparison with field
    usable_tables		Tables which can be used for key optimization
    sargables            IN/OUT Array of found sargable candidates

  NOTES
    If we are doing a NOT NULL comparison on a NOT NULL field in a outer join
    table, we store this to be able to do not exists optimization later.

  RETURN
    *key_fields is incremented if we stored a key in the array
*/

static void
add_key_field(KEY_FIELD **key_fields,uint and_level, Item_func *cond,
              Field *field, bool eq_func, Item **value, uint num_values,
              table_map usable_tables, SARGABLE_PARAM **sargables)
{
  uint exists_optimize= 0;
  if (!(field->flags & PART_KEY_FLAG))
  {
    // Don't remove column IS NULL on a LEFT JOIN table
    if (!eq_func || (*value)->type() != Item::NULL_ITEM ||
        !field->table->maybe_null || field->null_ptr)
      return;					// Not a key. Skip it
    exists_optimize= KEY_OPTIMIZE_EXISTS;
    DBUG_ASSERT(num_values == 1);
  }
  else
  {
    table_map used_tables=0;
    bool optimizable=0;
    for (uint i=0; i<num_values; i++)
    {
      used_tables|=(value[i])->used_tables();
      if (!((value[i])->used_tables() & (field->table->map | RAND_TABLE_BIT)))
        optimizable=1;
    }
    if (!optimizable)
      return;
    if (!(usable_tables & field->table->map))
    {
      if (!eq_func || (*value)->type() != Item::NULL_ITEM ||
          !field->table->maybe_null || field->null_ptr)
	return;					// Can't use left join optimize
      exists_optimize= KEY_OPTIMIZE_EXISTS;
    }
    else
    {
      JOIN_TAB *stat=field->table->reginfo.join_tab;
      key_map possible_keys=field->key_start;
      possible_keys.intersect(field->table->keys_in_use_for_query);
      stat[0].keys.merge(possible_keys);             // Add possible keys

      /*
	Save the following cases:
	Field op constant
	Field LIKE constant where constant doesn't start with a wildcard
	Field = field2 where field2 is in a different table
	Field op formula
	Field IS NULL
	Field IS NOT NULL
         Field BETWEEN ...
         Field IN ...
      */
      stat[0].key_dependent|=used_tables;

      bool is_const=1;
      for (uint i=0; i<num_values; i++)
        is_const&= value[i]->const_item();
      if (is_const)
        stat[0].const_keys.merge(possible_keys);
      else if (!eq_func)
      {
        /* 
          Save info to be able check whether this predicate can be 
          considered as sargable for range analisis after reading const tables.
          We do not save info about equalities as update_const_equal_items
          will take care of updating info on keys from sargable equalities. 
        */
        (*sargables)--;
        (*sargables)->field= field;
        (*sargables)->arg_value= value;
        (*sargables)->num_values= num_values;
      }
      /*
	We can't always use indexes when comparing a string index to a
	number. cmp_type() is checked to allow compare of dates to numbers.
        eq_func is NEVER true when num_values > 1
       */
      if (!eq_func)
      {
        /* 
          Additional optimization: if we're processing
          "t.key BETWEEN c1 AND c1" then proceed as if we were processing
          "t.key = c1".
          TODO: This is a very limited fix. A more generic fix is possible. 
          There are 2 options:
          A) Make equality propagation code be able to handle BETWEEN
             (including cases like t1.key BETWEEN t2.key AND t3.key)
          B) Make range optimizer to infer additional "t.key = c" equalities
             and use them in equality propagation process (see details in
             OptimizerKBAndTodo)
        */
        if ((cond->functype() != Item_func::BETWEEN) ||
            ((Item_func_between*) cond)->negated ||
            !value[0]->eq(value[1], field->binary()))
          return;
        eq_func= TRUE;
      }

      if (field->result_type() == STRING_RESULT)
      {
        if ((*value)->result_type() != STRING_RESULT)
        {
          if (field->cmp_type() != (*value)->result_type())
            return;
        }
        else
        {
          /*
            We can't use indexes if the effective collation
            of the operation differ from the field collation.
          */
          if (field->cmp_type() == STRING_RESULT &&
              ((Field_str*)field)->charset() != cond->compare_collation())
            return;
        }
      }
    }
  }
  /*
    For the moment eq_func is always true. This slot is reserved for future
    extensions where we want to remembers other things than just eq comparisons
  */
  DBUG_ASSERT(eq_func);
  /* Store possible eq field */
  (*key_fields)->field=		field;
  (*key_fields)->eq_func=	eq_func;
  (*key_fields)->val=		*value;
  (*key_fields)->level=		and_level;
  (*key_fields)->optimize=	exists_optimize;
  /*
    If the condition has form "tbl.keypart = othertbl.field" and 
    othertbl.field can be NULL, there will be no matches if othertbl.field 
    has NULL value.
    We use null_rejecting in add_not_null_conds() to add
    'othertbl.field IS NOT NULL' to tab->select_cond.
  */
  (*key_fields)->null_rejecting= ((cond->functype() == Item_func::EQ_FUNC ||
                                   cond->functype() == Item_func::MULT_EQUAL_FUNC) &&
                                  ((*value)->type() == Item::FIELD_ITEM) &&
                                  ((Item_field*)*value)->field->maybe_null());
  (*key_fields)->cond_guard= NULL;
  (*key_fields)++;
}

/*
  Add possible keys to array of possible keys originated from a simple predicate

  SYNPOSIS
    add_key_equal_fields()
    key_fields			Pointer to add key, if usable
    and_level			And level, to be stored in KEY_FIELD
    cond                        Condition predicate
    field			Field used in comparision
    eq_func			True if we used =, <=> or IS NULL
    value			Value used for comparison with field
				Is NULL for BETWEEN and IN    
    usable_tables		Tables which can be used for key optimization
    sargables            IN/OUT Array of found sargable candidates

  NOTES
    If field items f1 and f2 belong to the same multiple equality and
    a key is added for f1, the the same key is added for f2.

  RETURN
    *key_fields is incremented if we stored a key in the array
*/

static void
add_key_equal_fields(KEY_FIELD **key_fields, uint and_level,
                     Item_func *cond, Item_field *field_item,
                     bool eq_func, Item **val,
                     uint num_values, table_map usable_tables,
                     SARGABLE_PARAM **sargables)
{
  Field *field= field_item->field;
  add_key_field(key_fields, and_level, cond, field,
                eq_func, val, num_values, usable_tables, sargables);
  Item_equal *item_equal= field_item->item_equal;
  if (item_equal)
  { 
    /*
      Add to the set of possible key values every substitution of
      the field for an equal field included into item_equal
    */
    Item_equal_iterator it(*item_equal);
    Item_field *item;
    while ((item= it++))
    {
      if (!field->eq(item->field))
      {
        add_key_field(key_fields, and_level, cond, item->field,
                      eq_func, val, num_values, usable_tables,
                      sargables);
      }
    }
  }
}

static void
add_key_fields(JOIN *join, KEY_FIELD **key_fields, uint *and_level,
               COND *cond, table_map usable_tables,
               SARGABLE_PARAM **sargables)
{
  if (cond->type() == Item_func::COND_ITEM)
  {
    List_iterator_fast<Item> li(*((Item_cond*) cond)->argument_list());
    KEY_FIELD *org_key_fields= *key_fields;

    if (((Item_cond*) cond)->functype() == Item_func::COND_AND_FUNC)
    {
      Item *item;
      while ((item=li++))
        add_key_fields(join, key_fields, and_level, item, usable_tables,
                       sargables);
      for (; org_key_fields != *key_fields ; org_key_fields++)
	org_key_fields->level= *and_level;
    }
    else
    {
      (*and_level)++;
      add_key_fields(join, key_fields, and_level, li++, usable_tables,
                     sargables);
      Item *item;
      while ((item=li++))
      {
	KEY_FIELD *start_key_fields= *key_fields;
	(*and_level)++;
        add_key_fields(join, key_fields, and_level, item, usable_tables,
                       sargables);
	*key_fields=merge_key_fields(org_key_fields,start_key_fields,
				     *key_fields,++(*and_level));
      }
    }
    return;
  }

  /* 
    Subquery optimization: Conditions that are pushed down into subqueries
    are wrapped into Item_func_trig_cond. We process the wrapped condition
    but need to set cond_guard for KEYUSE elements generated from it.
  */
  {
    if (cond->type() == Item::FUNC_ITEM &&
        ((Item_func*)cond)->functype() == Item_func::TRIG_COND_FUNC)
    {
      Item *cond_arg= ((Item_func*)cond)->arguments()[0];
      if (!join->group_list && !join->order &&
          join->unit->item && 
          join->unit->item->substype() == Item_subselect::IN_SUBS &&
          !join->unit->first_select()->next_select())
      {
        KEY_FIELD *save= *key_fields;
        add_key_fields(join, key_fields, and_level, cond_arg, usable_tables,
                       sargables);
        // Indicate that this ref access candidate is for subquery lookup:
        for (; save != *key_fields; save++)
          save->cond_guard= ((Item_func_trig_cond*)cond)->get_trig_var();
      }
      return;
    }
  }

  /* If item is of type 'field op field/constant' add it to key_fields */
  if (cond->type() != Item::FUNC_ITEM)
    return;
  Item_func *cond_func= (Item_func*) cond;
  switch (cond_func->select_optimize()) {
  case Item_func::OPTIMIZE_NONE:
    break;
  case Item_func::OPTIMIZE_KEY:
  {
    Item **values;
    // BETWEEN, IN, NE
    if (cond_func->key_item()->real_item()->type() == Item::FIELD_ITEM &&
	!(cond_func->used_tables() & OUTER_REF_TABLE_BIT))
    {
      values= cond_func->arguments()+1;
      if (cond_func->functype() == Item_func::NE_FUNC &&
        cond_func->arguments()[1]->real_item()->type() == Item::FIELD_ITEM &&
	     !(cond_func->arguments()[0]->used_tables() & OUTER_REF_TABLE_BIT))
        values--;
      DBUG_ASSERT(cond_func->functype() != Item_func::IN_FUNC ||
                  cond_func->argument_count() != 2);
      add_key_equal_fields(key_fields, *and_level, cond_func,
                           (Item_field*) (cond_func->key_item()->real_item()),
                           0, values, 
                           cond_func->argument_count()-1,
                           usable_tables, sargables);
    }
    if (cond_func->functype() == Item_func::BETWEEN)
    {
      values= cond_func->arguments();
      for (uint i= 1 ; i < cond_func->argument_count() ; i++)
      {
        Item_field *field_item;
        if (cond_func->arguments()[i]->real_item()->type() == Item::FIELD_ITEM
            &&
            !(cond_func->arguments()[i]->used_tables() & OUTER_REF_TABLE_BIT))
        {
          field_item= (Item_field *) (cond_func->arguments()[i]->real_item());
          add_key_equal_fields(key_fields, *and_level, cond_func,
                               field_item, 0, values, 1, usable_tables, 
                               sargables);
        }
      }  
    }
    break;
  }
  case Item_func::OPTIMIZE_OP:
  {
    bool equal_func=(cond_func->functype() == Item_func::EQ_FUNC ||
		     cond_func->functype() == Item_func::EQUAL_FUNC);

    if (cond_func->arguments()[0]->real_item()->type() == Item::FIELD_ITEM &&
	!(cond_func->arguments()[0]->used_tables() & OUTER_REF_TABLE_BIT))
    {
      add_key_equal_fields(key_fields, *and_level, cond_func,
	                (Item_field*) (cond_func->arguments()[0])->real_item(),
		           equal_func,
                           cond_func->arguments()+1, 1, usable_tables,
                           sargables);
    }
    if (cond_func->arguments()[1]->real_item()->type() == Item::FIELD_ITEM &&
	cond_func->functype() != Item_func::LIKE_FUNC &&
	!(cond_func->arguments()[1]->used_tables() & OUTER_REF_TABLE_BIT))
    {
      add_key_equal_fields(key_fields, *and_level, cond_func, 
                       (Item_field*) (cond_func->arguments()[1])->real_item(),
		           equal_func,
                           cond_func->arguments(),1,usable_tables,
                           sargables);
    }
    break;
  }
  case Item_func::OPTIMIZE_NULL:
    /* column_name IS [NOT] NULL */
    if (cond_func->arguments()[0]->real_item()->type() == Item::FIELD_ITEM &&
	!(cond_func->used_tables() & OUTER_REF_TABLE_BIT))
    {
      Item *tmp=new Item_null;
      if (unlikely(!tmp))                       // Should never be true
	return;
      add_key_equal_fields(key_fields, *and_level, cond_func,
		    (Item_field*) (cond_func->arguments()[0])->real_item(),
		    cond_func->functype() == Item_func::ISNULL_FUNC,
			   &tmp, 1, usable_tables, sargables);
    }
    break;
  case Item_func::OPTIMIZE_EQUAL:
    Item_equal *item_equal= (Item_equal *) cond;
    Item *const_item= item_equal->get_const();
    Item_equal_iterator it(*item_equal);
    Item_field *item;
    if (const_item)
    {
      /*
        For each field field1 from item_equal consider the equality 
        field1=const_item as a condition allowing an index access of the table
        with field1 by the keys value of field1.
      */   
      while ((item= it++))
      {
        add_key_field(key_fields, *and_level, cond_func, item->field,
                      TRUE, &const_item, 1, usable_tables, sargables);
      }
    }
    else 
    {
      /*
        Consider all pairs of different fields included into item_equal.
        For each of them (field1, field1) consider the equality 
        field1=field2 as a condition allowing an index access of the table
        with field1 by the keys value of field2.
      */   
      Item_equal_iterator fi(*item_equal);
      while ((item= fi++))
      {
        Field *field= item->field;
        while ((item= it++))
        {
          if (!field->eq(item->field))
          {
            add_key_field(key_fields, *and_level, cond_func, field,
                          TRUE, (Item **) &item, 1, usable_tables,
                          sargables);
          }
        }
        it.rewind();
      }
    }
    break;
  }
}

/*
  Add all keys with uses 'field' for some keypart
  If field->and_level != and_level then only mark key_part as const_part
*/

static uint
max_part_bit(key_part_map bits)
{
  uint found;
  for (found=0; bits & 1 ; found++,bits>>=1) ;
  return found;
}

static void
add_key_part(DYNAMIC_ARRAY *keyuse_array,KEY_FIELD *key_field)
{
  Field *field=key_field->field;
  TABLE *form= field->table;
  KEYUSE keyuse;

  if (key_field->eq_func && !(key_field->optimize & KEY_OPTIMIZE_EXISTS))
  {
    for (uint key=0 ; key < form->s->keys ; key++)
    {
      if (!(form->keys_in_use_for_query.is_set(key)))
	continue;
      if (form->key_info[key].flags & HA_FULLTEXT)
	continue;    // ToDo: ft-keys in non-ft queries.   SerG

      uint key_parts= (uint) form->key_info[key].key_parts;
      for (uint part=0 ; part <  key_parts ; part++)
      {
	if (field->eq(form->key_info[key].key_part[part].field))
	{
	  keyuse.table= field->table;
	  keyuse.val =  key_field->val;
	  keyuse.key =  key;
	  keyuse.keypart=part;
	  keyuse.keypart_map= (key_part_map) 1 << part;
	  keyuse.used_tables=key_field->val->used_tables();
	  keyuse.optimize= key_field->optimize & KEY_OPTIMIZE_REF_OR_NULL;
          keyuse.null_rejecting= key_field->null_rejecting;
          keyuse.cond_guard= key_field->cond_guard;
	  VOID(insert_dynamic(keyuse_array,(gptr) &keyuse));
	}
      }
    }
  }
}


#define FT_KEYPART   (MAX_REF_PARTS+10)

static void
add_ft_keys(DYNAMIC_ARRAY *keyuse_array,
            JOIN_TAB *stat,COND *cond,table_map usable_tables)
{
  Item_func_match *cond_func=NULL;

  if (!cond)
    return;

  if (cond->type() == Item::FUNC_ITEM)
  {
    Item_func *func=(Item_func *)cond;
    Item_func::Functype functype=  func->functype();
    if (functype == Item_func::FT_FUNC)
      cond_func=(Item_func_match *)cond;
    else if (func->arg_count == 2)
    {
      Item_func *arg0=(Item_func *)(func->arguments()[0]),
                *arg1=(Item_func *)(func->arguments()[1]);
      if (arg1->const_item()  &&
          ((functype == Item_func::GE_FUNC && arg1->val_real() > 0) ||
           (functype == Item_func::GT_FUNC && arg1->val_real() >=0))  &&
           arg0->type() == Item::FUNC_ITEM            &&
           arg0->functype() == Item_func::FT_FUNC)
        cond_func=(Item_func_match *) arg0;
      else if (arg0->const_item() &&
               ((functype == Item_func::LE_FUNC && arg0->val_real() > 0) ||
                (functype == Item_func::LT_FUNC && arg0->val_real() >=0)) &&
                arg1->type() == Item::FUNC_ITEM          &&
                arg1->functype() == Item_func::FT_FUNC)
        cond_func=(Item_func_match *) arg1;
    }
  }
  else if (cond->type() == Item::COND_ITEM)
  {
    List_iterator_fast<Item> li(*((Item_cond*) cond)->argument_list());

    if (((Item_cond*) cond)->functype() == Item_func::COND_AND_FUNC)
    {
      Item *item;
      while ((item=li++))
        add_ft_keys(keyuse_array,stat,item,usable_tables);
    }
  }

  if (!cond_func || cond_func->key == NO_SUCH_KEY ||
      !(usable_tables & cond_func->table->map))
    return;

  KEYUSE keyuse;
  keyuse.table= cond_func->table;
  keyuse.val =  cond_func;
  keyuse.key =  cond_func->key;
  keyuse.keypart= FT_KEYPART;
  keyuse.used_tables=cond_func->key_item()->used_tables();
  keyuse.optimize= 0;
  keyuse.keypart_map= 0;
  VOID(insert_dynamic(keyuse_array,(gptr) &keyuse));
}


static int
sort_keyuse(KEYUSE *a,KEYUSE *b)
{
  int res;
  if (a->table->tablenr != b->table->tablenr)
    return (int) (a->table->tablenr - b->table->tablenr);
  if (a->key != b->key)
    return (int) (a->key - b->key);
  if (a->keypart != b->keypart)
    return (int) (a->keypart - b->keypart);
  // Place const values before other ones
  if ((res= test((a->used_tables & ~OUTER_REF_TABLE_BIT)) -
       test((b->used_tables & ~OUTER_REF_TABLE_BIT))))
    return res;
  /* Place rows that are not 'OPTIMIZE_REF_OR_NULL' first */
  return (int) ((a->optimize & KEY_OPTIMIZE_REF_OR_NULL) -
		(b->optimize & KEY_OPTIMIZE_REF_OR_NULL));
}


/*
  Add to KEY_FIELD array all 'ref' access candidates within nested join

  SYNPOSIS
    add_key_fields_for_nj()
      nested_join_table  IN     Nested join pseudo-table to process
      end                INOUT  End of the key field array
      and_level          INOUT  And-level
      sargables          IN/OUT Array of found sargable candidates

  DESCRIPTION
    This function populates KEY_FIELD array with entries generated from the 
    ON condition of the given nested join, and does the same for nested joins 
    contained within this nested join.

  NOTES
    We can add accesses to the tables that are direct children of this nested 
    join (1), and are not inner tables w.r.t their neighbours (2).
    
    Example for #1 (outer brackets pair denotes nested join this function is 
    invoked for):
     ... LEFT JOIN (t1 LEFT JOIN (t2 ... ) ) ON cond
    Example for #2:
     ... LEFT JOIN (t1 LEFT JOIN t2 ) ON cond
    In examples 1-2 for condition cond, we can add 'ref' access candidates to 
    t1 only.
    Example #3:
     ... LEFT JOIN (t1, t2 LEFT JOIN t3 ON inner_cond) ON cond
    Here we can add 'ref' access candidates for t1 and t2, but not for t3.
*/

static void add_key_fields_for_nj(JOIN *join, TABLE_LIST *nested_join_table,
                                  KEY_FIELD **end, uint *and_level,
                                  SARGABLE_PARAM **sargables)
{
  List_iterator<TABLE_LIST> li(nested_join_table->nested_join->join_list);
  table_map tables= 0;
  TABLE_LIST *table;
  DBUG_ASSERT(nested_join_table->nested_join);

  while ((table= li++))
  {
    if (table->nested_join)
      add_key_fields_for_nj(join, table, end, and_level, sargables);
    else
      if (!table->on_expr)
        tables |= table->table->map;
  }
  add_key_fields(join, end, and_level, nested_join_table->on_expr, tables,
                 sargables);
}


/*
  Update keyuse array with all possible keys we can use to fetch rows
  
  SYNOPSIS
    update_ref_and_keys()
      thd 
      keyuse     OUT Put here ordered array of KEYUSE structures
      join_tab       Array in tablenr_order
      tables         Number of tables in join
      cond           WHERE condition (note that the function analyzes 
                     join_tab[i]->on_expr too)
      normal_tables  Tables not inner w.r.t some outer join (ones for which
                     we can make ref access based the WHERE clause)
      select_lex     current SELECT
      sargables  OUT Array of found sargable candidates
      
  RETURN 
   0 - OK
   1 - Out of memory.
*/

static bool
update_ref_and_keys(THD *thd, DYNAMIC_ARRAY *keyuse,JOIN_TAB *join_tab,
                    uint tables, COND *cond, COND_EQUAL *cond_equal,
                    table_map normal_tables, SELECT_LEX *select_lex,
                    SARGABLE_PARAM **sargables)
{
  uint	and_level,i,found_eq_constant;
  KEY_FIELD *key_fields, *end, *field;
  uint sz;
  uint m= 1;
  
  if (cond_equal && cond_equal->max_members)
    m= cond_equal->max_members;
  
  /* 
    We use the same piece of memory to store both  KEY_FIELD 
    and SARGABLE_PARAM structure.
    KEY_FIELD values are placed at the beginning this memory
    while  SARGABLE_PARAM values are put at the end.
    All predicates that are used to fill arrays of KEY_FIELD
    and SARGABLE_PARAM structures have at most 2 arguments
    except BETWEEN predicates that have 3 arguments and 
    IN predicates.
    This any predicate if it's not BETWEEN/IN can be used 
    directly to fill at most 2 array elements, either of KEY_FIELD
    or SARGABLE_PARAM type. For a BETWEEN predicate 3 elements
    can be filled as this predicate is considered as
    saragable with respect to each of its argument.
    An IN predicate can require at most 1 element as currently
    it is considered as sargable only for its first argument.
    Multiple equality can add  elements that are filled after
    substitution of field arguments by equal fields. There
    can be not more than cond_equal->max_members such substitutions.
  */ 
  sz= max(sizeof(KEY_FIELD),sizeof(SARGABLE_PARAM))*
      (((thd->lex->current_select->cond_count+1)*2 +
	thd->lex->current_select->between_count)*m+1);
  if (!(key_fields=(KEY_FIELD*)	thd->alloc(sz)))
    return TRUE; /* purecov: inspected */
  and_level= 0;
  field= end= key_fields;
  *sargables= (SARGABLE_PARAM *) key_fields + 
                (sz - sizeof((*sargables)[0].field))/sizeof(SARGABLE_PARAM);
  /* set a barrier for the array of SARGABLE_PARAM */
  (*sargables)[0].field= 0; 

  if (my_init_dynamic_array(keyuse,sizeof(KEYUSE),20,64))
    return TRUE;
  if (cond)
  {
    add_key_fields(join_tab->join, &end, &and_level, cond, normal_tables,
                   sargables);
    for (; field != end ; field++)
    {
      add_key_part(keyuse,field);
      /* Mark that we can optimize LEFT JOIN */
      if (field->val->type() == Item::NULL_ITEM &&
	  !field->field->real_maybe_null())
	field->field->table->reginfo.not_exists_optimize=1;
    }
  }
  for (i=0 ; i < tables ; i++)
  {
    /*
      Block the creation of keys for inner tables of outer joins.
      Here only the outer joins that can not be converted to
      inner joins are left and all nests that can be eliminated
      are flattened.
      In the future when we introduce conditional accesses
      for inner tables in outer joins these keys will be taken
      into account as well.
    */ 
    if (*join_tab[i].on_expr_ref)
      add_key_fields(join_tab->join, &end, &and_level, 
                     *join_tab[i].on_expr_ref,
                     join_tab[i].table->map, sargables);
  }

  /* Process ON conditions for the nested joins */
  {
    List_iterator<TABLE_LIST> li(*join_tab->join->join_list);
    TABLE_LIST *table;
    while ((table= li++))
    {
      if (table->nested_join)
        add_key_fields_for_nj(join_tab->join, table, &end, &and_level, 
                              sargables);
    }
  }

  /* fill keyuse with found key parts */
  for ( ; field != end ; field++)
    add_key_part(keyuse,field);

  if (select_lex->ftfunc_list->elements)
  {
    add_ft_keys(keyuse,join_tab,cond,normal_tables);
  }

  /*
    Sort the array of possible keys and remove the following key parts:
    - ref if there is a keypart which is a ref and a const.
      (e.g. if there is a key(a,b) and the clause is a=3 and b=7 and b=t2.d,
      then we skip the key part corresponding to b=t2.d)
    - keyparts without previous keyparts
      (e.g. if there is a key(a,b,c) but only b < 5 (or a=2 and c < 3) is
      used in the query, we drop the partial key parts from consideration).
    Special treatment for ft-keys.
  */
  if (keyuse->elements)
  {
    KEYUSE key_end,*prev,*save_pos,*use;

    qsort(keyuse->buffer,keyuse->elements,sizeof(KEYUSE),
	  (qsort_cmp) sort_keyuse);

    bzero((char*) &key_end,sizeof(key_end));    /* Add for easy testing */
    VOID(insert_dynamic(keyuse,(gptr) &key_end));

    use=save_pos=dynamic_element(keyuse,0,KEYUSE*);
    prev= &key_end;
    found_eq_constant=0;
    for (i=0 ; i < keyuse->elements-1 ; i++,use++)
    {
      if (!use->used_tables)
	use->table->const_key_parts[use->key]|= use->keypart_map;
      if (use->keypart != FT_KEYPART)
      {
	if (use->key == prev->key && use->table == prev->table)
	{
	  if (prev->keypart+1 < use->keypart ||
	      prev->keypart == use->keypart && found_eq_constant)
	    continue;				/* remove */
	}
	else if (use->keypart != 0)		// First found must be 0
	  continue;
      }

      *save_pos= *use;
      prev=use;
      found_eq_constant= !use->used_tables;
      /* Save ptr to first use */
      if (!use->table->reginfo.join_tab->keyuse)
	use->table->reginfo.join_tab->keyuse=save_pos;
      use->table->reginfo.join_tab->checked_keys.set_bit(use->key);
      save_pos++;
    }
    i=(uint) (save_pos-(KEYUSE*) keyuse->buffer);
    VOID(set_dynamic(keyuse,(gptr) &key_end,i));
    keyuse->elements=i;
  }
  return FALSE;
}

/*
  Update some values in keyuse for faster choose_plan() loop
*/

static void optimize_keyuse(JOIN *join, DYNAMIC_ARRAY *keyuse_array)
{
  KEYUSE *end,*keyuse= dynamic_element(keyuse_array, 0, KEYUSE*);

  for (end= keyuse+ keyuse_array->elements ; keyuse < end ; keyuse++)
  {
    table_map map;
    /*
      If we find a ref, assume this table matches a proportional
      part of this table.
      For example 100 records matching a table with 5000 records
      gives 5000/100 = 50 records per key
      Constant tables are ignored.
      To avoid bad matches, we don't make ref_table_rows less than 100.
    */
    keyuse->ref_table_rows= ~(ha_rows) 0;	// If no ref
    if (keyuse->used_tables &
	(map= (keyuse->used_tables & ~join->const_table_map &
	       ~OUTER_REF_TABLE_BIT)))
    {
      uint tablenr;
      for (tablenr=0 ; ! (map & 1) ; map>>=1, tablenr++) ;
      if (map == 1)			// Only one table
      {
	TABLE *tmp_table=join->all_tables[tablenr];
	keyuse->ref_table_rows= max(tmp_table->file->records, 100);
      }
    }
    /*
      Outer reference (external field) is constant for single executing
      of subquery
    */
    if (keyuse->used_tables == OUTER_REF_TABLE_BIT)
      keyuse->ref_table_rows= 1;
  }
}


/*
  Discover the indexes that can be used for GROUP BY or DISTINCT queries.

  SYNOPSIS
    add_group_and_distinct_keys()
    join
    join_tab

  DESCRIPTION
    If the query has a GROUP BY clause, find all indexes that contain all
    GROUP BY fields, and add those indexes to join->const_keys.
    If the query has a DISTINCT clause, find all indexes that contain all
    SELECT fields, and add those indexes to join->const_keys.
    This allows later on such queries to be processed by a
    QUICK_GROUP_MIN_MAX_SELECT.

  RETURN
    None
*/

static void
add_group_and_distinct_keys(JOIN *join, JOIN_TAB *join_tab)
{
  List<Item_field> indexed_fields;
  List_iterator<Item_field> indexed_fields_it(indexed_fields);
  ORDER      *cur_group;
  Item_field *cur_item;
  key_map possible_keys(0);

  if (join->group_list)
  { /* Collect all query fields referenced in the GROUP clause. */
    for (cur_group= join->group_list; cur_group; cur_group= cur_group->next)
      (*cur_group->item)->walk(&Item::collect_item_field_processor,
                               (byte*) &indexed_fields);
  }
  else if (join->select_distinct)
  { /* Collect all query fields referenced in the SELECT clause. */
    List<Item> &select_items= join->fields_list;
    List_iterator<Item> select_items_it(select_items);
    Item *item;
    while ((item= select_items_it++))
      item->walk(&Item::collect_item_field_processor, (byte*) &indexed_fields);
  }
  else
    return;

  if (indexed_fields.elements == 0)
    return;

  /* Intersect the keys of all group fields. */
  cur_item= indexed_fields_it++;
  possible_keys.merge(cur_item->field->part_of_key);
  while ((cur_item= indexed_fields_it++))
  {
    possible_keys.intersect(cur_item->field->part_of_key);
  }

  if (!possible_keys.is_clear_all())
    join_tab->const_keys.merge(possible_keys);
}


/*****************************************************************************
  Go through all combinations of not marked tables and find the one
  which uses least records
*****************************************************************************/

/* Save const tables first as used tables */

static void
set_position(JOIN *join,uint idx,JOIN_TAB *table,KEYUSE *key)
{
  join->positions[idx].table= table;
  join->positions[idx].key=key;
  join->positions[idx].records_read=1.0;	/* This is a const table */

  /* Move the const table as down as possible in best_ref */
  JOIN_TAB **pos=join->best_ref+idx+1;
  JOIN_TAB *next=join->best_ref[idx];
  for (;next != table ; pos++)
  {
    JOIN_TAB *tmp=pos[0];
    pos[0]=next;
    next=tmp;
  }
  join->best_ref[idx]=table;
}


/*
  Find the best access path for an extension of a partial execution plan and
  add this path to the plan.

  SYNOPSIS
    best_access_path()
    join             pointer to the structure providing all context info
                     for the query
    s                the table to be joined by the function
    thd              thread for the connection that submitted the query
    remaining_tables set of tables not included into the partial plan yet
    idx              the length of the partial plan
    record_count     estimate for the number of records returned by the partial
                     plan
    read_time        the cost of the partial plan

  DESCRIPTION
    The function finds the best access path to table 's' from the passed
    partial plan where an access path is the general term for any means to
    access the data in 's'. An access path may use either an index or a scan,
    whichever is cheaper. The input partial plan is passed via the array
    'join->positions' of length 'idx'. The chosen access method for 's' and its
    cost are stored in 'join->positions[idx]'.

  RETURN
    None
*/

static void
best_access_path(JOIN      *join,
                 JOIN_TAB  *s,
                 THD       *thd,
                 table_map remaining_tables,
                 uint      idx,
                 double    record_count,
                 double    read_time)
{
  KEYUSE *best_key=         0;
  uint best_max_key_part=   0;
  my_bool found_constraint= 0;
  double best=              DBL_MAX;
  double best_time=         DBL_MAX;
  double records=           DBL_MAX;
  double tmp;
  ha_rows rec;
  DBUG_ENTER("best_access_path");

  if (s->keyuse)
  {                                            /* Use key if possible */
    TABLE *table= s->table;
    KEYUSE *keyuse,*start_key=0;
    double best_records= DBL_MAX;
    uint max_key_part=0;

    /* Test how we can use keys */
    rec= s->records/MATCHING_ROWS_IN_OTHER_TABLE;  // Assumed records/key
    for (keyuse=s->keyuse ; keyuse->table == table ;)
    {
      key_part_map found_part= 0;
      table_map found_ref= 0;
      uint key= keyuse->key;
      KEY *keyinfo= table->key_info+key;
      bool ft_key=  (keyuse->keypart == FT_KEYPART);
      /* Bitmap of keyparts where the ref access is over 'keypart=const': */
      key_part_map const_part= 0;
      /* The or-null keypart in ref-or-null access: */
      key_part_map ref_or_null_part= 0;

      /* Calculate how many key segments of the current key we can use */
      start_key= keyuse;
      do
      { /* for each keypart */
        uint keypart= keyuse->keypart;
        table_map best_part_found_ref= 0;
        double best_prev_record_reads= DBL_MAX;
        do
        {
          if (!(remaining_tables & keyuse->used_tables) &&
              !(ref_or_null_part && (keyuse->optimize &
                                     KEY_OPTIMIZE_REF_OR_NULL)))
          {
            found_part|= keyuse->keypart_map;
            if (!(keyuse->used_tables & ~join->const_table_map))
              const_part|= keyuse->keypart_map;
            double tmp2= prev_record_reads(join, (found_ref |
                                                 keyuse->used_tables));
            if (tmp2 < best_prev_record_reads)
            {
              best_part_found_ref= keyuse->used_tables & ~join->const_table_map;
              best_prev_record_reads= tmp2;
            }
            if (rec > keyuse->ref_table_rows)
              rec= keyuse->ref_table_rows;
	    /*
	      If there is one 'key_column IS NULL' expression, we can
	      use this ref_or_null optimisation of this field
	    */
            if (keyuse->optimize & KEY_OPTIMIZE_REF_OR_NULL)
              ref_or_null_part |= keyuse->keypart_map;
          }
          keyuse++;
        } while (keyuse->table == table && keyuse->key == key &&
                 keyuse->keypart == keypart);
	found_ref|= best_part_found_ref;
      } while (keyuse->table == table && keyuse->key == key);

      /*
        Assume that that each key matches a proportional part of table.
      */
      if (!found_part && !ft_key)
        continue;                               // Nothing usable found

      if (rec < MATCHING_ROWS_IN_OTHER_TABLE)
        rec= MATCHING_ROWS_IN_OTHER_TABLE;      // Fix for small tables

      /*
        ft-keys require special treatment
      */
      if (ft_key)
      {
        /*
          Really, there should be records=0.0 (yes!)
          but 1.0 would be probably safer
        */
        tmp= prev_record_reads(join, found_ref);
        records= 1.0;
      }
      else
      {
        found_constraint= 1;
        /*
          Check if we found full key
        */
        if (found_part == PREV_BITS(uint,keyinfo->key_parts) &&
            !ref_or_null_part)
        {                                         /* use eq key */
          max_key_part= (uint) ~0;
          if ((keyinfo->flags & (HA_NOSAME | HA_NULL_PART_KEY)) == HA_NOSAME)
          {
            tmp = prev_record_reads(join, found_ref);
            records=1.0;
          }
          else
          {
            if (!found_ref)
            {                                     /* We found a const key */
              /*
                ReuseRangeEstimateForRef-1:
                We get here if we've found a ref(const) (c_i are constants):
                  "(keypart1=c1) AND ... AND (keypartN=cN)"   [ref_const_cond]
                
                If range optimizer was able to construct a "range" 
                access on this index, then its condition "quick_cond" was
                eqivalent to ref_const_cond (*), and we can re-use E(#rows)
                from the range optimizer.
                
                Proof of (*): By properties of range and ref optimizers 
                quick_cond will be equal or tighther than ref_const_cond. 
                ref_const_cond already covers "smallest" possible interval - 
                a singlepoint interval over all keyparts. Therefore, 
                quick_cond is equivalent to ref_const_cond (if it was an 
                empty interval we wouldn't have got here).
              */
              if (table->quick_keys.is_set(key))
                records= (double) table->quick_rows[key];
              else
              {
                /* quick_range couldn't use key! */
                records= (double) s->records/rec;
              }
            }
            else
            {
              if (!(records=keyinfo->rec_per_key[keyinfo->key_parts-1]))
              {                                   /* Prefer longer keys */
                records=
                  ((double) s->records / (double) rec *
                   (1.0 +
                    ((double) (table->s->max_key_length-keyinfo->key_length) /
                     (double) table->s->max_key_length)));
                if (records < 2.0)
                  records=2.0;               /* Can't be as good as a unique */
              }
              /*
                ReuseRangeEstimateForRef-2:  We get here if we could not reuse
                E(#rows) from range optimizer. Make another try:
                
                If range optimizer produced E(#rows) for a prefix of the ref
                access we're considering, and that E(#rows) is lower then our
                current estimate, make an adjustment. The criteria of when we
                can make an adjustment is a special case of the criteria used
                in ReuseRangeEstimateForRef-3.
              */
              if (table->quick_keys.is_set(key) &&
                  const_part & (1 << table->quick_key_parts[key]) &&
                  table->quick_n_ranges[key] == 1 &&
                  records > (double) table->quick_rows[key])
              {
                records= (double) table->quick_rows[key];
              }
            }
            /* Limit the number of matched rows */
            tmp= records;
            set_if_smaller(tmp, (double) thd->variables.max_seeks_for_key);
            if (table->used_keys.is_set(key))
            {
              /* we can use only index tree */
              uint keys_per_block= table->file->block_size/2/
                (keyinfo->key_length+table->file->ref_length)+1;
              tmp= record_count*(tmp+keys_per_block-1)/keys_per_block;
            }
            else
              tmp= record_count*min(tmp,s->worst_seeks);
          }
        }
        else
        {
          /*
            Use as much key-parts as possible and a uniq key is better
            than a not unique key
            Set tmp to (previous record count) * (records / combination)
          */
          if ((found_part & 1) &&
              (!(table->file->index_flags(key, 0, 0) & HA_ONLY_WHOLE_INDEX) ||
               found_part == PREV_BITS(uint,keyinfo->key_parts)))
          {
            max_key_part= max_part_bit(found_part);
            /*
              ReuseRangeEstimateForRef-3:
              We're now considering a ref[or_null] access via
              (t.keypart1=e1 AND ... AND t.keypartK=eK) [ OR  
              (same-as-above but with one cond replaced 
               with "t.keypart_i IS NULL")]  (**)
              
              Try re-using E(#rows) from "range" optimizer:
              We can do so if "range" optimizer used the same intervals as
              in (**). The intervals used by range optimizer may be not 
              available at this point (as "range" access might have choosen to
              create quick select over another index), so we can't compare
              them to (**). We'll make indirect judgements instead.
              The sufficient conditions for re-use are:
              (C1) All e_i in (**) are constants, i.e. found_ref==FALSE. (if
                   this is not satisfied we have no way to know which ranges
                   will be actually scanned by 'ref' until we execute the 
                   join)
              (C2) max #key parts in 'range' access == K == max_key_part (this
                   is apparently a necessary requirement)

              We also have a property that "range optimizer produces equal or 
              tighter set of scan intervals than ref(const) optimizer". Each
              of the intervals in (**) are "tightest possible" intervals when 
              one limits itself to using keyparts 1..K (which we do in #2).              
              From here it follows that range access used either one, or
              both of the (I1) and (I2) intervals:
              
               (t.keypart1=c1 AND ... AND t.keypartK=eK)  (I1) 
               (same-as-above but with one cond replaced  
                with "t.keypart_i IS NULL")               (I2)

              The remaining part is to exclude the situation where range
              optimizer used one interval while we're considering
              ref-or-null and looking for estimate for two intervals. This
              is done by last limitation:

              (C3) "range optimizer used (have ref_or_null?2:1) intervals"
            */
            if (table->quick_keys.is_set(key) && !found_ref &&          //(C1)
                table->quick_key_parts[key] == max_key_part &&          //(C2)
                table->quick_n_ranges[key] == 1+test(ref_or_null_part)) //(C3)
            {
              tmp= records= (double) table->quick_rows[key];
            }
            else
            {
              /* Check if we have statistic about the distribution */
              if ((records= keyinfo->rec_per_key[max_key_part-1]))
                tmp= records;
              else
              {
                /*
                  Assume that the first key part matches 1% of the file
                  and that the whole key matches 10 (duplicates) or 1
                  (unique) records.
                  Assume also that more key matches proportionally more
                  records
                  This gives the formula:
                  records = (x * (b-a) + a*c-b)/(c-1)

                  b = records matched by whole key
                  a = records matched by first key part (1% of all records?)
                  c = number of key parts in key
                  x = used key parts (1 <= x <= c)
                */
                double rec_per_key;
                if (!(rec_per_key=(double)
                      keyinfo->rec_per_key[keyinfo->key_parts-1]))
                  rec_per_key=(double) s->records/rec+1;

                if (!s->records)
                  tmp = 0;
                else if (rec_per_key/(double) s->records >= 0.01)
                  tmp = rec_per_key;
                else
                {
                  double a=s->records*0.01;
                  if (keyinfo->key_parts > 1)
                    tmp= (max_key_part * (rec_per_key - a) +
                          a*keyinfo->key_parts - rec_per_key)/
                         (keyinfo->key_parts-1);
                  else
                    tmp= a;
                  set_if_bigger(tmp,1.0);
                }
                records = (ulong) tmp;
              }

              if (ref_or_null_part)
              {
                /* We need to do two key searches to find key */
                tmp *= 2.0;
                records *= 2.0;
              }

              /*
                ReuseRangeEstimateForRef-4:  We get here if we could not reuse
                E(#rows) from range optimizer. Make another try:
                
                If range optimizer produced E(#rows) for a prefix of the ref 
                access we're considering, and that E(#rows) is lower then our
                current estimate, make the adjustment.

                The decision whether we can re-use the estimate from the range
                optimizer is the same as in ReuseRangeEstimateForRef-3,
                applied to first table->quick_key_parts[key] key parts.
              */
              if (table->quick_keys.is_set(key) &&
                  table->quick_key_parts[key] <= max_key_part &&
                  const_part & (1 << table->quick_key_parts[key]) &&
                  table->quick_n_ranges[key] == 1 + test(ref_or_null_part &
                                                         const_part) &&
                  records > (double) table->quick_rows[key])
              {
                tmp= records= (double) table->quick_rows[key];
              }
            }

            /* Limit the number of matched rows */
            set_if_smaller(tmp, (double) thd->variables.max_seeks_for_key);
            if (table->used_keys.is_set(key))
            {
              /* we can use only index tree */
              uint keys_per_block= table->file->block_size/2/
                (keyinfo->key_length+table->file->ref_length)+1;
              tmp= record_count*(tmp+keys_per_block-1)/keys_per_block;
            }
            else
              tmp= record_count*min(tmp,s->worst_seeks);
          }
          else
            tmp= best_time;                    // Do nothing
        }
      } /* not ft_key */
      if (tmp < best_time - records/(double) TIME_FOR_COMPARE)
      {
        best_time= tmp + records/(double) TIME_FOR_COMPARE;
        best= tmp;
        best_records= records;
        best_key= start_key;
        best_max_key_part= max_key_part;
      }
    }
    records= best_records;
  }

  /*
    Don't test table scan if it can't be better.
    Prefer key lookup if we would use the same key for scanning.

    Don't do a table scan on InnoDB tables, if we can read the used
    parts of the row from any of the used index.
    This is because table scans uses index and we would not win
    anything by using a table scan.

    A word for word translation of the below if-statement in psergey's
    understanding: we check if we should use table scan if:
    (1) The found 'ref' access produces more records than a table scan
        (or index scan, or quick select), or 'ref' is more expensive than
        any of them.
    (2) This doesn't hold: the best way to perform table scan is to to perform
        'range' access using index IDX, and the best way to perform 'ref' 
        access is to use the same index IDX, with the same or more key parts.
        (note: it is not clear how this rule is/should be extended to 
        index_merge quick selects)
    (3) See above note about InnoDB.
    (4) NOT ("FORCE INDEX(...)" is used for table and there is 'ref' access
             path, but there is no quick select)
        If the condition in the above brackets holds, then the only possible
        "table scan" access method is ALL/index (there is no quick select).
        Since we have a 'ref' access path, and FORCE INDEX instructs us to
        choose it over ALL/index, there is no need to consider a full table
        scan.
  */
  if ((records >= s->found_records || best > s->read_time) &&            // (1)
      !(s->quick && best_key && s->quick->index == best_key->key &&      // (2)
        best_max_key_part >= s->table->quick_key_parts[best_key->key]) &&// (2)
      !((s->table->file->table_flags() & HA_TABLE_SCAN_ON_INDEX) &&      // (3)
        ! s->table->used_keys.is_clear_all() && best_key) &&             // (3)
      !(s->table->force_index && best_key && !s->quick))                 // (4)
  {                                             // Check full join
    ha_rows rnd_records= s->found_records;
    /*
      If there is a restriction on the table, assume that 25% of the
      rows can be skipped on next part.
      This is to force tables that this table depends on before this
      table
    */
    if (found_constraint)
      rnd_records-= rnd_records/4;

    /*
      Range optimizer never proposes a RANGE if it isn't better
      than FULL: so if RANGE is present, it's always preferred to FULL.
      Here we estimate its cost.
    */
    if (s->quick)
    {
      /*
        For each record we:
        - read record range through 'quick'
        - skip rows which does not satisfy WHERE constraints
      */
      tmp= record_count *
        (s->quick->read_time +
         (s->found_records - rnd_records)/(double) TIME_FOR_COMPARE);
    }
    else
    {
      /* Estimate cost of reading table. */
      tmp= s->table->file->scan_time();
      if (s->table->map & join->outer_join)     // Can't use join cache
      {
        /*
          For each record we have to:
          - read the whole table record 
          - skip rows which does not satisfy join condition
        */
        tmp= record_count *
          (tmp +
           (s->records - rnd_records)/(double) TIME_FOR_COMPARE);
      }
      else
      {
        /* We read the table as many times as join buffer becomes full. */
        tmp*= (1.0 + floor((double) cache_record_length(join,idx) *
                           record_count /
                           (double) thd->variables.join_buff_size));
        /* 
            We don't make full cartesian product between rows in the scanned
           table and existing records because we skip all rows from the
           scanned table, which does not satisfy join condition when 
           we read the table (see flush_cached_records for details). Here we
           take into account cost to read and skip these records.
        */
        tmp+= (s->records - rnd_records)/(double) TIME_FOR_COMPARE;
      }
    }

    /*
      We estimate the cost of evaluating WHERE clause for found records
      as record_count * rnd_records / TIME_FOR_COMPARE. This cost plus
      tmp give us total cost of using TABLE SCAN
    */
    if (best == DBL_MAX ||
        (tmp  + record_count/(double) TIME_FOR_COMPARE*rnd_records <
         best + record_count/(double) TIME_FOR_COMPARE*records))
    {
      /*
        If the table has a range (s->quick is set) make_join_select()
        will ensure that this will be used
      */
      best= tmp;
      records= rows2double(rnd_records);
      best_key= 0;
    }
  }

  /* Update the cost information for the current partial plan */
  join->positions[idx].records_read= records;
  join->positions[idx].read_time=    best;
  join->positions[idx].key=          best_key;
  join->positions[idx].table=        s;

  if (!best_key &&
      idx == join->const_tables &&
      s->table == join->sort_by_table &&
      join->unit->select_limit_cnt >= records)
    join->sort_by_table= (TABLE*) 1;  // Must use temporary table

  DBUG_VOID_RETURN;
}


/*
  Selects and invokes a search strategy for an optimal query plan.

  SYNOPSIS
    choose_plan()
    join        pointer to the structure providing all context info for
                the query
    join_tables set of the tables in the query

  DESCRIPTION
    The function checks user-configurable parameters that control the search
    strategy for an optimal plan, selects the search method and then invokes
    it. Each specific optimization procedure stores the final optimal plan in
    the array 'join->best_positions', and the cost of the plan in
    'join->best_read'.

  RETURN
    None
*/

static void
choose_plan(JOIN *join, table_map join_tables)
{
  uint search_depth= join->thd->variables.optimizer_search_depth;
  uint prune_level=  join->thd->variables.optimizer_prune_level;
  bool straight_join= test(join->select_options & SELECT_STRAIGHT_JOIN);
  DBUG_ENTER("choose_plan");

  join->cur_embedding_map= 0;
  reset_nj_counters(join->join_list);
  /*
    if (SELECT_STRAIGHT_JOIN option is set)
      reorder tables so dependent tables come after tables they depend 
      on, otherwise keep tables in the order they were specified in the query 
    else
      Apply heuristic: pre-sort all access plans with respect to the number of
      records accessed.
  */
  qsort(join->best_ref + join->const_tables, join->tables - join->const_tables,
        sizeof(JOIN_TAB*), straight_join?join_tab_cmp_straight:join_tab_cmp);
  
  if (straight_join)
  {
    optimize_straight_join(join, join_tables);
  }
  else
  {
    if (search_depth == MAX_TABLES+2)
    { /*
        TODO: 'MAX_TABLES+2' denotes the old implementation of find_best before
        the greedy version. Will be removed when greedy_search is approved.
      */
      join->best_read= DBL_MAX;
      find_best(join, join_tables, join->const_tables, 1.0, 0.0);
    } 
    else
    {
      if (search_depth == 0)
        /* Automatically determine a reasonable value for 'search_depth' */
        search_depth= determine_search_depth(join);
      greedy_search(join, join_tables, search_depth, prune_level);
    }
  }

  /* 
    Store the cost of this query into a user variable
    Don't update last_query_cost for 'show status' command
  */
  if (join->thd->lex->orig_sql_command != SQLCOM_SHOW_STATUS)
    join->thd->status_var.last_query_cost= join->best_read;
  DBUG_VOID_RETURN;
}


/*
  Compare two JOIN_TAB objects based on the number of accessed records.

  SYNOPSIS
    join_tab_cmp()
    ptr1 pointer to first JOIN_TAB object
    ptr2 pointer to second JOIN_TAB object

  RETURN
    1  if first is bigger
    -1 if second is bigger
    0  if equal
*/

static int
join_tab_cmp(const void* ptr1, const void* ptr2)
{
  JOIN_TAB *jt1= *(JOIN_TAB**) ptr1;
  JOIN_TAB *jt2= *(JOIN_TAB**) ptr2;

  if (jt1->dependent & jt2->table->map)
    return 1;
  if (jt2->dependent & jt1->table->map)
    return -1;  
  if (jt1->found_records > jt2->found_records)
    return 1;
  if (jt1->found_records < jt2->found_records)
    return -1; 
  return jt1 > jt2 ? 1 : (jt1 < jt2 ? -1 : 0);
}


/* 
  Same as join_tab_cmp, but for use with SELECT_STRAIGHT_JOIN.
*/

static int
join_tab_cmp_straight(const void* ptr1, const void* ptr2)
{
  JOIN_TAB *jt1= *(JOIN_TAB**) ptr1;
  JOIN_TAB *jt2= *(JOIN_TAB**) ptr2;

  if (jt1->dependent & jt2->table->map)
    return 1;
  if (jt2->dependent & jt1->table->map)
    return -1;
  return jt1 > jt2 ? 1 : (jt1 < jt2 ? -1 : 0);
}

/*
  Heuristic procedure to automatically guess a reasonable degree of
  exhaustiveness for the greedy search procedure.

  SYNOPSIS
    determine_search_depth()
    join   pointer to the structure providing all context info for the query

  DESCRIPTION
    The procedure estimates the optimization time and selects a search depth
    big enough to result in a near-optimal QEP, that doesn't take too long to
    find. If the number of tables in the query exceeds some constant, then
    search_depth is set to this constant.

  NOTES
    This is an extremely simplistic implementation that serves as a stub for a
    more advanced analysis of the join. Ideally the search depth should be
    determined by learning from previous query optimizations, because it will
    depend on the CPU power (and other factors).

  RETURN
    A positive integer that specifies the search depth (and thus the
    exhaustiveness) of the depth-first search algorithm used by
    'greedy_search'.
*/

static uint
determine_search_depth(JOIN *join)
{
  uint table_count=  join->tables - join->const_tables;
  uint search_depth;
  /* TODO: this value should be determined dynamically, based on statistics: */
  uint max_tables_for_exhaustive_opt= 7;

  if (table_count <= max_tables_for_exhaustive_opt)
    search_depth= table_count+1; // use exhaustive for small number of tables
  else
    /*
      TODO: this value could be determined by some mapping of the form:
      depth : table_count -> [max_tables_for_exhaustive_opt..MAX_EXHAUSTIVE]
    */
    search_depth= max_tables_for_exhaustive_opt; // use greedy search

  return search_depth;
}


/*
  Select the best ways to access the tables in a query without reordering them.

  SYNOPSIS
    optimize_straight_join()
    join          pointer to the structure providing all context info for
                  the query
    join_tables   set of the tables in the query

  DESCRIPTION
    Find the best access paths for each query table and compute their costs
    according to their order in the array 'join->best_ref' (thus without
    reordering the join tables). The function calls sequentially
    'best_access_path' for each table in the query to select the best table
    access method. The final optimal plan is stored in the array
    'join->best_positions', and the corresponding cost in 'join->best_read'.

  NOTES
    This function can be applied to:
    - queries with STRAIGHT_JOIN
    - internally to compute the cost of an arbitrary QEP
    Thus 'optimize_straight_join' can be used at any stage of the query
    optimization process to finalize a QEP as it is.

  RETURN
    None
*/

static void
optimize_straight_join(JOIN *join, table_map join_tables)
{
  JOIN_TAB *s;
  uint idx= join->const_tables;
  double    record_count= 1.0;
  double    read_time=    0.0;
 
  for (JOIN_TAB **pos= join->best_ref + idx ; (s= *pos) ; pos++)
  {
    /* Find the best access method from 's' to the current partial plan */
    best_access_path(join, s, join->thd, join_tables, idx,
                     record_count, read_time);
    /* compute the cost of the new plan extended with 's' */
    record_count*= join->positions[idx].records_read;
    read_time+=    join->positions[idx].read_time;
    join_tables&= ~(s->table->map);
    ++idx;
  }

  read_time+= record_count / (double) TIME_FOR_COMPARE;
  if (join->sort_by_table &&
      join->sort_by_table != join->positions[join->const_tables].table->table)
    read_time+= record_count;  // We have to make a temp table
  memcpy((gptr) join->best_positions, (gptr) join->positions,
         sizeof(POSITION)*idx);
  join->best_read= read_time;
}


/*
  Find a good, possibly optimal, query execution plan (QEP) by a greedy search.

  SYNOPSIS
    join             pointer to the structure providing all context info
                     for the query
    remaining_tables set of tables not included into the partial plan yet
    search_depth     controlls the exhaustiveness of the search
    prune_level      the pruning heuristics that should be applied during
                     search

  DESCRIPTION
    The search procedure uses a hybrid greedy/exhaustive search with controlled
    exhaustiveness. The search is performed in N = card(remaining_tables)
    steps. Each step evaluates how promising is each of the unoptimized tables,
    selects the most promising table, and extends the current partial QEP with
    that table.  Currenly the most 'promising' table is the one with least
    expensive extension.
    There are two extreme cases:
    1. When (card(remaining_tables) < search_depth), the estimate finds the best
       complete continuation of the partial QEP. This continuation can be
       used directly as a result of the search.
    2. When (search_depth == 1) the 'best_extension_by_limited_search'
       consideres the extension of the current QEP with each of the remaining
       unoptimized tables.
    All other cases are in-between these two extremes. Thus the parameter
    'search_depth' controlls the exhaustiveness of the search. The higher the
    value, the longer the optimizaton time and possibly the better the
    resulting plan. The lower the value, the fewer alternative plans are
    estimated, but the more likely to get a bad QEP.

    All intermediate and final results of the procedure are stored in 'join':
    join->positions      modified for every partial QEP that is explored
    join->best_positions modified for the current best complete QEP
    join->best_read      modified for the current best complete QEP
    join->best_ref       might be partially reordered
    The final optimal plan is stored in 'join->best_positions', and its
    corresponding cost in 'join->best_read'.

  NOTES
    The following pseudocode describes the algorithm of 'greedy_search':

    procedure greedy_search
    input: remaining_tables
    output: pplan;
    {
      pplan = <>;
      do {
        (t, a) = best_extension(pplan, remaining_tables);
        pplan = concat(pplan, (t, a));
        remaining_tables = remaining_tables - t;
      } while (remaining_tables != {})
      return pplan;
    }

    where 'best_extension' is a placeholder for a procedure that selects the
    most "promising" of all tables in 'remaining_tables'.
    Currently this estimate is performed by calling
    'best_extension_by_limited_search' to evaluate all extensions of the
    current QEP of size 'search_depth', thus the complexity of 'greedy_search'
    mainly depends on that of 'best_extension_by_limited_search'.

    If 'best_extension()' == 'best_extension_by_limited_search()', then the
    worst-case complexity of this algorithm is <=
    O(N*N^search_depth/search_depth). When serch_depth >= N, then the
    complexity of greedy_search is O(N!).

    In the future, 'greedy_search' might be extended to support other
    implementations of 'best_extension', e.g. some simpler quadratic procedure.

  RETURN
    None
*/

static void
greedy_search(JOIN      *join,
              table_map remaining_tables,
              uint      search_depth,
              uint      prune_level)
{
  double    record_count= 1.0;
  double    read_time=    0.0;
  uint      idx= join->const_tables; // index into 'join->best_ref'
  uint      best_idx;
  uint      size_remain;    // cardinality of remaining_tables
  POSITION  best_pos;
  JOIN_TAB  *best_table; // the next plan node to be added to the curr QEP

  DBUG_ENTER("greedy_search");

  /* number of tables that remain to be optimized */
  size_remain= my_count_bits(remaining_tables);

  do {
    /* Find the extension of the current QEP with the lowest cost */
    join->best_read= DBL_MAX;
    best_extension_by_limited_search(join, remaining_tables, idx, record_count,
                                     read_time, search_depth, prune_level);

    if (size_remain <= search_depth)
    {
      /*
        'join->best_positions' contains a complete optimal extension of the
        current partial QEP.
      */
      DBUG_EXECUTE("opt", print_plan(join, join->tables,
                                     record_count, read_time, read_time,
                                     "optimal"););
      DBUG_VOID_RETURN;
    }

    /* select the first table in the optimal extension as most promising */
    best_pos= join->best_positions[idx];
    best_table= best_pos.table;
    /*
      Each subsequent loop of 'best_extension_by_limited_search' uses
      'join->positions' for cost estimates, therefore we have to update its
      value.
    */
    join->positions[idx]= best_pos;

    /* find the position of 'best_table' in 'join->best_ref' */
    best_idx= idx;
    JOIN_TAB *pos= join->best_ref[best_idx];
    while (pos && best_table != pos)
      pos= join->best_ref[++best_idx];
    DBUG_ASSERT((pos != NULL)); // should always find 'best_table'
    /* move 'best_table' at the first free position in the array of joins */
    swap_variables(JOIN_TAB*, join->best_ref[idx], join->best_ref[best_idx]);

    /* compute the cost of the new plan extended with 'best_table' */
    record_count*= join->positions[idx].records_read;
    read_time+=    join->positions[idx].read_time;

    remaining_tables&= ~(best_table->table->map);
    --size_remain;
    ++idx;

    DBUG_EXECUTE("opt", print_plan(join, join->tables,
                                   record_count, read_time, read_time,
                                   "extended"););
  } while (TRUE);
}


/*
  Find a good, possibly optimal, query execution plan (QEP) by a possibly
  exhaustive search.

  SYNOPSIS
    best_extension_by_limited_search()
    join             pointer to the structure providing all context info for
                     the query
    remaining_tables set of tables not included into the partial plan yet
    idx              length of the partial QEP in 'join->positions';
                     since a depth-first search is used, also corresponds to
                     the current depth of the search tree;
                     also an index in the array 'join->best_ref';
    record_count     estimate for the number of records returned by the best
                     partial plan
    read_time        the cost of the best partial plan
    search_depth     maximum depth of the recursion and thus size of the found
                     optimal plan (0 < search_depth <= join->tables+1).
    prune_level      pruning heuristics that should be applied during
                     optimization
                     (values: 0 = EXHAUSTIVE, 1 = PRUNE_BY_TIME_OR_ROWS)

  DESCRIPTION
    The procedure searches for the optimal ordering of the query tables in set
    'remaining_tables' of size N, and the corresponding optimal access paths to
    each table. The choice of a table order and an access path for each table
    constitutes a query execution plan (QEP) that fully specifies how to
    execute the query.
   
    The maximal size of the found plan is controlled by the parameter
    'search_depth'. When search_depth == N, the resulting plan is complete and
    can be used directly as a QEP. If search_depth < N, the found plan consists
    of only some of the query tables. Such "partial" optimal plans are useful
    only as input to query optimization procedures, and cannot be used directly
    to execute a query.

    The algorithm begins with an empty partial plan stored in 'join->positions'
    and a set of N tables - 'remaining_tables'. Each step of the algorithm
    evaluates the cost of the partial plan extended by all access plans for
    each of the relations in 'remaining_tables', expands the current partial
    plan with the access plan that results in lowest cost of the expanded
    partial plan, and removes the corresponding relation from
    'remaining_tables'. The algorithm continues until it either constructs a
    complete optimal plan, or constructs an optimal plartial plan with size =
    search_depth.

    The final optimal plan is stored in 'join->best_positions'. The
    corresponding cost of the optimal plan is in 'join->best_read'.

  NOTES
    The procedure uses a recursive depth-first search where the depth of the
    recursion (and thus the exhaustiveness of the search) is controlled by the
    parameter 'search_depth'.

    The pseudocode below describes the algorithm of
    'best_extension_by_limited_search'. The worst-case complexity of this
    algorithm is O(N*N^search_depth/search_depth). When serch_depth >= N, then
    the complexity of greedy_search is O(N!).

    procedure best_extension_by_limited_search(
      pplan in,             // in, partial plan of tables-joined-so-far
      pplan_cost,           // in, cost of pplan
      remaining_tables,     // in, set of tables not referenced in pplan
      best_plan_so_far,     // in/out, best plan found so far
      best_plan_so_far_cost,// in/out, cost of best_plan_so_far
      search_depth)         // in, maximum size of the plans being considered
    {
      for each table T from remaining_tables
      {
        // Calculate the cost of using table T as above
        cost = complex-series-of-calculations;

        // Add the cost to the cost so far.
        pplan_cost+= cost;

        if (pplan_cost >= best_plan_so_far_cost)
          // pplan_cost already too great, stop search
          continue;

        pplan= expand pplan by best_access_method;
        remaining_tables= remaining_tables - table T;
        if (remaining_tables is not an empty set
            and
            search_depth > 1)
        {
          best_extension_by_limited_search(pplan, pplan_cost,
                                           remaining_tables,
                                           best_plan_so_far,
                                           best_plan_so_far_cost,
                                           search_depth - 1);
        }
        else
        {
          best_plan_so_far_cost= pplan_cost;
          best_plan_so_far= pplan;
        }
      }
    }

  IMPLEMENTATION
    When 'best_extension_by_limited_search' is called for the first time,
    'join->best_read' must be set to the largest possible value (e.g. DBL_MAX).
    The actual implementation provides a way to optionally use pruning
    heuristic (controlled by the parameter 'prune_level') to reduce the search
    space by skipping some partial plans.
    The parameter 'search_depth' provides control over the recursion
    depth, and thus the size of the resulting optimal plan.

  RETURN
    None
*/

static void
best_extension_by_limited_search(JOIN      *join,
                                 table_map remaining_tables,
                                 uint      idx,
                                 double    record_count,
                                 double    read_time,
                                 uint      search_depth,
                                 uint      prune_level)
{
  THD *thd= join->thd;
  if (thd->killed)  // Abort
    return;

  DBUG_ENTER("best_extension_by_limited_search");

  /* 
     'join' is a partial plan with lower cost than the best plan so far,
     so continue expanding it further with the tables in 'remaining_tables'.
  */
  JOIN_TAB *s;
  double best_record_count= DBL_MAX;
  double best_read_time=    DBL_MAX;

  DBUG_EXECUTE("opt", print_plan(join, idx, record_count, read_time, read_time,
                                "part_plan"););

  for (JOIN_TAB **pos= join->best_ref + idx ; (s= *pos) ; pos++)
  {
    table_map real_table_bit= s->table->map;
    if ((remaining_tables & real_table_bit) && 
        !(remaining_tables & s->dependent) && 
        (!idx || !check_interleaving_with_nj(join->positions[idx-1].table, s)))
    {
      double current_record_count, current_read_time;

      /* Find the best access method from 's' to the current partial plan */
      best_access_path(join, s, thd, remaining_tables, idx,
                       record_count, read_time);
      /* Compute the cost of extending the plan with 's' */
      current_record_count= record_count * join->positions[idx].records_read;
      current_read_time=    read_time + join->positions[idx].read_time;

      /* Expand only partial plans with lower cost than the best QEP so far */
      if ((current_read_time +
           current_record_count / (double) TIME_FOR_COMPARE) >= join->best_read)
      {
        DBUG_EXECUTE("opt", print_plan(join, idx+1,
                                       current_record_count,
                                       read_time,
                                       (current_read_time +
                                        current_record_count / 
                                        (double) TIME_FOR_COMPARE),
                                       "prune_by_cost"););
        restore_prev_nj_state(s);
        continue;
      }

      /*
        Prune some less promising partial plans. This heuristic may miss
        the optimal QEPs, thus it results in a non-exhaustive search.
      */
      if (prune_level == 1)
      {
        if (best_record_count > current_record_count ||
            best_read_time > current_read_time ||
            idx == join->const_tables &&  // 's' is the first table in the QEP
            s->table == join->sort_by_table)
        {
          if (best_record_count >= current_record_count &&
              best_read_time >= current_read_time &&
              /* TODO: What is the reasoning behind this condition? */
              (!(s->key_dependent & remaining_tables) ||
               join->positions[idx].records_read < 2.0))
          {
            best_record_count= current_record_count;
            best_read_time=    current_read_time;
          }
        }
        else
        {
          DBUG_EXECUTE("opt", print_plan(join, idx+1,
                                         current_record_count,
                                         read_time,
                                         current_read_time,
                                         "pruned_by_heuristic"););
          restore_prev_nj_state(s);
          continue;
        }
      }

      if ( (search_depth > 1) && (remaining_tables & ~real_table_bit) )
      { /* Recursively expand the current partial plan */
        swap_variables(JOIN_TAB*, join->best_ref[idx], *pos);
        best_extension_by_limited_search(join,
                                         remaining_tables & ~real_table_bit,
                                         idx + 1,
                                         current_record_count,
                                         current_read_time,
                                         search_depth - 1,
                                         prune_level);
        if (thd->killed)
          DBUG_VOID_RETURN;
        swap_variables(JOIN_TAB*, join->best_ref[idx], *pos);
      }
      else
      { /*
          'join' is either the best partial QEP with 'search_depth' relations,
          or the best complete QEP so far, whichever is smaller.
        */
        current_read_time+= current_record_count / (double) TIME_FOR_COMPARE;
        if (join->sort_by_table &&
            join->sort_by_table !=
            join->positions[join->const_tables].table->table)
          /* We have to make a temp table */
          current_read_time+= current_record_count;
        if ((search_depth == 1) || (current_read_time < join->best_read))
        {
          memcpy((gptr) join->best_positions, (gptr) join->positions,
                 sizeof(POSITION) * (idx + 1));
          join->best_read= current_read_time - 0.001;
        }
        DBUG_EXECUTE("opt", print_plan(join, idx+1,
                                       current_record_count,
                                       read_time,
                                       current_read_time,
                                       "full_plan"););
      }
      restore_prev_nj_state(s);
    }
  }
  DBUG_VOID_RETURN;
}


/*
  TODO: this function is here only temporarily until 'greedy_search' is
  tested and accepted.
*/
static void
find_best(JOIN *join,table_map rest_tables,uint idx,double record_count,
	  double read_time)
{
  THD *thd= join->thd;
  if (!rest_tables)
  {
    DBUG_PRINT("best",("read_time: %g  record_count: %g",read_time,
		       record_count));

    read_time+=record_count/(double) TIME_FOR_COMPARE;
    if (join->sort_by_table &&
	join->sort_by_table !=
	join->positions[join->const_tables].table->table)
      read_time+=record_count;			// We have to make a temp table
    if (read_time < join->best_read)
    {
      memcpy((gptr) join->best_positions,(gptr) join->positions,
	     sizeof(POSITION)*idx);
      join->best_read= read_time - 0.001;
    }
    return;
  }
  if (read_time+record_count/(double) TIME_FOR_COMPARE >= join->best_read)
    return;					/* Found better before */

  JOIN_TAB *s;
  double best_record_count=DBL_MAX,best_read_time=DBL_MAX;
  for (JOIN_TAB **pos=join->best_ref+idx ; (s=*pos) ; pos++)
  {
    table_map real_table_bit=s->table->map;
    if ((rest_tables & real_table_bit) && !(rest_tables & s->dependent) &&
        (!idx|| !check_interleaving_with_nj(join->positions[idx-1].table, s)))
    {
      double records, best;
      best_access_path(join, s, thd, rest_tables, idx, record_count, 
                       read_time);
      records= join->positions[idx].records_read;
      best= join->positions[idx].read_time;
      /*
	Go to the next level only if there hasn't been a better key on
	this level! This will cut down the search for a lot simple cases!
      */
      double current_record_count=record_count*records;
      double current_read_time=read_time+best;
      if (best_record_count > current_record_count ||
	  best_read_time > current_read_time ||
	  idx == join->const_tables && s->table == join->sort_by_table)
      {
	if (best_record_count >= current_record_count &&
	    best_read_time >= current_read_time &&
	    (!(s->key_dependent & rest_tables) || records < 2.0))
	{
	  best_record_count=current_record_count;
	  best_read_time=current_read_time;
	}
	swap_variables(JOIN_TAB*, join->best_ref[idx], *pos);
	find_best(join,rest_tables & ~real_table_bit,idx+1,
		  current_record_count,current_read_time);
        if (thd->killed)
          return;
	swap_variables(JOIN_TAB*, join->best_ref[idx], *pos);
      }
      restore_prev_nj_state(s);
      if (join->select_options & SELECT_STRAIGHT_JOIN)
	break;				// Don't test all combinations
    }
  }
}


/*
  Find how much space the prevous read not const tables takes in cache
*/

static void calc_used_field_length(THD *thd, JOIN_TAB *join_tab)
{
  uint null_fields,blobs,fields,rec_length;
  null_fields=blobs=fields=rec_length=0;

  Field **f_ptr,*field;
  for (f_ptr=join_tab->table->field ; (field= *f_ptr) ; f_ptr++)
  {
    if (field->query_id == thd->query_id)
    {
      uint flags=field->flags;
      fields++;
      rec_length+=field->pack_length();
      if (flags & BLOB_FLAG)
	blobs++;
      if (!(flags & NOT_NULL_FLAG))
	null_fields++;
    }
  }
  if (null_fields)
    rec_length+=(join_tab->table->s->null_fields+7)/8;
  if (join_tab->table->maybe_null)
    rec_length+=sizeof(my_bool);
  if (blobs)
  {
    uint blob_length=(uint) (join_tab->table->file->mean_rec_length-
			     (join_tab->table->s->reclength- rec_length));
    rec_length+=(uint) max(4,blob_length);
  }
  join_tab->used_fields=fields;
  join_tab->used_fieldlength=rec_length;
  join_tab->used_blobs=blobs;
}


static uint
cache_record_length(JOIN *join,uint idx)
{
  uint length=0;
  JOIN_TAB **pos,**end;
  THD *thd=join->thd;

  for (pos=join->best_ref+join->const_tables,end=join->best_ref+idx ;
       pos != end ;
       pos++)
  {
    JOIN_TAB *join_tab= *pos;
    if (!join_tab->used_fieldlength)		/* Not calced yet */
      calc_used_field_length(thd, join_tab);
    length+=join_tab->used_fieldlength;
  }
  return length;
}


static double
prev_record_reads(JOIN *join,table_map found_ref)
{
  double found=1.0;
  found_ref&= ~OUTER_REF_TABLE_BIT;
  for (POSITION *pos=join->positions ; found_ref ; pos++)
  {
    if (pos->table->table->map & found_ref)
    {
      found_ref&= ~pos->table->table->map;
      found*=pos->records_read;
    }
  }
  return found;
}


/*****************************************************************************
  Set up join struct according to best position.
*****************************************************************************/

static bool
get_best_combination(JOIN *join)
{
  uint i,tablenr;
  table_map used_tables;
  JOIN_TAB *join_tab,*j;
  KEYUSE *keyuse;
  uint table_count;
  THD *thd=join->thd;
  DBUG_ENTER("get_best_combination");

  table_count=join->tables;
  if (!(join->join_tab=join_tab=
	(JOIN_TAB*) thd->alloc(sizeof(JOIN_TAB)*table_count)))
    DBUG_RETURN(TRUE);

  join->full_join=0;

  used_tables= OUTER_REF_TABLE_BIT;		// Outer row is already read
  for (j=join_tab, tablenr=0 ; tablenr < table_count ; tablenr++,j++)
  {
    TABLE *form;
    *j= *join->best_positions[tablenr].table;
    form=join->table[tablenr]=j->table;
    used_tables|= form->map;
    form->reginfo.join_tab=j;
    if (!*j->on_expr_ref)
      form->reginfo.not_exists_optimize=0;	// Only with LEFT JOIN
    DBUG_PRINT("info",("type: %d", j->type));
    if (j->type == JT_CONST)
      continue;					// Handled in make_join_stat..

    j->ref.key = -1;
    j->ref.key_parts=0;

    if (j->type == JT_SYSTEM)
      continue;
    if (j->keys.is_clear_all() || !(keyuse= join->best_positions[tablenr].key))
    {
      j->type=JT_ALL;
      if (tablenr != join->const_tables)
	join->full_join=1;
    }
    else if (create_ref_for_key(join, j, keyuse, used_tables))
      DBUG_RETURN(TRUE);                        // Something went wrong
  }

  for (i=0 ; i < table_count ; i++)
    join->map2table[join->join_tab[i].table->tablenr]=join->join_tab+i;
  update_depend_map(join);
  DBUG_RETURN(0);
}


static bool create_ref_for_key(JOIN *join, JOIN_TAB *j, KEYUSE *org_keyuse,
			       table_map used_tables)
{
  KEYUSE *keyuse=org_keyuse;
  bool ftkey=(keyuse->keypart == FT_KEYPART);
  THD  *thd= join->thd;
  uint keyparts,length,key;
  TABLE *table;
  KEY *keyinfo;
  DBUG_ENTER("create_ref_for_key");

  /*  Use best key from find_best */
  table=j->table;
  key=keyuse->key;
  keyinfo=table->key_info+key;

  if (ftkey)
  {
    Item_func_match *ifm=(Item_func_match *)keyuse->val;

    length=0;
    keyparts=1;
    ifm->join_key=1;
  }
  else
  {
    keyparts=length=0;
    uint found_part_ref_or_null= 0;
    /*
      Calculate length for the used key
      Stop if there is a missing key part or when we find second key_part
      with KEY_OPTIMIZE_REF_OR_NULL
    */
    do
    {
      if (!(~used_tables & keyuse->used_tables))
      {
	if (keyparts == keyuse->keypart &&
	    !(found_part_ref_or_null & keyuse->optimize))
	{
	  keyparts++;
	  length+= keyinfo->key_part[keyuse->keypart].store_length;
	  found_part_ref_or_null|= keyuse->optimize;
	}
      }
      keyuse++;
    } while (keyuse->table == table && keyuse->key == key);
  } /* not ftkey */

  /* set up fieldref */
  keyinfo=table->key_info+key;
  j->ref.key_parts=keyparts;
  j->ref.key_length=length;
  j->ref.key=(int) key;
  if (!(j->ref.key_buff= (byte*) thd->calloc(ALIGN_SIZE(length)*2)) ||
      !(j->ref.key_copy= (store_key**) thd->alloc((sizeof(store_key*) *
						   (keyparts+1)))) ||
      !(j->ref.items=    (Item**) thd->alloc(sizeof(Item*)*keyparts)) ||
      !(j->ref.cond_guards= (bool**) thd->alloc(sizeof(uint*)*keyparts)))
  {
    DBUG_RETURN(TRUE);
  }
  j->ref.key_buff2=j->ref.key_buff+ALIGN_SIZE(length);
  j->ref.key_err=1;
  j->ref.null_rejecting= 0;
  keyuse=org_keyuse;

  store_key **ref_key= j->ref.key_copy;
  byte *key_buff=j->ref.key_buff, *null_ref_key= 0;
  bool keyuse_uses_no_tables= TRUE;
  if (ftkey)
  {
    j->ref.items[0]=((Item_func*)(keyuse->val))->key_item();
    /* Predicates pushed down into subquery can't be used FT access */
    j->ref.cond_guards[0]= NULL;
    if (keyuse->used_tables)
      DBUG_RETURN(TRUE);                        // not supported yet. SerG

    j->type=JT_FT;
  }
  else
  {
    uint i;
    for (i=0 ; i < keyparts ; keyuse++,i++)
    {
      while (keyuse->keypart != i ||
	     ((~used_tables) & keyuse->used_tables))
	keyuse++;				/* Skip other parts */

      uint maybe_null= test(keyinfo->key_part[i].null_bit);
      j->ref.items[i]=keyuse->val;		// Save for cond removal
      j->ref.cond_guards[i]= keyuse->cond_guard;
      if (keyuse->null_rejecting) 
        j->ref.null_rejecting |= 1 << i;
      keyuse_uses_no_tables= keyuse_uses_no_tables && !keyuse->used_tables;
      if (!keyuse->used_tables &&
	  !(join->select_options & SELECT_DESCRIBE))
      {					// Compare against constant
	store_key_item tmp(thd, keyinfo->key_part[i].field,
                           (char*)key_buff + maybe_null,
                           maybe_null ?  (char*) key_buff : 0,
                           keyinfo->key_part[i].length, keyuse->val);
	if (thd->is_fatal_error)
	  DBUG_RETURN(TRUE);
	tmp.copy();
      }
      else
	*ref_key++= get_store_key(thd,
				  keyuse,join->const_table_map,
				  &keyinfo->key_part[i],
				  (char*) key_buff,maybe_null);
      /*
	Remember if we are going to use REF_OR_NULL
	But only if field _really_ can be null i.e. we force JT_REF
	instead of JT_REF_OR_NULL in case if field can't be null
      */
      if ((keyuse->optimize & KEY_OPTIMIZE_REF_OR_NULL) && maybe_null)
	null_ref_key= key_buff;
      key_buff+=keyinfo->key_part[i].store_length;
    }
  } /* not ftkey */
  *ref_key=0;				// end_marker
  if (j->type == JT_FT)
    DBUG_RETURN(0);
  if (j->type == JT_CONST)
    j->table->const_table= 1;
  else if (((keyinfo->flags & (HA_NOSAME | HA_NULL_PART_KEY |
			       HA_END_SPACE_KEY)) != HA_NOSAME) ||
	   keyparts != keyinfo->key_parts || null_ref_key)
  {
    /* Must read with repeat */
    j->type= null_ref_key ? JT_REF_OR_NULL : JT_REF;
    j->ref.null_ref_key= null_ref_key;
  }
  else if (keyuse_uses_no_tables)
  {
    /*
      This happen if we are using a constant expression in the ON part
      of an LEFT JOIN.
      SELECT * FROM a LEFT JOIN b ON b.key=30
      Here we should not mark the table as a 'const' as a field may
      have a 'normal' value or a NULL value.
    */
    j->type=JT_CONST;
  }
  else
    j->type=JT_EQ_REF;
  DBUG_RETURN(0);
}



static store_key *
get_store_key(THD *thd, KEYUSE *keyuse, table_map used_tables,
	      KEY_PART_INFO *key_part, char *key_buff, uint maybe_null)
{
  if (!((~used_tables) & keyuse->used_tables))		// if const item
  {
    return new store_key_const_item(thd,
				    key_part->field,
				    key_buff + maybe_null,
				    maybe_null ? key_buff : 0,
				    key_part->length,
				    keyuse->val);
  }
  else if (keyuse->val->type() == Item::FIELD_ITEM ||
           (keyuse->val->type() == Item::REF_ITEM &&
            ((Item_ref*)keyuse->val)->ref_type() == Item_ref::OUTER_REF) )
    return new store_key_field(thd,
			       key_part->field,
			       key_buff + maybe_null,
			       maybe_null ? key_buff : 0,
			       key_part->length,
			       ((Item_field*) keyuse->val->real_item())->field,
			       keyuse->val->full_name());
  return new store_key_item(thd,
			    key_part->field,
			    key_buff + maybe_null,
			    maybe_null ? key_buff : 0,
			    key_part->length,
			    keyuse->val);
}

/*
  This function is only called for const items on fields which are keys
  returns 1 if there was some conversion made when the field was stored.
*/

bool
store_val_in_field(Field *field, Item *item, enum_check_fields check_flag)
{
  bool error;
  THD *thd= field->table->in_use;
  ha_rows cuted_fields=thd->cuted_fields;
  /*
    we should restore old value of count_cuted_fields because
    store_val_in_field can be called from mysql_insert 
    with select_insert, which make count_cuted_fields= 1
   */
  enum_check_fields old_count_cuted_fields= thd->count_cuted_fields;
  thd->count_cuted_fields= check_flag;
  error= item->save_in_field(field, 1);
  thd->count_cuted_fields= old_count_cuted_fields;
  return error || cuted_fields != thd->cuted_fields;
}


static bool
make_simple_join(JOIN *join,TABLE *tmp_table)
{
  TABLE **tableptr;
  JOIN_TAB *join_tab;
  DBUG_ENTER("make_simple_join");

  /*
    Reuse TABLE * and JOIN_TAB if already allocated by a previous call
    to this function through JOIN::exec (may happen for sub-queries).
  */
  if (!join->table_reexec)
  {
    if (!(join->table_reexec= (TABLE**) join->thd->alloc(sizeof(TABLE*))))
      DBUG_RETURN(TRUE);                        /* purecov: inspected */
    if (join->tmp_join)
      join->tmp_join->table_reexec= join->table_reexec;
  }
  if (!join->join_tab_reexec)
  {
    if (!(join->join_tab_reexec=
          (JOIN_TAB*) join->thd->alloc(sizeof(JOIN_TAB))))
      DBUG_RETURN(TRUE);                        /* purecov: inspected */
    if (join->tmp_join)
      join->tmp_join->join_tab_reexec= join->join_tab_reexec;
  }
  tableptr= join->table_reexec;
  join_tab= join->join_tab_reexec;

  join->join_tab=join_tab;
  join->table=tableptr; tableptr[0]=tmp_table;
  join->tables=1;
  join->const_tables=0;
  join->const_table_map=0;
  join->tmp_table_param.field_count= join->tmp_table_param.sum_func_count=
    join->tmp_table_param.func_count=0;
  join->tmp_table_param.copy_field=join->tmp_table_param.copy_field_end=0;
  join->first_record=join->sort_and_group=0;
  join->send_records=(ha_rows) 0;
  join->group=0;
  join->row_limit=join->unit->select_limit_cnt;
  join->do_send_rows = (join->row_limit) ? 1 : 0;

  join_tab->cache.buff=0;			/* No caching */
  join_tab->table=tmp_table;
  join_tab->select=0;
  join_tab->select_cond=0;
  join_tab->quick=0;
  join_tab->type= JT_ALL;			/* Map through all records */
  join_tab->keys.init();
  join_tab->keys.set_all();                     /* test everything in quick */
  join_tab->info=0;
  join_tab->on_expr_ref=0;
  join_tab->last_inner= 0;
  join_tab->first_unmatched= 0;
  join_tab->ref.key = -1;
  join_tab->not_used_in_distinct=0;
  join_tab->read_first_record= join_init_read_record;
  join_tab->join=join;
  join_tab->ref.key_parts= 0;
  bzero((char*) &join_tab->read_record,sizeof(join_tab->read_record));
  tmp_table->status=0;
  tmp_table->null_row=0;
  DBUG_RETURN(FALSE);
}


inline void add_cond_and_fix(Item **e1, Item *e2)
{
  if (*e1)
  {
    Item *res;
    if ((res= new Item_cond_and(*e1, e2)))
    {
      *e1= res;
      res->quick_fix_field();
    }
  }
  else
    *e1= e2;
}


/*
  Add to join_tab->select_cond[i] "table.field IS NOT NULL" conditions we've
  inferred from ref/eq_ref access performed.

  SYNOPSIS
    add_not_null_conds()
      join  Join to process

  NOTES
    This function is a part of "Early NULL-values filtering for ref access"
    optimization.

    Example of this optimization:
      For query SELECT * FROM t1,t2 WHERE t2.key=t1.field
      and plan " any-access(t1), ref(t2.key=t1.field) "
      add "t1.field IS NOT NULL" to t1's table condition.
    Description of the optimization:
    
      We look through equalities choosen to perform ref/eq_ref access,
      pick equalities that have form "tbl.part_of_key = othertbl.field"
      (where othertbl is a non-const table and othertbl.field may be NULL)
      and add them to conditions on correspoding tables (othertbl in this
      example).

      Exception from that is the case when referred_tab->join != join.
      I.e. don't add NOT NULL constraints from any embedded subquery.
      Consider this query:
      SELECT A.f2 FROM t1 LEFT JOIN t2 A ON A.f2 = f1
      WHERE A.f3=(SELECT MIN(f3) FROM  t2 C WHERE A.f4 = C.f4) OR A.f3 IS NULL;
      Here condition A.f3 IS NOT NULL is going to be added to the WHERE
      condition of the embedding query.
      Another example:
      SELECT * FROM t10, t11 WHERE (t10.a < 10 OR t10.a IS NULL)
      AND t11.b <=> t10.b AND (t11.a = (SELECT MAX(a) FROM t12
      WHERE t12.b = t10.a ));
      Here condition t10.a IS NOT NULL is going to be added.
      In both cases addition of NOT NULL condition will erroneously reject
      some rows of the result set.
      referred_tab->join != join constraint would disallow such additions.

      This optimization doesn't affect the choices that ref, range, or join
      optimizer make. This was intentional because this was added after 4.1
      was GA.
      
    Implementation overview
      1. update_ref_and_keys() accumulates info about null-rejecting
         predicates in in KEY_FIELD::null_rejecting
      1.1 add_key_part saves these to KEYUSE.
      2. create_ref_for_key copies them to TABLE_REF.
      3. add_not_null_conds adds "x IS NOT NULL" to join_tab->select_cond of
         appropiate JOIN_TAB members.
*/

static void add_not_null_conds(JOIN *join)
{
  DBUG_ENTER("add_not_null_conds");
  for (uint i=join->const_tables ; i < join->tables ; i++)
  {
    JOIN_TAB *tab=join->join_tab+i;
    if ((tab->type == JT_REF || tab->type == JT_REF_OR_NULL) &&
         !tab->table->maybe_null)
    {
      for (uint keypart= 0; keypart < tab->ref.key_parts; keypart++)
      {
        if (tab->ref.null_rejecting & (1 << keypart))
        {
          Item *item= tab->ref.items[keypart];
          Item *notnull;
          DBUG_ASSERT(item->type() == Item::FIELD_ITEM);
          Item_field *not_null_item= (Item_field*)item;
          JOIN_TAB *referred_tab= not_null_item->field->table->reginfo.join_tab;
          /*
            For UPDATE queries such as:
            UPDATE t1 SET t1.f2=(SELECT MAX(t2.f4) FROM t2 WHERE t2.f3=t1.f1);
            not_null_item is the t1.f1, but it's referred_tab is 0.
          */
          if (!referred_tab || referred_tab->join != join)
            continue;
          if (!(notnull= new Item_func_isnotnull(not_null_item)))
            DBUG_VOID_RETURN;
          /*
            We need to do full fix_fields() call here in order to have correct
            notnull->const_item(). This is needed e.g. by test_quick_select 
            when it is called from make_join_select after this function is 
            called.
          */
          if (notnull->fix_fields(join->thd, &notnull))
            DBUG_VOID_RETURN;
          DBUG_EXECUTE("where",print_where(notnull,
                                           referred_tab->table->alias););
          add_cond_and_fix(&referred_tab->select_cond, notnull);
        }
      }
    }
  }
  DBUG_VOID_RETURN;
}

/*
  Build a predicate guarded by match variables for embedding outer joins

  SYNOPSIS
    add_found_match_trig_cond()
    tab       the first inner table for most nested outer join
    cond      the predicate to be guarded
    root_tab  the first inner table to stop

  DESCRIPTION
    The function recursively adds guards for predicate cond
    assending from tab to the first inner table  next embedding
    nested outer join and so on until it reaches root_tab
    (root_tab can be 0).

  RETURN VALUE
    pointer to the guarded predicate, if success
    0, otherwise
*/ 

static COND*
add_found_match_trig_cond(JOIN_TAB *tab, COND *cond, JOIN_TAB *root_tab)
{
  COND *tmp;
  if (tab == root_tab || !cond)
    return cond;
  if ((tmp= add_found_match_trig_cond(tab->first_upper, cond, root_tab)))
  {
    tmp= new Item_func_trig_cond(tmp, &tab->found);
  }
  if (tmp)
  {
    tmp->quick_fix_field();
    tmp->update_used_tables();
  }
  return tmp;
}


/*
   Fill in outer join related info for the execution plan structure

  SYNOPSIS
    make_outerjoin_info()
    join - reference to the info fully describing the query

  DESCRIPTION
    For each outer join operation left after simplification of the
    original query the function set up the following pointers in the linear
    structure join->join_tab representing the selected execution plan.
    The first inner table t0 for the operation is set to refer to the last
    inner table tk through the field t0->last_inner.
    Any inner table ti for the operation are set to refer to the first
    inner table ti->first_inner.
    The first inner table t0 for the operation is set to refer to the
    first inner table of the embedding outer join operation, if there is any,
    through the field t0->first_upper.
    The on expression for the outer join operation is attached to the
    corresponding first inner table through the field t0->on_expr_ref.
    Here ti are structures of the JOIN_TAB type.

  EXAMPLE
    For the query: 
      SELECT * FROM t1
                    LEFT JOIN
                    (t2, t3 LEFT JOIN t4 ON t3.a=t4.a)
                    ON (t1.a=t2.a AND t1.b=t3.b)
        WHERE t1.c > 5,
    given the execution plan with the table order t1,t2,t3,t4
    is selected, the following references will be set;
    t4->last_inner=[t4], t4->first_inner=[t4], t4->first_upper=[t2]
    t2->last_inner=[t4], t2->first_inner=t3->first_inner=[t2],
    on expression (t1.a=t2.a AND t1.b=t3.b) will be attached to 
    *t2->on_expr_ref, while t3.a=t4.a will be attached to *t4->on_expr_ref.
            
  NOTES
    The function assumes that the simplification procedure has been
    already applied to the join query (see simplify_joins).
    This function can be called only after the execution plan
    has been chosen.
*/

static void
make_outerjoin_info(JOIN *join)
{
  DBUG_ENTER("make_outerjoin_info");
  for (uint i=join->const_tables ; i < join->tables ; i++)
  {
    JOIN_TAB *tab=join->join_tab+i;
    TABLE *table=tab->table;
    TABLE_LIST *tbl= table->pos_in_table_list;
    TABLE_LIST *embedding= tbl->embedding;

    if (tbl->outer_join)
    {
      /* 
        Table tab is the only one inner table for outer join.
        (Like table t4 for the table reference t3 LEFT JOIN t4 ON t3.a=t4.a
        is in the query above.)
      */
      tab->last_inner= tab->first_inner= tab;
      tab->on_expr_ref= &tbl->on_expr;
      tab->cond_equal= tbl->cond_equal;
      if (embedding)
        tab->first_upper= embedding->nested_join->first_nested;
    }    
    for ( ; embedding ; embedding= embedding->embedding)
    {
      NESTED_JOIN *nested_join= embedding->nested_join;
      if (!nested_join->counter)
      {
        /* 
          Table tab is the first inner table for nested_join.
          Save reference to it in the nested join structure.
        */ 
        nested_join->first_nested= tab;
        tab->on_expr_ref= &embedding->on_expr;
        tab->cond_equal= tbl->cond_equal;
        if (embedding->embedding)
          tab->first_upper= embedding->embedding->nested_join->first_nested;
      }
      if (!tab->first_inner)  
        tab->first_inner= nested_join->first_nested;
      if (++nested_join->counter < nested_join->join_list.elements)
        break;
      /* Table tab is the last inner table for nested join. */
      nested_join->first_nested->last_inner= tab;
    }
  }
  DBUG_VOID_RETURN;
}


static bool
make_join_select(JOIN *join,SQL_SELECT *select,COND *cond)
{
  THD *thd= join->thd;
  DBUG_ENTER("make_join_select");
  if (select)
  {
    add_not_null_conds(join);
    table_map used_tables;
    if (cond)                /* Because of QUICK_GROUP_MIN_MAX_SELECT */
    {                        /* there may be a select without a cond. */    
      if (join->tables > 1)
        cond->update_used_tables();		// Tablenr may have changed
      if (join->const_tables == join->tables &&
	  thd->lex->current_select->master_unit() ==
	  &thd->lex->unit)		// not upper level SELECT
        join->const_table_map|=RAND_TABLE_BIT;
      {						// Check const tables
        COND *const_cond=
	  make_cond_for_table(cond,
                              join->const_table_map,
                              (table_map) 0);
        DBUG_EXECUTE("where",print_where(const_cond,"constants"););
        for (JOIN_TAB *tab= join->join_tab+join->const_tables;
             tab < join->join_tab+join->tables ; tab++)
        {
          if (*tab->on_expr_ref)
          {
            JOIN_TAB *cond_tab= tab->first_inner;
            COND *tmp= make_cond_for_table(*tab->on_expr_ref,
                                           join->const_table_map,
                                         (  table_map) 0);
            if (!tmp)
              continue;
            tmp= new Item_func_trig_cond(tmp, &cond_tab->not_null_compl);
            if (!tmp)
              DBUG_RETURN(1);
            tmp->quick_fix_field();
            cond_tab->select_cond= !cond_tab->select_cond ? tmp :
	                            new Item_cond_and(cond_tab->select_cond,tmp);
            if (!cond_tab->select_cond)
	      DBUG_RETURN(1);
            cond_tab->select_cond->quick_fix_field();
          }       
        }
        if (const_cond && !const_cond->val_int())
        {
	  DBUG_PRINT("info",("Found impossible WHERE condition"));
	  DBUG_RETURN(1);	 // Impossible const condition
        }
      }
    }
    used_tables=((select->const_tables=join->const_table_map) |
		 OUTER_REF_TABLE_BIT | RAND_TABLE_BIT);
    for (uint i=join->const_tables ; i < join->tables ; i++)
    {
      JOIN_TAB *tab=join->join_tab+i;
      JOIN_TAB *first_inner_tab= tab->first_inner; 
      table_map current_map= tab->table->map;
      bool use_quick_range=0;
      COND *tmp;

      /*
	Following force including random expression in last table condition.
	It solve problem with select like SELECT * FROM t1 WHERE rand() > 0.5
      */
      if (i == join->tables-1)
	current_map|= OUTER_REF_TABLE_BIT | RAND_TABLE_BIT;
      used_tables|=current_map;

      if (tab->type == JT_REF && tab->quick &&
	  (uint) tab->ref.key == tab->quick->index &&
	  tab->ref.key_length < tab->quick->max_used_key_length)
      {
	/* Range uses longer key;  Use this instead of ref on key */
	tab->type=JT_ALL;
	use_quick_range=1;
	tab->use_quick=1;
        tab->ref.key= -1;
	tab->ref.key_parts=0;		// Don't use ref key.
	join->best_positions[i].records_read= rows2double(tab->quick->records);
      }

      tmp= NULL;
      if (cond)
        tmp= make_cond_for_table(cond,used_tables,current_map);
      if (cond && !tmp && tab->quick)
      {						// Outer join
        if (tab->type != JT_ALL)
        {
          /*
            Don't use the quick method
            We come here in the case where we have 'key=constant' and
            the test is removed by make_cond_for_table()
          */
          delete tab->quick;
          tab->quick= 0;
        }
        else
        {
          /*
            Hack to handle the case where we only refer to a table
            in the ON part of an OUTER JOIN. In this case we want the code
            below to check if we should use 'quick' instead.
          */
          DBUG_PRINT("info", ("Item_int"));
          tmp= new Item_int((longlong) 1,1);	// Always true
          DBUG_PRINT("info", ("Item_int 0x%lx", (ulong)tmp));
        }

      }
      if (tmp || !cond)
      {
	DBUG_EXECUTE("where",print_where(tmp,tab->table->alias););
	SQL_SELECT *sel=tab->select=(SQL_SELECT*)
	  thd->memdup((gptr) select, sizeof(SQL_SELECT));
	if (!sel)
	  DBUG_RETURN(1);			// End of memory
        /*
          If tab is an inner table of an outer join operation,
          add a match guard to the pushed down predicate.
          The guard will turn the predicate on only after
          the first match for outer tables is encountered.
	*/        
        if (cond)
        {
          /*
            Because of QUICK_GROUP_MIN_MAX_SELECT there may be a select without
            a cond, so neutralize the hack above.
          */
          if (!(tmp= add_found_match_trig_cond(first_inner_tab, tmp, 0)))
            DBUG_RETURN(1);
          tab->select_cond=sel->cond=tmp;
          /* Push condition to storage engine if this is enabled
             and the condition is not guarded */
          tab->table->file->pushed_cond= NULL;
	  if (thd->variables.engine_condition_pushdown)
          {
            COND *push_cond= 
              make_cond_for_table(tmp, current_map, current_map);
            if (push_cond)
            {
              /* Push condition to handler */
              if (!tab->table->file->cond_push(push_cond))
                tab->table->file->pushed_cond= push_cond;
            }
          }
        }
        else
          tab->select_cond= sel->cond= NULL;

	sel->head=tab->table;
	DBUG_EXECUTE("where",print_where(tmp,tab->table->alias););
	if (tab->quick)
	{
	  /* Use quick key read if it's a constant and it's not used
	     with key reading */
	  if (tab->needed_reg.is_clear_all() && tab->type != JT_EQ_REF
	      && tab->type != JT_FT && (tab->type != JT_REF ||
               (uint) tab->ref.key == tab->quick->index))
	  {
	    sel->quick=tab->quick;		// Use value from get_quick_...
	    sel->quick_keys.clear_all();
	    sel->needed_reg.clear_all();
	  }
	  else
	  {
	    delete tab->quick;
	  }
	  tab->quick=0;
	}
	uint ref_key=(uint) sel->head->reginfo.join_tab->ref.key+1;
	if (i == join->const_tables && ref_key)
	{
	  if (!tab->const_keys.is_clear_all() &&
              tab->table->reginfo.impossible_range)
	    DBUG_RETURN(1);
	}
	else if (tab->type == JT_ALL && ! use_quick_range)
	{
	  if (!tab->const_keys.is_clear_all() &&
	      tab->table->reginfo.impossible_range)
	    DBUG_RETURN(1);				// Impossible range
	  /*
	    We plan to scan all rows.
	    Check again if we should use an index.
	    We could have used an column from a previous table in
	    the index if we are using limit and this is the first table
	  */

	  if (cond &&
              (!tab->keys.is_subset(tab->const_keys) && i > 0) ||
	      (!tab->const_keys.is_clear_all() && i == join->const_tables &&
	       join->unit->select_limit_cnt <
	       join->best_positions[i].records_read &&
	       !(join->select_options & OPTION_FOUND_ROWS)))
	  {
	    /* Join with outer join condition */
	    COND *orig_cond=sel->cond;
	    sel->cond= and_conds(sel->cond, *tab->on_expr_ref);

	    /*
              We can't call sel->cond->fix_fields,
              as it will break tab->on_expr if it's AND condition
              (fix_fields currently removes extra AND/OR levels).
              Yet attributes of the just built condition are not needed.
              Thus we call sel->cond->quick_fix_field for safety.
	    */
	    if (sel->cond && !sel->cond->fixed)
	      sel->cond->quick_fix_field();

	    if (sel->test_quick_select(thd, tab->keys,
				       used_tables & ~ current_map,
				       (join->select_options &
					OPTION_FOUND_ROWS ?
					HA_POS_ERROR :
					join->unit->select_limit_cnt), 0) < 0)
            {
	      /*
		Before reporting "Impossible WHERE" for the whole query
		we have to check isn't it only "impossible ON" instead
	      */
              sel->cond=orig_cond;
              if (!*tab->on_expr_ref ||
                  sel->test_quick_select(thd, tab->keys,
                                         used_tables & ~ current_map,
                                         (join->select_options &
                                          OPTION_FOUND_ROWS ?
                                          HA_POS_ERROR :
                                          join->unit->select_limit_cnt),0) < 0)
		DBUG_RETURN(1);			// Impossible WHERE
            }
            else
	      sel->cond=orig_cond;

	    /* Fix for EXPLAIN */
	    if (sel->quick)
	      join->best_positions[i].records_read= sel->quick->records;
	  }
	  else
	  {
	    sel->needed_reg=tab->needed_reg;
	    sel->quick_keys.clear_all();
	  }
	  if (!sel->quick_keys.is_subset(tab->checked_keys) ||
              !sel->needed_reg.is_subset(tab->checked_keys))
	  {
	    tab->keys=sel->quick_keys;
            tab->keys.merge(sel->needed_reg);
	    tab->use_quick= (!sel->needed_reg.is_clear_all() &&
			     (select->quick_keys.is_clear_all() ||
			      (select->quick &&
			       (select->quick->records >= 100L)))) ?
	      2 : 1;
	    sel->read_tables= used_tables & ~current_map;
	  }
	  if (i != join->const_tables && tab->use_quick != 2)
	  {					/* Read with cache */
	    if (cond &&
                (tmp=make_cond_for_table(cond,
					 join->const_table_map |
					 current_map,
					 current_map)))
	    {
	      DBUG_EXECUTE("where",print_where(tmp,"cache"););
	      tab->cache.select=(SQL_SELECT*)
		thd->memdup((gptr) sel, sizeof(SQL_SELECT));
	      tab->cache.select->cond=tmp;
	      tab->cache.select->read_tables=join->const_table_map;
	    }
	  }
	}
      }
      
      /* 
        Push down all predicates from on expressions.
        Each of these predicated are guarded by a variable
        that turns if off just before null complemented row for
        outer joins is formed. Thus, the predicates from an
        'on expression' are guaranteed not to be checked for
        the null complemented row.
      */ 
      JOIN_TAB *last_tab= tab;
      while (first_inner_tab && first_inner_tab->last_inner == last_tab)
      {  
        /* 
          Table tab is the last inner table of an outer join.
          An on expression is always attached to it.
	*/     
        COND *on_expr= *first_inner_tab->on_expr_ref;

        table_map used_tables2= (join->const_table_map |
                                 OUTER_REF_TABLE_BIT | RAND_TABLE_BIT);
	for (tab= join->join_tab+join->const_tables; tab <= last_tab ; tab++)
        {
          current_map= tab->table->map;
          used_tables2|= current_map;
          COND *tmp_cond= make_cond_for_table(on_expr, used_tables2,
                                             current_map);
          if (tmp_cond)
          {
            JOIN_TAB *cond_tab= tab < first_inner_tab ? first_inner_tab : tab;
            /*
              First add the guards for match variables of
              all embedding outer join operations.
	    */
            if (!(tmp_cond= add_found_match_trig_cond(cond_tab->first_inner,
                                                     tmp_cond,
                                                     first_inner_tab)))
              DBUG_RETURN(1);
            /* 
              Now add the guard turning the predicate off for 
              the null complemented row.
	    */ 
            DBUG_PRINT("info", ("Item_func_trig_cond"));
            tmp_cond= new Item_func_trig_cond(tmp_cond,
                                              &first_inner_tab->
                                              not_null_compl);
            DBUG_PRINT("info", ("Item_func_trig_cond 0x%lx",
                                (ulong) tmp_cond));
            if (tmp_cond)
              tmp_cond->quick_fix_field();
	    /* Add the predicate to other pushed down predicates */
            DBUG_PRINT("info", ("Item_cond_and"));
            cond_tab->select_cond= !cond_tab->select_cond ? tmp_cond :
	                          new Item_cond_and(cond_tab->select_cond,
                                                    tmp_cond);
            DBUG_PRINT("info", ("Item_cond_and 0x%lx",
                                (ulong)cond_tab->select_cond));
            if (!cond_tab->select_cond)
	      DBUG_RETURN(1);
            cond_tab->select_cond->quick_fix_field();
          }              
        }
        first_inner_tab= first_inner_tab->first_upper;       
      }
    }
  }
  DBUG_RETURN(0);
}

static void
make_join_readinfo(JOIN *join, ulonglong options)
{
  uint i;

  bool statistics= test(!(join->select_options & SELECT_DESCRIBE));
  bool ordered_set= 0;
  DBUG_ENTER("make_join_readinfo");

  for (i=join->const_tables ; i < join->tables ; i++)
  {
    JOIN_TAB *tab=join->join_tab+i;
    TABLE *table=tab->table;
    tab->read_record.table= table;
    tab->read_record.file=table->file;
    tab->next_select=sub_select;		/* normal select */

    /*
      Determine if the set is already ordered for ORDER BY, so it can 
      disable join cache because it will change the ordering of the results.
      Code handles sort table that is at any location (not only first after 
      the const tables) despite the fact that it's currently prohibited.
    */
    if (!ordered_set && 
        (table == join->sort_by_table &&
         (!join->order || join->skip_sort_order ||
          test_if_skip_sort_order(tab, join->order, join->select_limit,
                                  1))
        ) ||
        (join->sort_by_table == (TABLE *) 1 && i != join->const_tables))
      ordered_set= 1;

    switch (tab->type) {
    case JT_SYSTEM:				// Only happens with left join
      table->status=STATUS_NO_RECORD;
      tab->read_first_record= join_read_system;
      tab->read_record.read_record= join_no_more_records;
      break;
    case JT_CONST:				// Only happens with left join
      table->status=STATUS_NO_RECORD;
      tab->read_first_record= join_read_const;
      tab->read_record.read_record= join_no_more_records;
      if (table->used_keys.is_set(tab->ref.key) &&
          !table->no_keyread)
      {
        table->key_read=1;
        table->file->extra(HA_EXTRA_KEYREAD);
      }
      break;
    case JT_EQ_REF:
      table->status=STATUS_NO_RECORD;
      if (tab->select)
      {
	delete tab->select->quick;
	tab->select->quick=0;
      }
      delete tab->quick;
      tab->quick=0;
      tab->read_first_record= join_read_key;
      tab->read_record.read_record= join_no_more_records;
      if (table->used_keys.is_set(tab->ref.key) &&
	  !table->no_keyread)
      {
	table->key_read=1;
	table->file->extra(HA_EXTRA_KEYREAD);
      }
      break;
    case JT_REF_OR_NULL:
    case JT_REF:
      table->status=STATUS_NO_RECORD;
      if (tab->select)
      {
	delete tab->select->quick;
	tab->select->quick=0;
      }
      delete tab->quick;
      tab->quick=0;
      if (table->used_keys.is_set(tab->ref.key) &&
	  !table->no_keyread)
      {
	table->key_read=1;
	table->file->extra(HA_EXTRA_KEYREAD);
      }
      if (tab->type == JT_REF)
      {
	tab->read_first_record= join_read_always_key;
	tab->read_record.read_record= join_read_next_same;
      }
      else
      {
	tab->read_first_record= join_read_always_key_or_null;
	tab->read_record.read_record= join_read_next_same_or_null;
      }
      break;
    case JT_FT:
      table->status=STATUS_NO_RECORD;
      tab->read_first_record= join_ft_read_first;
      tab->read_record.read_record= join_ft_read_next;
      break;
    case JT_ALL:
      /*
	If previous table use cache
        If the incoming data set is already sorted don't use cache.
      */
      table->status=STATUS_NO_RECORD;
      if (i != join->const_tables && !(options & SELECT_NO_JOIN_CACHE) &&
          tab->use_quick != 2 && !tab->first_inner && !ordered_set)
      {
	if ((options & SELECT_DESCRIBE) ||
	    !join_init_cache(join->thd,join->join_tab+join->const_tables,
			     i-join->const_tables))
	{
	  tab[-1].next_select=sub_select_cache; /* Patch previous */
	}
      }
      /* These init changes read_record */
      if (tab->use_quick == 2)
      {
	join->thd->server_status|=SERVER_QUERY_NO_GOOD_INDEX_USED;
	tab->read_first_record= join_init_quick_read_record;
	if (statistics)
	  statistic_increment(join->thd->status_var.select_range_check_count,
			      &LOCK_status);
      }
      else
      {
	tab->read_first_record= join_init_read_record;
	if (i == join->const_tables)
	{
	  if (tab->select && tab->select->quick)
	  {
	    if (statistics)
	      statistic_increment(join->thd->status_var.select_range_count,
				  &LOCK_status);
	  }
	  else
	  {
	    join->thd->server_status|=SERVER_QUERY_NO_INDEX_USED;
	    if (statistics)
	      statistic_increment(join->thd->status_var.select_scan_count,
				  &LOCK_status);
	  }
	}
	else
	{
	  if (tab->select && tab->select->quick)
	  {
	    if (statistics)
	      statistic_increment(join->thd->status_var.select_full_range_join_count,
				  &LOCK_status);
	  }
	  else
	  {
	    join->thd->server_status|=SERVER_QUERY_NO_INDEX_USED;
	    if (statistics)
	      statistic_increment(join->thd->status_var.select_full_join_count,
				  &LOCK_status);
	  }
	}
	if (!table->no_keyread)
	{
	  if (tab->select && tab->select->quick &&
              tab->select->quick->index != MAX_KEY && //not index_merge
	      table->used_keys.is_set(tab->select->quick->index))
	  {
	    table->key_read=1;
	    table->file->extra(HA_EXTRA_KEYREAD);
	  }
	  else if (!table->used_keys.is_clear_all() &&
		   !(tab->select && tab->select->quick))
	  {					// Only read index tree
	    tab->index=find_shortest_key(table, & table->used_keys);
	    tab->read_first_record= join_read_first;
	    tab->type=JT_NEXT;		// Read with index_first / index_next
	  }
	}
      }
      break;
    default:
      DBUG_PRINT("error",("Table type %d found",tab->type)); /* purecov: deadcode */
      break;					/* purecov: deadcode */
    case JT_UNKNOWN:
    case JT_MAYBE_REF:
      abort();					/* purecov: deadcode */
    }
  }
  join->join_tab[join->tables-1].next_select=0; /* Set by do_select */
  DBUG_VOID_RETURN;
}


/*
  Give error if we some tables are done with a full join

  SYNOPSIS
    error_if_full_join()
    join		Join condition

  USAGE
   This is used by multi_table_update and multi_table_delete when running
   in safe mode

 RETURN VALUES
   0	ok
   1	Error (full join used)
*/

bool error_if_full_join(JOIN *join)
{
  for (JOIN_TAB *tab=join->join_tab, *end=join->join_tab+join->tables;
       tab < end;
       tab++)
  {
    if (tab->type == JT_ALL && (!tab->select || !tab->select->quick))
    {
      my_message(ER_UPDATE_WITHOUT_KEY_IN_SAFE_MODE,
                 ER(ER_UPDATE_WITHOUT_KEY_IN_SAFE_MODE), MYF(0));
      return(1);
    }
  }
  return(0);
}


/*
  cleanup JOIN_TAB

  SYNOPSIS
    JOIN_TAB::cleanup()
*/

void JOIN_TAB::cleanup()
{
  delete select;
  select= 0;
  delete quick;
  quick= 0;
  x_free(cache.buff);
  cache.buff= 0;
  if (table)
  {
    if (table->key_read)
    {
      table->key_read= 0;
      table->file->extra(HA_EXTRA_NO_KEYREAD);
    }
    table->file->ha_index_or_rnd_end();
    /*
      We need to reset this for next select
      (Tested in part_of_refkey)
    */
    table->reginfo.join_tab= 0;
  }
  end_read_record(&read_record);
}


/*
  Partially cleanup JOIN after it has executed: close index or rnd read
  (table cursors), free quick selects.

  DESCRIPTION
    This function is called in the end of execution of a JOIN, before the used
    tables are unlocked and closed.

    For a join that is resolved using a temporary table, the first sweep is
    performed against actual tables and an intermediate result is inserted
    into the temprorary table.
    The last sweep is performed against the temporary table. Therefore,
    the base tables and associated buffers used to fill the temporary table
    are no longer needed, and this function is called to free them.

    For a join that is performed without a temporary table, this function
    is called after all rows are sent, but before EOF packet is sent.

    For a simple SELECT with no subqueries this function performs a full
    cleanup of the JOIN and calls mysql_unlock_read_tables to free used base
    tables.

    If a JOIN is executed for a subquery or if it has a subquery, we can't
    do the full cleanup and need to do a partial cleanup only.
      o If a JOIN is not the top level join, we must not unlock the tables
        because the outer select may not have been evaluated yet, and we
        can't unlock only selected tables of a query.

      o Additionally, if this JOIN corresponds to a correlated subquery, we
        should not free quick selects and join buffers because they will be
        needed for the next execution of the correlated subquery.

      o However, if this is a JOIN for a [sub]select, which is not
        a correlated subquery itself, but has subqueries, we can free it
        fully and also free JOINs of all its subqueries. The exception
        is a subquery in SELECT list, e.g:
        SELECT a, (select max(b) from t1) group by c
        This subquery will not be evaluated at first sweep and its value will
        not be inserted into the temporary table. Instead, it's evaluated
        when selecting from the temporary table. Therefore, it can't be freed
        here even though it's not correlated.
*/

void JOIN::join_free()
{
  SELECT_LEX_UNIT *tmp_unit;
  SELECT_LEX *sl;
  /*
    Optimization: if not EXPLAIN and we are done with the JOIN,
    free all tables.
  */
  bool full= (!select_lex->uncacheable && !thd->lex->describe);
  bool can_unlock= full;
  DBUG_ENTER("JOIN::join_free");

  cleanup(full);

  for (tmp_unit= select_lex->first_inner_unit();
       tmp_unit;
       tmp_unit= tmp_unit->next_unit())
    for (sl= tmp_unit->first_select(); sl; sl= sl->next_select())
    {
      Item_subselect *subselect= sl->master_unit()->item;
      bool full_local= full && (!subselect || subselect->is_evaluated());
      /*
        If this join is evaluated, we can fully clean it up and clean up all
        its underlying joins even if they are correlated -- they will not be
        used any more anyway.
        If this join is not yet evaluated, we still must clean it up to
        close its table cursors -- it may never get evaluated, as in case of
        ... HAVING FALSE OR a IN (SELECT ...))
        but all table cursors must be closed before the unlock.
      */
      sl->cleanup_all_joins(full_local);
      /* Can't unlock if at least one JOIN is still needed */
      can_unlock= can_unlock && full_local;
    }

  /*
    We are not using tables anymore
    Unlock all tables. We may be in an INSERT .... SELECT statement.
  */
  if (can_unlock && lock && thd->lock &&
      !(select_options & SELECT_NO_UNLOCK) &&
      !select_lex->subquery_in_having &&
      (select_lex == (thd->lex->unit.fake_select_lex ?
                      thd->lex->unit.fake_select_lex : &thd->lex->select_lex)))
  {
    /*
      TODO: unlock tables even if the join isn't top level select in the
      tree.
    */
    mysql_unlock_read_tables(thd, lock);           // Don't free join->lock
    lock= 0;
  }

  DBUG_VOID_RETURN;
}


/*
  Free resources of given join

  SYNOPSIS
    JOIN::cleanup()
    fill - true if we should free all resources, call with full==1 should be
           last, before it this function can be called with full==0

  NOTE: with subquery this function definitely will be called several times,
    but even for simple query it can be called several times.
*/

void JOIN::cleanup(bool full)
{
  DBUG_ENTER("JOIN::cleanup");

  if (table)
  {
    JOIN_TAB *tab,*end;
    /*
      Only a sorted table may be cached.  This sorted table is always the
      first non const table in join->table
    */
    if (tables > const_tables) // Test for not-const tables
    {
      free_io_cache(table[const_tables]);
      filesort_free_buffers(table[const_tables],full);
    }

    if (full)
    {
      for (tab= join_tab, end= tab+tables; tab != end; tab++)
	tab->cleanup();
      table= 0;
      tables= 0;
    }
    else
    {
      for (tab= join_tab, end= tab+tables; tab != end; tab++)
      {
	if (tab->table)
	    tab->table->file->ha_index_or_rnd_end();
      }
    }
  }
  /*
    We are not using tables anymore
    Unlock all tables. We may be in an INSERT .... SELECT statement.
  */
  if (full)
  {
    if (tmp_join)
      tmp_table_param.copy_field= 0;
    group_fields.delete_elements();
    /*
      We can't call delete_elements() on copy_funcs as this will cause
      problems in free_elements() as some of the elements are then deleted.
    */
    tmp_table_param.copy_funcs.empty();
    /*
      If we have tmp_join and 'this' JOIN is not tmp_join and
      tmp_table_param.copy_field's  of them are equal then we have to remove
      pointer to  tmp_table_param.copy_field from tmp_join, because it qill
      be removed in tmp_table_param.cleanup().
    */
    if (tmp_join &&
        tmp_join != this &&
        tmp_join->tmp_table_param.copy_field ==
        tmp_table_param.copy_field)
    {
      tmp_join->tmp_table_param.copy_field=
        tmp_join->tmp_table_param.save_copy_field= 0;
    }
    tmp_table_param.cleanup();
  }
  DBUG_VOID_RETURN;
}


/*****************************************************************************
  Remove the following expressions from ORDER BY and GROUP BY:
  Constant expressions
  Expression that only uses tables that are of type EQ_REF and the reference
  is in the ORDER list or if all refereed tables are of the above type.

  In the following, the X field can be removed:
  SELECT * FROM t1,t2 WHERE t1.a=t2.a ORDER BY t1.a,t2.X
  SELECT * FROM t1,t2,t3 WHERE t1.a=t2.a AND t2.b=t3.b ORDER BY t1.a,t3.X

  These can't be optimized:
  SELECT * FROM t1,t2 WHERE t1.a=t2.a ORDER BY t2.X,t1.a
  SELECT * FROM t1,t2 WHERE t1.a=t2.a AND t1.b=t2.b ORDER BY t1.a,t2.c
  SELECT * FROM t1,t2 WHERE t1.a=t2.a ORDER BY t2.b,t1.a
*****************************************************************************/

static bool
eq_ref_table(JOIN *join, ORDER *start_order, JOIN_TAB *tab)
{
  if (tab->cached_eq_ref_table)			// If cached
    return tab->eq_ref_table;
  tab->cached_eq_ref_table=1;
  /* We can skip const tables only if not an outer table */
  if (tab->type == JT_CONST && !tab->first_inner)
    return (tab->eq_ref_table=1);		/* purecov: inspected */
  if (tab->type != JT_EQ_REF || tab->table->maybe_null)
    return (tab->eq_ref_table=0);		// We must use this
  Item **ref_item=tab->ref.items;
  Item **end=ref_item+tab->ref.key_parts;
  uint found=0;
  table_map map=tab->table->map;

  for (; ref_item != end ; ref_item++)
  {
    if (! (*ref_item)->const_item())
    {						// Not a const ref
      ORDER *order;
      for (order=start_order ; order ; order=order->next)
      {
	if ((*ref_item)->eq(order->item[0],0))
	  break;
      }
      if (order)
      {
	found++;
	DBUG_ASSERT(!(order->used & map));
	order->used|=map;
	continue;				// Used in ORDER BY
      }
      if (!only_eq_ref_tables(join,start_order, (*ref_item)->used_tables()))
	return (tab->eq_ref_table=0);
    }
  }
  /* Check that there was no reference to table before sort order */
  for (; found && start_order ; start_order=start_order->next)
  {
    if (start_order->used & map)
    {
      found--;
      continue;
    }
    if (start_order->depend_map & map)
      return (tab->eq_ref_table=0);
  }
  return tab->eq_ref_table=1;
}


static bool
only_eq_ref_tables(JOIN *join,ORDER *order,table_map tables)
{
  if (specialflag &  SPECIAL_SAFE_MODE)
    return 0;			// skip this optimize /* purecov: inspected */
  for (JOIN_TAB **tab=join->map2table ; tables ; tab++, tables>>=1)
  {
    if (tables & 1 && !eq_ref_table(join, order, *tab))
      return 0;
  }
  return 1;
}


/* Update the dependency map for the tables */

static void update_depend_map(JOIN *join)
{
  JOIN_TAB *join_tab=join->join_tab, *end=join_tab+join->tables;

  for (; join_tab != end ; join_tab++)
  {
    TABLE_REF *ref= &join_tab->ref;
    table_map depend_map=0;
    Item **item=ref->items;
    uint i;
    for (i=0 ; i < ref->key_parts ; i++,item++)
      depend_map|=(*item)->used_tables();
    ref->depend_map=depend_map & ~OUTER_REF_TABLE_BIT;
    depend_map&= ~OUTER_REF_TABLE_BIT;
    for (JOIN_TAB **tab=join->map2table;
	 depend_map ;
	 tab++,depend_map>>=1 )
    {
      if (depend_map & 1)
	ref->depend_map|=(*tab)->ref.depend_map;
    }
  }
}


/* Update the dependency map for the sort order */

static void update_depend_map(JOIN *join, ORDER *order)
{
  for (; order ; order=order->next)
  {
    table_map depend_map;
    order->item[0]->update_used_tables();
    order->depend_map=depend_map=order->item[0]->used_tables();
    // Not item_sum(), RAND() and no reference to table outside of sub select
    if (!(order->depend_map & (OUTER_REF_TABLE_BIT | RAND_TABLE_BIT)))
    {
      for (JOIN_TAB **tab=join->map2table;
	   depend_map ;
	   tab++, depend_map>>=1)
      {
	if (depend_map & 1)
	  order->depend_map|=(*tab)->ref.depend_map;
      }
    }
  }
}


/*
  Remove all constants and check if ORDER only contains simple expressions

  SYNOPSIS
   remove_const()
   join			Join handler
   first_order		List of SORT or GROUP order
   cond			WHERE statement
   change_list		Set to 1 if we should remove things from list
			If this is not set, then only simple_order is
                        calculated   
   simple_order		Set to 1 if we are only using simple expressions

  RETURN
    Returns new sort order

    simple_order is set to 1 if sort_order only uses fields from head table
    and the head table is not a LEFT JOIN table

*/

static ORDER *
remove_const(JOIN *join,ORDER *first_order, COND *cond,
             bool change_list, bool *simple_order)
{
  if (join->tables == join->const_tables)
    return change_list ? 0 : first_order;		// No need to sort

  ORDER *order,**prev_ptr;
  table_map first_table= join->join_tab[join->const_tables].table->map;
  table_map not_const_tables= ~join->const_table_map;
  table_map ref;
  DBUG_ENTER("remove_const");

  prev_ptr= &first_order;
  *simple_order= *join->join_tab[join->const_tables].on_expr_ref ? 0 : 1;

  /* NOTE: A variable of not_const_tables ^ first_table; breaks gcc 2.7 */

  update_depend_map(join, first_order);
  for (order=first_order; order ; order=order->next)
  {
    table_map order_tables=order->item[0]->used_tables();
    if (order->item[0]->with_sum_func)
      *simple_order=0;				// Must do a temp table to sort
    else if (!(order_tables & not_const_tables))
    {
      if (order->item[0]->with_subselect)
        order->item[0]->val_str(&order->item[0]->str_value);
      DBUG_PRINT("info",("removing: %s", order->item[0]->full_name()));
      continue;					// skip const item
    }
    else
    {
      if (order_tables & (RAND_TABLE_BIT | OUTER_REF_TABLE_BIT))
	*simple_order=0;
      else
      {
	Item *comp_item=0;
	if (cond && const_expression_in_where(cond,order->item[0], &comp_item))
	{
	  DBUG_PRINT("info",("removing: %s", order->item[0]->full_name()));
	  continue;
	}
	if ((ref=order_tables & (not_const_tables ^ first_table)))
	{
	  if (!(order_tables & first_table) &&
              only_eq_ref_tables(join,first_order, ref))
	  {
	    DBUG_PRINT("info",("removing: %s", order->item[0]->full_name()));
	    continue;
	  }
	  *simple_order=0;			// Must do a temp table to sort
	}
      }
    }
    if (change_list)
      *prev_ptr= order;				// use this entry
    prev_ptr= &order->next;
  }
  if (change_list)
    *prev_ptr=0;
  if (prev_ptr == &first_order)			// Nothing to sort/group
    *simple_order=1;
  DBUG_PRINT("exit",("simple_order: %d",(int) *simple_order));
  DBUG_RETURN(first_order);
}


static int
return_zero_rows(JOIN *join, select_result *result,TABLE_LIST *tables,
		 List<Item> &fields, bool send_row, ulonglong select_options,
		 const char *info, Item *having)
{
  DBUG_ENTER("return_zero_rows");

  if (select_options & SELECT_DESCRIBE)
  {
    select_describe(join, FALSE, FALSE, FALSE, info);
    DBUG_RETURN(0);
  }

  join->join_free();

  if (send_row)
  {
    for (TABLE_LIST *table= tables; table; table= table->next_leaf)
      mark_as_null_row(table->table);		// All fields are NULL
    if (having && having->val_int() == 0)
      send_row=0;
  }
  if (!(result->send_fields(fields,
                              Protocol::SEND_NUM_ROWS | Protocol::SEND_EOF)))
  {
    if (send_row)
    {
      List_iterator_fast<Item> it(fields);
      Item *item;
      while ((item= it++))
	item->no_rows_in_result();
      result->send_data(fields);
    }
    result->send_eof();				// Should be safe
  }
  /* Update results for FOUND_ROWS */
  join->thd->limit_found_rows= join->thd->examined_row_count= 0;
  DBUG_RETURN(0);
}

/*
  used only in JOIN::clear
*/
static void clear_tables(JOIN *join)
{
  /* 
    must clear only the non-const tables, as const tables
    are not re-calculated.
  */
  for (uint i=join->const_tables ; i < join->tables ; i++)
    mark_as_null_row(join->table[i]);		// All fields are NULL
}

/*****************************************************************************
  Make som simple condition optimization:
  If there is a test 'field = const' change all refs to 'field' to 'const'
  Remove all dummy tests 'item = item', 'const op const'.
  Remove all 'item is NULL', when item can never be null!
  item->marker should be 0 for all items on entry
  Return in cond_value FALSE if condition is impossible (1 = 2)
*****************************************************************************/

class COND_CMP :public ilink {
public:
  static void *operator new(size_t size)
  {
    return (void*) sql_alloc((uint) size);
  }
  static void operator delete(void *ptr __attribute__((unused)),
                              size_t size __attribute__((unused)))
  { TRASH(ptr, size); }

  Item *and_level;
  Item_func *cmp_func;
  COND_CMP(Item *a,Item_func *b) :and_level(a),cmp_func(b) {}
};

#ifdef HAVE_EXPLICIT_TEMPLATE_INSTANTIATION
template class I_List<COND_CMP>;
template class I_List_iterator<COND_CMP>;
template class List<Item_func_match>;
template class List_iterator<Item_func_match>;
#endif


/* 
  Find the multiple equality predicate containing a field
 
  SYNOPSIS
    find_item_equal()
    cond_equal          multiple equalities to search in
    field               field to look for
    inherited_fl  :out  set up to TRUE if multiple equality is found
                        on upper levels (not on current level of cond_equal) 

  DESCRIPTION
    The function retrieves the multiple equalities accessed through
    the con_equal structure from current level and up looking for
    an equality containing field. It stops retrieval as soon as the equality
    is found and set up inherited_fl to TRUE if it's found on upper levels.

  RETURN
    Item_equal for the found multiple equality predicate if a success;
    NULL - otherwise.
*/

Item_equal *find_item_equal(COND_EQUAL *cond_equal, Field *field,
                            bool *inherited_fl)
{
  Item_equal *item= 0;
  bool in_upper_level= FALSE;
  while (cond_equal)
  {
    List_iterator_fast<Item_equal> li(cond_equal->current_level);
    while ((item= li++))
    {
      if (item->contains(field))
        goto finish;
    }
    in_upper_level= TRUE;
    cond_equal= cond_equal->upper_levels;
  }
  in_upper_level= FALSE;
finish:
  *inherited_fl= in_upper_level;
  return item;
}

  
/* 
  Check whether an equality can be used to build multiple equalities

  SYNOPSIS
    check_simple_equality()
      left_item   left term of the quality to be checked
      right_item  right term of the equality to be checked
      item        equality item if the equality originates from a condition
                  predicate, 0 if the equality is the result of row elimination
      cond_equal  multiple equalities that must hold together with the equality

  DESCRIPTION
    This function first checks whether the equality (left_item=right_item)
    is a simple equality i.e. the one that equates a field with another field
    or a constant (field=field_item or field=const_item).
    If this is the case the function looks for a multiple equality
    in the lists referenced directly or indirectly by cond_equal inferring
    the given simple equality. If it doesn't find any, it builds a multiple
    equality that covers the predicate, i.e. the predicate can be inferred
    from this multiple equality.
    The built multiple equality could be obtained in such a way:
    create a binary  multiple equality equivalent to the predicate, then
    merge it, if possible, with one of old multiple equalities.
    This guarantees that the set of multiple equalities covering equality
    predicates will be minimal.

  EXAMPLE
    For the where condition
    WHERE a=b AND b=c AND
          (b=2 OR f=e)
    the check_equality will be called for the following equality
    predicates a=b, b=c, b=2 and f=e.
    For a=b it will be called with *cond_equal=(0,[]) and will transform
    *cond_equal into (0,[Item_equal(a,b)]). 
    For b=c it will be called with *cond_equal=(0,[Item_equal(a,b)])
    and will transform *cond_equal into CE=(0,[Item_equal(a,b,c)]).
    For b=2 it will be called with *cond_equal=(ptr(CE),[])
    and will transform *cond_equal into (ptr(CE),[Item_equal(2,a,b,c)]).
    For f=e it will be called with *cond_equal=(ptr(CE), [])
    and will transform *cond_equal into (ptr(CE),[Item_equal(f,e)]).

  NOTES
    Now only fields that have the same type definitions (verified by
    the Field::eq_def method) are placed to the same multiple equalities.
    Because of this some equality predicates are not eliminated and
    can be used in the constant propagation procedure.
    We could weeken the equlity test as soon as at least one of the 
    equal fields is to be equal to a constant. It would require a 
    more complicated implementation: we would have to store, in
    general case, its own constant for each fields from the multiple
    equality. But at the same time it would allow us to get rid
    of constant propagation completely: it would be done by the call
    to build_equal_items_for_cond.
    
  IMPLEMENTATION
    The implementation does not follow exactly the above rules to
    build a new multiple equality for the equality predicate.
    If it processes the equality of the form field1=field2, it
    looks for multiple equalities me1 containig field1 and me2 containing
    field2. If only one of them is found the fuction expands it with
    the lacking field. If multiple equalities for both fields are
    found they are merged. If both searches fail a new multiple equality
    containing just field1 and field2 is added to the existing
    multiple equalities.
    If the function processes the predicate of the form field1=const,
    it looks for a multiple equality containing field1. If found, the 
    function checks the constant of the multiple equality. If the value
    is unknown, it is setup to const. Otherwise the value is compared with
    const and the evaluation of the equality predicate is performed.
    When expanding/merging equality predicates from the upper levels
    the function first copies them for the current level. It looks
    acceptable, as this happens rarely. The implementation without
    copying would be much more complicated.

  RETURN
    TRUE    if the predicate is a simple equality predicate to be used
            for building multiple equalities
    FALSE   otherwise
*/

static bool check_simple_equality(Item *left_item, Item *right_item,
                                  Item *item, COND_EQUAL *cond_equal)
{
  if (left_item->type() == Item::REF_ITEM &&
      ((Item_ref*)left_item)->ref_type() == Item_ref::VIEW_REF)
  {
    if (((Item_ref*)left_item)->depended_from)
      return FALSE;
    left_item= left_item->real_item();
  }
  if (right_item->type() == Item::REF_ITEM &&
      ((Item_ref*)right_item)->ref_type() == Item_ref::VIEW_REF)
  {
    if (((Item_ref*)right_item)->depended_from)
      return FALSE;
    right_item= right_item->real_item();
  }
  if (left_item->type() == Item::FIELD_ITEM &&
      right_item->type() == Item::FIELD_ITEM &&
      !((Item_field*)left_item)->depended_from &&
      !((Item_field*)right_item)->depended_from)
  {
    /* The predicate the form field1=field2 is processed */

    Field *left_field= ((Item_field*) left_item)->field;
    Field *right_field= ((Item_field*) right_item)->field;

    if (!left_field->eq_def(right_field))
      return FALSE;

    /* Search for multiple equalities containing field1 and/or field2 */
    bool left_copyfl, right_copyfl;
    Item_equal *left_item_equal=
               find_item_equal(cond_equal, left_field, &left_copyfl);
    Item_equal *right_item_equal= 
               find_item_equal(cond_equal, right_field, &right_copyfl);

    /* As (NULL=NULL) != TRUE we can't just remove the predicate f=f */
    if (left_field->eq(right_field)) /* f = f */
      return (!(left_field->maybe_null() && !left_item_equal)); 

    if (left_item_equal && left_item_equal == right_item_equal)
    {
      /* 
        The equality predicate is inference of one of the existing
        multiple equalities, i.e the condition is already covered
        by upper level equalities
      */
       return TRUE;
    }
      
    /* Copy the found multiple equalities at the current level if needed */
    if (left_copyfl)
    {
      /* left_item_equal of an upper level contains left_item */
      left_item_equal= new Item_equal(left_item_equal);
      cond_equal->current_level.push_back(left_item_equal);
    }
    if (right_copyfl)
    {
      /* right_item_equal of an upper level contains right_item */
      right_item_equal= new Item_equal(right_item_equal);
      cond_equal->current_level.push_back(right_item_equal);
    }

    if (left_item_equal)
    { 
      /* left item was found in the current or one of the upper levels */
      if (! right_item_equal)
        left_item_equal->add((Item_field *) right_item);
      else
      {
        /* Merge two multiple equalities forming a new one */
        left_item_equal->merge(right_item_equal);
        /* Remove the merged multiple equality from the list */
        List_iterator<Item_equal> li(cond_equal->current_level);
        while ((li++) != right_item_equal);
        li.remove();
      }
    }
    else
    { 
      /* left item was not found neither the current nor in upper levels  */
      if (right_item_equal)
        right_item_equal->add((Item_field *) left_item);
      else 
      {
        /* None of the fields was found in multiple equalities */
        Item_equal *item_equal= new Item_equal((Item_field *) left_item,
                                               (Item_field *) right_item);
        cond_equal->current_level.push_back(item_equal);
      }
    }
    return TRUE;
  }

  {
    /* The predicate of the form field=const/const=field is processed */
    Item *const_item= 0;
    Item_field *field_item= 0;
    if (left_item->type() == Item::FIELD_ITEM &&
        !((Item_field*)left_item)->depended_from &&
        right_item->const_item())
    {
      field_item= (Item_field*) left_item;
      const_item= right_item;
    }
    else if (right_item->type() == Item::FIELD_ITEM &&
             !((Item_field*)right_item)->depended_from &&
             left_item->const_item())
    {
      field_item= (Item_field*) right_item;
      const_item= left_item;
    }

    if (const_item &&
        field_item->result_type() == const_item->result_type())
    {
      bool copyfl;

      if (field_item->result_type() == STRING_RESULT)
      {
        CHARSET_INFO *cs= ((Field_str*) field_item->field)->charset();
        if (!item)
        {
          Item_func_eq *eq_item;
          if ((eq_item= new Item_func_eq(left_item, right_item)))
            return FALSE;
          eq_item->set_cmp_func();
          eq_item->quick_fix_field();
          item= eq_item;
        }  
        if ((cs != ((Item_func *) item)->compare_collation()) ||
            !cs->coll->propagate(cs, 0, 0))
          return FALSE;
      }

      Item_equal *item_equal = find_item_equal(cond_equal,
                                               field_item->field, &copyfl);
      if (copyfl)
      {
        item_equal= new Item_equal(item_equal);
        cond_equal->current_level.push_back(item_equal);
      }
      if (item_equal)
      {
        /* 
          The flag cond_false will be set to 1 after this, if item_equal
          already contains a constant and its value is  not equal to
          the value of const_item.
        */
        item_equal->add(const_item);
      }
      else
      {
        item_equal= new Item_equal(const_item, field_item);
        cond_equal->current_level.push_back(item_equal);
      }
      return TRUE;
    }
  }
  return FALSE;
}


/* 
  Convert row equalities into a conjunction of regular equalities

  SYNOPSIS
    check_row_equality()
      left_row   left term of the row equality to be processed     
      right_row  right term of the row equality to be processed
      cond_equal multiple equalities that must hold together with the predicate
      eq_list    results of conversions of row equalities that are not simple
                 enough to form multiple equalities

  DESCRIPTION
    The function converts a row equality of the form (E1,...,En)=(E'1,...,E'n)
    into a list of equalities E1=E'1,...,En=E'n. For each of these equalities
    Ei=E'i the function checks whether it is a simple equality or a row equality.
    If it is a simple equality it is used to expand multiple equalities of
    cond_equal. If it is a row equality it converted to a sequence of equalities
    between row elements. If Ei=E'i is neither a simple equality nor a row
    equality the item for this predicate is added to eq_list.

  RETURN
    TRUE    if conversion has succeeded (no fatal error) 
    FALSE   otherwise  
*/
 
static bool check_row_equality(Item *left_row, Item_row *right_row,
                               COND_EQUAL *cond_equal, List<Item>* eq_list)
{ 
  uint n= left_row->cols();
  for (uint i= 0 ; i < n; i++)
  {
    bool is_converted;
    Item *left_item= left_row->element_index(i);
    Item *right_item= right_row->element_index(i);
    if (left_item->type() == Item::ROW_ITEM &&
        right_item->type() == Item::ROW_ITEM)
      is_converted= check_row_equality((Item_row *) left_item,
	                               (Item_row *) right_item,
				       cond_equal, eq_list);
    else 
      is_converted= check_simple_equality(left_item, right_item, 0, cond_equal);

    if (!is_converted)  
    {
      Item_func_eq *eq_item;
      if (!(eq_item= new Item_func_eq(left_item, right_item)))
        return FALSE;
      eq_item->set_cmp_func();
      eq_item->quick_fix_field();
      eq_list->push_back(eq_item);
    }
  }
  return TRUE;
}


/* 
  Eliminate row equalities and form multiple equalities predicates 

  SYNOPSIS
    check_equality()
      item       predicate to process     
      cond_equal multiple equalities that must hold together with the predicate
      eq_list    results of conversions of row equalities that are not simple
                 enough to form multiple equalities

  DESCRIPTION
    This function checks whether the item is a simple equality
    i.e. the one that equates a field with another field or a constant
    (field=field_item or field=constant_item), or, a row equality.
    For a simple equality the function looks for a multiple equality
    in the lists referenced directly or indirectly by cond_equal inferring
    the given simple equality. If it doesn't find any, it builds/expands
    multiple equality that covers the predicate.
    Row equalities are eliminated substituted for conjunctive regular equalities
    which are treated in the same way as original equality predicates.

  RETURN
    TRUE   if re-writing rules have been applied
    FALSE  otherwise, i.e.
           if the predicate is not an equality,
           or, if the equality is neither a simple one nor a row equality,
           or, if the procedure fails by a fatal error.
*/

static bool check_equality(Item *item, COND_EQUAL *cond_equal,
                           List<Item> *eq_list)
{
  if (item->type() == Item::FUNC_ITEM &&
         ((Item_func*) item)->functype() == Item_func::EQ_FUNC)
  {
    Item *left_item= ((Item_func*) item)->arguments()[0];
    Item *right_item= ((Item_func*) item)->arguments()[1];

    if (left_item->type() == Item::ROW_ITEM &&
        right_item->type() == Item::ROW_ITEM)
      return check_row_equality((Item_row *) left_item,
                                (Item_row *) right_item,
                                cond_equal, eq_list);
    else 
      return check_simple_equality(left_item, right_item, item, cond_equal);
  } 
  return FALSE;
}

                          
/* 
  Replace all equality predicates in a condition by multiple equality items

  SYNOPSIS
    build_equal_items_for_cond()
      cond       condition(expression) where to make replacement
      inherited  path to all inherited multiple equality items

  DESCRIPTION
    At each 'and' level the function detects items for equality predicates
    and replaced them by a set of multiple equality items of class Item_equal,
    taking into account inherited equalities from upper levels. 
    If an equality predicate is used not in a conjunction it's just
    replaced by a multiple equality predicate.
    For each 'and' level the function set a pointer to the inherited
    multiple equalities in the cond_equal field of the associated
    object of the type Item_cond_and.   
    The function also traverses the cond tree and and for each field reference
    sets a pointer to the multiple equality item containing the field, if there
    is any. If this multiple equality equates fields to a constant the
    function replaces the field reference by the constant in the cases 
    when the field is not of a string type or when the field reference is
    just an argument of a comparison predicate.
    The function also determines the maximum number of members in 
    equality lists of each Item_cond_and object assigning it to
    cond_equal->max_members of this object and updating accordingly
    the upper levels COND_EQUAL structures.  

  NOTES
    Multiple equality predicate =(f1,..fn) is equivalent to the conjuction of
    f1=f2, .., fn-1=fn. It substitutes any inference from these
    equality predicates that is equivalent to the conjunction.
    Thus, =(a1,a2,a3) can substitute for ((a1=a3) AND (a2=a3) AND (a2=a1)) as
    it is equivalent to ((a1=a2) AND (a2=a3)).
    The function always makes a substitution of all equality predicates occured
    in a conjuction for a minimal set of multiple equality predicates.
    This set can be considered as a canonical representation of the
    sub-conjunction of the equality predicates.
    E.g. (t1.a=t2.b AND t2.b>5 AND t1.a=t3.c) is replaced by 
    (=(t1.a,t2.b,t3.c) AND t2.b>5), not by
    (=(t1.a,t2.b) AND =(t1.a,t3.c) AND t2.b>5);
    while (t1.a=t2.b AND t2.b>5 AND t3.c=t4.d) is replaced by
    (=(t1.a,t2.b) AND =(t3.c=t4.d) AND t2.b>5),
    but if additionally =(t4.d,t2.b) is inherited, it
    will be replaced by (=(t1.a,t2.b,t3.c,t4.d) AND t2.b>5)

  IMPLEMENTATION
    The function performs the substitution in a recursive descent by
    the condtion tree, passing to the next AND level a chain of multiple
    equality predicates which have been built at the upper levels.
    The Item_equal items built at the level are attached to other 
    non-equality conjucts as a sublist. The pointer to the inherited
    multiple equalities is saved in the and condition object (Item_cond_and).
    This chain allows us for any field reference occurence easyly to find a 
    multiple equality that must be held for this occurence.
    For each AND level we do the following:
    - scan it for all equality predicate (=) items
    - join them into disjoint Item_equal() groups
    - process the included OR conditions recursively to do the same for 
      lower AND levels. 
    We need to do things in this order as lower AND levels need to know about
    all possible Item_equal objects in upper levels.

  RETURN
    pointer to the transformed condition
*/

static COND *build_equal_items_for_cond(COND *cond,
                                        COND_EQUAL *inherited)
{
  Item_equal *item_equal;
  uint members;
  COND_EQUAL cond_equal;
  cond_equal.upper_levels= inherited;

  if (cond->type() == Item::COND_ITEM)
  {
    List<Item> eq_list;
    bool and_level= ((Item_cond*) cond)->functype() ==
      Item_func::COND_AND_FUNC;
    List<Item> *args= ((Item_cond*) cond)->argument_list();
    
    List_iterator<Item> li(*args);
    Item *item;

    if (and_level)
    {
      /*
         Retrieve all conjucts of this level detecting the equality
         that are subject to substitution by multiple equality items and
         removing each such predicate from the conjunction after having 
         found/created a multiple equality whose inference the predicate is.
     */      
      while ((item= li++))
      {
        /*
          PS/SP note: we can safely remove a node from AND-OR
          structure here because it's restored before each
          re-execution of any prepared statement/stored procedure.
        */
        if (check_equality(item, &cond_equal, &eq_list))
          li.remove();
      }

      List_iterator_fast<Item_equal> it(cond_equal.current_level);
      while ((item_equal= it++))
      {
        item_equal->fix_length_and_dec();
        item_equal->update_used_tables();
        members= item_equal->members();
        if (cond_equal.max_members < members)
          cond_equal.max_members= members; 
      }
      members= cond_equal.max_members;
      if (inherited && inherited->max_members < members)
      {
        do
        {
	  inherited->max_members= members;
          inherited= inherited->upper_levels;
        }
        while (inherited);
      }

      ((Item_cond_and*)cond)->cond_equal= cond_equal;
      inherited= &(((Item_cond_and*)cond)->cond_equal);
    }
    /*
       Make replacement of equality predicates for lower levels
       of the condition expression.
    */
    li.rewind();
    while ((item= li++))
    { 
      Item *new_item;
      if ((new_item = build_equal_items_for_cond(item, inherited))!= item)
      {
        /* This replacement happens only for standalone equalities */
        /*
          This is ok with PS/SP as the replacement is done for
          arguments of an AND/OR item, which are restored for each
          execution of PS/SP.
        */
        li.replace(new_item);
      }
    }
    if (and_level)
    {
      args->concat(&eq_list);
      args->concat((List<Item> *)&cond_equal.current_level);
    }
  }
  else if (cond->type() == Item::FUNC_ITEM)
  {
    List<Item> eq_list;
    /*
      If an equality predicate forms the whole and level,
      we call it standalone equality and it's processed here.
      E.g. in the following where condition
      WHERE a=5 AND (b=5 or a=c)
      (b=5) and (a=c) are standalone equalities.
      In general we can't leave alone standalone eqalities:
      for WHERE a=b AND c=d AND (b=c OR d=5)
      b=c is replaced by =(a,b,c,d).  
     */
    if (check_equality(cond, &cond_equal, &eq_list))
    {
      int n= cond_equal.current_level.elements + eq_list.elements;
      if (n == 0)
        return new Item_int((longlong) 1,1);
      else if (n == 1)
      {
        if ((item_equal= cond_equal.current_level.pop()))
        {
          item_equal->fix_length_and_dec();
          item_equal->update_used_tables();
          return item_equal;
	}
        else
          return eq_list.pop();
      }
      else
      {
        /* 
          Here a new AND level must be created. It can happen only
          when a row equality is processed as a standalone predicate.
	*/
        Item_cond_and *and_cond= new Item_cond_and(eq_list);
        and_cond->quick_fix_field();
        List<Item> *args= and_cond->argument_list();
        List_iterator_fast<Item_equal> it(cond_equal.current_level);
        while ((item_equal= it++))
        {
          item_equal->fix_length_and_dec();
          item_equal->update_used_tables();
          members= item_equal->members();
          if (cond_equal.max_members < members)
            cond_equal.max_members= members; 
        }
        and_cond->cond_equal= cond_equal;
        args->concat((List<Item> *)&cond_equal.current_level);
        
        return and_cond;
      }
    }
    /* 
      For each field reference in cond, not from equal item predicates,
      set a pointer to the multiple equality it belongs to (if there is any)
      as soon the field is not of a string type or the field reference is
      an argument of a comparison predicate. 
    */ 
    byte *is_subst_valid= (byte *) 1;
    cond= cond->compile(&Item::subst_argument_checker,
                        &is_subst_valid, 
                        &Item::equal_fields_propagator,
                        (byte *) inherited);
    cond->update_used_tables();
  }
  return cond;
}


/* 
  Build multiple equalities for a condition and all on expressions that
  inherit these multiple equalities

  SYNOPSIS
    build_equal_items()
    thd			Thread handler
    cond                condition to build the multiple equalities for
    inherited           path to all inherited multiple equality items
    join_list           list of join tables to which the condition refers to
    cond_equal_ref :out pointer to the structure to place built equalities in

  DESCRIPTION
    The function first applies the build_equal_items_for_cond function
    to build all multiple equalities for condition cond utilizing equalities
    referred through the parameter inherited. The extended set of
    equalities is returned in the structure referred by the cond_equal_ref
    parameter. After this the function calls itself recursively for
    all on expressions whose direct references can be found in join_list
    and who inherit directly the multiple equalities just having built.

  NOTES
    The on expression used in an outer join operation inherits all equalities
    from the on expression of the embedding join, if there is any, or 
    otherwise - from the where condition.
    This fact is not obvious, but presumably can be proved.
    Consider the following query:
      SELECT * FROM (t1,t2) LEFT JOIN (t3,t4) ON t1.a=t3.a AND t2.a=t4.a
        WHERE t1.a=t2.a;
    If the on expression in the query inherits =(t1.a,t2.a), then we
    can build the multiple equality =(t1.a,t2.a,t3.a,t4.a) that infers
    the equality t3.a=t4.a. Although the on expression
    t1.a=t3.a AND t2.a=t4.a AND t3.a=t4.a is not equivalent to the one
    in the query the latter can be replaced by the former: the new query
    will return the same result set as the original one.

    Interesting that multiple equality =(t1.a,t2.a,t3.a,t4.a) allows us
    to use t1.a=t3.a AND t3.a=t4.a under the on condition:
      SELECT * FROM (t1,t2) LEFT JOIN (t3,t4) ON t1.a=t3.a AND t3.a=t4.a
        WHERE t1.a=t2.a
    This query equivalent to:
      SELECT * FROM (t1 LEFT JOIN (t3,t4) ON t1.a=t3.a AND t3.a=t4.a),t2
        WHERE t1.a=t2.a
    Similarly the original query can be rewritten to the query:
      SELECT * FROM (t1,t2) LEFT JOIN (t3,t4) ON t2.a=t4.a AND t3.a=t4.a
        WHERE t1.a=t2.a
    that is equivalent to:   
      SELECT * FROM (t2 LEFT JOIN (t3,t4)ON t2.a=t4.a AND t3.a=t4.a), t1
        WHERE t1.a=t2.a
    Thus, applying equalities from the where condition we basically
    can get more freedom in performing join operations.
    Althogh we don't use this property now, it probably makes sense to use 
    it in the future.    
         
  RETURN
    pointer to the transformed condition containing multiple equalities
*/
   
static COND *build_equal_items(THD *thd, COND *cond,
                               COND_EQUAL *inherited,
                               List<TABLE_LIST> *join_list,
                               COND_EQUAL **cond_equal_ref)
{
  COND_EQUAL *cond_equal= 0;

  if (cond) 
  {
    cond= build_equal_items_for_cond(cond, inherited);
    cond->update_used_tables();
    if (cond->type() == Item::COND_ITEM &&
        ((Item_cond*) cond)->functype() == Item_func::COND_AND_FUNC)
      cond_equal= &((Item_cond_and*) cond)->cond_equal;
    else if (cond->type() == Item::FUNC_ITEM &&
             ((Item_cond*) cond)->functype() == Item_func::MULT_EQUAL_FUNC)
    {
      cond_equal= new COND_EQUAL;
      cond_equal->current_level.push_back((Item_equal *) cond);
    }
  }
  if (cond_equal)
  {
    cond_equal->upper_levels= inherited;
    inherited= cond_equal;
  }
  *cond_equal_ref= cond_equal;

  if (join_list)
  {
    TABLE_LIST *table;
    List_iterator<TABLE_LIST> li(*join_list);

    while ((table= li++))
    {
      if (table->on_expr)
      {
        List<TABLE_LIST> *nested_join_list= table->nested_join ?
          &table->nested_join->join_list : NULL;
        /*
          We can modify table->on_expr because its old value will
          be restored before re-execution of PS/SP.
        */
        table->on_expr= build_equal_items(thd, table->on_expr, inherited,
                                          nested_join_list,
                                          &table->cond_equal);
      }
    }
  }

  return cond;
}    


/* 
  Compare field items by table order in the execution plan
 
  SYNOPSIS
    compare_fields_by_table_order()
    field1          first field item to compare
    field2          second field item to compare
    table_join_idx  index to tables determining table order    

  DESCRIPTION
    field1 considered as better than field2 if the table containing
    field1 is accessed earlier than the table containing field2.   
    The function finds out what of two fields is better according
    this criteria.

  RETURN
     1, if field1 is better than field2 
    -1, if field2 is better than field1
     0, otherwise
*/

static int compare_fields_by_table_order(Item_field *field1,
                                  Item_field *field2,
                                  void *table_join_idx)
{
  int cmp= 0;
  bool outer_ref= 0;
  if (field2->used_tables() & OUTER_REF_TABLE_BIT)
  {  
    outer_ref= 1;
    cmp= -1;
  }
  if (field2->used_tables() & OUTER_REF_TABLE_BIT)
  {
    outer_ref= 1;
    cmp++;
  }
  if (outer_ref)
    return cmp;
  JOIN_TAB **idx= (JOIN_TAB **) table_join_idx;
  cmp= idx[field2->field->table->tablenr]-idx[field1->field->table->tablenr];
  return cmp < 0 ? -1 : (cmp ? 1 : 0);
}


/* 
  Generate minimal set of simple equalities equivalent to a multiple equality
 
  SYNOPSIS
    eliminate_item_equal()
    cond            condition to add the generated equality to
    upper_levels    structure to access multiple equality of upper levels
    item_equal      multiple equality to generate simple equality from     

  DESCRIPTION
    The function retrieves the fields of the multiple equality item
    item_equal and  for each field f:
    - if item_equal contains const it generates the equality f=const_item;
    - otherwise, if f is not the first field, generates the equality
      f=item_equal->get_first().
    All generated equality are added to the cond conjunction.

  NOTES
    Before generating an equality function checks that it has not
    been generated for multiple equalities of the upper levels.
    E.g. for the following where condition
    WHERE a=5 AND ((a=b AND b=c) OR  c>4)
    the upper level AND condition will contain =(5,a),
    while the lower level AND condition will contain =(5,a,b,c).
    When splitting =(5,a,b,c) into a separate equality predicates
    we should omit 5=a, as we have it already in the upper level.
    The following where condition gives us a more complicated case:
    WHERE t1.a=t2.b AND t3.c=t4.d AND (t2.b=t3.c OR t4.e>5 ...) AND ...
    Given the tables are accessed in the order t1->t2->t3->t4 for
    the selected query execution plan the lower level multiple
    equality =(t1.a,t2.b,t3.c,t4.d) formally  should be converted to
    t1.a=t2.b AND t1.a=t3.c AND t1.a=t4.d. But t1.a=t2.a will be
    generated for the upper level. Also t3.c=t4.d will be generated there.
    So only t1.a=t3.c should be left in the lower level.
    If cond is equal to 0, then not more then one equality is generated
    and a pointer to it is returned as the result of the function.

  RETURN
    The condition with generated simple equalities or
    a pointer to the simple generated equality, if success.
    0, otherwise.
*/

static Item *eliminate_item_equal(COND *cond, COND_EQUAL *upper_levels,
                                  Item_equal *item_equal)
{
  List<Item> eq_list;
  Item_func_eq *eq_item= 0;
  if (((Item *) item_equal)->const_item() && !item_equal->val_int())
    return new Item_int((longlong) 0,1); 
  Item *item_const= item_equal->get_const();
  Item_equal_iterator it(*item_equal);
  Item *head;
  if (item_const)
    head= item_const;
  else
  {
    head= item_equal->get_first();
    it++;
  }
  Item_field *item_field;
  while ((item_field= it++))
  {
    Item_equal *upper= item_field->find_item_equal(upper_levels);
    Item_field *item= item_field;
    if (upper)
    { 
      if (item_const && upper->get_const())
        item= 0;
      else
      {
        Item_equal_iterator li(*item_equal);
        while ((item= li++) != item_field)
        {
          if (item->find_item_equal(upper_levels) == upper)
            break;
        }
      }
    }
    if (item == item_field)
    {
      if (eq_item)
        eq_list.push_back(eq_item);
      eq_item= new Item_func_eq(item_field, head);
      if (!eq_item)
        return 0;
      eq_item->set_cmp_func();
      eq_item->quick_fix_field();
   }
  }

  if (!cond && !eq_list.head())
  {
    if (!eq_item)
      return new Item_int((longlong) 1,1);
    return eq_item;
  }

  if (eq_item)
    eq_list.push_back(eq_item);
  if (!cond)
    cond= new Item_cond_and(eq_list);
  else
  {
    DBUG_ASSERT(cond->type() == Item::COND_ITEM);
    ((Item_cond *) cond)->add_at_head(&eq_list);
  }

  cond->quick_fix_field();
  cond->update_used_tables();
   
  return cond;
}


/* 
  Substitute every field reference in a condition by the best equal field 
  and eliminate all multiple equality predicates
 
  SYNOPSIS
    substitute_for_best_equal_field()
    cond            condition to process
    cond_equal      multiple equalities to take into consideration
    table_join_idx  index to tables determining field preference

  DESCRIPTION
    The function retrieves the cond condition and for each encountered
    multiple equality predicate it sorts the field references in it
    according to the order of tables specified by the table_join_idx
    parameter. Then it eliminates the multiple equality predicate it
    replacing it by the conjunction of simple equality predicates 
    equating every field from the multiple equality to the first
    field in it, or to the constant, if there is any.
    After this the function retrieves all other conjuncted
    predicates substitute every field reference by the field reference
    to the first equal field or equal constant if there are any.
 
  NOTES
    At the first glance full sort of fields in multiple equality
    seems to be an overkill. Yet it's not the case due to possible
    new fields in multiple equality item of lower levels. We want
    the order in them to comply with the order of upper levels.

  RETURN
    The transformed condition
*/

static COND* substitute_for_best_equal_field(COND *cond,
                                             COND_EQUAL *cond_equal,
                                             void *table_join_idx)
{
  Item_equal *item_equal;

  if (cond->type() == Item::COND_ITEM)
  {
    List<Item> *cond_list= ((Item_cond*) cond)->argument_list();

    bool and_level= ((Item_cond*) cond)->functype() ==
                      Item_func::COND_AND_FUNC;
    if (and_level)
    {
      cond_equal= &((Item_cond_and *) cond)->cond_equal;
      cond_list->disjoin((List<Item> *) &cond_equal->current_level);

      List_iterator_fast<Item_equal> it(cond_equal->current_level);      
      while ((item_equal= it++))
      {
        item_equal->sort(&compare_fields_by_table_order, table_join_idx);
      }
    }
    
    List_iterator<Item> li(*cond_list);
    Item *item;
    while ((item= li++))
    {
      Item *new_item =substitute_for_best_equal_field(item, cond_equal,
                                                      table_join_idx);
      /*
        This works OK with PS/SP re-execution as changes are made to
        the arguments of AND/OR items only
      */
      if (new_item != item)
        li.replace(new_item);
    }

    if (and_level)
    {
      List_iterator_fast<Item_equal> it(cond_equal->current_level);
      while ((item_equal= it++))
      {
        cond= eliminate_item_equal(cond, cond_equal->upper_levels, item_equal);
        // This occurs when eliminate_item_equal() founds that cond is
        // always false and substitutes it with Item_int 0.
        // Due to this, value of item_equal will be 0, so just return it.
        if (cond->type() != Item::COND_ITEM)
          break;
      }
    }
  }
  else if (cond->type() == Item::FUNC_ITEM && 
           ((Item_cond*) cond)->functype() == Item_func::MULT_EQUAL_FUNC)
  {
    item_equal= (Item_equal *) cond;
    item_equal->sort(&compare_fields_by_table_order, table_join_idx);
    if (cond_equal && cond_equal->current_level.head() == item_equal)
      cond_equal= 0;
    return eliminate_item_equal(0, cond_equal, item_equal);
  }
  else
    cond->transform(&Item::replace_equal_field, 0);
  return cond;
}


/* 
  Check appearance of new constant items in multiple equalities
  of a condition after reading a constant table
 
  SYNOPSIS
    update_const_equal_items()
    cond       condition whose multiple equalities are to be checked
    table      constant table that has been read 

  DESCRIPTION
    The function retrieves the cond condition and for each encountered
    multiple equality checks whether new constants have appeared after
    reading the constant (single row) table tab. If so it adjusts
    the multiple equality appropriately.
*/

static void update_const_equal_items(COND *cond, JOIN_TAB *tab)
{
  if (!(cond->used_tables() & tab->table->map))
    return;

  if (cond->type() == Item::COND_ITEM)
  {
    List<Item> *cond_list= ((Item_cond*) cond)->argument_list(); 
    List_iterator_fast<Item> li(*cond_list);
    Item *item;
    while ((item= li++))
      update_const_equal_items(item, tab);
  }
  else if (cond->type() == Item::FUNC_ITEM && 
           ((Item_cond*) cond)->functype() == Item_func::MULT_EQUAL_FUNC)
  {
    Item_equal *item_equal= (Item_equal *) cond;
    bool contained_const= item_equal->get_const() != NULL;
    item_equal->update_const();
    if (!contained_const && item_equal->get_const())
    {
      /* Update keys for range analysis */
      Item_equal_iterator it(*item_equal);
      Item_field *item_field;
      while ((item_field= it++))
      {
        Field *field= item_field->field;
        JOIN_TAB *stat= field->table->reginfo.join_tab;
        key_map possible_keys= field->key_start;
        possible_keys.intersect(field->table->keys_in_use_for_query);
        stat[0].const_keys.merge(possible_keys);
      }
    }
  }
}


/*
  change field = field to field = const for each found field = const in the
  and_level
*/

static void
change_cond_ref_to_const(THD *thd, I_List<COND_CMP> *save_list,
                         Item *and_father, Item *cond,
                         Item *field, Item *value)
{
  if (cond->type() == Item::COND_ITEM)
  {
    bool and_level= ((Item_cond*) cond)->functype() ==
      Item_func::COND_AND_FUNC;
    List_iterator<Item> li(*((Item_cond*) cond)->argument_list());
    Item *item;
    while ((item=li++))
      change_cond_ref_to_const(thd, save_list,and_level ? cond : item, item,
			       field, value);
    return;
  }
  if (cond->eq_cmp_result() == Item::COND_OK)
    return;					// Not a boolean function

  Item_bool_func2 *func=  (Item_bool_func2*) cond;
  Item **args= func->arguments();
  Item *left_item=  args[0];
  Item *right_item= args[1];
  Item_func::Functype functype=  func->functype();

  if (right_item->eq(field,0) && left_item != value &&
      right_item->cmp_context == field->cmp_context &&
      (left_item->result_type() != STRING_RESULT ||
       value->result_type() != STRING_RESULT ||
       left_item->collation.collation == value->collation.collation))
  {
    Item *tmp=value->clone_item();
    tmp->collation.set(right_item->collation);
    
    if (tmp)
    {
      thd->change_item_tree(args + 1, tmp);
      func->update_used_tables();
      if ((functype == Item_func::EQ_FUNC || functype == Item_func::EQUAL_FUNC)
	  && and_father != cond && !left_item->const_item())
      {
	cond->marker=1;
	COND_CMP *tmp2;
	if ((tmp2=new COND_CMP(and_father,func)))
	  save_list->push_back(tmp2);
      }
      func->set_cmp_func();
    }
  }
  else if (left_item->eq(field,0) && right_item != value &&
           left_item->cmp_context == field->cmp_context &&
           (right_item->result_type() != STRING_RESULT ||
            value->result_type() != STRING_RESULT ||
            right_item->collation.collation == value->collation.collation))
  {
    Item *tmp= value->clone_item();
    tmp->collation.set(left_item->collation);
    
    if (tmp)
    {
      thd->change_item_tree(args, tmp);
      value= tmp;
      func->update_used_tables();
      if ((functype == Item_func::EQ_FUNC || functype == Item_func::EQUAL_FUNC)
	  && and_father != cond && !right_item->const_item())
      {
        args[0]= args[1];                       // For easy check
        thd->change_item_tree(args + 1, value);
	cond->marker=1;
	COND_CMP *tmp2;
	if ((tmp2=new COND_CMP(and_father,func)))
	  save_list->push_back(tmp2);
      }
      func->set_cmp_func();
    }
  }
}

/*
  Remove additional condition inserted by IN/ALL/ANY transformation

  SYNOPSIS
    remove_additional_cond()
      conds  Condition for processing

  RETURN VALUES
    new conditions
*/

static Item *remove_additional_cond(Item* conds)
{
  if (conds->name == in_additional_cond)
    return 0;
  if (conds->type() == Item::COND_ITEM)
  {
    Item_cond *cnd= (Item_cond*) conds;
    List_iterator<Item> li(*(cnd->argument_list()));
    Item *item;
    while ((item= li++))
    {
      if (item->name == in_additional_cond)
      {
	li.remove();
	if (cnd->argument_list()->elements == 1)
	  return cnd->argument_list()->head();
	return conds;
      }
    }
  }
  return conds;
}

static void
propagate_cond_constants(THD *thd, I_List<COND_CMP> *save_list,
                         COND *and_father, COND *cond)
{
  if (cond->type() == Item::COND_ITEM)
  {
    bool and_level= ((Item_cond*) cond)->functype() ==
      Item_func::COND_AND_FUNC;
    List_iterator_fast<Item> li(*((Item_cond*) cond)->argument_list());
    Item *item;
    I_List<COND_CMP> save;
    while ((item=li++))
    {
      propagate_cond_constants(thd, &save,and_level ? cond : item, item);
    }
    if (and_level)
    {						// Handle other found items
      I_List_iterator<COND_CMP> cond_itr(save);
      COND_CMP *cond_cmp;
      while ((cond_cmp=cond_itr++))
      {
        Item **args= cond_cmp->cmp_func->arguments();
        if (!args[0]->const_item())
          change_cond_ref_to_const(thd, &save,cond_cmp->and_level,
                                   cond_cmp->and_level, args[0], args[1]);
      }
    }
  }
  else if (and_father != cond && !cond->marker)		// In a AND group
  {
    if (cond->type() == Item::FUNC_ITEM &&
	(((Item_func*) cond)->functype() == Item_func::EQ_FUNC ||
	 ((Item_func*) cond)->functype() == Item_func::EQUAL_FUNC))
    {
      Item_func_eq *func=(Item_func_eq*) cond;
      Item **args= func->arguments();
      bool left_const= args[0]->const_item();
      bool right_const= args[1]->const_item();
      if (!(left_const && right_const) &&
          args[0]->result_type() == args[1]->result_type())
      {
	if (right_const)
	{
          resolve_const_item(thd, &args[1], args[0]);
	  func->update_used_tables();
          change_cond_ref_to_const(thd, save_list, and_father, and_father,
                                   args[0], args[1]);
	}
	else if (left_const)
	{
          resolve_const_item(thd, &args[0], args[1]);
	  func->update_used_tables();
          change_cond_ref_to_const(thd, save_list, and_father, and_father,
                                   args[1], args[0]);
	}
      }
    }
  }
}


/*
  Simplify joins replacing outer joins by inner joins whenever it's possible

  SYNOPSIS
    simplify_joins()
    join        reference to the query info
    join_list   list representation of the join to be converted
    conds       conditions to add on expressions for converted joins
    top         true <=> conds is the where condition  

  DESCRIPTION
    The function, during a retrieval of join_list,  eliminates those
    outer joins that can be converted into inner join, possibly nested.
    It also moves the on expressions for the converted outer joins
    and from inner joins to conds.
    The function also calculates some attributes for nested joins:
    - used_tables    
    - not_null_tables
    - dep_tables.
    - on_expr_dep_tables
    The first two attributes are used to test whether an outer join can
    be substituted for an inner join. The third attribute represents the
    relation 'to be dependent on' for tables. If table t2 is dependent
    on table t1, then in any evaluated execution plan table access to
    table t2 must precede access to table t2. This relation is used also
    to check whether the query contains  invalid cross-references.
    The forth attribute is an auxiliary one and is used to calculate
    dep_tables.
    As the attribute dep_tables qualifies possibles orders of tables in the
    execution plan, the dependencies required by the straight join
    modifiers are reflected in this attribute as well.
    The function also removes all braces that can be removed from the join
    expression without changing its meaning.

  NOTES
    An outer join can be replaced by an inner join if the where condition
    or the on expression for an embedding nested join contains a conjunctive
    predicate rejecting null values for some attribute of the inner tables.

    E.g. in the query:    
      SELECT * FROM t1 LEFT JOIN t2 ON t2.a=t1.a WHERE t2.b < 5
    the predicate t2.b < 5 rejects nulls.
    The query is converted first to:
      SELECT * FROM t1 INNER JOIN t2 ON t2.a=t1.a WHERE t2.b < 5
    then to the equivalent form:
      SELECT * FROM t1, t2 ON t2.a=t1.a WHERE t2.b < 5 AND t2.a=t1.a.

    Similarly the following query:
      SELECT * from t1 LEFT JOIN (t2, t3) ON t2.a=t1.a t3.b=t1.b
        WHERE t2.c < 5  
    is converted to:
      SELECT * FROM t1, (t2, t3) WHERE t2.c < 5 AND t2.a=t1.a t3.b=t1.b 

    One conversion might trigger another:
      SELECT * FROM t1 LEFT JOIN t2 ON t2.a=t1.a
                       LEFT JOIN t3 ON t3.b=t2.b
        WHERE t3 IS NOT NULL =>
      SELECT * FROM t1 LEFT JOIN t2 ON t2.a=t1.a, t3
        WHERE t3 IS NOT NULL AND t3.b=t2.b => 
      SELECT * FROM t1, t2, t3
        WHERE t3 IS NOT NULL AND t3.b=t2.b AND t2.a=t1.a
   
    The function removes all unnecessary braces from the expression
    produced by the conversions.
    E.g. SELECT * FROM t1, (t2, t3) WHERE t2.c < 5 AND t2.a=t1.a AND t3.b=t1.b
    finally is converted to: 
      SELECT * FROM t1, t2, t3 WHERE t2.c < 5 AND t2.a=t1.a AND t3.b=t1.b

    It also will remove braces from the following queries:
      SELECT * from (t1 LEFT JOIN t2 ON t2.a=t1.a) LEFT JOIN t3 ON t3.b=t2.b
      SELECT * from (t1, (t2,t3)) WHERE t1.a=t2.a AND t2.b=t3.b.

    The benefit of this simplification procedure is that it might return 
    a query for which the optimizer can evaluate execution plan with more
    join orders. With a left join operation the optimizer does not
    consider any plan where one of the inner tables is before some of outer
    tables.

  IMPLEMENTATION.
    The function is implemented by a recursive procedure.  On the recursive
    ascent all attributes are calculated, all outer joins that can be
    converted are replaced and then all unnecessary braces are removed.
    As join list contains join tables in the reverse order sequential
    elimination of outer joins does not require extra recursive calls.

  EXAMPLES
    Here is an example of a join query with invalid cross references:
      SELECT * FROM t1 LEFT JOIN t2 ON t2.a=t3.a LEFT JOIN t3 ON t3.b=t1.b 
     
  RETURN VALUE
    The new condition, if success
    0, otherwise  
*/

static COND *
simplify_joins(JOIN *join, List<TABLE_LIST> *join_list, COND *conds, bool top)
{
  TABLE_LIST *table;
  NESTED_JOIN *nested_join;
  TABLE_LIST *prev_table= 0;
  List_iterator<TABLE_LIST> li(*join_list);
  DBUG_ENTER("simplify_joins");

  /* 
    Try to simplify join operations from join_list.
    The most outer join operation is checked for conversion first. 
  */
  while ((table= li++))
  {
    table_map used_tables;
    table_map not_null_tables= (table_map) 0;

    if ((nested_join= table->nested_join))
    {
      /* 
         If the element of join_list is a nested join apply
         the procedure to its nested join list first.
      */
      if (table->on_expr)
      {
        Item *expr= table->on_expr;
        /* 
           If an on expression E is attached to the table, 
           check all null rejected predicates in this expression.
           If such a predicate over an attribute belonging to
           an inner table of an embedded outer join is found,
           the outer join is converted to an inner join and
           the corresponding on expression is added to E. 
	*/ 
        expr= simplify_joins(join, &nested_join->join_list,
                             expr, FALSE);
        table->on_expr= expr;
        if (!table->prep_on_expr)
          table->prep_on_expr= expr->copy_andor_structure(join->thd);
      }
      nested_join->used_tables= (table_map) 0;
      nested_join->not_null_tables=(table_map) 0;
      conds= simplify_joins(join, &nested_join->join_list, conds, top);
      used_tables= nested_join->used_tables;
      not_null_tables= nested_join->not_null_tables;  
    }
    else
    {
      if (!(table->prep_on_expr))
        table->prep_on_expr= table->on_expr;
      used_tables= table->table->map;
      if (conds)
        not_null_tables= conds->not_null_tables();
    }
      
    if (table->embedding)
    {
      table->embedding->nested_join->used_tables|= used_tables;
      table->embedding->nested_join->not_null_tables|= not_null_tables;
    }

    if (!table->outer_join || (used_tables & not_null_tables))
    {
      /* 
        For some of the inner tables there are conjunctive predicates
        that reject nulls => the outer join can be replaced by an inner join.
      */
      table->outer_join= 0;
      if (table->on_expr)
      {
        /* Add on expression to the where condition. */
        if (conds)
        {
          conds= and_conds(conds, table->on_expr);
          conds->top_level_item();
          /* conds is always a new item as both cond and on_expr existed */
          DBUG_ASSERT(!conds->fixed);
          conds->fix_fields(join->thd, &conds);
        }
        else
          conds= table->on_expr; 
        table->prep_on_expr= table->on_expr= 0;
      }
    }
    
    if (!top)
      continue;

    /* 
      Only inner tables of non-convertible outer joins
      remain with on_expr.
    */ 
    if (table->on_expr)
    {
      table->dep_tables|= table->on_expr->used_tables(); 
      if (table->embedding)
      {
        table->dep_tables&= ~table->embedding->nested_join->used_tables;   
        /*
           Embedding table depends on tables used
           in embedded on expressions. 
        */
        table->embedding->on_expr_dep_tables|= table->on_expr->used_tables();
      }
      else
        table->dep_tables&= ~table->table->map;
    }

    if (prev_table)
    {
      /* The order of tables is reverse: prev_table follows table */
      if (prev_table->straight)
        prev_table->dep_tables|= used_tables;
      if (prev_table->on_expr)
      {
        prev_table->dep_tables|= table->on_expr_dep_tables;
        table_map prev_used_tables= prev_table->nested_join ?
	                            prev_table->nested_join->used_tables :
	                            prev_table->table->map;
        /* 
          If on expression contains only references to inner tables
          we still make the inner tables dependent on the outer tables.
          It would be enough to set dependency only on one outer table
          for them. Yet this is really a rare case.
	*/  
        if (!(prev_table->on_expr->used_tables() & ~prev_used_tables))
          prev_table->dep_tables|= used_tables;
      }
    }
    prev_table= table;
  }
    
  /* Flatten nested joins that can be flattened. */
  li.rewind();
  while ((table= li++))
  {
    nested_join= table->nested_join;
    if (nested_join && !table->on_expr)
    {
      TABLE_LIST *tbl;
      List_iterator<TABLE_LIST> it(nested_join->join_list);
      while ((tbl= it++))
      {
        tbl->embedding= table->embedding;
        tbl->join_list= table->join_list;
      }      
      li.replace(nested_join->join_list);
    }
  }
  DBUG_RETURN(conds); 
}


/*
  Assign each nested join structure a bit in nested_join_map

  SYNOPSIS
    build_bitmap_for_nested_joins()
      join          Join being processed
      join_list     List of tables
      first_unused  Number of first unused bit in nested_join_map before the
                    call

  DESCRIPTION
    Assign each nested join structure (except "confluent" ones - those that
    embed only one element) a bit in nested_join_map.

  NOTE
    This function is called after simplify_joins(), when there are no
    redundant nested joins, #non_confluent_nested_joins <= #tables_in_join so
    we will not run out of bits in nested_join_map.

  RETURN
    First unused bit in nested_join_map after the call.
*/

static uint build_bitmap_for_nested_joins(List<TABLE_LIST> *join_list, 
                                          uint first_unused)
{
  List_iterator<TABLE_LIST> li(*join_list);
  TABLE_LIST *table;
  DBUG_ENTER("build_bitmap_for_nested_joins");
  while ((table= li++))
  {
    NESTED_JOIN *nested_join;
    if ((nested_join= table->nested_join))
    {
      /*
        It is guaranteed by simplify_joins() function that a nested join
        that has only one child represents a single table VIEW (and the child
        is an underlying table). We don't assign bits to such nested join
        structures because 
        1. it is redundant (a "sequence" of one table cannot be interleaved 
            with anything)
        2. we could run out bits in nested_join_map otherwise.
      */
      if (nested_join->join_list.elements != 1)
      {
        nested_join->nj_map= (nested_join_map) 1 << first_unused++;
        first_unused= build_bitmap_for_nested_joins(&nested_join->join_list,
                                                    first_unused);
      }
    }
  }
  DBUG_RETURN(first_unused);
}


/*
  Set NESTED_JOIN::counter=0 in all nested joins in passed list

  SYNOPSIS
    reset_nj_counters()
      join_list  List of nested joins to process. It may also contain base
                 tables which will be ignored.

  DESCRIPTION
    Recursively set NESTED_JOIN::counter=0 for all nested joins contained in
    the passed join_list.
*/

static void reset_nj_counters(List<TABLE_LIST> *join_list)
{
  List_iterator<TABLE_LIST> li(*join_list);
  TABLE_LIST *table;
  DBUG_ENTER("reset_nj_counters");
  while ((table= li++))
  {
    NESTED_JOIN *nested_join;
    if ((nested_join= table->nested_join))
    {
      nested_join->counter= 0;
      reset_nj_counters(&nested_join->join_list);
    }
  }
  DBUG_VOID_RETURN;
}


/*
  Check interleaving with an inner tables of an outer join for extension table 

  SYNOPSIS
    check_interleaving_with_nj()
      join       Join being processed
      last_tab   Last table in current partial join order (this function is
                 not called for empty partial join orders)
      next_tab   Table we're going to extend the current partial join with

  DESCRIPTION
    Check if table next_tab can be added to current partial join order, and 
    if yes, record that it has been added.

    The function assumes that both current partial join order and its
    extension with next_tab are valid wrt table dependencies.

  IMPLEMENTATION
    LIMITATIONS ON JOIN ORDER
      The nested [outer] joins executioner algorithm imposes these limitations
      on join order:
      1. "Outer tables first" -  any "outer" table must be before any 
          corresponding "inner" table.
      2. "No interleaving" - tables inside a nested join must form a continuous
         sequence in join order (i.e. the sequence must not be interrupted by 
         tables that are outside of this nested join).

      #1 is checked elsewhere, this function checks #2 provided that #1 has
      been already checked.

    WHY NEED NON-INTERLEAVING
      Consider an example: 
       
        select * from t0 join t1 left join (t2 join t3) on cond1
      
      The join order "t1 t2 t0 t3" is invalid:

      table t0 is outside of the nested join, so WHERE condition for t0 is
      attached directly to t0 (without triggers, and it may be used to access
      t0). Applying WHERE(t0) to (t2,t0,t3) record is invalid as we may miss
      combinations of (t1, t2, t3) that satisfy condition cond1, and produce a
      null-complemented (t1, t2.NULLs, t3.NULLs) row, which should not have
      been produced.
      
      If table t0 is not between t2 and t3, the problem doesn't exist:
      * If t0 is located after (t2,t3), WHERE(t0) is applied after nested join
        processing has finished.
      * If t0 is located before (t2,t3), predicates like WHERE_cond(t0, t2) are
        wrapped into condition triggers, which takes care of correct nested
        join processing.
      
    HOW IT IS IMPLEMENTED
      The limitations on join order can be rephrased as follows: for valid
      join order one must be able to:
        1. write down the used tables in the join order on one line.
        2. for each nested join, put one '(' and one ')' on the said line        
        3. write "LEFT JOIN" and "ON (...)" where appropriate
        4. get a query equivalent to the query we're trying to execute.
      
      Calls to check_interleaving_with_nj() are equivalent to writing the
      above described line from left to right. 
      A single check_interleaving_with_nj(A,B) call is equivalent to writing 
      table B and appropriate brackets on condition that table A and
      appropriate brackets is the last what was written. Graphically the
      transition is as follows:

                           +---- current position
                           |
          ... last_tab ))) | ( next_tab )  )..) | ...
                             X          Y   Z   |
                                                +- need to move to this
                                                   position.

      Notes about the position:
        The caller guarantees that there is no more then one X-bracket by 
        checking "!(remaining_tables & s->dependent)" before calling this 
        function. X-bracket may have a pair in Y-bracket.
       
      When "writing" we store/update this auxilary info about the current
      position:
       1. join->cur_embedding_map - bitmap of pairs of brackets (aka nested
          joins) we've opened but didn't close.
       2. {each NESTED_JOIN structure not simplified away}->counter - number
          of this nested join's children that have already been added to to
          the partial join order.
      
  RETURN
    FALSE  Join order extended, nested joins info about current join order
           (see NOTE section) updated.
    TRUE   Requested join order extension not allowed.
*/

static bool check_interleaving_with_nj(JOIN_TAB *last_tab, JOIN_TAB *next_tab)
{
  TABLE_LIST *next_emb= next_tab->table->pos_in_table_list->embedding;
  JOIN *join= last_tab->join;

  if (join->cur_embedding_map & ~next_tab->embedding_map)
  {
    /* 
      next_tab is outside of the "pair of brackets" we're currently in.
      Cannot add it.
    */
    return TRUE;
  }
   
  /*
    Do update counters for "pairs of brackets" that we've left (marked as
    X,Y,Z in the above picture)
  */
  for (;next_emb; next_emb= next_emb->embedding)
  {
    next_emb->nested_join->counter++;
    if (next_emb->nested_join->counter == 1)
    {
      /* 
        next_emb is the first table inside a nested join we've "entered". In
        the picture above, we're looking at the 'X' bracket. Don't exit yet as
        X bracket might have Y pair bracket.
      */
      join->cur_embedding_map |= next_emb->nested_join->nj_map;
    }
    
    if (next_emb->nested_join->join_list.elements !=
        next_emb->nested_join->counter)
      break;

    /*
      We're currently at Y or Z-bracket as depicted in the above picture.
      Mark that we've left it and continue walking up the brackets hierarchy.
    */
    join->cur_embedding_map &= ~next_emb->nested_join->nj_map;
  }
  return FALSE;
}


/*
  Nested joins perspective: Remove the last table from the join order

  SYNOPSIS
    restore_prev_nj_state()
      last  join table to remove, it is assumed to be the last in current 
            partial join order.
     
  DESCRIPTION
    Remove the last table from the partial join order and update the nested
    joins counters and join->cur_embedding_map. It is ok to call this 
    function for the first table in join order (for which 
    check_interleaving_with_nj has not been called)
*/

static void restore_prev_nj_state(JOIN_TAB *last)
{
  TABLE_LIST *last_emb= last->table->pos_in_table_list->embedding;
  JOIN *join= last->join;
  while (last_emb && !(--last_emb->nested_join->counter))
  {
    join->cur_embedding_map &= last_emb->nested_join->nj_map;
    last_emb= last_emb->embedding;
  }
}


static COND *
optimize_cond(JOIN *join, COND *conds, List<TABLE_LIST> *join_list,
              Item::cond_result *cond_value)
{
  THD *thd= join->thd;
  DBUG_ENTER("optimize_cond");

  if (!conds)
    *cond_value= Item::COND_TRUE;
  else
  {
    /* 
      Build all multiple equality predicates and eliminate equality
      predicates that can be inferred from these multiple equalities.
      For each reference of a field included into a multiple equality
      that occurs in a function set a pointer to the multiple equality
      predicate. Substitute a constant instead of this field if the
      multiple equality contains a constant.
    */ 
    DBUG_EXECUTE("where", print_where(conds, "original"););
    conds= build_equal_items(join->thd, conds, NULL, join_list,
                             &join->cond_equal);
    DBUG_EXECUTE("where",print_where(conds,"after equal_items"););

    /* change field = field to field = const for each found field = const */
    propagate_cond_constants(thd, (I_List<COND_CMP> *) 0, conds, conds);
    /*
      Remove all instances of item == item
      Remove all and-levels where CONST item != CONST item
    */
    DBUG_EXECUTE("where",print_where(conds,"after const change"););
    conds= remove_eq_conds(thd, conds, cond_value) ;
    DBUG_EXECUTE("info",print_where(conds,"after remove"););
  }
  DBUG_RETURN(conds);
}


/*
  Remove const and eq items. Return new item, or NULL if no condition
  cond_value is set to according:
  COND_OK    query is possible (field = constant)
  COND_TRUE  always true	( 1 = 1 )
  COND_FALSE always false	( 1 = 2 )
*/

COND *
remove_eq_conds(THD *thd, COND *cond, Item::cond_result *cond_value)
{
  if (cond->type() == Item::COND_ITEM)
  {
    bool and_level= ((Item_cond*) cond)->functype()
      == Item_func::COND_AND_FUNC;
    List_iterator<Item> li(*((Item_cond*) cond)->argument_list());
    Item::cond_result tmp_cond_value;
    bool should_fix_fields=0;

    *cond_value=Item::COND_UNDEF;
    Item *item;
    while ((item=li++))
    {
      Item *new_item=remove_eq_conds(thd, item, &tmp_cond_value);
      if (!new_item)
	li.remove();
      else if (item != new_item)
      {
	VOID(li.replace(new_item));
	should_fix_fields=1;
      }
      if (*cond_value == Item::COND_UNDEF)
	*cond_value=tmp_cond_value;
      switch (tmp_cond_value) {
      case Item::COND_OK:			// Not TRUE or FALSE
	if (and_level || *cond_value == Item::COND_FALSE)
	  *cond_value=tmp_cond_value;
	break;
      case Item::COND_FALSE:
	if (and_level)
	{
	  *cond_value=tmp_cond_value;
	  return (COND*) 0;			// Always false
	}
	break;
      case Item::COND_TRUE:
	if (!and_level)
	{
	  *cond_value= tmp_cond_value;
	  return (COND*) 0;			// Always true
	}
	break;
      case Item::COND_UNDEF:			// Impossible
	break; /* purecov: deadcode */
      }
    }
    if (should_fix_fields)
      cond->update_used_tables();

    if (!((Item_cond*) cond)->argument_list()->elements ||
	*cond_value != Item::COND_OK)
      return (COND*) 0;
    if (((Item_cond*) cond)->argument_list()->elements == 1)
    {						// Remove list
      item= ((Item_cond*) cond)->argument_list()->head();
      ((Item_cond*) cond)->argument_list()->empty();
      return item;
    }
  }
  else if (cond->type() == Item::FUNC_ITEM &&
	   ((Item_func*) cond)->functype() == Item_func::ISNULL_FUNC)
  {
    /*
      Handles this special case for some ODBC applications:
      The are requesting the row that was just updated with a auto_increment
      value with this construct:

      SELECT * from table_name where auto_increment_column IS NULL
      This will be changed to:
      SELECT * from table_name where auto_increment_column = LAST_INSERT_ID
    */

    Item_func_isnull *func=(Item_func_isnull*) cond;
    Item **args= func->arguments();
    if (args[0]->type() == Item::FIELD_ITEM)
    {
      Field *field=((Item_field*) args[0])->field;
      if (field->flags & AUTO_INCREMENT_FLAG && !field->table->maybe_null &&
	  (thd->options & OPTION_AUTO_IS_NULL) &&
          thd->current_insert_id && thd->substitute_null_with_insert_id)
      {
#ifdef HAVE_QUERY_CACHE
	query_cache_abort(&thd->net);
#endif
	COND *new_cond;
	if ((new_cond= new Item_func_eq(args[0],
					new Item_int("last_insert_id()",
						     thd->current_insert_id,
						     21))))
	{
          /*
            Set THD::last_insert_id_used_bin_log manually, as this
            statement uses LAST_INSERT_ID() in a sense, and should
            issue LAST_INSERT_ID_EVENT.
          */
          thd->last_insert_id_used_bin_log= TRUE;

	  cond=new_cond;
          /*
            Item_func_eq can't be fixed after creation so we do not check
            cond->fixed, also it do not need tables so we use 0 as second
            argument.
          */
	  cond->fix_fields(thd, &cond);
	}
	thd->substitute_null_with_insert_id= FALSE;   // Clear for next request
      }
      /* fix to replace 'NULL' dates with '0' (shreeve@uci.edu) */
      else if (((field->type() == FIELD_TYPE_DATE) ||
		(field->type() == FIELD_TYPE_DATETIME)) &&
		(field->flags & NOT_NULL_FLAG) &&
	       !field->table->maybe_null)
      {
	COND *new_cond;
	if ((new_cond= new Item_func_eq(args[0],new Item_int("0", 0, 2))))
	{
	  cond=new_cond;
          /*
            Item_func_eq can't be fixed after creation so we do not check
            cond->fixed, also it do not need tables so we use 0 as second
            argument.
          */
	  cond->fix_fields(thd, &cond);
	}
      }
    }
    if (cond->const_item())
    {
      *cond_value= eval_const_cond(cond) ? Item::COND_TRUE : Item::COND_FALSE;
      return (COND*) 0;
    }
  }
  else if (cond->const_item())
  {
    *cond_value= eval_const_cond(cond) ? Item::COND_TRUE : Item::COND_FALSE;
    return (COND*) 0;
  }
  else if ((*cond_value= cond->eq_cmp_result()) != Item::COND_OK)
  {						// boolan compare function
    Item *left_item=	((Item_func*) cond)->arguments()[0];
    Item *right_item= ((Item_func*) cond)->arguments()[1];
    if (left_item->eq(right_item,1))
    {
      if (!left_item->maybe_null ||
	  ((Item_func*) cond)->functype() == Item_func::EQUAL_FUNC)
	return (COND*) 0;			// Compare of identical items
    }
  }
  *cond_value=Item::COND_OK;
  return cond;					// Point at next and level
}

/* 
  Check if equality can be used in removing components of GROUP BY/DISTINCT
  
  SYNOPSIS
    test_if_equality_guarantees_uniqueness()
      l          the left comparison argument (a field if any)
      r          the right comparison argument (a const of any)
  
  DESCRIPTION    
    Checks if an equality predicate can be used to take away 
    DISTINCT/GROUP BY because it is known to be true for exactly one 
    distinct value (e.g. <expr> == <const>).
    Arguments must be of the same type because e.g. 
    <string_field> = <int_const> may match more than 1 distinct value from 
    the column. 
    We must take into consideration and the optimization done for various 
    string constants when compared to dates etc (see Item_int_with_ref) as
    well as the collation of the arguments.
  
  RETURN VALUE  
    TRUE    can be used
    FALSE   cannot be used
*/
static bool
test_if_equality_guarantees_uniqueness(Item *l, Item *r)
{
  return r->const_item() &&
    /* elements must be of the same result type */
    (r->result_type() == l->result_type() ||
    /* or dates compared to longs */
     (((l->type() == Item::FIELD_ITEM &&
        ((Item_field *)l)->field->can_be_compared_as_longlong()) ||
       (l->type() == Item::FUNC_ITEM &&
        ((Item_func *)l)->result_as_longlong())) &&
      r->result_type() == INT_RESULT))
    /* and must have the same collation if compared as strings */
    && (l->result_type() != STRING_RESULT ||
        l->collation.collation == r->collation.collation);
}

/*
  Return 1 if the item is a const value in all the WHERE clause
*/

static bool
const_expression_in_where(COND *cond, Item *comp_item, Item **const_item)
{
  if (cond->type() == Item::COND_ITEM)
  {
    bool and_level= (((Item_cond*) cond)->functype()
		     == Item_func::COND_AND_FUNC);
    List_iterator_fast<Item> li(*((Item_cond*) cond)->argument_list());
    Item *item;
    while ((item=li++))
    {
      bool res=const_expression_in_where(item, comp_item, const_item);
      if (res)					// Is a const value
      {
	if (and_level)
	  return 1;
      }
      else if (!and_level)
	return 0;
    }
    return and_level ? 0 : 1;
  }
  else if (cond->eq_cmp_result() != Item::COND_OK)
  {						// boolan compare function
    Item_func* func= (Item_func*) cond;
    if (func->functype() != Item_func::EQUAL_FUNC &&
	func->functype() != Item_func::EQ_FUNC)
      return 0;
    Item *left_item=	((Item_func*) cond)->arguments()[0];
    Item *right_item= ((Item_func*) cond)->arguments()[1];
    if (left_item->eq(comp_item,1))
    {
      if (test_if_equality_guarantees_uniqueness (left_item, right_item))
      {
	if (*const_item)
	  return right_item->eq(*const_item, 1);
	*const_item=right_item;
	return 1;
      }
    }
    else if (right_item->eq(comp_item,1))
    {
      if (test_if_equality_guarantees_uniqueness (right_item, left_item))
      {
	if (*const_item)
	  return left_item->eq(*const_item, 1);
	*const_item=left_item;
	return 1;
      }
    }
  }
  return 0;
}

/****************************************************************************
  Create internal temporary table
****************************************************************************/

/*
  Create field for temporary table from given field
  
  SYNOPSIS
    create_tmp_field_from_field()
    thd			Thread handler
    org_field           field from which new field will be created
    name                New field name
    table		Temporary table
    item	        !=NULL if item->result_field should point to new field.
			This is relevant for how fill_record() is going to work:
			If item != NULL then fill_record() will update
			the record in the original table.
			If item == NULL then fill_record() will update
			the temporary table
    convert_blob_length If >0 create a varstring(convert_blob_length) field 
                        instead of blob.

  RETURN
    0			on error
    new_created field
*/

Field* create_tmp_field_from_field(THD *thd, Field* org_field,
                                   const char *name, TABLE *table,
                                   Item_field *item, uint convert_blob_length)
{
  Field *new_field;

  /* 
    Make sure that the blob fits into a Field_varstring which has 
    2-byte lenght. 
  */
  if (convert_blob_length && convert_blob_length < UINT_MAX16 &&
      (org_field->flags & BLOB_FLAG))
    new_field= new Field_varstring(convert_blob_length,
                                   org_field->maybe_null(),
                                   org_field->field_name, table,
                                   org_field->charset());
  else
    new_field= org_field->new_field(thd->mem_root, table,
                                    table == org_field->table);
  if (new_field)
  {
    if (item)
      item->result_field= new_field;
    else
      new_field->field_name= name;
    new_field->flags|= (org_field->flags & NO_DEFAULT_VALUE_FLAG);
    if (org_field->maybe_null() || (item && item->maybe_null))
      new_field->flags&= ~NOT_NULL_FLAG;	// Because of outer join
    if (org_field->type() == MYSQL_TYPE_VAR_STRING ||
        org_field->type() == MYSQL_TYPE_VARCHAR)
      table->s->db_create_options|= HA_OPTION_PACK_RECORD;
    else if (org_field->type() == FIELD_TYPE_DOUBLE)
      ((Field_double *) new_field)->not_fixed= TRUE;
  }
  return new_field;
}

/*
  Create field for temporary table using type of given item
  
  SYNOPSIS
    create_tmp_field_from_item()
    thd			Thread handler
    item		Item to create a field for
    table		Temporary table
    copy_func		If set and item is a function, store copy of item
			in this array
    modify_item		1 if item->result_field should point to new item.
			This is relevent for how fill_record() is going to
			work:
			If modify_item is 1 then fill_record() will update
			the record in the original table.
			If modify_item is 0 then fill_record() will update
			the temporary table
    convert_blob_length If >0 create a varstring(convert_blob_length) field 
                        instead of blob.

  RETURN
    0			on error
    new_created field
*/

static Field *create_tmp_field_from_item(THD *thd, Item *item, TABLE *table,
                                         Item ***copy_func, bool modify_item,
                                         uint convert_blob_length)
{
  bool maybe_null=item->maybe_null;
  Field *new_field;
  LINT_INIT(new_field);

  switch (item->result_type()) {
  case REAL_RESULT:
    new_field=new Field_double(item->max_length, maybe_null,
			       item->name, table, item->decimals, TRUE);
    break;
  case INT_RESULT:
    /* Select an integer type with the minimal fit precision */
    if (item->max_length > 11)
      new_field=new Field_longlong(item->max_length, maybe_null,
                                   item->name, table, item->unsigned_flag);
    else
      new_field=new Field_long(item->max_length, maybe_null,
                               item->name, table, item->unsigned_flag);
    break;
  case STRING_RESULT:
    DBUG_ASSERT(item->collation.collation);
  
    enum enum_field_types type;
    /*
      DATE/TIME fields have STRING_RESULT result type. To preserve
      type they needed to be handled separately.
    */
    if ((type= item->field_type()) == MYSQL_TYPE_DATETIME ||
        type == MYSQL_TYPE_TIME || type == MYSQL_TYPE_DATE ||
        type == MYSQL_TYPE_TIMESTAMP)
      new_field= item->tmp_table_field_from_field_type(table);
    /* 
      Make sure that the blob fits into a Field_varstring which has 
      2-byte lenght. 
    */
    else if (item->max_length/item->collation.collation->mbmaxlen > 255 &&
             item->max_length/item->collation.collation->mbmaxlen < UINT_MAX16
             && convert_blob_length)
      new_field= new Field_varstring(convert_blob_length, maybe_null,
                                     item->name, table,
                                     item->collation.collation);
    else
      new_field= item->make_string_field(table);
    new_field->set_derivation(item->collation.derivation);
    break;
  case DECIMAL_RESULT:
    new_field= new Field_new_decimal(item->max_length, maybe_null, item->name,
                                     table, item->decimals, item->unsigned_flag);
    break;
  case ROW_RESULT:
  default:
    // This case should never be choosen
    DBUG_ASSERT(0);
    new_field= 0; // to satisfy compiler (uninitialized variable)
    break;
  }
  if (copy_func && item->is_result_field())
    *((*copy_func)++) = item;			// Save for copy_funcs
  if (modify_item)
    item->set_result_field(new_field);
  return new_field;
}


/*
  Create field for information schema table

  SYNOPSIS
    create_tmp_field_for_schema()
    thd			Thread handler
    table		Temporary table
    item		Item to create a field for

  RETURN
    0			on error
    new_created field
*/

Field *create_tmp_field_for_schema(THD *thd, Item *item, TABLE *table)
{
  if (item->field_type() == MYSQL_TYPE_VARCHAR)
  {
    if (item->max_length > MAX_FIELD_VARCHARLENGTH /
        item->collation.collation->mbmaxlen)
      return new Field_blob(item->max_length, item->maybe_null,
                            item->name, table, item->collation.collation);
    return new Field_varstring(item->max_length, item->maybe_null, item->name,
                               table, item->collation.collation);
  }
  return item->tmp_table_field_from_field_type(table);
}


/*
  Create field for temporary table

  SYNOPSIS
    create_tmp_field()
    thd			Thread handler
    table		Temporary table
    item		Item to create a field for
    type		Type of item (normally item->type)
    copy_func		If set and item is a function, store copy of item
			in this array
    from_field          if field will be created using other field as example,
                        pointer example field will be written here
    default_field	If field has a default value field, store it here
    group		1 if we are going to do a relative group by on result
    modify_item		1 if item->result_field should point to new item.
			This is relevent for how fill_record() is going to
			work:
			If modify_item is 1 then fill_record() will update
			the record in the original table.
			If modify_item is 0 then fill_record() will update
			the temporary table
    convert_blob_length If >0 create a varstring(convert_blob_length) field 
                        instead of blob.

  RETURN
    0			on error
    new_created field
*/

Field *create_tmp_field(THD *thd, TABLE *table,Item *item, Item::Type type,
                        Item ***copy_func, Field **from_field,
                        Field **default_field,
                        bool group, bool modify_item,
                        bool table_cant_handle_bit_fields,
                        bool make_copy_field,
                        uint convert_blob_length)
{
  Field *result;
  Item::Type orig_type= type;
  Item *orig_item= 0;

  if (type != Item::FIELD_ITEM &&
      item->real_item()->type() == Item::FIELD_ITEM)
  {
    orig_item= item;
    item= item->real_item();
    type= Item::FIELD_ITEM;
  }
  switch (type) {
  case Item::SUM_FUNC_ITEM:
  {
    Item_sum *item_sum=(Item_sum*) item;
    result= item_sum->create_tmp_field(group, table, convert_blob_length);
    if (!result)
      thd->fatal_error();
    return result;
  }
  case Item::FIELD_ITEM:
  case Item::DEFAULT_VALUE_ITEM:
  {
    Item_field *field= (Item_field*) item;
    bool orig_modify= modify_item;
    if (orig_type == Item::REF_ITEM)
      modify_item= 0;
    /*
      If item have to be able to store NULLs but underlaid field can't do it,
      create_tmp_field_from_field() can't be used for tmp field creation.
    */
    if (field->maybe_null && !field->field->maybe_null())
    {
      result= create_tmp_field_from_item(thd, item, table, NULL,
                                         modify_item, convert_blob_length);
      *from_field= field->field;
      if (result && modify_item)
        field->result_field= result;
    } 
    else if (table_cant_handle_bit_fields && field->field->type() ==
             FIELD_TYPE_BIT)
    {
      *from_field= field->field;
      result= create_tmp_field_from_item(thd, item, table, copy_func,
                                        modify_item, convert_blob_length);
      if (result && modify_item)
        field->result_field= result;
    }
    else
      result= create_tmp_field_from_field(thd, (*from_field= field->field),
                                          orig_item ? orig_item->name :
                                          item->name,
                                          table,
                                          modify_item ? field :
                                          NULL,
                                          convert_blob_length);
    if (orig_type == Item::REF_ITEM && orig_modify)
      ((Item_ref*)orig_item)->set_result_field(result);
    if (field->field->eq_def(result))
      *default_field= field->field;
    return result;
  }
  /* Fall through */
  case Item::FUNC_ITEM:
  case Item::COND_ITEM:
  case Item::FIELD_AVG_ITEM:
  case Item::FIELD_STD_ITEM:
  case Item::SUBSELECT_ITEM:
    /* The following can only happen with 'CREATE TABLE ... SELECT' */
  case Item::PROC_ITEM:
  case Item::INT_ITEM:
  case Item::REAL_ITEM:
  case Item::DECIMAL_ITEM:
  case Item::STRING_ITEM:
  case Item::REF_ITEM:
  case Item::NULL_ITEM:
  case Item::VARBIN_ITEM:
    if (make_copy_field)
    {
      DBUG_ASSERT(((Item_result_field*)item)->result_field);
      *from_field= ((Item_result_field*)item)->result_field;
    }
    return create_tmp_field_from_item(thd, item, table,
                                      (make_copy_field ? 0 : copy_func),
                                       modify_item, convert_blob_length);
  case Item::TYPE_HOLDER:  
    result= ((Item_type_holder *)item)->make_field_by_type(table);
    result->set_derivation(item->collation.derivation);
    return result;
  default:					// Dosen't have to be stored
    return 0;
  }
}


/*
  Create a temp table according to a field list.

  SYNOPSIS
    create_tmp_table()
    thd                  thread handle
    param                a description used as input to create the table
    fields               list of items that will be used to define
                         column types of the table (also see NOTES)
    group                TODO document
    distinct             should table rows be distinct
    save_sum_fields      see NOTES
    select_options
    rows_limit
    table_alias          possible name of the temporary table that can be used
                         for name resolving; can be "".

  DESCRIPTION
    Given field pointers are changed to point at tmp_table for
    send_fields. The table object is self contained: it's
    allocated in its own memory root, as well as Field objects
    created for table columns.
    This function will replace Item_sum items in 'fields' list with
    corresponding Item_field items, pointing at the fields in the
    temporary table, unless this was prohibited by TRUE
    value of argument save_sum_fields. The Item_field objects
    are created in THD memory root.
*/

#define STRING_TOTAL_LENGTH_TO_PACK_ROWS 128
#define AVG_STRING_LENGTH_TO_PACK_ROWS   64
#define RATIO_TO_PACK_ROWS	       2
#define MIN_STRING_LENGTH_TO_PACK_ROWS   10

TABLE *
create_tmp_table(THD *thd,TMP_TABLE_PARAM *param,List<Item> &fields,
		 ORDER *group, bool distinct, bool save_sum_fields,
		 ulonglong select_options, ha_rows rows_limit,
		 char *table_alias)
{
  MEM_ROOT *mem_root_save, own_root;
  TABLE *table;
  uint	i,field_count,null_count,null_pack_length;
  uint  copy_func_count= param->func_count;
  uint  hidden_null_count, hidden_null_pack_length, hidden_field_count;
  uint  blob_count,group_null_items, string_count;
  uint  temp_pool_slot=MY_BIT_NONE;
  ulong reclength, string_total_length;
  bool  using_unique_constraint= 0;
  bool  use_packed_rows= 0;
  bool  not_all_columns= !(select_options & TMP_TABLE_ALL_COLUMNS);
  char	*tmpname,path[FN_REFLEN];
  byte	*pos,*group_buff;
  uchar *null_flags;
  Field **reg_field, **from_field, **default_field;
  uint *blob_field;
  Copy_field *copy=0;
  KEY *keyinfo;
  KEY_PART_INFO *key_part_info;
  Item **copy_func;
  MI_COLUMNDEF *recinfo;
  uint total_uneven_bit_length= 0;
  bool force_copy_fields= param->force_copy_fields;
  DBUG_ENTER("create_tmp_table");
  DBUG_PRINT("enter",("distinct: %d  save_sum_fields: %d  rows_limit: %lu  group: %d",
		      (int) distinct, (int) save_sum_fields,
		      (ulong) rows_limit,test(group)));

  statistic_increment(thd->status_var.created_tmp_tables, &LOCK_status);

  if (use_temp_pool && !(test_flags & TEST_KEEP_TMP_TABLES))
    temp_pool_slot = bitmap_set_next(&temp_pool);

  if (temp_pool_slot != MY_BIT_NONE) // we got a slot
    sprintf(path, "%s_%lx_%i", tmp_file_prefix,
	    current_pid, temp_pool_slot);
  else
  {
    /* if we run out of slots or we are not using tempool */
    sprintf(path,"%s%lx_%lx_%x", tmp_file_prefix,current_pid,
            thd->thread_id, thd->tmp_table++);
  }

  /*
    No need to change table name to lower case as we are only creating
    MyISAM or HEAP tables here
  */
  fn_format(path, path, mysql_tmpdir, "", MY_REPLACE_EXT|MY_UNPACK_FILENAME);

  if (group)
  {
    if (!param->quick_group)
      group=0;					// Can't use group key
    else for (ORDER *tmp=group ; tmp ; tmp=tmp->next)
    {
      (*tmp->item)->marker=4;			// Store null in key
      if ((*tmp->item)->max_length >= CONVERT_IF_BIGGER_TO_BLOB)
	using_unique_constraint=1;
    }
    if (param->group_length >= MAX_BLOB_WIDTH)
      using_unique_constraint=1;
    if (group)
      distinct=0;				// Can't use distinct
  }

  field_count=param->field_count+param->func_count+param->sum_func_count;
  hidden_field_count=param->hidden_field_count;

  /*
    When loose index scan is employed as access method, it already
    computes all groups and the result of all aggregate functions. We
    make space for the items of the aggregate function in the list of
    functions TMP_TABLE_PARAM::items_to_copy, so that the values of
    these items are stored in the temporary table.
  */
  if (param->precomputed_group_by)
    copy_func_count+= param->sum_func_count;
  
  init_sql_alloc(&own_root, TABLE_ALLOC_BLOCK_SIZE, 0);

  if (!multi_alloc_root(&own_root,
                        &table, sizeof(*table),
                        &reg_field, sizeof(Field*) * (field_count+1),
                        &default_field, sizeof(Field*) * (field_count),
                        &blob_field, sizeof(uint)*(field_count+1),
                        &from_field, sizeof(Field*)*field_count,
                        &copy_func, sizeof(*copy_func)*(copy_func_count+1),
                        &param->keyinfo, sizeof(*param->keyinfo),
                        &key_part_info,
                        sizeof(*key_part_info)*(param->group_parts+1),
                        &param->start_recinfo,
                        sizeof(*param->recinfo)*(field_count*2+4),
                        &tmpname, (uint) strlen(path)+1,
                        &group_buff, group && ! using_unique_constraint ?
                        param->group_length : 0,
                        NullS))
  {
    if (temp_pool_slot != MY_BIT_NONE)
      bitmap_clear_bit(&temp_pool, temp_pool_slot);
    DBUG_RETURN(NULL);				/* purecov: inspected */
  }
  /* Copy_field belongs to TMP_TABLE_PARAM, allocate it in THD mem_root */
  if (!(param->copy_field= copy= new (thd->mem_root) Copy_field[field_count]))
  {
    if (temp_pool_slot != MY_BIT_NONE)
      bitmap_clear_bit(&temp_pool, temp_pool_slot);
    free_root(&own_root, MYF(0));               /* purecov: inspected */
    DBUG_RETURN(NULL);				/* purecov: inspected */
  }
  param->items_to_copy= copy_func;
  strmov(tmpname,path);
  /* make table according to fields */

  bzero((char*) table,sizeof(*table));
  bzero((char*) reg_field,sizeof(Field*)*(field_count+1));
  bzero((char*) default_field, sizeof(Field*) * (field_count));
  bzero((char*) from_field,sizeof(Field*)*field_count);

  table->mem_root= own_root;
  mem_root_save= thd->mem_root;
  thd->mem_root= &table->mem_root;

  table->field=reg_field;
  table->alias= table_alias;
  table->reginfo.lock_type=TL_WRITE;	/* Will be updated */
  table->db_stat=HA_OPEN_KEYFILE+HA_OPEN_RNDFILE;
  table->map=1;
  table->temp_pool_slot = temp_pool_slot;
  table->copy_blobs= 1;
  table->in_use= thd;
  table->quick_keys.init();
  table->used_keys.init();
  table->keys_in_use_for_query.init();

  table->s= &table->share_not_to_be_used;
  table->s->blob_field= blob_field;
  table->s->table_name= table->s->path= tmpname;
  table->s->db= "";
  table->s->blob_ptr_size= mi_portable_sizeof_char_ptr;
  table->s->tmp_table= TMP_TABLE;
  table->s->db_low_byte_first=1;                // True for HEAP and MyISAM
  table->s->table_charset= param->table_charset;
  table->s->keys_for_keyread.init();
  table->s->keys_in_use.init();
  /* For easier error reporting */
  table->s->table_cache_key= (char*) (table->s->db= "");

  /* Calculate which type of fields we will store in the temporary table */

  reclength= string_total_length= 0;
  blob_count= string_count= null_count= hidden_null_count= group_null_items= 0;
  param->using_indirect_summary_function=0;

  List_iterator_fast<Item> li(fields);
  Item *item;
  Field **tmp_from_field=from_field;
  while ((item=li++))
  {
    Item::Type type=item->type();
    if (not_all_columns)
    {
      if (item->with_sum_func && type != Item::SUM_FUNC_ITEM)
      {
	/*
	  Mark that the we have ignored an item that refers to a summary
	  function. We need to know this if someone is going to use
	  DISTINCT on the result.
	*/
	param->using_indirect_summary_function=1;
	continue;
      }
      if (item->const_item() && (int) hidden_field_count <= 0)
        continue; // We don't have to store this
    }
    if (type == Item::SUM_FUNC_ITEM && !group && !save_sum_fields)
    {						/* Can't calc group yet */
      ((Item_sum*) item)->result_field=0;
      for (i=0 ; i < ((Item_sum*) item)->arg_count ; i++)
      {
	Item **argp= ((Item_sum*) item)->args + i;
	Item *arg= *argp;
	if (!arg->const_item())
	{
          uint field_index= (uint) (reg_field - table->field);
	  Field *new_field=
            create_tmp_field(thd, table, arg, arg->type(), &copy_func,
                             tmp_from_field, &default_field[field_index],
                             group != 0,not_all_columns,
                             distinct, 0,
                             param->convert_blob_length);
	  if (!new_field)
	    goto err;					// Should be OOM
	  tmp_from_field++;
	  reclength+=new_field->pack_length();
	  if (new_field->flags & BLOB_FLAG)
	  {
	    *blob_field++= field_index;
	    blob_count++;
	  }
          if (new_field->type() == FIELD_TYPE_BIT)
            total_uneven_bit_length+= new_field->field_length & 7;
          new_field->field_index= field_index;
	  *(reg_field++)= new_field;
          if (new_field->real_type() == MYSQL_TYPE_STRING ||
              new_field->real_type() == MYSQL_TYPE_VARCHAR)
          {
            string_count++;
            string_total_length+= new_field->pack_length();
          }
          thd->mem_root= mem_root_save;
          thd->change_item_tree(argp, new Item_field(new_field));
          thd->mem_root= &table->mem_root;
	  if (!(new_field->flags & NOT_NULL_FLAG))
          {
	    null_count++;
            /*
              new_field->maybe_null() is still false, it will be
              changed below. But we have to setup Item_field correctly
            */
            (*argp)->maybe_null=1;
          }
          new_field->query_id= thd->query_id;
	}
      }
    }
    else
    {
      uint field_index= (uint) (reg_field - table->field);
      /*
	The last parameter to create_tmp_field() is a bit tricky:

	We need to set it to 0 in union, to get fill_record() to modify the
	temporary table.
	We need to set it to 1 on multi-table-update and in select to
	write rows to the temporary table.
	We here distinguish between UNION and multi-table-updates by the fact
	that in the later case group is set to the row pointer.

        The test for item->marker == 4 is ensure we don't create a group-by
        key over a bit field as heap tables can't handle that.
      */
      Field *new_field= (param->schema_table) ?
        create_tmp_field_for_schema(thd, item, table) :
        create_tmp_field(thd, table, item, type, &copy_func,
                         tmp_from_field, &default_field[field_index],
                         group != 0,
                         !force_copy_fields &&
                           (not_all_columns || group !=0),
                         item->marker == 4, force_copy_fields,
                         param->convert_blob_length);

      if (!new_field)
      {
	if (thd->is_fatal_error)
	  goto err;				// Got OOM
	continue;				// Some kindf of const item
      }
      if (type == Item::SUM_FUNC_ITEM)
	((Item_sum *) item)->result_field= new_field;
      tmp_from_field++;
      reclength+=new_field->pack_length();
      if (!(new_field->flags & NOT_NULL_FLAG))
	null_count++;
      if (new_field->type() == FIELD_TYPE_BIT)
        total_uneven_bit_length+= new_field->field_length & 7;
      if (new_field->flags & BLOB_FLAG)
      {
        *blob_field++= field_index;
	blob_count++;
      }
      if (item->marker == 4 && item->maybe_null)
      {
	group_null_items++;
	new_field->flags|= GROUP_FLAG;
      }
      new_field->query_id= thd->query_id;
      new_field->field_index= field_index;
      *(reg_field++) =new_field;
    }
    if (!--hidden_field_count)
    {
      /*
        This was the last hidden field; Remember how many hidden fields could
        have null
      */
      hidden_null_count=null_count;
      /*
	We need to update hidden_field_count as we may have stored group
	functions with constant arguments
      */
      param->hidden_field_count= (uint) (reg_field - table->field);
      null_count= 0;
    }
  }
  DBUG_ASSERT(field_count >= (uint) (reg_field - table->field));
  field_count= (uint) (reg_field - table->field);
  *reg_field= 0;
  *blob_field= 0;				// End marker

  /* If result table is small; use a heap */
  if (blob_count || using_unique_constraint ||
      (select_options & (OPTION_BIG_TABLES | SELECT_SMALL_RESULT)) ==
      OPTION_BIG_TABLES || (select_options & TMP_TABLE_FORCE_MYISAM))
  {
    table->file= get_new_handler(table, &table->mem_root,
                                 table->s->db_type= DB_TYPE_MYISAM);
    if (group &&
	(param->group_parts > table->file->max_key_parts() ||
	 param->group_length > table->file->max_key_length()))
      using_unique_constraint=1;
  }
  else
  {
    table->file= get_new_handler(table, &table->mem_root,
                                 table->s->db_type= DB_TYPE_HEAP);
  }

  if (!using_unique_constraint)
    reclength+= group_null_items;	// null flag is stored separately

  table->s->blob_fields= blob_count;
  if (blob_count == 0)
  {
    /* We need to ensure that first byte is not 0 for the delete link */
    if (param->hidden_field_count)
      hidden_null_count++;
    else
      null_count++;
  }
  hidden_null_pack_length=(hidden_null_count+7)/8;
  null_pack_length= (hidden_null_pack_length +
                     (null_count + total_uneven_bit_length + 7) / 8);
  reclength+=null_pack_length;
  if (!reclength)
    reclength=1;				// Dummy select
  /* Use packed rows if there is blobs or a lot of space to gain */
  if (blob_count ||
      string_total_length >= STRING_TOTAL_LENGTH_TO_PACK_ROWS &&
      (reclength / string_total_length <= RATIO_TO_PACK_ROWS ||
       string_total_length / string_count >= AVG_STRING_LENGTH_TO_PACK_ROWS))
    use_packed_rows= 1;

  table->s->fields= field_count;
  table->s->reclength= reclength;
  {
    uint alloc_length=ALIGN_SIZE(reclength+MI_UNIQUE_HASH_LENGTH+1);
    table->s->rec_buff_length= alloc_length;
    if (!(table->record[0]= (byte*)
                            alloc_root(&table->mem_root, alloc_length*3)))
      goto err;
    table->record[1]= table->record[0]+alloc_length;
    table->s->default_values= table->record[1]+alloc_length;
  }
  copy_func[0]=0;				// End marker

  recinfo=param->start_recinfo;
  null_flags=(uchar*) table->record[0];
  pos=table->record[0]+ null_pack_length;
  if (null_pack_length)
  {
    bzero((byte*) recinfo,sizeof(*recinfo));
    recinfo->type=FIELD_NORMAL;
    recinfo->length=null_pack_length;
    recinfo++;
    bfill(null_flags,null_pack_length,255);	// Set null fields

    table->null_flags= (uchar*) table->record[0];
    table->s->null_fields= null_count+ hidden_null_count;
    table->s->null_bytes= null_pack_length;
  }
  null_count= (blob_count == 0) ? 1 : 0;
  hidden_field_count=param->hidden_field_count;
  for (i=0,reg_field=table->field; i < field_count; i++,reg_field++,recinfo++)
  {
    Field *field= *reg_field;
    uint length;
    bzero((byte*) recinfo,sizeof(*recinfo));

    if (!(field->flags & NOT_NULL_FLAG))
    {
      if (field->flags & GROUP_FLAG && !using_unique_constraint)
      {
	/*
	  We have to reserve one byte here for NULL bits,
	  as this is updated by 'end_update()'
	*/
	*pos++=0;				// Null is stored here
	recinfo->length=1;
	recinfo->type=FIELD_NORMAL;
	recinfo++;
	bzero((byte*) recinfo,sizeof(*recinfo));
      }
      else
      {
	recinfo->null_bit= 1 << (null_count & 7);
	recinfo->null_pos= null_count/8;
      }
      field->move_field((char*) pos,null_flags+null_count/8,
			1 << (null_count & 7));
      null_count++;
    }
    else
      field->move_field((char*) pos,(uchar*) 0,0);
    if (field->type() == FIELD_TYPE_BIT)
    {
      /* We have to reserve place for extra bits among null bits */
      ((Field_bit*) field)->set_bit_ptr(null_flags + null_count / 8,
                                        null_count & 7);
      null_count+= (field->field_length & 7);
    }
    field->reset();

    /*
      Test if there is a default field value. The test for ->ptr is to skip
      'offset' fields generated by initalize_tables
    */
    if (default_field[i] && default_field[i]->ptr)
    {
      /*
        default_field[i] is set only in the cases  when 'field' can
        inherit the default value that is defined for the field referred
        by the Item_field object from which 'field' has been created.
      */
      my_ptrdiff_t diff;
      Field *orig_field= default_field[i];

      /* Get the value from default_values */
      diff= (my_ptrdiff_t) (orig_field->table->s->default_values-
                            orig_field->table->record[0]);
      orig_field->move_field(diff);        // Points now at default_values
      if (orig_field->is_real_null())
        field->set_null();
      else
      {
        field->set_notnull();
        memcpy(field->ptr, orig_field->ptr, field->pack_length());
      }
      orig_field->move_field(-diff);       // Back to record[0]
    }

    if (from_field[i])
    {						/* Not a table Item */
      copy->set(field,from_field[i],save_sum_fields);
      copy++;
    }
    length=field->pack_length();
    pos+= length;

    /* Make entry for create table */
    recinfo->length=length;
    if (field->flags & BLOB_FLAG)
      recinfo->type= (int) FIELD_BLOB;
    else if (use_packed_rows &&
             field->real_type() == MYSQL_TYPE_STRING &&
	     length >= MIN_STRING_LENGTH_TO_PACK_ROWS)
      recinfo->type=FIELD_SKIP_ENDSPACE;
    else
      recinfo->type=FIELD_NORMAL;
    if (!--hidden_field_count)
      null_count=(null_count+7) & ~7;		// move to next byte

    // fix table name in field entry
    field->table_name= &table->alias;
  }

  param->copy_field_end=copy;
  param->recinfo=recinfo;
  store_record(table,s->default_values);        // Make empty default record

  if (thd->variables.tmp_table_size == ~ (ulonglong) 0)		// No limit
    table->s->max_rows= ~(ha_rows) 0;
  else
    table->s->max_rows= (ha_rows) (((table->s->db_type == DB_TYPE_HEAP) ?
                                    min(thd->variables.tmp_table_size,
                                        thd->variables.max_heap_table_size) :
                                    thd->variables.tmp_table_size)/
                                   table->s->reclength);
  set_if_bigger(table->s->max_rows,1);		// For dummy start options
  /*
    Push the LIMIT clause to the temporary table creation, so that we
    materialize only up to 'rows_limit' records instead of all result records.
  */
  set_if_smaller(table->s->max_rows, rows_limit);
  param->end_write_records= rows_limit;

  keyinfo= param->keyinfo;

  if (group)
  {
    DBUG_PRINT("info",("Creating group key in temporary table"));
    table->group=group;				/* Table is grouped by key */
    param->group_buff=group_buff;
    table->s->keys=1;
    table->s->uniques= test(using_unique_constraint);
    table->key_info=keyinfo;
    keyinfo->key_part=key_part_info;
    keyinfo->flags=HA_NOSAME;
    keyinfo->usable_key_parts=keyinfo->key_parts= param->group_parts;
    keyinfo->key_length=0;
    keyinfo->rec_per_key=0;
    keyinfo->algorithm= HA_KEY_ALG_UNDEF;
    keyinfo->name= (char*) "group_key";
    ORDER *cur_group= group;
    for (; cur_group ; cur_group= cur_group->next, key_part_info++)
    {
      Field *field=(*cur_group->item)->get_tmp_table_field();
      bool maybe_null=(*cur_group->item)->maybe_null;
      key_part_info->null_bit=0;
      key_part_info->field=  field;
      key_part_info->offset= field->offset();
      key_part_info->length= (uint16) field->key_length();
      key_part_info->type=   (uint8) field->key_type();
      key_part_info->key_type =
	((ha_base_keytype) key_part_info->type == HA_KEYTYPE_TEXT ||
	 (ha_base_keytype) key_part_info->type == HA_KEYTYPE_VARTEXT1 ||
	 (ha_base_keytype) key_part_info->type == HA_KEYTYPE_VARTEXT2) ?
	0 : FIELDFLAG_BINARY;
      if (!using_unique_constraint)
      {
	cur_group->buff=(char*) group_buff;
	if (!(cur_group->field= field->new_key_field(thd->mem_root,table,
                                                 (char*) group_buff +
                                                 test(maybe_null),
                                                 field->null_ptr,
                                                 field->null_bit)))
	  goto err; /* purecov: inspected */
	if (maybe_null)
	{
	  /*
	    To be able to group on NULL, we reserved place in group_buff
	    for the NULL flag just before the column. (see above).
	    The field data is after this flag.
	    The NULL flag is updated in 'end_update()' and 'end_write()'
	  */
	  keyinfo->flags|= HA_NULL_ARE_EQUAL;	// def. that NULL == NULL
	  key_part_info->null_bit=field->null_bit;
	  key_part_info->null_offset= (uint) (field->null_ptr -
					      (uchar*) table->record[0]);
          cur_group->buff++;                        // Pointer to field data
	  group_buff++;                         // Skipp null flag
	}
        /* In GROUP BY 'a' and 'a ' are equal for VARCHAR fields */
        key_part_info->key_part_flag|= HA_END_SPACE_ARE_EQUAL;
	group_buff+= cur_group->field->pack_length();
      }
      keyinfo->key_length+=  key_part_info->length;
    }
  }

  if (distinct && field_count != param->hidden_field_count)
  {
    /*
      Create an unique key or an unique constraint over all columns
      that should be in the result.  In the temporary table, there are
      'param->hidden_field_count' extra columns, whose null bits are stored
      in the first 'hidden_null_pack_length' bytes of the row.
    */
    DBUG_PRINT("info",("hidden_field_count: %d", param->hidden_field_count));

    null_pack_length-=hidden_null_pack_length;
    keyinfo->key_parts= ((field_count-param->hidden_field_count)+
			 test(null_pack_length));
    table->distinct= 1;
    table->s->keys= 1;
    if (blob_count)
    {
      using_unique_constraint=1;
      table->s->uniques= 1;
    }
    if (!(key_part_info= (KEY_PART_INFO*)
          alloc_root(&table->mem_root,
                     keyinfo->key_parts * sizeof(KEY_PART_INFO))))
      goto err;
    bzero((void*) key_part_info, keyinfo->key_parts * sizeof(KEY_PART_INFO));
    table->key_info=keyinfo;
    keyinfo->key_part=key_part_info;
    keyinfo->flags=HA_NOSAME | HA_NULL_ARE_EQUAL;
    keyinfo->key_length=(uint16) reclength;
    keyinfo->name= (char*) "distinct_key";
    keyinfo->algorithm= HA_KEY_ALG_UNDEF;
    keyinfo->rec_per_key=0;
    if (null_pack_length)
    {
      key_part_info->null_bit=0;
      key_part_info->offset=hidden_null_pack_length;
      key_part_info->length=null_pack_length;
      key_part_info->field=new Field_string((char*) table->record[0],
					    (uint32) key_part_info->length,
					    (uchar*) 0,
					    (uint) 0,
					    Field::NONE,
					    NullS, table, &my_charset_bin);
      key_part_info->key_type=FIELDFLAG_BINARY;
      key_part_info->type=    HA_KEYTYPE_BINARY;
      key_part_info++;
    }
    /* Create a distinct key over the columns we are going to return */
    for (i=param->hidden_field_count, reg_field=table->field + i ;
	 i < field_count;
	 i++, reg_field++, key_part_info++)
    {
      key_part_info->null_bit=0;
      key_part_info->field=    *reg_field;
      key_part_info->offset=   (*reg_field)->offset();
      key_part_info->length=   (uint16) (*reg_field)->pack_length();
      key_part_info->type=     (uint8) (*reg_field)->key_type();
      key_part_info->key_type =
	((ha_base_keytype) key_part_info->type == HA_KEYTYPE_TEXT ||
	 (ha_base_keytype) key_part_info->type == HA_KEYTYPE_VARTEXT1 ||
	 (ha_base_keytype) key_part_info->type == HA_KEYTYPE_VARTEXT2) ?
	0 : FIELDFLAG_BINARY;
    }
  }

  if (thd->is_fatal_error)				// If end of memory
    goto err;					 /* purecov: inspected */
  table->s->db_record_offset= 1;
  if (table->s->db_type == DB_TYPE_MYISAM)
  {
    if (create_myisam_tmp_table(table,param,select_options))
      goto err;
  }
  if (open_tmp_table(table))
    goto err;

  thd->mem_root= mem_root_save;

  DBUG_RETURN(table);

err:
  thd->mem_root= mem_root_save;
  free_tmp_table(thd,table);                    /* purecov: inspected */
  if (temp_pool_slot != MY_BIT_NONE)
    bitmap_clear_bit(&temp_pool, temp_pool_slot);
  DBUG_RETURN(NULL);				/* purecov: inspected */
}


/****************************************************************************/

/*
  Create a reduced TABLE object with properly set up Field list from a
  list of field definitions.

  SYNOPSIS
    create_virtual_tmp_table()
      thd         connection handle
      field_list  list of column definitions

  DESCRIPTION
    The created table doesn't have a table handler assotiated with
    it, has no keys, no group/distinct, no copy_funcs array.
    The sole purpose of this TABLE object is to use the power of Field
    class to read/write data to/from table->record[0]. Then one can store
    the record in any container (RB tree, hash, etc).
    The table is created in THD mem_root, so are the table's fields.
    Consequently, if you don't BLOB fields, you don't need to free it.

  RETURN
    0 if out of memory, TABLE object in case of success
*/

TABLE *create_virtual_tmp_table(THD *thd, List<create_field> &field_list)
{
  uint field_count= field_list.elements;
  uint blob_count= 0;
  Field **field;
  create_field *cdef;                           /* column definition */
  uint record_length= 0;
  uint null_count= 0;                 /* number of columns which may be null */
  uint null_pack_length;              /* NULL representation array length */
  TABLE_SHARE *s;
  /* Create the table and list of all fields */
  TABLE *table= (TABLE*) thd->calloc(sizeof(*table));
  field= (Field**) thd->alloc((field_count + 1) * sizeof(Field*));
  if (!table || !field)
    return 0;

  table->field= field;
  table->s= s= &table->share_not_to_be_used;
  s->fields= field_count;

  if (!(s->blob_field= (uint*)thd->alloc((field_list.elements + 1) *
                                         sizeof(uint))))
    return 0;

  s->blob_ptr_size= mi_portable_sizeof_char_ptr;

  /* Create all fields and calculate the total length of record */
  List_iterator_fast<create_field> it(field_list);
  while ((cdef= it++))
  {
    *field= make_field(0, cdef->length,
                       (uchar*) (f_maybe_null(cdef->pack_flag) ? "" : 0),
                       f_maybe_null(cdef->pack_flag) ? 1 : 0,
                       cdef->pack_flag, cdef->sql_type, cdef->charset,
                       cdef->geom_type, cdef->unireg_check,
                       cdef->interval, cdef->field_name, table);
    if (!*field)
      goto error;
    record_length+= (**field).pack_length();
    if (! ((**field).flags & NOT_NULL_FLAG))
      ++null_count;

    if ((*field)->flags & BLOB_FLAG)
      s->blob_field[blob_count++]= (uint) (field - table->field);

    ++field;
  }
  *field= NULL;                             /* mark the end of the list */
  s->blob_field[blob_count]= 0;             /* mark the end of the list */
  s->blob_fields= blob_count;

  null_pack_length= (null_count + 7)/8;
  s->reclength= record_length + null_pack_length;
  s->rec_buff_length= ALIGN_SIZE(s->reclength + 1);
  table->record[0]= (byte*) thd->alloc(s->rec_buff_length);
  if (!table->record[0])
    goto error;

  if (null_pack_length)
  {
    table->null_flags= (uchar*) table->record[0];
    s->null_fields= null_count;
    s->null_bytes= null_pack_length;
  }

  table->in_use= thd;           /* field->reset() may access table->in_use */
  {
    /* Set up field pointers */
    byte *null_pos= table->record[0];
    byte *field_pos= null_pos + s->null_bytes;
    uint null_bit= 1;

    for (field= table->field; *field; ++field)
    {
      Field *cur_field= *field;
      if ((cur_field->flags & NOT_NULL_FLAG))
        cur_field->move_field((char*) field_pos);
      else
      {
        cur_field->move_field((char*) field_pos, (uchar*) null_pos, null_bit);
        null_bit<<= 1;
        if (null_bit == (1 << 8))
        {
          ++null_pos;
          null_bit= 1;
        }
      }
      cur_field->reset();

      field_pos+= cur_field->pack_length();
    }
  }
  return table;
error:
  for (field= table->field; *field; ++field)
    delete *field;                         /* just invokes field destructor */
  return 0;
}


static bool open_tmp_table(TABLE *table)
{
  int error;
  if ((error=table->file->ha_open(table->s->table_name,O_RDWR,
                                  HA_OPEN_TMP_TABLE)))
  {
    table->file->print_error(error,MYF(0)); /* purecov: inspected */
    table->db_stat=0;
    return(1);
  }
  (void) table->file->extra(HA_EXTRA_QUICK);		/* Faster */
  return(0);
}


static bool create_myisam_tmp_table(TABLE *table,TMP_TABLE_PARAM *param,
				    ulonglong options)
{
  int error;
  MI_KEYDEF keydef;
  MI_UNIQUEDEF uniquedef;
  KEY *keyinfo=param->keyinfo;
  DBUG_ENTER("create_myisam_tmp_table");

  if (table->s->keys)
  {						// Get keys for ni_create
    bool using_unique_constraint=0;
    HA_KEYSEG *seg= (HA_KEYSEG*) alloc_root(&table->mem_root,
                                            sizeof(*seg) * keyinfo->key_parts);
    if (!seg)
      goto err;

    bzero(seg, sizeof(*seg) * keyinfo->key_parts);
    if (keyinfo->key_length >= table->file->max_key_length() ||
	keyinfo->key_parts > table->file->max_key_parts() ||
	table->s->uniques)
    {
      /* Can't create a key; Make a unique constraint instead of a key */
      table->s->keys=    0;
      table->s->uniques= 1;
      using_unique_constraint=1;
      bzero((char*) &uniquedef,sizeof(uniquedef));
      uniquedef.keysegs=keyinfo->key_parts;
      uniquedef.seg=seg;
      uniquedef.null_are_equal=1;

      /* Create extra column for hash value */
      bzero((byte*) param->recinfo,sizeof(*param->recinfo));
      param->recinfo->type= FIELD_CHECK;
      param->recinfo->length=MI_UNIQUE_HASH_LENGTH;
      param->recinfo++;
      table->s->reclength+=MI_UNIQUE_HASH_LENGTH;
    }
    else
    {
      /* Create an unique key */
      bzero((char*) &keydef,sizeof(keydef));
      keydef.flag=HA_NOSAME | HA_BINARY_PACK_KEY | HA_PACK_KEY;
      keydef.keysegs=  keyinfo->key_parts;
      keydef.seg= seg;
    }
    for (uint i=0; i < keyinfo->key_parts ; i++,seg++)
    {
      Field *field=keyinfo->key_part[i].field;
      seg->flag=     0;
      seg->language= field->charset()->number;
      seg->length=   keyinfo->key_part[i].length;
      seg->start=    keyinfo->key_part[i].offset;
      if (field->flags & BLOB_FLAG)
      {
	seg->type=
	((keyinfo->key_part[i].key_type & FIELDFLAG_BINARY) ?
	 HA_KEYTYPE_VARBINARY2 : HA_KEYTYPE_VARTEXT2);
	seg->bit_start= (uint8)(field->pack_length() - table->s->blob_ptr_size);
	seg->flag= HA_BLOB_PART;
	seg->length=0;			// Whole blob in unique constraint
      }
      else
      {
	seg->type= keyinfo->key_part[i].type;
        /* Tell handler if it can do suffic space compression */
	if (field->real_type() == MYSQL_TYPE_STRING &&
	    keyinfo->key_part[i].length > 4)
	  seg->flag|= HA_SPACE_PACK;
      }
      if (!(field->flags & NOT_NULL_FLAG))
      {
	seg->null_bit= field->null_bit;
	seg->null_pos= (uint) (field->null_ptr - (uchar*) table->record[0]);
	/*
	  We are using a GROUP BY on something that contains NULL
	  In this case we have to tell MyISAM that two NULL should
	  on INSERT be regarded at the same value
	*/
	if (!using_unique_constraint)
	  keydef.flag|= HA_NULL_ARE_EQUAL;
      }
    }
  }
  MI_CREATE_INFO create_info;
  bzero((char*) &create_info,sizeof(create_info));

  if ((options & (OPTION_BIG_TABLES | SELECT_SMALL_RESULT)) ==
      OPTION_BIG_TABLES)
    create_info.data_file_length= ~(ulonglong) 0;

  if ((error=mi_create(table->s->table_name,table->s->keys,&keydef,
		       (uint) (param->recinfo-param->start_recinfo),
		       param->start_recinfo,
		       table->s->uniques, &uniquedef,
		       &create_info,
		       HA_CREATE_TMP_TABLE)))
  {
    table->file->print_error(error,MYF(0));	/* purecov: inspected */
    table->db_stat=0;
    goto err;
  }
  statistic_increment(table->in_use->status_var.created_tmp_disk_tables,
		      &LOCK_status);
  table->s->db_record_offset= 1;
  DBUG_RETURN(0);
 err:
  DBUG_RETURN(1);
}


void
free_tmp_table(THD *thd, TABLE *entry)
{
  MEM_ROOT own_root= entry->mem_root;
  const char *save_proc_info;
  DBUG_ENTER("free_tmp_table");
  DBUG_PRINT("enter",("table: %s",entry->alias));

  save_proc_info=thd->proc_info;
  thd->proc_info="removing tmp table";

  if (entry->file)
  {
    if (entry->db_stat)
    {
      (void) entry->file->close();
    }
    /*
      We can't call ha_delete_table here as the table may created in mixed case
      here and we have to ensure that delete_table gets the table name in
      the original case.
    */
    if (!(test_flags & TEST_KEEP_TMP_TABLES) ||
        entry->s->db_type == DB_TYPE_HEAP)
      entry->file->delete_table(entry->s->table_name);
    delete entry->file;
  }

  /* free blobs */
  for (Field **ptr=entry->field ; *ptr ; ptr++)
    (*ptr)->free();
  free_io_cache(entry);

  if (entry->temp_pool_slot != MY_BIT_NONE)
    bitmap_clear_bit(&temp_pool, entry->temp_pool_slot);

  free_root(&own_root, MYF(0)); /* the table is allocated in its own root */
  thd->proc_info=save_proc_info;

  DBUG_VOID_RETURN;
}

/*
* If a HEAP table gets full, create a MyISAM table and copy all rows to this
*/

bool create_myisam_from_heap(THD *thd, TABLE *table, TMP_TABLE_PARAM *param,
			     int error, bool ignore_last_dupp_key_error)
{
  TABLE new_table;
  const char *save_proc_info;
  int write_err;
  DBUG_ENTER("create_myisam_from_heap");

  if (table->s->db_type != DB_TYPE_HEAP || error != HA_ERR_RECORD_FILE_FULL)
  {
    table->file->print_error(error,MYF(0));
    DBUG_RETURN(1);
  }
  new_table= *table;
  new_table.s= &new_table.share_not_to_be_used;
  new_table.s->db_type= DB_TYPE_MYISAM;
  if (!(new_table.file= get_new_handler(&new_table, &new_table.mem_root,
                                        DB_TYPE_MYISAM)))
    DBUG_RETURN(1);				// End of memory

  save_proc_info=thd->proc_info;
  thd->proc_info="converting HEAP to MyISAM";

  if (create_myisam_tmp_table(&new_table,param,
			      thd->lex->select_lex.options | thd->options))
    goto err2;
  if (open_tmp_table(&new_table))
    goto err1;
  if (table->file->indexes_are_disabled())
    new_table.file->disable_indexes(HA_KEY_SWITCH_ALL);
  table->file->ha_index_or_rnd_end();
  table->file->ha_rnd_init(1);
  if (table->no_rows)
  {
    new_table.file->extra(HA_EXTRA_NO_ROWS);
    new_table.no_rows=1;
  }

#ifdef TO_BE_DONE_LATER_IN_4_1
  /*
    To use start_bulk_insert() (which is new in 4.1) we need to find
    all places where a corresponding end_bulk_insert() should be put.
  */
  table->file->info(HA_STATUS_VARIABLE); /* update table->file->records */
  new_table.file->start_bulk_insert(table->file->records);
#else
  /* HA_EXTRA_WRITE_CACHE can stay until close, no need to disable it */
  new_table.file->extra(HA_EXTRA_WRITE_CACHE);
#endif

  /* copy all old rows */
  while (!table->file->rnd_next(new_table.record[1]))
  {
    if ((write_err=new_table.file->write_row(new_table.record[1])))
      goto err;
  }
  /* copy row that filled HEAP table */
  if ((write_err=new_table.file->write_row(table->record[0])))
  {
    if (write_err != HA_ERR_FOUND_DUPP_KEY &&
	write_err != HA_ERR_FOUND_DUPP_UNIQUE || !ignore_last_dupp_key_error)
    goto err;
  }

  /* remove heap table and change to use myisam table */
  (void) table->file->ha_rnd_end();
  (void) table->file->close();
  (void) table->file->delete_table(table->s->table_name);
  delete table->file;
  table->file=0;
  *table= new_table;
  table->s= &table->share_not_to_be_used;
  table->file->change_table_ptr(table);
  if (save_proc_info)
    thd->proc_info= (!strcmp(save_proc_info,"Copying to tmp table") ?
                     "Copying to tmp table on disk" : save_proc_info);
  DBUG_RETURN(0);

 err:
  DBUG_PRINT("error",("Got error: %d",write_err));
  table->file->print_error(error,MYF(0));	// Give table is full error
  (void) table->file->ha_rnd_end();
  (void) new_table.file->close();
 err1:
  new_table.file->delete_table(new_table.s->table_name);
  delete new_table.file;
 err2:
  thd->proc_info=save_proc_info;
  DBUG_RETURN(1);
}


/*
  SYNOPSIS
    setup_end_select_func()
    join   join to setup the function for.

  DESCRIPTION
    Rows produced by a join sweep may end up in a temporary table or be sent
    to a client. Setup the function of the nested loop join algorithm which
    handles final fully constructed and matched records.

  RETURN
    end_select function to use. This function can't fail.
*/

Next_select_func setup_end_select_func(JOIN *join)
{
  TABLE *table= join->tmp_table;
  TMP_TABLE_PARAM *tmp_tbl= &join->tmp_table_param;
  Next_select_func end_select;

  /* Set up select_end */
  if (table)
  {
    if (table->group && tmp_tbl->sum_func_count)
    {
      if (table->s->keys)
      {
	DBUG_PRINT("info",("Using end_update"));
	end_select=end_update;
      }
      else
      {
	DBUG_PRINT("info",("Using end_unique_update"));
	end_select=end_unique_update;
      }
    }
    else if (join->sort_and_group && !tmp_tbl->precomputed_group_by)
    {
      DBUG_PRINT("info",("Using end_write_group"));
      end_select=end_write_group;
    }
    else
    {
      DBUG_PRINT("info",("Using end_write"));
      end_select=end_write;
      if (tmp_tbl->precomputed_group_by)
      {
        /*
          A preceding call to create_tmp_table in the case when loose
          index scan is used guarantees that
          TMP_TABLE_PARAM::items_to_copy has enough space for the group
          by functions. It is OK here to use memcpy since we copy
          Item_sum pointers into an array of Item pointers.
        */
        memcpy(tmp_tbl->items_to_copy + tmp_tbl->func_count,
               join->sum_funcs,
               sizeof(Item*)*tmp_tbl->sum_func_count);
        tmp_tbl->items_to_copy[tmp_tbl->func_count+tmp_tbl->sum_func_count]= 0;
      }
    }
  }
  else
  {
    if ((join->sort_and_group ||
         (join->procedure && join->procedure->flags & PROC_GROUP)) &&
        !tmp_tbl->precomputed_group_by)
      end_select= end_send_group;
    else
      end_select= end_send;
  }
  return end_select;
}


/****************************************************************************
  Make a join of all tables and write it on socket or to table
  Return:  0 if ok
           1 if error is sent
          -1 if error should be sent
****************************************************************************/

static int
do_select(JOIN *join,List<Item> *fields,TABLE *table,Procedure *procedure)
{
  int rc= 0;
  enum_nested_loop_state error= NESTED_LOOP_OK;
  JOIN_TAB *join_tab;
  DBUG_ENTER("do_select");
  LINT_INIT(join_tab);

  join->procedure=procedure;
  join->tmp_table= table;			/* Save for easy recursion */
  join->fields= fields;

  if (table)
  {
    VOID(table->file->extra(HA_EXTRA_WRITE_CACHE));
    empty_record(table);
    if (table->group && join->tmp_table_param.sum_func_count &&
        table->s->keys && !table->file->inited)
      table->file->ha_index_init(0);
  }
  /* Set up select_end */
  Next_select_func end_select= setup_end_select_func(join);
  if (join->tables)
  {
    join->join_tab[join->tables-1].next_select= end_select;

    join_tab=join->join_tab+join->const_tables;
  }
  join->send_records=0;
  if (join->tables == join->const_tables)
  {
    /*
      HAVING will be checked after processing aggregate functions,
      But WHERE should checkd here (we alredy have read tables)
    */
    if (!join->conds || join->conds->val_int())
    {
      error= (*end_select)(join,join_tab,0);
      if (error == NESTED_LOOP_OK || error == NESTED_LOOP_QUERY_LIMIT)
	error= (*end_select)(join,join_tab,1);
    }
    else if (join->send_row_on_empty_set())
    {
      List<Item> *columns_list= (procedure ? &join->procedure_fields_list :
                                 fields);
      rc= join->result->send_data(*columns_list);
    }
  }
  else
  {
    DBUG_ASSERT(join->tables);
    error= sub_select(join,join_tab,0);
    if (error == NESTED_LOOP_OK || error == NESTED_LOOP_NO_MORE_ROWS)
      error= sub_select(join,join_tab,1);
    if (error == NESTED_LOOP_QUERY_LIMIT)
      error= NESTED_LOOP_OK;                    /* select_limit used */
  }
  if (error == NESTED_LOOP_NO_MORE_ROWS)
    error= NESTED_LOOP_OK;

  if (error == NESTED_LOOP_OK)
  {
    /*
      Sic: this branch works even if rc != 0, e.g. when
      send_data above returns an error.
    */
    if (!table)					// If sending data to client
    {
      /*
	The following will unlock all cursors if the command wasn't an
	update command
      */
      join->join_free();			// Unlock all cursors
      if (join->result->send_eof())
	rc= 1;                                  // Don't send error
    }
    DBUG_PRINT("info",("%ld records output", (long) join->send_records));
  }
  else
    rc= -1;
  if (table)
  {
    int tmp, new_errno= 0;
    if ((tmp=table->file->extra(HA_EXTRA_NO_CACHE)))
    {
      DBUG_PRINT("error",("extra(HA_EXTRA_NO_CACHE) failed"));
      new_errno= tmp;
    }
    if ((tmp=table->file->ha_index_or_rnd_end()))
    {
      DBUG_PRINT("error",("ha_index_or_rnd_end() failed"));
      new_errno= tmp;
    }
    if (new_errno)
      table->file->print_error(new_errno,MYF(0));
  }
#ifndef DBUG_OFF
  if (rc)
  {
    DBUG_PRINT("error",("Error: do_select() failed"));
  }
#endif
  DBUG_RETURN(join->thd->net.report_error ? -1 : rc);
}


enum_nested_loop_state
sub_select_cache(JOIN *join,JOIN_TAB *join_tab,bool end_of_records)
{
  enum_nested_loop_state rc;

  if (end_of_records)
  {
    rc= flush_cached_records(join,join_tab,FALSE);
    if (rc == NESTED_LOOP_OK || rc == NESTED_LOOP_NO_MORE_ROWS)
      rc= sub_select(join,join_tab,end_of_records);
    return rc;
  }
  if (join->thd->killed)		// If aborted by user
  {
    join->thd->send_kill_message();
    return NESTED_LOOP_KILLED;                   /* purecov: inspected */
  }
  if (join_tab->use_quick != 2 || test_if_quick_select(join_tab) <= 0)
  {
    if (!store_record_in_cache(&join_tab->cache))
      return NESTED_LOOP_OK;                     // There is more room in cache
    return flush_cached_records(join,join_tab,FALSE);
  }
  rc= flush_cached_records(join, join_tab, TRUE);
  if (rc == NESTED_LOOP_OK || rc == NESTED_LOOP_NO_MORE_ROWS)
    rc= sub_select(join, join_tab, end_of_records);
  return rc;
}

/*
  Retrieve records ends with a given beginning from the result of a join  

  SYNPOSIS
    sub_select()
    join      pointer to the structure providing all context info for the query
    join_tab  the first next table of the execution plan to be retrieved
    end_records  true when we need to perform final steps of retrival   

  DESCRIPTION
    For a given partial join record consisting of records from the tables 
    preceding the table join_tab in the execution plan, the function
    retrieves all matching full records from the result set and
    send them to the result set stream. 

  NOTES
    The function effectively implements the  final (n-k) nested loops
    of nested loops join algorithm, where k is the ordinal number of
    the join_tab table and n is the total number of tables in the join query.
    It performs nested loops joins with all conjunctive predicates from
    the where condition pushed as low to the tables as possible.
    E.g. for the query
      SELECT * FROM t1,t2,t3 
        WHERE t1.a=t2.a AND t2.b=t3.b AND t1.a BETWEEN 5 AND 9
    the predicate (t1.a BETWEEN 5 AND 9) will be pushed to table t1,
    given the selected plan prescribes to nest retrievals of the
    joined tables in the following order: t1,t2,t3.
    A pushed down predicate are attached to the table which it pushed to,
    at the field select_cond.
    When executing a nested loop of level k the function runs through
    the rows of 'join_tab' and for each row checks the pushed condition
    attached to the table.
    If it is false the function moves to the next row of the
    table. If the condition is true the function recursively executes (n-k-1)
    remaining embedded nested loops.
    The situation becomes more complicated if outer joins are involved in
    the execution plan. In this case the pushed down predicates can be
    checked only at certain conditions.
    Suppose for the query
      SELECT * FROM t1 LEFT JOIN (t2,t3) ON t3.a=t1.a 
        WHERE t1>2 AND (t2.b>5 OR t2.b IS NULL)
    the optimizer has chosen a plan with the table order t1,t2,t3.  
    The predicate P1=t1>2 will be pushed down to the table t1, while the
    predicate P2=(t2.b>5 OR t2.b IS NULL) will be attached to the table
    t2. But the second predicate can not be unconditionally tested right
    after a row from t2 has been read. This can be done only after the
    first row with t3.a=t1.a has been encountered.
    Thus, the second predicate P2 is supplied with a guarded value that are
    stored in the field 'found' of the first inner table for the outer join
    (table t2). When the first row with t3.a=t1.a for the  current row 
    of table t1  appears, the value becomes true. For now on the predicate
    is evaluated immediately after the row of table t2 has been read.
    When the first row with t3.a=t1.a has been encountered all
    conditions attached to the inner tables t2,t3 must be evaluated.
    Only when all of them are true the row is sent to the output stream.
    If not, the function returns to the lowest nest level that has a false
    attached condition.
    The predicates from on expressions are also pushed down. If in the 
    the above example the on expression were (t3.a=t1.a AND t2.a=t1.a),
    then t1.a=t2.a would be pushed down to table t2, and without any
    guard.
    If after the run through all rows of table t2, the first inner table
    for the outer join operation, it turns out that no matches are
    found for the current row of t1, then current row from table t1
    is complemented by nulls  for t2 and t3. Then the pushed down predicates
    are checked for the composed row almost in the same way as it had
    been done for the first row with a match. The only difference is
    the predicates  from on expressions are not checked. 

  IMPLEMENTATION
    The function forms output rows for a current partial join of k
    tables tables recursively.
    For each partial join record ending with a certain row from
    join_tab it calls sub_select that builds all possible matching
    tails from the result set.
    To be able  check predicates conditionally items of the class
    Item_func_trig_cond  are employed.
    An object of  this class is constructed from an item of class COND
    and a pointer to a guarding boolean variable.
    When the value of the guard variable is true the value of the object
    is the same as the value of the predicate, otherwise it's just returns
    true. 
    To carry out a return to a nested loop level of join table t the pointer 
    to t is remembered in the field 'return_tab' of the join structure.
    Consider the following query:
      SELECT * FROM t1,
                    LEFT JOIN
                    (t2, t3 LEFT JOIN (t4,t5) ON t5.a=t3.a)
                    ON t4.a=t2.a
         WHERE (t2.b=5 OR t2.b IS NULL) AND (t4.b=2 OR t4.b IS NULL)
    Suppose the chosen execution plan dictates the order t1,t2,t3,t4,t5
    and suppose for a given joined rows from tables t1,t2,t3 there are
    no rows in the result set yet.
    When first row from t5 that satisfies the on condition
    t5.a=t3.a is found, the pushed down predicate t4.b=2 OR t4.b IS NULL
    becomes 'activated', as well the predicate t4.a=t2.a. But
    the predicate (t2.b=5 OR t2.b IS NULL) can not be checked until
    t4.a=t2.a becomes true. 
    In order not to re-evaluate the predicates that were already evaluated
    as attached pushed down predicates, a pointer to the the first
    most inner unmatched table is maintained in join_tab->first_unmatched.
    Thus, when the first row from t5 with t5.a=t3.a is found
    this pointer for t5 is changed from t4 to t2.             

  STRUCTURE NOTES
    join_tab->first_unmatched points always backwards to the first inner
    table of the embedding nested join, if any.

  RETURN
    return one of enum_nested_loop_state, except NESTED_LOOP_NO_MORE_ROWS.
*/

enum_nested_loop_state
sub_select(JOIN *join,JOIN_TAB *join_tab,bool end_of_records)
{
  join_tab->table->null_row=0;
  if (end_of_records)
    return (*join_tab->next_select)(join,join_tab+1,end_of_records);

  int error;
  enum_nested_loop_state rc;
  my_bool *report_error= &(join->thd->net.report_error);
  READ_RECORD *info= &join_tab->read_record;

  if (join->resume_nested_loop)
  {
    /* If not the last table, plunge down the nested loop */
    if (join_tab < join->join_tab + join->tables - 1)
      rc= (*join_tab->next_select)(join, join_tab + 1, 0);
    else
    {
      join->resume_nested_loop= FALSE;
      rc= NESTED_LOOP_OK;
    }
  }
  else
  {
    join->return_tab= join_tab;

    if (join_tab->last_inner)
    {
      /* join_tab is the first inner table for an outer join operation. */

      /* Set initial state of guard variables for this table.*/
      join_tab->found=0;
      join_tab->not_null_compl= 1;

      /* Set first_unmatched for the last inner table of this group */
      join_tab->last_inner->first_unmatched= join_tab;
    }
    join->thd->row_count= 0;

    error= (*join_tab->read_first_record)(join_tab);
    rc= evaluate_join_record(join, join_tab, error, report_error);
  }

  while (rc == NESTED_LOOP_OK)
  {
    error= info->read_record(info);
    rc= evaluate_join_record(join, join_tab, error, report_error);
  }

  if (rc == NESTED_LOOP_NO_MORE_ROWS &&
      join_tab->last_inner && !join_tab->found)
    rc= evaluate_null_complemented_join_record(join, join_tab);

  if (rc == NESTED_LOOP_NO_MORE_ROWS)
    rc= NESTED_LOOP_OK;
  return rc;
}


/*
  Process one record of the nested loop join.

  DESCRIPTION
    This function will evaluate parts of WHERE/ON clauses that are
    applicable to the partial record on hand and in case of success
    submit this record to the next level of the nested loop.
*/

static enum_nested_loop_state
evaluate_join_record(JOIN *join, JOIN_TAB *join_tab,
                     int error, my_bool *report_error)
{
  bool not_exists_optimize= join_tab->table->reginfo.not_exists_optimize;
  bool not_used_in_distinct=join_tab->not_used_in_distinct;
  ha_rows found_records=join->found_records;
  COND *select_cond= join_tab->select_cond;

  if (error > 0 || (*report_error))				// Fatal error
    return NESTED_LOOP_ERROR;
  if (error < 0)
    return NESTED_LOOP_NO_MORE_ROWS;
  if (join->thd->killed)			// Aborted by user
  {
    join->thd->send_kill_message();
    return NESTED_LOOP_KILLED;               /* purecov: inspected */
  }
  DBUG_PRINT("info", ("select cond 0x%lx", (ulong)select_cond));
  if (!select_cond || select_cond->val_int())
  {
    /*
      There is no select condition or the attached pushed down
      condition is true => a match is found.
    */
    bool found= 1;
    while (join_tab->first_unmatched && found)
    {
      /*
        The while condition is always false if join_tab is not
        the last inner join table of an outer join operation.
      */
      JOIN_TAB *first_unmatched= join_tab->first_unmatched;
      /*
        Mark that a match for current outer table is found.
        This activates push down conditional predicates attached
        to the all inner tables of the outer join.
      */
      first_unmatched->found= 1;
      for (JOIN_TAB *tab= first_unmatched; tab <= join_tab; tab++)
      {
        /* Check all predicates that has just been activated. */
        /*
          Actually all predicates non-guarded by first_unmatched->found
          will be re-evaluated again. It could be fixed, but, probably,
          it's not worth doing now.
        */
        if (tab->select_cond && !tab->select_cond->val_int())
        {
          /* The condition attached to table tab is false */
          if (tab == join_tab)
            found= 0;
          else
          {
            /*
              Set a return point if rejected predicate is attached
              not to the last table of the current nest level.
            */
            join->return_tab= tab;
            return NESTED_LOOP_OK;
          }
        }
      }
      /*
        Check whether join_tab is not the last inner table
        for another embedding outer join.
      */
      if ((first_unmatched= first_unmatched->first_upper) &&
          first_unmatched->last_inner != join_tab)
        first_unmatched= 0;
      join_tab->first_unmatched= first_unmatched;
    }

    /*
      It was not just a return to lower loop level when one
      of the newly activated predicates is evaluated as false
      (See above join->return_tab= tab).
    */
    join->examined_rows++;
    join->thd->row_count++;
    DBUG_PRINT("counts", ("join->examined_rows++: %lu",
                          (ulong) join->examined_rows));

    if (found)
    {
      enum enum_nested_loop_state rc;
      if (not_exists_optimize)
        return NESTED_LOOP_NO_MORE_ROWS;
      /* A match from join_tab is found for the current partial join. */
      rc= (*join_tab->next_select)(join, join_tab+1, 0);
      if (rc != NESTED_LOOP_OK && rc != NESTED_LOOP_NO_MORE_ROWS)
        return rc;
      if (join->return_tab < join_tab)
        return NESTED_LOOP_OK;
      /*
        Test if this was a SELECT DISTINCT query on a table that
        was not in the field list;  In this case we can abort if
        we found a row, as no new rows can be added to the result.
      */
      if (not_used_in_distinct && found_records != join->found_records)
        return NESTED_LOOP_OK;
    }
    else
      join_tab->read_record.file->unlock_row();
  }
  else
  {
    /*
      The condition pushed down to the table join_tab rejects all rows
      with the beginning coinciding with the current partial join.
    */
    join->examined_rows++;
    join->thd->row_count++;
    join_tab->read_record.file->unlock_row();
  }
  return NESTED_LOOP_OK;
}


/*
  DESCRIPTION
    Construct a NULL complimented partial join record and feed it to the next
    level of the nested loop. This function is used in case we have
    an OUTER join and no matching record was found.
*/

static enum_nested_loop_state
evaluate_null_complemented_join_record(JOIN *join, JOIN_TAB *join_tab)
{
  /*
    The table join_tab is the first inner table of a outer join operation
    and no matches has been found for the current outer row.
  */
  JOIN_TAB *last_inner_tab= join_tab->last_inner;
  /* Cache variables for faster loop */
  COND *select_cond;
  for ( ; join_tab <= last_inner_tab ; join_tab++)
  {
    /* Change the the values of guard predicate variables. */
    join_tab->found= 1;
    join_tab->not_null_compl= 0;
    /* The outer row is complemented by nulls for each inner tables */
    restore_record(join_tab->table,s->default_values);  // Make empty record
    mark_as_null_row(join_tab->table);       // For group by without error
    select_cond= join_tab->select_cond;
    /* Check all attached conditions for inner table rows. */
    if (select_cond && !select_cond->val_int())
      return NESTED_LOOP_OK;
  }
  join_tab--;
  /*
    The row complemented by nulls might be the first row
    of embedding outer joins.
    If so, perform the same actions as in the code
    for the first regular outer join row above.
  */
  for ( ; ; )
  {
    JOIN_TAB *first_unmatched= join_tab->first_unmatched;
    if ((first_unmatched= first_unmatched->first_upper) &&
        first_unmatched->last_inner != join_tab)
      first_unmatched= 0;
    join_tab->first_unmatched= first_unmatched;
    if (!first_unmatched)
      break;
    first_unmatched->found= 1;
    for (JOIN_TAB *tab= first_unmatched; tab <= join_tab; tab++)
    {
      if (tab->select_cond && !tab->select_cond->val_int())
      {
        join->return_tab= tab;
        return NESTED_LOOP_OK;
      }
    }
  }
  /*
    The row complemented by nulls satisfies all conditions
    attached to inner tables.
    Send the row complemented by nulls to be joined with the
    remaining tables.
  */
  return (*join_tab->next_select)(join, join_tab+1, 0);
}


static enum_nested_loop_state
flush_cached_records(JOIN *join,JOIN_TAB *join_tab,bool skip_last)
{
  enum_nested_loop_state rc= NESTED_LOOP_OK;
  int error;
  READ_RECORD *info;

  join_tab->table->null_row= 0;
  if (!join_tab->cache.records)
    return NESTED_LOOP_OK;                      /* Nothing to do */
  if (skip_last)
    (void) store_record_in_cache(&join_tab->cache); // Must save this for later
  if (join_tab->use_quick == 2)
  {
    if (join_tab->select->quick)
    {					/* Used quick select last. reset it */
      delete join_tab->select->quick;
      join_tab->select->quick=0;
    }
  }
 /* read through all records */
  if ((error=join_init_read_record(join_tab)))
  {
    reset_cache_write(&join_tab->cache);
    return error < 0 ? NESTED_LOOP_NO_MORE_ROWS: NESTED_LOOP_ERROR;
  }

  for (JOIN_TAB *tmp=join->join_tab; tmp != join_tab ; tmp++)
  {
    tmp->status=tmp->table->status;
    tmp->table->status=0;
  }

  info= &join_tab->read_record;
  do
  {
    if (join->thd->killed)
    {
      join->thd->send_kill_message();
      return NESTED_LOOP_KILLED; // Aborted by user /* purecov: inspected */
    }
    SQL_SELECT *select=join_tab->select;
    if (rc == NESTED_LOOP_OK &&
        (!join_tab->cache.select || !join_tab->cache.select->skip_record()))
    {
      uint i;
      reset_cache_read(&join_tab->cache);
      for (i=(join_tab->cache.records- (skip_last ? 1 : 0)) ; i-- > 0 ;)
      {
	read_cached_record(join_tab);
	if (!select || !select->skip_record())
        {
          rc= (join_tab->next_select)(join,join_tab+1,0);
	  if (rc != NESTED_LOOP_OK && rc != NESTED_LOOP_NO_MORE_ROWS)
          {
            reset_cache_write(&join_tab->cache);
            return rc;
          }
        }
      }
    }
  } while (!(error=info->read_record(info)));

  if (skip_last)
    read_cached_record(join_tab);		// Restore current record
  reset_cache_write(&join_tab->cache);
  if (error > 0)				// Fatal error
    return NESTED_LOOP_ERROR;                   /* purecov: inspected */
  for (JOIN_TAB *tmp2=join->join_tab; tmp2 != join_tab ; tmp2++)
    tmp2->table->status=tmp2->status;
  return NESTED_LOOP_OK;
}


/*****************************************************************************
  The different ways to read a record
  Returns -1 if row was not found, 0 if row was found and 1 on errors
*****************************************************************************/

/* Help function when we get some an error from the table handler */

int report_error(TABLE *table, int error)
{
  if (error == HA_ERR_END_OF_FILE || error == HA_ERR_KEY_NOT_FOUND)
  {
    table->status= STATUS_GARBAGE;
    return -1;					// key not found; ok
  }
  /*
    Locking reads can legally return also these errors, do not
    print them to the .err log
  */
  if (error != HA_ERR_LOCK_DEADLOCK && error != HA_ERR_LOCK_WAIT_TIMEOUT)
    sql_print_error("Got error %d when reading table '%s'",
		    error, table->s->path);
  table->file->print_error(error,MYF(0));
  return 1;
}


int safe_index_read(JOIN_TAB *tab)
{
  int error;
  TABLE *table= tab->table;
  if ((error=table->file->index_read(table->record[0],
				     tab->ref.key_buff,
				     tab->ref.key_length, HA_READ_KEY_EXACT)))
    return report_error(table, error);
  return 0;
}


static int
join_read_const_table(JOIN_TAB *tab, POSITION *pos)
{
  int error;
  DBUG_ENTER("join_read_const_table");
  TABLE *table=tab->table;
  table->const_table=1;
  table->null_row=0;
  table->status=STATUS_NO_RECORD;
  
  if (tab->type == JT_SYSTEM)
  {
    if ((error=join_read_system(tab)))
    {						// Info for DESCRIBE
      tab->info="const row not found";
      /* Mark for EXPLAIN that the row was not found */
      pos->records_read=0.0;
      if (!table->maybe_null || error > 0)
	DBUG_RETURN(error);
    }
  }
  else
  {
    if (!table->key_read && table->used_keys.is_set(tab->ref.key) &&
	!table->no_keyread &&
        (int) table->reginfo.lock_type <= (int) TL_READ_HIGH_PRIORITY)
    {
      table->key_read=1;
      table->file->extra(HA_EXTRA_KEYREAD);
      tab->index= tab->ref.key;
    }
    error=join_read_const(tab);
    if (table->key_read)
    {
      table->key_read=0;
      table->file->extra(HA_EXTRA_NO_KEYREAD);
    }
    if (error)
    {
      tab->info="unique row not found";
      /* Mark for EXPLAIN that the row was not found */
      pos->records_read=0.0;
      if (!table->maybe_null || error > 0)
	DBUG_RETURN(error);
    }
  }
  if (*tab->on_expr_ref && !table->null_row)
  {
    if ((table->null_row= test((*tab->on_expr_ref)->val_int() == 0)))
      mark_as_null_row(table);  
  }
  if (!table->null_row)
    table->maybe_null=0;

  /* Check appearance of new constant items in Item_equal objects */
  JOIN *join= tab->join;
  if (join->conds)
    update_const_equal_items(join->conds, tab);
  TABLE_LIST *tbl;
  for (tbl= join->select_lex->leaf_tables; tbl; tbl= tbl->next_leaf)
  {
    TABLE_LIST *embedded;
    TABLE_LIST *embedding= tbl;
    do
    {
      embedded= embedding;
      if (embedded->on_expr)
         update_const_equal_items(embedded->on_expr, tab);
      embedding= embedded->embedding;
    }
    while (embedding &&
           embedding->nested_join->join_list.head() == embedded);
  }

  DBUG_RETURN(0);
}


static int
join_read_system(JOIN_TAB *tab)
{
  TABLE *table= tab->table;
  int error;
  if (table->status & STATUS_GARBAGE)		// If first read
  {
    if ((error=table->file->read_first_row(table->record[0],
					   table->s->primary_key)))
    {
      if (error != HA_ERR_END_OF_FILE)
	return report_error(table, error);
      mark_as_null_row(tab->table);
      empty_record(table);			// Make empty record
      return -1;
    }
    store_record(table,record[1]);
  }
  else if (!table->status)			// Only happens with left join
    restore_record(table,record[1]);			// restore old record
  table->null_row=0;
  return table->status ? -1 : 0;
}


/*
  Read a table when there is at most one matching row

  SYNOPSIS
    join_read_const()
    tab			Table to read

  RETURN
    0	Row was found
    -1  Row was not found
   1    Got an error (other than row not found) during read
*/

static int
join_read_const(JOIN_TAB *tab)
{
  int error;
  TABLE *table= tab->table;
  if (table->status & STATUS_GARBAGE)		// If first read
  {
    table->status= 0;
    if (cp_buffer_from_ref(tab->join->thd, &tab->ref))
      error=HA_ERR_KEY_NOT_FOUND;
    else
    {
      error=table->file->index_read_idx(table->record[0],tab->ref.key,
					(byte*) tab->ref.key_buff,
					tab->ref.key_length,HA_READ_KEY_EXACT);
    }
    if (error)
    {
      table->status= STATUS_NOT_FOUND;
      mark_as_null_row(tab->table);
      empty_record(table);
      if (error != HA_ERR_KEY_NOT_FOUND)
	return report_error(table, error);
      return -1;
    }
    store_record(table,record[1]);
  }
  else if (!(table->status & ~STATUS_NULL_ROW))	// Only happens with left join
  {
    table->status=0;
    restore_record(table,record[1]);			// restore old record
  }
  table->null_row=0;
  return table->status ? -1 : 0;
}


static int
join_read_key(JOIN_TAB *tab)
{
  int error;
  TABLE *table= tab->table;

  if (!table->file->inited)
    table->file->ha_index_init(tab->ref.key);
  if (cmp_buffer_with_ref(tab) ||
      (table->status & (STATUS_GARBAGE | STATUS_NO_PARENT | STATUS_NULL_ROW)))
  {
    if (tab->ref.key_err)
    {
      table->status=STATUS_NOT_FOUND;
      return -1;
    }
    error=table->file->index_read(table->record[0],
				  tab->ref.key_buff,
				  tab->ref.key_length,HA_READ_KEY_EXACT);
    if (error && error != HA_ERR_KEY_NOT_FOUND)
      return report_error(table, error);
  }
  table->null_row=0;
  return table->status ? -1 : 0;
}


static int
join_read_always_key(JOIN_TAB *tab)
{
  int error;
  TABLE *table= tab->table;

  for (uint i= 0 ; i < tab->ref.key_parts ; i++)
  {
    if ((tab->ref.null_rejecting & 1 << i) && tab->ref.items[i]->is_null())
        return -1;
  } 
  if (!table->file->inited)
    table->file->ha_index_init(tab->ref.key);
  if (cp_buffer_from_ref(tab->join->thd, &tab->ref))
    return -1;
  if ((error=table->file->index_read(table->record[0],
				     tab->ref.key_buff,
				     tab->ref.key_length,HA_READ_KEY_EXACT)))
  {
    if (error != HA_ERR_KEY_NOT_FOUND)
      return report_error(table, error);
    return -1; /* purecov: inspected */
  }
  return 0;
}


/*
  This function is used when optimizing away ORDER BY in 
  SELECT * FROM t1 WHERE a=1 ORDER BY a DESC,b DESC
*/
  
static int
join_read_last_key(JOIN_TAB *tab)
{
  int error;
  TABLE *table= tab->table;

  if (!table->file->inited)
    table->file->ha_index_init(tab->ref.key);
  if (cp_buffer_from_ref(tab->join->thd, &tab->ref))
    return -1;
  if ((error=table->file->index_read_last(table->record[0],
					  tab->ref.key_buff,
					  tab->ref.key_length)))
  {
    if (error != HA_ERR_KEY_NOT_FOUND)
      return report_error(table, error);
    return -1; /* purecov: inspected */
  }
  return 0;
}


	/* ARGSUSED */
static int
join_no_more_records(READ_RECORD *info __attribute__((unused)))
{
  return -1;
}


static int
join_read_next_same(READ_RECORD *info)
{
  int error;
  TABLE *table= info->table;
  JOIN_TAB *tab=table->reginfo.join_tab;

  if ((error=table->file->index_next_same(table->record[0],
					  tab->ref.key_buff,
					  tab->ref.key_length)))
  {
    if (error != HA_ERR_END_OF_FILE)
      return report_error(table, error);
    table->status= STATUS_GARBAGE;
    return -1;
  }
  return 0;
}


static int
join_read_prev_same(READ_RECORD *info)
{
  int error;
  TABLE *table= info->table;
  JOIN_TAB *tab=table->reginfo.join_tab;

  if ((error=table->file->index_prev(table->record[0])))
    return report_error(table, error);
  if (key_cmp_if_same(table, tab->ref.key_buff, tab->ref.key,
                      tab->ref.key_length))
  {
    table->status=STATUS_NOT_FOUND;
    error= -1;
  }
  return error;
}


static int
join_init_quick_read_record(JOIN_TAB *tab)
{
  if (test_if_quick_select(tab) == -1)
    return -1;					/* No possible records */
  return join_init_read_record(tab);
}


int rr_sequential(READ_RECORD *info);
int init_read_record_seq(JOIN_TAB *tab)
{
  tab->read_record.read_record= rr_sequential;
  if (tab->read_record.file->ha_rnd_init(1))
    return 1;
  return (*tab->read_record.read_record)(&tab->read_record);
}

static int
test_if_quick_select(JOIN_TAB *tab)
{
  delete tab->select->quick;
  tab->select->quick=0;
  return tab->select->test_quick_select(tab->join->thd, tab->keys,
					(table_map) 0, HA_POS_ERROR, 0);
}


static int
join_init_read_record(JOIN_TAB *tab)
{
  if (tab->select && tab->select->quick && tab->select->quick->reset())
    return 1;
  init_read_record(&tab->read_record, tab->join->thd, tab->table,
		   tab->select,1,1);
  return (*tab->read_record.read_record)(&tab->read_record);
}


static int
join_read_first(JOIN_TAB *tab)
{
  int error;
  TABLE *table=tab->table;
  if (!table->key_read && table->used_keys.is_set(tab->index) &&
      !table->no_keyread)
  {
    table->key_read=1;
    table->file->extra(HA_EXTRA_KEYREAD);
  }
  tab->table->status=0;
  tab->read_record.read_record=join_read_next;
  tab->read_record.table=table;
  tab->read_record.file=table->file;
  tab->read_record.index=tab->index;
  tab->read_record.record=table->record[0];
  if (!table->file->inited)
    table->file->ha_index_init(tab->index);
  if ((error=tab->table->file->index_first(tab->table->record[0])))
  {
    if (error != HA_ERR_KEY_NOT_FOUND && error != HA_ERR_END_OF_FILE)
      report_error(table, error);
    return -1;
  }
  return 0;
}


static int
join_read_next(READ_RECORD *info)
{
  int error;
  if ((error=info->file->index_next(info->record)))
    return report_error(info->table, error);
  return 0;
}


static int
join_read_last(JOIN_TAB *tab)
{
  TABLE *table=tab->table;
  int error;
  if (!table->key_read && table->used_keys.is_set(tab->index) &&
      !table->no_keyread)
  {
    table->key_read=1;
    table->file->extra(HA_EXTRA_KEYREAD);
  }
  tab->table->status=0;
  tab->read_record.read_record=join_read_prev;
  tab->read_record.table=table;
  tab->read_record.file=table->file;
  tab->read_record.index=tab->index;
  tab->read_record.record=table->record[0];
  if (!table->file->inited)
    table->file->ha_index_init(tab->index);
  if ((error= tab->table->file->index_last(tab->table->record[0])))
    return report_error(table, error);
  return 0;
}


static int
join_read_prev(READ_RECORD *info)
{
  int error;
  if ((error= info->file->index_prev(info->record)))
    return report_error(info->table, error);
  return 0;
}


static int
join_ft_read_first(JOIN_TAB *tab)
{
  int error;
  TABLE *table= tab->table;

  if (!table->file->inited)
    table->file->ha_index_init(tab->ref.key);
#if NOT_USED_YET
  if (cp_buffer_from_ref(tab->join->thd, &tab->ref)) // as ft-key doesn't use store_key's
    return -1;                             // see also FT_SELECT::init()
#endif
  table->file->ft_init();

  if ((error= table->file->ft_read(table->record[0])))
    return report_error(table, error);
  return 0;
}

static int
join_ft_read_next(READ_RECORD *info)
{
  int error;
  if ((error= info->file->ft_read(info->table->record[0])))
    return report_error(info->table, error);
  return 0;
}


/*
  Reading of key with key reference and one part that may be NULL
*/

int
join_read_always_key_or_null(JOIN_TAB *tab)
{
  int res;

  /* First read according to key which is NOT NULL */
  *tab->ref.null_ref_key= 0;			// Clear null byte
  if ((res= join_read_always_key(tab)) >= 0)
    return res;

  /* Then read key with null value */
  *tab->ref.null_ref_key= 1;			// Set null byte
  return safe_index_read(tab);
}


int
join_read_next_same_or_null(READ_RECORD *info)
{
  int error;
  if ((error= join_read_next_same(info)) >= 0)
    return error;
  JOIN_TAB *tab= info->table->reginfo.join_tab;

  /* Test if we have already done a read after null key */
  if (*tab->ref.null_ref_key)
    return -1;					// All keys read
  *tab->ref.null_ref_key= 1;			// Set null byte
  return safe_index_read(tab);			// then read null keys
}


/*****************************************************************************
  DESCRIPTION
    Functions that end one nested loop iteration. Different functions
    are used to support GROUP BY clause and to redirect records
    to a table (e.g. in case of SELECT into a temporary table) or to the
    network client.

  RETURN VALUES
    NESTED_LOOP_OK           - the record has been successfully handled
    NESTED_LOOP_ERROR        - a fatal error (like table corruption)
                               was detected
    NESTED_LOOP_KILLED       - thread shutdown was requested while processing
                               the record
    NESTED_LOOP_QUERY_LIMIT  - the record has been successfully handled;
                               additionally, the nested loop produced the
                               number of rows specified in the LIMIT clause
                               for the query
    NESTED_LOOP_CURSOR_LIMIT - the record has been successfully handled;
                               additionally, there is a cursor and the nested
                               loop algorithm produced the number of rows
                               that is specified for current cursor fetch
                               operation.
   All return values except NESTED_LOOP_OK abort the nested loop.
*****************************************************************************/

/* ARGSUSED */
static enum_nested_loop_state
end_send(JOIN *join, JOIN_TAB *join_tab __attribute__((unused)),
	 bool end_of_records)
{
  DBUG_ENTER("end_send");
  if (!end_of_records)
  {
    int error;
    if (join->having && join->having->val_int() == 0)
      DBUG_RETURN(NESTED_LOOP_OK);               // Didn't match having
    error=0;
    if (join->procedure)
      error=join->procedure->send_row(join->procedure_fields_list);
    else if (join->do_send_rows)
      error=join->result->send_data(*join->fields);
    if (error)
      DBUG_RETURN(NESTED_LOOP_ERROR); /* purecov: inspected */
    if (++join->send_records >= join->unit->select_limit_cnt &&
	join->do_send_rows)
    {
      if (join->select_options & OPTION_FOUND_ROWS)
      {
	JOIN_TAB *jt=join->join_tab;
	if ((join->tables == 1) && !join->tmp_table && !join->sort_and_group
	    && !join->send_group_parts && !join->having && !jt->select_cond &&
	    !(jt->select && jt->select->quick) &&
	    !(jt->table->file->table_flags() & HA_NOT_EXACT_COUNT) &&
            (jt->ref.key < 0))
	{
	  /* Join over all rows in table;  Return number of found rows */
	  TABLE *table=jt->table;

	  join->select_options ^= OPTION_FOUND_ROWS;
	  if (table->sort.record_pointers ||
	      (table->sort.io_cache && my_b_inited(table->sort.io_cache)))
	  {
	    /* Using filesort */
	    join->send_records= table->sort.found_records;
	  }
	  else
	  {
	    table->file->info(HA_STATUS_VARIABLE);
	    join->send_records = table->file->records;
	  }
	}
	else 
	{
	  join->do_send_rows= 0;
	  if (join->unit->fake_select_lex)
	    join->unit->fake_select_lex->select_limit= 0;
	  DBUG_RETURN(NESTED_LOOP_OK);
	}
      }
      DBUG_RETURN(NESTED_LOOP_QUERY_LIMIT);      // Abort nicely
    }
    else if (join->send_records >= join->fetch_limit)
    {
      /*
        There is a server side cursor and all rows for
        this fetch request are sent.
      */
      DBUG_RETURN(NESTED_LOOP_CURSOR_LIMIT);
    }
  }
  else
  {
    if (join->procedure && join->procedure->end_of_records())
      DBUG_RETURN(NESTED_LOOP_ERROR);
  }
  DBUG_RETURN(NESTED_LOOP_OK);
}


	/* ARGSUSED */
static enum_nested_loop_state
end_send_group(JOIN *join, JOIN_TAB *join_tab __attribute__((unused)),
	       bool end_of_records)
{
  int idx= -1;
  enum_nested_loop_state ok_code= NESTED_LOOP_OK;
  DBUG_ENTER("end_send_group");

  if (!join->first_record || end_of_records ||
      (idx=test_if_group_changed(join->group_fields)) >= 0)
  {
    if (join->first_record || (end_of_records && !join->group))
    {
      if (join->procedure)
	join->procedure->end_group();
      if (idx < (int) join->send_group_parts)
      {
	int error=0;
	if (join->procedure)
	{
	  if (join->having && join->having->val_int() == 0)
	    error= -1;				// Didn't satisfy having
 	  else
	  {
	    if (join->do_send_rows)
	      error=join->procedure->send_row(*join->fields) ? 1 : 0;
	    join->send_records++;
	  }
	  if (end_of_records && join->procedure->end_of_records())
	    error= 1;				// Fatal error
	}
	else
	{
	  if (!join->first_record)
	  {
            List_iterator_fast<Item> it(*join->fields);
            Item *item;
	    /* No matching rows for group function */
	    join->clear();

            while ((item= it++))
              item->no_rows_in_result();
	  }
	  if (join->having && join->having->val_int() == 0)
	    error= -1;				// Didn't satisfy having
	  else
	  {
	    if (join->do_send_rows)
	      error=join->result->send_data(*join->fields) ? 1 : 0;
	    join->send_records++;
	  }
	  if (join->rollup.state != ROLLUP::STATE_NONE && error <= 0)
	  {
	    if (join->rollup_send_data((uint) (idx+1)))
	      error= 1;
	  }
	}
	if (error > 0)
          DBUG_RETURN(NESTED_LOOP_ERROR);        /* purecov: inspected */
	if (end_of_records)
	  DBUG_RETURN(NESTED_LOOP_OK);
	if (join->send_records >= join->unit->select_limit_cnt &&
	    join->do_send_rows)
	{
	  if (!(join->select_options & OPTION_FOUND_ROWS))
	    DBUG_RETURN(NESTED_LOOP_QUERY_LIMIT); // Abort nicely
	  join->do_send_rows=0;
	  join->unit->select_limit_cnt = HA_POS_ERROR;
        }
        else if (join->send_records >= join->fetch_limit)
        {
          /*
            There is a server side cursor and all rows
            for this fetch request are sent.
          */
          /*
            Preventing code duplication. When finished with the group reset
            the group functions and copy_fields. We fall through. bug #11904
          */
          ok_code= NESTED_LOOP_CURSOR_LIMIT;
        }
      }
    }
    else
    {
      if (end_of_records)
	DBUG_RETURN(NESTED_LOOP_OK);
      join->first_record=1;
      VOID(test_if_group_changed(join->group_fields));
    }
    if (idx < (int) join->send_group_parts)
    {
      /*
        This branch is executed also for cursors which have finished their
        fetch limit - the reason for ok_code.
      */
      copy_fields(&join->tmp_table_param);
      if (init_sum_functions(join->sum_funcs, join->sum_funcs_end[idx+1]))
	DBUG_RETURN(NESTED_LOOP_ERROR);
      if (join->procedure)
	join->procedure->add();
      DBUG_RETURN(ok_code);
    }
  }
  if (update_sum_func(join->sum_funcs))
    DBUG_RETURN(NESTED_LOOP_ERROR);
  if (join->procedure)
    join->procedure->add();
  DBUG_RETURN(NESTED_LOOP_OK);
}


	/* ARGSUSED */
static enum_nested_loop_state
end_write(JOIN *join, JOIN_TAB *join_tab __attribute__((unused)),
	  bool end_of_records)
{
  TABLE *table=join->tmp_table;
  DBUG_ENTER("end_write");

  if (join->thd->killed)			// Aborted by user
  {
    join->thd->send_kill_message();
    DBUG_RETURN(NESTED_LOOP_KILLED);             /* purecov: inspected */
  }
  if (!end_of_records)
  {
    copy_fields(&join->tmp_table_param);
    copy_funcs(join->tmp_table_param.items_to_copy);
#ifdef TO_BE_DELETED
    if (!table->uniques)			// If not unique handling
    {
      /* Copy null values from group to row */
      ORDER   *group;
      for (group=table->group ; group ; group=group->next)
      {
	Item *item= *group->item;
	if (item->maybe_null)
	{
	  Field *field=item->get_tmp_table_field();
	  field->ptr[-1]= (byte) (field->is_null() ? 1 : 0);
	}
      }
    }
#endif
    if (!join->having || join->having->val_int())
    {
      int error;
      join->found_records++;
      if ((error=table->file->write_row(table->record[0])))
      {
	if (error == HA_ERR_FOUND_DUPP_KEY ||
	    error == HA_ERR_FOUND_DUPP_UNIQUE)
	  goto end;
	if (create_myisam_from_heap(join->thd, table, &join->tmp_table_param,
				    error,1))
	  DBUG_RETURN(NESTED_LOOP_ERROR);        // Not a table_is_full error
	table->s->uniques=0;			// To ensure rows are the same
      }
      if (++join->send_records >= join->tmp_table_param.end_write_records &&
	  join->do_send_rows)
      {
	if (!(join->select_options & OPTION_FOUND_ROWS))
	  DBUG_RETURN(NESTED_LOOP_QUERY_LIMIT);
	join->do_send_rows=0;
	join->unit->select_limit_cnt = HA_POS_ERROR;
	DBUG_RETURN(NESTED_LOOP_OK);
      }
    }
  }
end:
  DBUG_RETURN(NESTED_LOOP_OK);
}

/* Group by searching after group record and updating it if possible */
/* ARGSUSED */

static enum_nested_loop_state
end_update(JOIN *join, JOIN_TAB *join_tab __attribute__((unused)),
	   bool end_of_records)
{
  TABLE *table=join->tmp_table;
  ORDER   *group;
  int	  error;
  DBUG_ENTER("end_update");

  if (end_of_records)
    DBUG_RETURN(NESTED_LOOP_OK);
  if (join->thd->killed)			// Aborted by user
  {
    join->thd->send_kill_message();
    DBUG_RETURN(NESTED_LOOP_KILLED);             /* purecov: inspected */
  }

  join->found_records++;
  copy_fields(&join->tmp_table_param);		// Groups are copied twice.
  /* Make a key of group index */
  for (group=table->group ; group ; group=group->next)
  {
    Item *item= *group->item;
    item->save_org_in_field(group->field);
    /* Store in the used key if the field was 0 */
    if (item->maybe_null)
      group->buff[-1]= (char) group->field->is_null();
  }
  if (!table->file->index_read(table->record[1],
			       join->tmp_table_param.group_buff,0,
			       HA_READ_KEY_EXACT))
  {						/* Update old record */
    restore_record(table,record[1]);
    update_tmptable_sum_func(join->sum_funcs,table);
    if ((error=table->file->update_row(table->record[1],
				       table->record[0])))
    {
      table->file->print_error(error,MYF(0));	/* purecov: inspected */
      DBUG_RETURN(NESTED_LOOP_ERROR);            /* purecov: inspected */
    }
    DBUG_RETURN(NESTED_LOOP_OK);
  }

  /*
    Copy null bits from group key to table
    We can't copy all data as the key may have different format
    as the row data (for example as with VARCHAR keys)
  */
  KEY_PART_INFO *key_part;
  for (group=table->group,key_part=table->key_info[0].key_part;
       group ;
       group=group->next,key_part++)
  {
    if (key_part->null_bit)
      memcpy(table->record[0]+key_part->offset, group->buff, 1);
  }
  init_tmptable_sum_functions(join->sum_funcs);
  copy_funcs(join->tmp_table_param.items_to_copy);
  if ((error=table->file->write_row(table->record[0])))
  {
    if (create_myisam_from_heap(join->thd, table, &join->tmp_table_param,
				error, 0))
      DBUG_RETURN(NESTED_LOOP_ERROR);            // Not a table_is_full error
    /* Change method to update rows */
    table->file->ha_index_init(0);
    join->join_tab[join->tables-1].next_select=end_unique_update;
  }
  join->send_records++;
  DBUG_RETURN(NESTED_LOOP_OK);
}


/* Like end_update, but this is done with unique constraints instead of keys */

static enum_nested_loop_state
end_unique_update(JOIN *join, JOIN_TAB *join_tab __attribute__((unused)),
		  bool end_of_records)
{
  TABLE *table=join->tmp_table;
  int	  error;
  DBUG_ENTER("end_unique_update");

  if (end_of_records)
    DBUG_RETURN(NESTED_LOOP_OK);
  if (join->thd->killed)			// Aborted by user
  {
    join->thd->send_kill_message();
    DBUG_RETURN(NESTED_LOOP_KILLED);             /* purecov: inspected */
  }

  init_tmptable_sum_functions(join->sum_funcs);
  copy_fields(&join->tmp_table_param);		// Groups are copied twice.
  copy_funcs(join->tmp_table_param.items_to_copy);

  if (!(error=table->file->write_row(table->record[0])))
    join->send_records++;			// New group
  else
  {
    if ((int) table->file->get_dup_key(error) < 0)
    {
      table->file->print_error(error,MYF(0));	/* purecov: inspected */
      DBUG_RETURN(NESTED_LOOP_ERROR);            /* purecov: inspected */
    }
    if (table->file->rnd_pos(table->record[1],table->file->dupp_ref))
    {
      table->file->print_error(error,MYF(0));	/* purecov: inspected */
      DBUG_RETURN(NESTED_LOOP_ERROR);            /* purecov: inspected */
    }
    restore_record(table,record[1]);
    update_tmptable_sum_func(join->sum_funcs,table);
    if ((error=table->file->update_row(table->record[1],
				       table->record[0])))
    {
      table->file->print_error(error,MYF(0));	/* purecov: inspected */
      DBUG_RETURN(NESTED_LOOP_ERROR);            /* purecov: inspected */
    }
  }
  DBUG_RETURN(NESTED_LOOP_OK);
}


	/* ARGSUSED */
static enum_nested_loop_state
end_write_group(JOIN *join, JOIN_TAB *join_tab __attribute__((unused)),
		bool end_of_records)
{
  TABLE *table=join->tmp_table;
  int	  idx= -1;
  DBUG_ENTER("end_write_group");

  if (join->thd->killed)
  {						// Aborted by user
    join->thd->send_kill_message();
    DBUG_RETURN(NESTED_LOOP_KILLED);             /* purecov: inspected */
  }
  if (!join->first_record || end_of_records ||
      (idx=test_if_group_changed(join->group_fields)) >= 0)
  {
    if (join->first_record || (end_of_records && !join->group))
    {
      if (join->procedure)
	join->procedure->end_group();
      int send_group_parts= join->send_group_parts;
      if (idx < send_group_parts)
      {
	if (!join->first_record)
	{
	  /* No matching rows for group function */
	  join->clear();
	}
        copy_sum_funcs(join->sum_funcs,
                       join->sum_funcs_end[send_group_parts]);
	if (!join->having || join->having->val_int())
	{
          int error= table->file->write_row(table->record[0]);
          if (error && create_myisam_from_heap(join->thd, table,
                                               &join->tmp_table_param,
                                               error, 0))
	    DBUG_RETURN(NESTED_LOOP_ERROR);
        }
        if (join->rollup.state != ROLLUP::STATE_NONE)
	{
	  if (join->rollup_write_data((uint) (idx+1), table))
	    DBUG_RETURN(NESTED_LOOP_ERROR);
	}
	if (end_of_records)
	  DBUG_RETURN(NESTED_LOOP_OK);
      }
    }
    else
    {
      if (end_of_records)
	DBUG_RETURN(NESTED_LOOP_OK);
      join->first_record=1;
      VOID(test_if_group_changed(join->group_fields));
    }
    if (idx < (int) join->send_group_parts)
    {
      copy_fields(&join->tmp_table_param);
      copy_funcs(join->tmp_table_param.items_to_copy);
      if (init_sum_functions(join->sum_funcs, join->sum_funcs_end[idx+1]))
	DBUG_RETURN(NESTED_LOOP_ERROR);
      if (join->procedure)
	join->procedure->add();
      DBUG_RETURN(NESTED_LOOP_OK);
    }
  }
  if (update_sum_func(join->sum_funcs))
    DBUG_RETURN(NESTED_LOOP_ERROR);
  if (join->procedure)
    join->procedure->add();
  DBUG_RETURN(NESTED_LOOP_OK);
}


/*****************************************************************************
  Remove calculation with tables that aren't yet read. Remove also tests
  against fields that are read through key where the table is not a
  outer join table.
  We can't remove tests that are made against columns which are stored
  in sorted order.
*****************************************************************************/

/* Return 1 if right_item is used removable reference key on left_item */

static bool test_if_ref(Item_field *left_item,Item *right_item)
{
  Field *field=left_item->field;
  // No need to change const test. We also have to keep tests on LEFT JOIN
  if (!field->table->const_table && !field->table->maybe_null)
  {
    Item *ref_item=part_of_refkey(field->table,field);
    if (ref_item && ref_item->eq(right_item,1))
    {
      if (right_item->type() == Item::FIELD_ITEM)
	return (field->eq_def(((Item_field *) right_item)->field));
      if (right_item->const_item() && !(right_item->is_null()))
      {
	/*
	  We can remove binary fields and numerical fields except float,
	  as float comparison isn't 100 % secure
	  We have to keep normal strings to be able to check for end spaces
	*/
	if (field->binary() &&
	    field->real_type() != MYSQL_TYPE_STRING &&
	    field->real_type() != MYSQL_TYPE_VARCHAR &&
	    (field->type() != FIELD_TYPE_FLOAT || field->decimals() == 0))
	{
	  return !store_val_in_field(field, right_item, CHECK_FIELD_WARN);
	}
      }
    }
  }
  return 0;					// keep test
}


static COND *
make_cond_for_table(COND *cond, table_map tables, table_map used_table)
{
  if (used_table && !(cond->used_tables() & used_table))
    return (COND*) 0;				// Already checked
  if (cond->type() == Item::COND_ITEM)
  {
    if (((Item_cond*) cond)->functype() == Item_func::COND_AND_FUNC)
    {
      /* Create new top level AND item */
      Item_cond_and *new_cond=new Item_cond_and;
      if (!new_cond)
	return (COND*) 0;			// OOM /* purecov: inspected */
      List_iterator<Item> li(*((Item_cond*) cond)->argument_list());
      Item *item;
      while ((item=li++))
      {
	Item *fix=make_cond_for_table(item,tables,used_table);
	if (fix)
	  new_cond->argument_list()->push_back(fix);
      }
      switch (new_cond->argument_list()->elements) {
      case 0:
	return (COND*) 0;			// Always true
      case 1:
	return new_cond->argument_list()->head();
      default:
	/*
	  Item_cond_and do not need fix_fields for execution, its parameters
	  are fixed or do not need fix_fields, too
	*/
	new_cond->quick_fix_field();
	new_cond->used_tables_cache=
	  ((Item_cond_and*) cond)->used_tables_cache &
	  tables;
	return new_cond;
      }
    }
    else
    {						// Or list
      Item_cond_or *new_cond=new Item_cond_or;
      if (!new_cond)
	return (COND*) 0;			// OOM /* purecov: inspected */
      List_iterator<Item> li(*((Item_cond*) cond)->argument_list());
      Item *item;
      while ((item=li++))
      {
	Item *fix=make_cond_for_table(item,tables,0L);
	if (!fix)
	  return (COND*) 0;			// Always true
	new_cond->argument_list()->push_back(fix);
      }
      /*
	Item_cond_and do not need fix_fields for execution, its parameters
	are fixed or do not need fix_fields, too
      */
      new_cond->quick_fix_field();
      new_cond->used_tables_cache= ((Item_cond_or*) cond)->used_tables_cache;
      new_cond->top_level_item();
      return new_cond;
    }
  }

  /*
    Because the following test takes a while and it can be done
    table_count times, we mark each item that we have examined with the result
    of the test
  */

  if (cond->marker == 3 || (cond->used_tables() & ~tables))
    return (COND*) 0;				// Can't check this yet
  if (cond->marker == 2 || cond->eq_cmp_result() == Item::COND_OK)
    return cond;				// Not boolean op

  if (((Item_func*) cond)->functype() == Item_func::EQ_FUNC)
  {
    Item *left_item=	((Item_func*) cond)->arguments()[0];
    Item *right_item= ((Item_func*) cond)->arguments()[1];
    if (left_item->type() == Item::FIELD_ITEM &&
	test_if_ref((Item_field*) left_item,right_item))
    {
      cond->marker=3;			// Checked when read
      return (COND*) 0;
    }
    if (right_item->type() == Item::FIELD_ITEM &&
	test_if_ref((Item_field*) right_item,left_item))
    {
      cond->marker=3;			// Checked when read
      return (COND*) 0;
    }
  }
  cond->marker=2;
  return cond;
}

static Item *
part_of_refkey(TABLE *table,Field *field)
{
  if (!table->reginfo.join_tab)
    return (Item*) 0;             // field from outer non-select (UPDATE,...)

  uint ref_parts=table->reginfo.join_tab->ref.key_parts;
  if (ref_parts)
  {
    KEY_PART_INFO *key_part=
      table->key_info[table->reginfo.join_tab->ref.key].key_part;

    for (uint part=0 ; part < ref_parts ; part++,key_part++)
      if (field->eq(key_part->field) &&
	  !(key_part->key_part_flag & (HA_PART_KEY_SEG | HA_NULL_PART)))
	return table->reginfo.join_tab->ref.items[part];
  }
  return (Item*) 0;
}


/*****************************************************************************
  Test if one can use the key to resolve ORDER BY

  SYNOPSIS
    test_if_order_by_key()
    order		Sort order
    table		Table to sort
    idx			Index to check
    used_key_parts	Return value for used key parts.


  NOTES
    used_key_parts is set to correct key parts used if return value != 0
    (On other cases, used_key_part may be changed)

  RETURN
    1   key is ok.
    0   Key can't be used
    -1  Reverse key can be used
*****************************************************************************/

static int test_if_order_by_key(ORDER *order, TABLE *table, uint idx,
				uint *used_key_parts)
{
  KEY_PART_INFO *key_part,*key_part_end;
  key_part=table->key_info[idx].key_part;
  key_part_end=key_part+table->key_info[idx].key_parts;
  key_part_map const_key_parts=table->const_key_parts[idx];
  int reverse=0;
  DBUG_ENTER("test_if_order_by_key");

  for (; order ; order=order->next, const_key_parts>>=1)
  {
    Field *field=((Item_field*) (*order->item)->real_item())->field;
    int flag;

    /*
      Skip key parts that are constants in the WHERE clause.
      These are already skipped in the ORDER BY by const_expression_in_where()
    */
    for (; const_key_parts & 1 ; const_key_parts>>= 1)
      key_part++; 

    if (key_part == key_part_end || key_part->field != field)
      DBUG_RETURN(0);

    /* set flag to 1 if we can use read-next on key, else to -1 */
    flag= ((order->asc == !(key_part->key_part_flag & HA_REVERSE_SORT)) ?
           1 : -1);
    if (reverse && flag != reverse)
      DBUG_RETURN(0);
    reverse=flag;				// Remember if reverse
    key_part++;
  }
  *used_key_parts= (uint) (key_part - table->key_info[idx].key_part);
  if (reverse == -1 && !(table->file->index_flags(idx, *used_key_parts-1, 1) &
                         HA_READ_PREV))
    reverse= 0;                                 // Index can't be used
  DBUG_RETURN(reverse);
}


uint find_shortest_key(TABLE *table, const key_map *usable_keys)
{
  uint min_length= (uint) ~0;
  uint best= MAX_KEY;
  if (!usable_keys->is_clear_all())
  {
    for (uint nr=0; nr < table->s->keys ; nr++)
    {
      if (usable_keys->is_set(nr))
      {
        if (table->key_info[nr].key_length < min_length)
        {
          min_length=table->key_info[nr].key_length;
          best=nr;
        }
      }
    }
  }
  return best;
}

/*
  Test if a second key is the subkey of the first one.

  SYNOPSIS
    is_subkey()
    key_part		First key parts
    ref_key_part	Second key parts
    ref_key_part_end	Last+1 part of the second key

  NOTE
    Second key MUST be shorter than the first one.

  RETURN
    1	is a subkey
    0	no sub key
*/

inline bool 
is_subkey(KEY_PART_INFO *key_part, KEY_PART_INFO *ref_key_part,
	  KEY_PART_INFO *ref_key_part_end)
{
  for (; ref_key_part < ref_key_part_end; key_part++, ref_key_part++)
    if (!key_part->field->eq(ref_key_part->field))
      return 0;
  return 1;
}

/*
  Test if we can use one of the 'usable_keys' instead of 'ref' key for sorting

  SYNOPSIS
    test_if_subkey()
    ref			Number of key, used for WHERE clause
    usable_keys		Keys for testing

  RETURN
    MAX_KEY			If we can't use other key
    the number of found key	Otherwise
*/

static uint
test_if_subkey(ORDER *order, TABLE *table, uint ref, uint ref_key_parts,
	       const key_map *usable_keys)
{
  uint nr;
  uint min_length= (uint) ~0;
  uint best= MAX_KEY;
  uint not_used;
  KEY_PART_INFO *ref_key_part= table->key_info[ref].key_part;
  KEY_PART_INFO *ref_key_part_end= ref_key_part + ref_key_parts;

  for (nr= 0 ; nr < table->s->keys ; nr++)
  {
    if (usable_keys->is_set(nr) &&
	table->key_info[nr].key_length < min_length &&
	table->key_info[nr].key_parts >= ref_key_parts &&
	is_subkey(table->key_info[nr].key_part, ref_key_part,
		  ref_key_part_end) &&
	test_if_order_by_key(order, table, nr, &not_used))
    {
      min_length= table->key_info[nr].key_length;
      best= nr;
    }
  }
  return best;
}


/*
  Check if GROUP BY/DISTINCT can be optimized away because the set is
  already known to be distinct.
  
  SYNOPSIS
    list_contains_unique_index ()
    table                The table to operate on.
    find_func            function to iterate over the list and search
                         for a field

  DESCRIPTION
    Used in removing the GROUP BY/DISTINCT of the following types of
    statements:
      SELECT [DISTINCT] <unique_key_cols>... FROM <single_table_ref>
        [GROUP BY <unique_key_cols>,...]

    If (a,b,c is distinct)
      then <any combination of a,b,c>,{whatever} is also distinct

    This function checks if all the key parts of any of the unique keys
    of the table are referenced by a list : either the select list
    through find_field_in_item_list or GROUP BY list through
    find_field_in_order_list.
    If the above holds and the key parts cannot contain NULLs then we 
    can safely remove the GROUP BY/DISTINCT,
    as no result set can be more distinct than an unique key.
 
  RETURN VALUE
    1                    found
    0                    not found.
*/

static bool
list_contains_unique_index(TABLE *table,
                          bool (*find_func) (Field *, void *), void *data)
{
  for (uint keynr= 0; keynr < table->s->keys; keynr++)
  {
    if (keynr == table->s->primary_key ||
         (table->key_info[keynr].flags & HA_NOSAME))
    {
      KEY *keyinfo= table->key_info + keynr;
      KEY_PART_INFO *key_part, *key_part_end;

      for (key_part=keyinfo->key_part,
           key_part_end=key_part+ keyinfo->key_parts;
           key_part < key_part_end;
           key_part++)
      {
        if (key_part->field->maybe_null() || 
            !find_func(key_part->field, data))
          break;
      }
      if (key_part == key_part_end)
        return 1;
    }
  }
  return 0;
}


/*
  Helper function for list_contains_unique_index.
  Find a field reference in a list of ORDER structures.
  
  SYNOPSIS
    find_field_in_order_list ()
    field                The field to search for.
    data                 ORDER *.The list to search in
  
  DESCRIPTION
    Finds a direct reference of the Field in the list.
  
  RETURN VALUE
    1                    found
    0                    not found.
*/

static bool
find_field_in_order_list (Field *field, void *data)
{
  ORDER *group= (ORDER *) data;
  bool part_found= 0;
  for (ORDER *tmp_group= group; tmp_group; tmp_group=tmp_group->next)
  {
    Item *item= (*tmp_group->item)->real_item();
    if (item->type() == Item::FIELD_ITEM &&
        ((Item_field*) item)->field->eq(field))
    {
      part_found= 1;
      break;
    }
  }
  return part_found;
}


/*
  Helper function for list_contains_unique_index.
  Find a field reference in a dynamic list of Items.
  
  SYNOPSIS
    find_field_in_item_list ()
    field in             The field to search for.
    data  in             List<Item> *.The list to search in
  
  DESCRIPTION
    Finds a direct reference of the Field in the list.
  
  RETURN VALUE
    1                    found
    0                    not found.
*/

static bool
find_field_in_item_list (Field *field, void *data)
{
  List<Item> *fields= (List<Item> *) data;
  bool part_found= 0;
  List_iterator<Item> li(*fields);
  Item *item;

  while ((item= li++))
  {
    if (item->type() == Item::FIELD_ITEM &&
        ((Item_field*) item)->field->eq(field))
    {
      part_found= 1;
      break;
    }
  }
  return part_found;
}


/*
  Test if we can skip the ORDER BY by using an index.

  If we can use an index, the JOIN_TAB / tab->select struct
  is changed to use the index.

  Return:
     0 We have to use filesort to do the sorting
     1 We can use an index.
*/

static bool
test_if_skip_sort_order(JOIN_TAB *tab,ORDER *order,ha_rows select_limit,
			bool no_changes)
{
  int ref_key;
  uint ref_key_parts;
  TABLE *table=tab->table;
  SQL_SELECT *select=tab->select;
  key_map usable_keys;
  DBUG_ENTER("test_if_skip_sort_order");
  LINT_INIT(ref_key_parts);

  /*
    Check which keys can be used to resolve ORDER BY.
    We must not try to use disabled keys.
  */
  usable_keys= table->s->keys_in_use;

  for (ORDER *tmp_order=order; tmp_order ; tmp_order=tmp_order->next)
  {
    Item *item= (*tmp_order->item)->real_item();
    if (item->type() != Item::FIELD_ITEM)
    {
      usable_keys.clear_all();
      DBUG_RETURN(0);
    }
    usable_keys.intersect(((Item_field*) item)->field->part_of_sortkey);
    if (usable_keys.is_clear_all())
      DBUG_RETURN(0);					// No usable keys
  }

  ref_key= -1;
  /* Test if constant range in WHERE */
  if (tab->ref.key >= 0 && tab->ref.key_parts)
  {
    ref_key=	   tab->ref.key;
    ref_key_parts= tab->ref.key_parts;
    if (tab->type == JT_REF_OR_NULL || tab->type == JT_FT)
      DBUG_RETURN(0);
  }
  else if (select && select->quick)		// Range found by opt_range
  {
    int quick_type= select->quick->get_type();
    /* 
      assume results are not ordered when index merge is used 
      TODO: sergeyp: Results of all index merge selects actually are ordered 
      by clustered PK values.
    */
  
    if (quick_type == QUICK_SELECT_I::QS_TYPE_INDEX_MERGE || 
        quick_type == QUICK_SELECT_I::QS_TYPE_ROR_UNION || 
        quick_type == QUICK_SELECT_I::QS_TYPE_ROR_INTERSECT)
      DBUG_RETURN(0);
    ref_key=	   select->quick->index;
    ref_key_parts= select->quick->used_key_parts;
  }

  if (ref_key >= 0)
  {
    /*
      We come here when there is a REF key.
    */
    int order_direction;
    uint used_key_parts;
    if (!usable_keys.is_set(ref_key))
    {
      /*
	We come here when ref_key is not among usable_keys
      */
      uint new_ref_key;
      /*
	If using index only read, only consider other possible index only
	keys
      */
      if (table->used_keys.is_set(ref_key))
	usable_keys.intersect(table->used_keys);
      if ((new_ref_key= test_if_subkey(order, table, ref_key, ref_key_parts,
				       &usable_keys)) < MAX_KEY)
      {
	/* Found key that can be used to retrieve data in sorted order */
	if (tab->ref.key >= 0)
	{
          /*
            We'll use ref access method on key new_ref_key. In general case 
            the index search tuple for new_ref_key will be different (e.g.
            when one index is defined as (part1, part2, ...) and another as
            (part1, part2(N), ...) and the WHERE clause contains 
            "part1 = const1 AND part2=const2". 
            So we build tab->ref from scratch here.
          */
          KEYUSE *keyuse= tab->keyuse;
          while (keyuse->key != new_ref_key && keyuse->table == tab->table)
            keyuse++;
          if (create_ref_for_key(tab->join, tab, keyuse, 
                                 tab->join->const_table_map))
            DBUG_RETURN(0);
	}
	else
	{
          /*
            The range optimizer constructed QUICK_RANGE for ref_key, and
            we want to use instead new_ref_key as the index. We can't
            just change the index of the quick select, because this may
            result in an incosistent QUICK_SELECT object. Below we
            create a new QUICK_SELECT from scratch so that all its
            parameres are set correctly by the range optimizer.
           */
          key_map new_ref_key_map;
          new_ref_key_map.clear_all();  // Force the creation of quick select
          new_ref_key_map.set_bit(new_ref_key); // only for new_ref_key.

          if (select->test_quick_select(tab->join->thd, new_ref_key_map, 0,
                                        (tab->join->select_options &
                                         OPTION_FOUND_ROWS) ?
                                        HA_POS_ERROR :
                                        tab->join->unit->select_limit_cnt,0) <=
              0)
            DBUG_RETURN(0);
	}
        ref_key= new_ref_key;
      }
    }
    /* Check if we get the rows in requested sorted order by using the key */
    if (usable_keys.is_set(ref_key) &&
	(order_direction = test_if_order_by_key(order,table,ref_key,
						&used_key_parts)))
    {
      if (order_direction == -1)		// If ORDER BY ... DESC
      {
	if (select && select->quick)
	{
	  /*
	    Don't reverse the sort order, if it's already done.
	    (In some cases test_if_order_by_key() can be called multiple times
	  */
	  if (!select->quick->reverse_sorted())
	  {
            int quick_type= select->quick->get_type();
            if (quick_type == QUICK_SELECT_I::QS_TYPE_INDEX_MERGE ||
                quick_type == QUICK_SELECT_I::QS_TYPE_ROR_INTERSECT ||
                quick_type == QUICK_SELECT_I::QS_TYPE_ROR_UNION ||
                quick_type == QUICK_SELECT_I::QS_TYPE_GROUP_MIN_MAX)
              DBUG_RETURN(0);                   // Use filesort
            
            /* ORDER BY range_key DESC */
	    QUICK_SELECT_DESC *tmp=new QUICK_SELECT_DESC((QUICK_RANGE_SELECT*)(select->quick),
							 used_key_parts);
	    if (!tmp || tmp->error)
	    {
	      delete tmp;
	      DBUG_RETURN(0);		// Reverse sort not supported
	    }
	    select->quick=tmp;
	  }
	  DBUG_RETURN(1);
	}
	if (tab->ref.key_parts < used_key_parts)
	{
	  /*
	    SELECT * FROM t1 WHERE a=1 ORDER BY a DESC,b DESC

	    Use a traversal function that starts by reading the last row
	    with key part (A) and then traverse the index backwards.
	  */
	  tab->read_first_record=       join_read_last_key;
	  tab->read_record.read_record= join_read_prev_same;
	  /* fall through */
	}
      }
      else if (select && select->quick)
	  select->quick->sorted= 1;
      DBUG_RETURN(1);			/* No need to sort */
    }
  }
  else
  {
    /* check if we can use a key to resolve the group */
    /* Tables using JT_NEXT are handled here */
    uint nr;
    key_map keys;

    /*
      If not used with LIMIT, only use keys if the whole query can be
      resolved with a key;  This is because filesort() is usually faster than
      retrieving all rows through an index.
    */
    if (select_limit >= table->file->records)
    {
      keys= *table->file->keys_to_use_for_scanning();
      keys.merge(table->used_keys);

      /*
	We are adding here also the index specified in FORCE INDEX clause, 
	if any.
        This is to allow users to use index in ORDER BY.
      */
      if (table->force_index) 
	keys.merge(table->keys_in_use_for_query);
      keys.intersect(usable_keys);
    }
    else
      keys= usable_keys;

    for (nr=0; nr < table->s->keys ; nr++)
    {
      uint not_used;
      if (keys.is_set(nr))
      {
	int flag;
	if ((flag= test_if_order_by_key(order, table, nr, &not_used)))
	{
	  if (!no_changes)
	  {
	    tab->index=nr;
	    tab->read_first_record=  (flag > 0 ? join_read_first:
				      join_read_last);
	    tab->type=JT_NEXT;	// Read with index_first(), index_next()
	    if (table->used_keys.is_set(nr))
	    {
	      table->key_read=1;
	      table->file->extra(HA_EXTRA_KEYREAD);
	    }
	  }
	  DBUG_RETURN(1);
	}
      }
    }
  }
  DBUG_RETURN(0);				// Can't use index.
}


/*
  If not selecting by given key, create an index how records should be read

  SYNOPSIS
   create_sort_index()
     thd		Thread handler
     tab		Table to sort (in join structure)
     order		How table should be sorted
     filesort_limit	Max number of rows that needs to be sorted
     select_limit	Max number of rows in final output
		        Used to decide if we should use index or not


  IMPLEMENTATION
   - If there is an index that can be used, 'tab' is modified to use
     this index.
   - If no index, create with filesort() an index file that can be used to
     retrieve rows in order (should be done with 'read_record').
     The sorted data is stored in tab->table and will be freed when calling
     free_io_cache(tab->table).

  RETURN VALUES
    0		ok
    -1		Some fatal error
    1		No records
*/

static int
create_sort_index(THD *thd, JOIN *join, ORDER *order,
		  ha_rows filesort_limit, ha_rows select_limit)
{
  uint length= 0;
  ha_rows examined_rows;
  TABLE *table;
  SQL_SELECT *select;
  JOIN_TAB *tab;
  DBUG_ENTER("create_sort_index");

  if (join->tables == join->const_tables)
    DBUG_RETURN(0);				// One row, no need to sort
  tab=    join->join_tab + join->const_tables;
  table=  tab->table;
  select= tab->select;

  /*
    When there is SQL_BIG_RESULT do not sort using index for GROUP BY,
    and thus force sorting on disk.
  */
  if ((order != join->group_list || 
       !(join->select_options & SELECT_BIG_RESULT)) &&
      test_if_skip_sort_order(tab,order,select_limit,0))
    DBUG_RETURN(0);
  for (ORDER *ord= join->order; ord; ord= ord->next)
    length++;
  if (!(join->sortorder= 
        make_unireg_sortorder(order, &length, join->sortorder)))
    goto err;				/* purecov: inspected */

  table->sort.io_cache=(IO_CACHE*) my_malloc(sizeof(IO_CACHE),
                                             MYF(MY_WME | MY_ZEROFILL));
  table->status=0;				// May be wrong if quick_select

  // If table has a range, move it to select
  if (select && !select->quick && tab->ref.key >= 0)
  {
    if (tab->quick)
    {
      select->quick=tab->quick;
      tab->quick=0;
      /* 
        We can only use 'Only index' if quick key is same as ref_key
        and in index_merge 'Only index' cannot be used
      */
      if (table->key_read && ((uint) tab->ref.key != select->quick->index))
      {
	table->key_read=0;
	table->file->extra(HA_EXTRA_NO_KEYREAD);
      }
    }
    else
    {
      /*
	We have a ref on a const;  Change this to a range that filesort
	can use.
	For impossible ranges (like when doing a lookup on NULL on a NOT NULL
	field, quick will contain an empty record set.
      */
      if (!(select->quick= (tab->type == JT_FT ?
			    new FT_SELECT(thd, table, tab->ref.key) :
			    get_quick_select_for_ref(thd, table, &tab->ref, 
                                                     tab->found_records))))
	goto err;
    }
  }

  /* Fill schema tables with data before filesort if it's necessary */
  if ((join->select_lex->options & OPTION_SCHEMA_TABLE) &&
      !thd->lex->describe &&
      get_schema_tables_result(join, PROCESSED_BY_CREATE_SORT_INDEX))
    goto err;

  if (table->s->tmp_table)
    table->file->info(HA_STATUS_VARIABLE);	// Get record count
  table->sort.found_records=filesort(thd, table,join->sortorder, length,
                                     select, filesort_limit, &examined_rows);
  tab->records= table->sort.found_records;	// For SQL_CALC_ROWS
  if (select)
  {
    select->cleanup();				// filesort did select
    tab->select= 0;
  }
  tab->select_cond=0;
  tab->last_inner= 0;
  tab->first_unmatched= 0;
  tab->type=JT_ALL;				// Read with normal read_record
  tab->read_first_record= join_init_read_record;
  tab->join->examined_rows+=examined_rows;
  if (table->key_read)				// Restore if we used indexes
  {
    table->key_read=0;
    table->file->extra(HA_EXTRA_NO_KEYREAD);
  }
  DBUG_RETURN(table->sort.found_records == HA_POS_ERROR);
err:
  DBUG_RETURN(-1);
}

/*
  Add the HAVING criteria to table->select
*/

#ifdef NOT_YET
static bool fix_having(JOIN *join, Item **having)
{
  (*having)->update_used_tables();	// Some tables may have been const
  JOIN_TAB *table=&join->join_tab[join->const_tables];
  table_map used_tables= join->const_table_map | table->table->map;

  DBUG_EXECUTE("where",print_where(*having,"having"););
  Item* sort_table_cond=make_cond_for_table(*having,used_tables,used_tables);
  if (sort_table_cond)
  {
    if (!table->select)
      if (!(table->select=new SQL_SELECT))
	return 1;
    if (!table->select->cond)
      table->select->cond=sort_table_cond;
    else					// This should never happen
      if (!(table->select->cond= new Item_cond_and(table->select->cond,
						   sort_table_cond)) ||
	  table->select->cond->fix_fields(join->thd, &table->select->cond))
	return 1;
    table->select_cond=table->select->cond;
    table->select_cond->top_level_item();
    DBUG_EXECUTE("where",print_where(table->select_cond,
				     "select and having"););
    *having=make_cond_for_table(*having,~ (table_map) 0,~used_tables);
    DBUG_EXECUTE("where",print_where(*having,"having after make_cond"););
  }
  return 0;
}
#endif


/*****************************************************************************
  Remove duplicates from tmp table
  This should be recoded to add a unique index to the table and remove
  duplicates
  Table is a locked single thread table
  fields is the number of fields to check (from the end)
*****************************************************************************/

static bool compare_record(TABLE *table, Field **ptr)
{
  for (; *ptr ; ptr++)
  {
    if ((*ptr)->cmp_offset(table->s->rec_buff_length))
      return 1;
  }
  return 0;
}

static bool copy_blobs(Field **ptr)
{
  for (; *ptr ; ptr++)
  {
    if ((*ptr)->flags & BLOB_FLAG)
      if (((Field_blob *) (*ptr))->copy())
	return 1;				// Error
  }
  return 0;
}

static void free_blobs(Field **ptr)
{
  for (; *ptr ; ptr++)
  {
    if ((*ptr)->flags & BLOB_FLAG)
      ((Field_blob *) (*ptr))->free();
  }
}


static int
remove_duplicates(JOIN *join, TABLE *entry,List<Item> &fields, Item *having)
{
  int error;
  ulong reclength,offset;
  uint field_count;
  THD *thd= join->thd;
  DBUG_ENTER("remove_duplicates");

  entry->reginfo.lock_type=TL_WRITE;

  /* Calculate how many saved fields there is in list */
  field_count=0;
  List_iterator<Item> it(fields);
  Item *item;
  while ((item=it++))
  {
    if (item->get_tmp_table_field() && ! item->const_item())
      field_count++;
  }

  if (!field_count && !(join->select_options & OPTION_FOUND_ROWS)) 
  {                    // only const items with no OPTION_FOUND_ROWS
    join->unit->select_limit_cnt= 1;		// Only send first row
    DBUG_RETURN(0);
  }
  Field **first_field=entry->field+entry->s->fields - field_count;
  offset= field_count ? 
          entry->field[entry->s->fields - field_count]->offset() : 0;
  reclength=entry->s->reclength-offset;

  free_io_cache(entry);				// Safety
  entry->file->info(HA_STATUS_VARIABLE);
  if (entry->s->db_type == DB_TYPE_HEAP ||
      (!entry->s->blob_fields &&
       ((ALIGN_SIZE(reclength) + HASH_OVERHEAD) * entry->file->records <
	thd->variables.sortbuff_size)))
    error=remove_dup_with_hash_index(join->thd, entry,
				     field_count, first_field,
				     reclength, having);
  else
    error=remove_dup_with_compare(join->thd, entry, first_field, offset,
				  having);

  free_blobs(first_field);
  DBUG_RETURN(error);
}


static int remove_dup_with_compare(THD *thd, TABLE *table, Field **first_field,
				   ulong offset, Item *having)
{
  handler *file=table->file;
  char *org_record,*new_record;
  byte *record;
  int error;
  ulong reclength= table->s->reclength-offset;
  DBUG_ENTER("remove_dup_with_compare");

  org_record=(char*) (record=table->record[0])+offset;
  new_record=(char*) table->record[1]+offset;

  file->ha_rnd_init(1);
  error=file->rnd_next(record);
  for (;;)
  {
    if (thd->killed)
    {
      thd->send_kill_message();
      error=0;
      goto err;
    }
    if (error)
    {
      if (error == HA_ERR_RECORD_DELETED)
	continue;
      if (error == HA_ERR_END_OF_FILE)
	break;
      goto err;
    }
    if (having && !having->val_int())
    {
      if ((error=file->delete_row(record)))
	goto err;
      error=file->rnd_next(record);
      continue;
    }
    if (copy_blobs(first_field))
    {
      my_message(ER_OUTOFMEMORY, ER(ER_OUTOFMEMORY), MYF(0));
      error=0;
      goto err;
    }
    memcpy(new_record,org_record,reclength);

    /* Read through rest of file and mark duplicated rows deleted */
    bool found=0;
    for (;;)
    {
      if ((error=file->rnd_next(record)))
      {
	if (error == HA_ERR_RECORD_DELETED)
	  continue;
	if (error == HA_ERR_END_OF_FILE)
	  break;
	goto err;
      }
      if (compare_record(table, first_field) == 0)
      {
	if ((error=file->delete_row(record)))
	  goto err;
      }
      else if (!found)
      {
	found=1;
	file->position(record);	// Remember position
      }
    }
    if (!found)
      break;					// End of file
    /* Restart search on next row */
    error=file->restart_rnd_next(record,file->ref);
  }

  file->extra(HA_EXTRA_NO_CACHE);
  DBUG_RETURN(0);
err:
  file->extra(HA_EXTRA_NO_CACHE);
  if (error)
    file->print_error(error,MYF(0));
  DBUG_RETURN(1);
}


/*
  Generate a hash index for each row to quickly find duplicate rows
  Note that this will not work on tables with blobs!
*/

static int remove_dup_with_hash_index(THD *thd, TABLE *table,
				      uint field_count,
				      Field **first_field,
				      ulong key_length,
				      Item *having)
{
  byte *key_buffer, *key_pos, *record=table->record[0];
  int error;
  handler *file= table->file;
  ulong extra_length= ALIGN_SIZE(key_length)-key_length;
  uint *field_lengths,*field_length;
  HASH hash;
  DBUG_ENTER("remove_dup_with_hash_index");

  if (!my_multi_malloc(MYF(MY_WME),
		       &key_buffer,
		       (uint) ((key_length + extra_length) *
			       (long) file->records),
		       &field_lengths,
		       (uint) (field_count*sizeof(*field_lengths)),
		       NullS))
    DBUG_RETURN(1);

  {
    Field **ptr;
    ulong total_length= 0;
    for (ptr= first_field, field_length=field_lengths ; *ptr ; ptr++)
    {
      uint length= (*ptr)->sort_length();
      (*field_length++)= length;
      total_length+= length;
    }
    DBUG_PRINT("info",("field_count: %u  key_length: %lu  total_length: %lu",
                       field_count, key_length, total_length));
    DBUG_ASSERT(total_length <= key_length);
    key_length= total_length;
    extra_length= ALIGN_SIZE(key_length)-key_length;
  }

  if (hash_init(&hash, &my_charset_bin, (uint) file->records, 0, 
		key_length, (hash_get_key) 0, 0, 0))
  {
    my_free((char*) key_buffer,MYF(0));
    DBUG_RETURN(1);
  }

  file->ha_rnd_init(1);
  key_pos=key_buffer;
  for (;;)
  {
    byte *org_key_pos;
    if (thd->killed)
    {
      thd->send_kill_message();
      error=0;
      goto err;
    }
    if ((error=file->rnd_next(record)))
    {
      if (error == HA_ERR_RECORD_DELETED)
	continue;
      if (error == HA_ERR_END_OF_FILE)
	break;
      goto err;
    }
    if (having && !having->val_int())
    {
      if ((error=file->delete_row(record)))
	goto err;
      continue;
    }

    /* copy fields to key buffer */
    org_key_pos= key_pos;
    field_length=field_lengths;
    for (Field **ptr= first_field ; *ptr ; ptr++)
    {
      (*ptr)->sort_string((char*) key_pos,*field_length);
      key_pos+= *field_length++;
    }
    /* Check if it exists before */
    if (hash_search(&hash, org_key_pos, key_length))
    {
      /* Duplicated found ; Remove the row */
      if ((error=file->delete_row(record)))
	goto err;
    }
    else
      (void) my_hash_insert(&hash, org_key_pos);
    key_pos+=extra_length;
  }
  my_free((char*) key_buffer,MYF(0));
  hash_free(&hash);
  file->extra(HA_EXTRA_NO_CACHE);
  (void) file->ha_rnd_end();
  DBUG_RETURN(0);

err:
  my_free((char*) key_buffer,MYF(0));
  hash_free(&hash);
  file->extra(HA_EXTRA_NO_CACHE);
  (void) file->ha_rnd_end();
  if (error)
    file->print_error(error,MYF(0));
  DBUG_RETURN(1);
}


SORT_FIELD *make_unireg_sortorder(ORDER *order, uint *length,
                                  SORT_FIELD *sortorder)
{
  uint count;
  SORT_FIELD *sort,*pos;
  DBUG_ENTER("make_unireg_sortorder");

  count=0;
  for (ORDER *tmp = order; tmp; tmp=tmp->next)
    count++;
  if (!sortorder)
    sortorder= (SORT_FIELD*) sql_alloc(sizeof(SORT_FIELD) *
                                       (max(count, *length) + 1));
  pos= sort= sortorder;

  if (!pos)
    return 0;

  for (;order;order=order->next,pos++)
  {
    Item *item= order->item[0]->real_item();
    pos->field= 0; pos->item= 0;
    if (item->type() == Item::FIELD_ITEM)
      pos->field= ((Item_field*) item)->field;
    else if (item->type() == Item::SUM_FUNC_ITEM && !item->const_item())
      pos->field= ((Item_sum*) item)->get_tmp_table_field();
    else if (item->type() == Item::COPY_STR_ITEM)
    {						// Blob patch
      pos->item= ((Item_copy_string*) item)->item;
    }
    else
      pos->item= *order->item;
    pos->reverse=! order->asc;
  }
  *length=count;
  DBUG_RETURN(sort);
}


/*****************************************************************************
  Fill join cache with packed records
  Records are stored in tab->cache.buffer and last record in
  last record is stored with pointers to blobs to support very big
  records
******************************************************************************/

static int
join_init_cache(THD *thd,JOIN_TAB *tables,uint table_count)
{
  reg1 uint i;
  uint length,blobs,size;
  CACHE_FIELD *copy,**blob_ptr;
  JOIN_CACHE  *cache;
  JOIN_TAB *join_tab;
  DBUG_ENTER("join_init_cache");

  cache= &tables[table_count].cache;
  cache->fields=blobs=0;

  join_tab=tables;
  for (i=0 ; i < table_count ; i++,join_tab++)
  {
    if (!join_tab->used_fieldlength)		/* Not calced yet */
      calc_used_field_length(thd, join_tab);
    cache->fields+=join_tab->used_fields;
    blobs+=join_tab->used_blobs;
  }
  if (!(cache->field=(CACHE_FIELD*)
	sql_alloc(sizeof(CACHE_FIELD)*(cache->fields+table_count*2)+(blobs+1)*

		  sizeof(CACHE_FIELD*))))
  {
    my_free((gptr) cache->buff,MYF(0));		/* purecov: inspected */
    cache->buff=0;				/* purecov: inspected */
    DBUG_RETURN(1);				/* purecov: inspected */
  }
  copy=cache->field;
  blob_ptr=cache->blob_ptr=(CACHE_FIELD**)
    (cache->field+cache->fields+table_count*2);

  length=0;
  for (i=0 ; i < table_count ; i++)
  {
    uint null_fields=0,used_fields;

    Field **f_ptr,*field;
    for (f_ptr=tables[i].table->field,used_fields=tables[i].used_fields ;
	 used_fields ;
	 f_ptr++)
    {
      field= *f_ptr;
      if (field->query_id == thd->query_id)
      {
	used_fields--;
	length+=field->fill_cache_field(copy);
	if (copy->blob_field)
	  (*blob_ptr++)=copy;
	if (field->maybe_null())
	  null_fields++;
	copy++;
      }
    }
    /* Copy null bits from table */
    if (null_fields && tables[i].table->s->null_fields)
    {						/* must copy null bits */
      copy->str=(char*) tables[i].table->null_flags;
      copy->length= tables[i].table->s->null_bytes;
      copy->strip=0;
      copy->blob_field=0;
      length+=copy->length;
      copy++;
      cache->fields++;
    }
    /* If outer join table, copy null_row flag */
    if (tables[i].table->maybe_null)
    {
      copy->str= (char*) &tables[i].table->null_row;
      copy->length=sizeof(tables[i].table->null_row);
      copy->strip=0;
      copy->blob_field=0;
      length+=copy->length;
      copy++;
      cache->fields++;
    }
  }

  cache->length=length+blobs*sizeof(char*);
  cache->blobs=blobs;
  *blob_ptr=0;					/* End sequentel */
  size=max(thd->variables.join_buff_size, cache->length);
  if (!(cache->buff=(uchar*) my_malloc(size,MYF(0))))
    DBUG_RETURN(1);				/* Don't use cache */ /* purecov: inspected */
  cache->end=cache->buff+size;
  reset_cache_write(cache);
  DBUG_RETURN(0);
}


static ulong
used_blob_length(CACHE_FIELD **ptr)
{
  uint length,blob_length;
  for (length=0 ; *ptr ; ptr++)
  {
    (*ptr)->blob_length=blob_length=(*ptr)->blob_field->get_length();
    length+=blob_length;
    (*ptr)->blob_field->get_ptr(&(*ptr)->str);
  }
  return length;
}


static bool
store_record_in_cache(JOIN_CACHE *cache)
{
  uint length;
  uchar *pos;
  CACHE_FIELD *copy,*end_field;
  bool last_record;

  pos=cache->pos;
  end_field=cache->field+cache->fields;

  length=cache->length;
  if (cache->blobs)
    length+=used_blob_length(cache->blob_ptr);
  if ((last_record=(length+cache->length > (uint) (cache->end - pos))))
    cache->ptr_record=cache->records;

  /*
    There is room in cache. Put record there
  */
  cache->records++;
  for (copy=cache->field ; copy < end_field; copy++)
  {
    if (copy->blob_field)
    {
      if (last_record)
      {
	copy->blob_field->get_image((char*) pos,copy->length+sizeof(char*), 
				    copy->blob_field->charset());
	pos+=copy->length+sizeof(char*);
      }
      else
      {
	copy->blob_field->get_image((char*) pos,copy->length, // blob length
				    copy->blob_field->charset());
	memcpy(pos+copy->length,copy->str,copy->blob_length);  // Blob data
	pos+=copy->length+copy->blob_length;
      }
    }
    else
    {
      if (copy->strip)
      {
	char *str,*end;
	for (str=copy->str,end= str+copy->length;
	     end > str && end[-1] == ' ' ;
	     end--) ;
	length=(uint) (end-str);
	memcpy(pos+2, str, length);
        int2store(pos, length);
	pos+= length+2;
      }
      else
      {
	memcpy(pos,copy->str,copy->length);
	pos+=copy->length;
      }
    }
  }
  cache->pos=pos;
  return last_record || (uint) (cache->end -pos) < cache->length;
}


static void
reset_cache_read(JOIN_CACHE *cache)
{
  cache->record_nr=0;
  cache->pos=cache->buff;
}


static void reset_cache_write(JOIN_CACHE *cache)
{
  reset_cache_read(cache);
  cache->records= 0;
  cache->ptr_record= (uint) ~0;
}


static void
read_cached_record(JOIN_TAB *tab)
{
  uchar *pos;
  uint length;
  bool last_record;
  CACHE_FIELD *copy,*end_field;

  last_record=tab->cache.record_nr++ == tab->cache.ptr_record;
  pos=tab->cache.pos;

  for (copy=tab->cache.field,end_field=copy+tab->cache.fields ;
       copy < end_field;
       copy++)
  {
    if (copy->blob_field)
    {
      if (last_record)
      {
	copy->blob_field->set_image((char*) pos,copy->length+sizeof(char*),
				    copy->blob_field->charset());
	pos+=copy->length+sizeof(char*);
      }
      else
      {
	copy->blob_field->set_ptr((char*) pos,(char*) pos+copy->length);
	pos+=copy->length+copy->blob_field->get_length();
      }
    }
    else
    {
      if (copy->strip)
      {
        length= uint2korr(pos);
	memcpy(copy->str, pos+2, length);
	memset(copy->str+length, ' ', copy->length-length);
	pos+= 2 + length;
      }
      else
      {
	memcpy(copy->str,pos,copy->length);
	pos+=copy->length;
      }
    }
  }
  tab->cache.pos=pos;
  return;
}


static bool
cmp_buffer_with_ref(JOIN_TAB *tab)
{
  bool diff;
  if (!(diff=tab->ref.key_err))
  {
    memcpy(tab->ref.key_buff2, tab->ref.key_buff, tab->ref.key_length);
  }
  if ((tab->ref.key_err= cp_buffer_from_ref(tab->join->thd, &tab->ref)) || 
      diff)
    return 1;
  return memcmp(tab->ref.key_buff2, tab->ref.key_buff, tab->ref.key_length)
    != 0;
}


bool
cp_buffer_from_ref(THD *thd, TABLE_REF *ref)
{
  enum enum_check_fields save_count_cuted_fields= thd->count_cuted_fields;
  thd->count_cuted_fields= CHECK_FIELD_IGNORE;
  for (store_key **copy=ref->key_copy ; *copy ; copy++)
  {
    if ((*copy)->copy() & 1)
    {
      thd->count_cuted_fields= save_count_cuted_fields;
      return 1;                                 // Something went wrong
    }
  }
  thd->count_cuted_fields= save_count_cuted_fields;
  return 0;
}


/*****************************************************************************
  Group and order functions
*****************************************************************************/

/*
  Resolve an ORDER BY or GROUP BY column reference.

  SYNOPSIS
    find_order_in_list()
    thd		      [in]     Pointer to current thread structure
    ref_pointer_array [in/out] All select, group and order by fields
    tables            [in]     List of tables to search in (usually FROM clause)
    order             [in]     Column reference to be resolved
    fields            [in]     List of fields to search in (usually SELECT list)
    all_fields        [in/out] All select, group and order by fields
    is_group_field    [in]     True if order is a GROUP field, false if
                               ORDER by field

  DESCRIPTION
    Given a column reference (represented by 'order') from a GROUP BY or ORDER
    BY clause, find the actual column it represents. If the column being
    resolved is from the GROUP BY clause, the procedure searches the SELECT
    list 'fields' and the columns in the FROM list 'tables'. If 'order' is from
    the ORDER BY clause, only the SELECT list is being searched.

    If 'order' is resolved to an Item, then order->item is set to the found
    Item. If there is no item for the found column (that is, it was resolved
    into a table field), order->item is 'fixed' and is added to all_fields and
    ref_pointer_array.

  RETURN
    FALSE if OK
    TRUE  if error occurred

    ref_pointer_array and all_fields are updated
*/

static bool
find_order_in_list(THD *thd, Item **ref_pointer_array, TABLE_LIST *tables,
                   ORDER *order, List<Item> &fields, List<Item> &all_fields,
                   bool is_group_field)
{
  Item *order_item= *order->item; /* The item from the GROUP/ORDER caluse. */
  Item::Type order_item_type;
  Item **select_item; /* The corresponding item from the SELECT clause. */
  Field *from_field;  /* The corresponding field from the FROM clause. */
  uint counter;
  bool unaliased;

  /*
    Local SP variables may be int but are expressions, not positions.
    (And they can't be used before fix_fields is called for them).
  */
  if (order_item->type() == Item::INT_ITEM && order_item->basic_const_item())
  {						/* Order by position */
    uint count= (uint) order_item->val_int();
    if (!count || count > fields.elements)
    {
      my_error(ER_BAD_FIELD_ERROR, MYF(0),
               order_item->full_name(), thd->where);
      return TRUE;
    }
    order->item= ref_pointer_array + count - 1;
    order->in_field_list= 1;
    order->counter= count;
    order->counter_used= 1;
    return FALSE;
  }
  /* Lookup the current GROUP/ORDER field in the SELECT clause. */
  select_item= find_item_in_list(order_item, fields, &counter,
                                 REPORT_EXCEPT_NOT_FOUND, &unaliased);
  if (!select_item)
    return TRUE; /* The item is not unique, or some other error occured. */


  /* Check whether the resolved field is not ambiguos. */
  if (select_item != not_found_item)
  {
    Item *view_ref= NULL;
    /*
      If we have found field not by its alias in select list but by its
      original field name, we should additionaly check if we have conflict
      for this name (in case if we would perform lookup in all tables).
    */
    if (unaliased && !order_item->fixed &&
        order_item->fix_fields(thd, order->item))
      return TRUE;

    /* Lookup the current GROUP field in the FROM clause. */
    order_item_type= order_item->type();
    from_field= (Field*) not_found_field;
    if (is_group_field &&
        order_item_type == Item::FIELD_ITEM ||
        order_item_type == Item::REF_ITEM)
    {
      from_field= find_field_in_tables(thd, (Item_ident*) order_item, tables,
                                       NULL, &view_ref, IGNORE_ERRORS, TRUE,
                                       FALSE);
      if (!from_field)
        from_field= (Field*) not_found_field;
    }

    if (from_field == not_found_field ||
        (from_field != view_ref_found ?
         /* it is field of base table => check that fields are same */
         ((*select_item)->type() == Item::FIELD_ITEM &&
          ((Item_field*) (*select_item))->field->eq(from_field)) :
         /*
           in is field of view table => check that references on translation
           table are same
         */
         ((*select_item)->type() == Item::REF_ITEM &&
          view_ref->type() == Item::REF_ITEM &&
          ((Item_ref *) (*select_item))->ref ==
          ((Item_ref *) view_ref)->ref)))
    {
      /*
        If there is no such field in the FROM clause, or it is the same field
        as the one found in the SELECT clause, then use the Item created for
        the SELECT field. As a result if there was a derived field that
        'shadowed' a table field with the same name, the table field will be
        chosen over the derived field.
      */
      order->item= ref_pointer_array + counter;
      order->in_field_list=1;
      return FALSE;
    }
    else
    {
      /*
        There is a field with the same name in the FROM clause. This
        is the field that will be chosen. In this case we issue a
        warning so the user knows that the field from the FROM clause
        overshadows the column reference from the SELECT list.
      */
      push_warning_printf(thd, MYSQL_ERROR::WARN_LEVEL_WARN, ER_NON_UNIQ_ERROR,
                          ER(ER_NON_UNIQ_ERROR),
                          ((Item_ident*) order_item)->field_name,
                          current_thd->where);
    }
  }

  order->in_field_list=0;
  /*
    The call to order_item->fix_fields() means that here we resolve
    'order_item' to a column from a table in the list 'tables', or to
    a column in some outer query. Exactly because of the second case
    we come to this point even if (select_item == not_found_item),
    inspite of that fix_fields() calls find_item_in_list() one more
    time.

    We check order_item->fixed because Item_func_group_concat can put
    arguments for which fix_fields already was called.
  */
<<<<<<< HEAD
  thd->lex->current_select->is_item_list_lookup= 1;
  if (!order_item->fixed &&
      (order_item->fix_fields(thd, order->item) ||
       (order_item= *order->item)->check_cols(1) ||
       thd->is_fatal_error))
  {
    thd->lex->current_select->is_item_list_lookup= 0;
    return TRUE; /* Wrong field. */
  }
  thd->lex->current_select->is_item_list_lookup= 0;
=======
  if (!it->fixed &&
      (it->fix_fields(thd, tables, order->item) ||
       (it= *order->item)->check_cols(1) ||
       thd->is_fatal_error))
    return 1;					// Wrong field 
>>>>>>> 629c1231

  uint el= all_fields.elements;
  all_fields.push_front(order_item); /* Add new field to field list. */
  ref_pointer_array[el]= order_item;
  order->item= ref_pointer_array + el;
  return FALSE;
}


/*
  Change order to point at item in select list. If item isn't a number
  and doesn't exits in the select list, add it the the field list.
*/

int setup_order(THD *thd, Item **ref_pointer_array, TABLE_LIST *tables,
		List<Item> &fields, List<Item> &all_fields, ORDER *order)
{
  thd->where="order clause";
  for (; order; order=order->next)
  {
    if (find_order_in_list(thd, ref_pointer_array, tables, order, fields,
			   all_fields, FALSE))
      return 1;
  }
  return 0;
}


/*
  Intitialize the GROUP BY list.

  SYNOPSIS
   setup_group()
   thd			Thread handler
   ref_pointer_array	We store references to all fields that was not in
			'fields' here.
   fields		All fields in the select part. Any item in 'order'
			that is part of these list is replaced by a pointer
			to this fields.
   all_fields		Total list of all unique fields used by the select.
			All items in 'order' that was not part of fields will
			be added first to this list.
  order			The fields we should do GROUP BY on.
  hidden_group_fields	Pointer to flag that is set to 1 if we added any fields
			to all_fields.

  RETURN
   0  ok
   1  error (probably out of memory)
*/

int
setup_group(THD *thd, Item **ref_pointer_array, TABLE_LIST *tables,
	    List<Item> &fields, List<Item> &all_fields, ORDER *order,
	    bool *hidden_group_fields)
{
  *hidden_group_fields=0;
  ORDER *ord;

  if (!order)
    return 0;				/* Everything is ok */

  uint org_fields=all_fields.elements;

  thd->where="group statement";
  for (ord= order; ord; ord= ord->next)
  {
    if (find_order_in_list(thd, ref_pointer_array, tables, ord, fields,
			   all_fields, TRUE))
      return 1;
    (*ord->item)->marker= UNDEF_POS;		/* Mark found */
    if ((*ord->item)->with_sum_func)
    {
      my_error(ER_WRONG_GROUP_FIELD, MYF(0), (*ord->item)->full_name());
      return 1;
    }
  }
  if (thd->variables.sql_mode & MODE_ONLY_FULL_GROUP_BY)
  {
    /*
      Don't allow one to use fields that is not used in GROUP BY
      For each select a list of field references that aren't under an
      aggregate function is created. Each field in this list keeps the
      position of the select list expression which it belongs to.

      First we check an expression from the select list against the GROUP BY
      list. If it's found there then it's ok. It's also ok if this expression
      is a constant or an aggregate function. Otherwise we scan the list
      of non-aggregated fields and if we'll find at least one field reference
      that belongs to this expression and doesn't occur in the GROUP BY list
      we throw an error. If there are no fields in the created list for a
      select list expression this means that all fields in it are used under
      aggregate functions.
    */
    Item *item;
    Item_field *field;
    int cur_pos_in_select_list= 0;
    List_iterator<Item> li(fields);
    List_iterator<Item_field> naf_it(thd->lex->current_select->non_agg_fields);

    field= naf_it++;
    while (field && (item=li++))
    {
      if (item->type() != Item::SUM_FUNC_ITEM && item->marker >= 0 &&
          !item->const_item() &&
          !(item->real_item()->type() == Item::FIELD_ITEM &&
            item->used_tables() & OUTER_REF_TABLE_BIT))
      {
        while (field)
        {
          /* Skip fields from previous expressions. */
          if (field->marker < cur_pos_in_select_list)
            goto next_field;
          /* Found a field from the next expression. */
          if (field->marker > cur_pos_in_select_list)
            break;
          /*
            Check whether the field occur in the GROUP BY list.
            Throw the error later if the field isn't found.
          */
          for (ord= order; ord; ord= ord->next)
            if ((*ord->item)->eq((Item*)field, 0))
              goto next_field;
          /*
            TODO: change ER_WRONG_FIELD_WITH_GROUP to more detailed
            ER_NON_GROUPING_FIELD_USED
          */
          my_error(ER_WRONG_FIELD_WITH_GROUP, MYF(0), field->full_name());
          return 1;
next_field:
          field= naf_it++;
        }
      }
      cur_pos_in_select_list++;
    }
  }
  if (org_fields != all_fields.elements)
    *hidden_group_fields=1;			// group fields is not used
  return 0;
}

/*
  Add fields with aren't used at start of field list. Return FALSE if ok
*/

static bool
setup_new_fields(THD *thd, List<Item> &fields,
		 List<Item> &all_fields, ORDER *new_field)
{
  Item	  **item;
  DBUG_ENTER("setup_new_fields");

  thd->set_query_id=1;				// Not really needed, but...
  uint counter;
  bool not_used;
  for (; new_field ; new_field= new_field->next)
  {
    if ((item= find_item_in_list(*new_field->item, fields, &counter,
				 IGNORE_ERRORS, &not_used)))
      new_field->item=item;			/* Change to shared Item */
    else
    {
      thd->where="procedure list";
      if ((*new_field->item)->fix_fields(thd, new_field->item))
	DBUG_RETURN(1); /* purecov: inspected */
      all_fields.push_front(*new_field->item);
      new_field->item=all_fields.head_ref();
    }
  }
  DBUG_RETURN(0);
}

/*
  Create a group by that consist of all non const fields. Try to use
  the fields in the order given by 'order' to allow one to optimize
  away 'order by'.
*/

static ORDER *
create_distinct_group(THD *thd, Item **ref_pointer_array,
                      ORDER *order_list, List<Item> &fields, 
		      bool *all_order_by_fields_used)
{
  List_iterator<Item> li(fields);
  Item *item;
  ORDER *order,*group,**prev;

  *all_order_by_fields_used= 1;
  while ((item=li++))
    item->marker=0;			/* Marker that field is not used */

  prev= &group;  group=0;
  for (order=order_list ; order; order=order->next)
  {
    if (order->in_field_list)
    {
      ORDER *ord=(ORDER*) thd->memdup((char*) order,sizeof(ORDER));
      if (!ord)
	return 0;
      *prev=ord;
      prev= &ord->next;
      (*ord->item)->marker=1;
    }
    else
      *all_order_by_fields_used= 0;
  }

  li.rewind();
  while ((item=li++))
  {
    if (!item->const_item() && !item->with_sum_func && !item->marker)
    {
      /* 
        Don't put duplicate columns from the SELECT list into the 
        GROUP BY list.
      */
      ORDER *ord_iter;
      for (ord_iter= group; ord_iter; ord_iter= ord_iter->next)
        if ((*ord_iter->item)->eq(item, 1))
          break;
      if (ord_iter)
        continue;
      
      ORDER *ord=(ORDER*) thd->calloc(sizeof(ORDER));
      if (!ord)
	return 0;
      /*
        We have here only field_list (not all_field_list), so we can use
        simple indexing of ref_pointer_array (order in the array and in the
        list are same)
      */
      ord->item= ref_pointer_array;
      ord->asc=1;
      *prev=ord;
      prev= &ord->next;
    }
    ref_pointer_array++;
  }
  *prev=0;
  return group;
}


/*****************************************************************************
  Update join with count of the different type of fields
*****************************************************************************/

void
count_field_types(TMP_TABLE_PARAM *param, List<Item> &fields,
		  bool reset_with_sum_func)
{
  List_iterator<Item> li(fields);
  Item *field;

  param->field_count=param->sum_func_count=param->func_count=
    param->hidden_field_count=0;
  param->quick_group=1;
  while ((field=li++))
  {
    Item::Type real_type= field->real_item()->type();
    if (real_type == Item::FIELD_ITEM)
      param->field_count++;
    else if (real_type == Item::SUM_FUNC_ITEM)
    {
      if (! field->const_item())
      {
	Item_sum *sum_item=(Item_sum*) field->real_item();
	if (!sum_item->quick_group)
	  param->quick_group=0;			// UDF SUM function
	param->sum_func_count++;

	for (uint i=0 ; i < sum_item->arg_count ; i++)
	{
	  if (sum_item->args[0]->real_item()->type() == Item::FIELD_ITEM)
	    param->field_count++;
	  else
	    param->func_count++;
	}
      }
    }
    else
    {
      param->func_count++;
      if (reset_with_sum_func)
	field->with_sum_func=0;
    }
  }
}


/*
  Return 1 if second is a subpart of first argument
  If first parts has different direction, change it to second part
  (group is sorted like order)
*/

static bool
test_if_subpart(ORDER *a,ORDER *b)
{
  for (; a && b; a=a->next,b=b->next)
  {
    if ((*a->item)->eq(*b->item,1))
      a->asc=b->asc;
    else
      return 0;
  }
  return test(!b);
}

/*
  Return table number if there is only one table in sort order
  and group and order is compatible
  else return 0;
*/

static TABLE *
get_sort_by_table(ORDER *a,ORDER *b,TABLE_LIST *tables)
{
  table_map map= (table_map) 0;
  DBUG_ENTER("get_sort_by_table");

  if (!a)
    a=b;					// Only one need to be given
  else if (!b)
    b=a;

  for (; a && b; a=a->next,b=b->next)
  {
    if (!(*a->item)->eq(*b->item,1))
      DBUG_RETURN(0);
    map|=a->item[0]->used_tables();
  }
  if (!map || (map & (RAND_TABLE_BIT | OUTER_REF_TABLE_BIT)))
    DBUG_RETURN(0);

  for (; !(map & tables->table->map); tables= tables->next_leaf);
  if (map != tables->table->map)
    DBUG_RETURN(0);				// More than one table
  DBUG_PRINT("exit",("sort by table: %d",tables->table->tablenr));
  DBUG_RETURN(tables->table);
}


	/* calc how big buffer we need for comparing group entries */

static void
calc_group_buffer(JOIN *join,ORDER *group)
{
  uint key_length=0, parts=0, null_parts=0;

  if (group)
    join->group= 1;
  for (; group ; group=group->next)
  {
    Item *group_item= *group->item;
    Field *field= group_item->get_tmp_table_field();
    if (field)
    {
      enum_field_types type;
      if ((type= field->type()) == FIELD_TYPE_BLOB)
	key_length+=MAX_BLOB_WIDTH;		// Can't be used as a key
      else if (type == MYSQL_TYPE_VARCHAR || type == MYSQL_TYPE_VAR_STRING)
        key_length+= field->field_length + HA_KEY_BLOB_LENGTH;
      else if (type == FIELD_TYPE_BIT)
      {
        /* Bit is usually stored as a longlong key for group fields */
        key_length+= 8;                         // Big enough
      }
      else
	key_length+= field->pack_length();
    }
    else
    { 
      switch (group_item->result_type()) {
      case REAL_RESULT:
        key_length+= sizeof(double);
        break;
      case INT_RESULT:
        key_length+= sizeof(longlong);
        break;
      case DECIMAL_RESULT:
        key_length+= my_decimal_get_binary_size(group_item->max_length - 
                                                (group_item->decimals ? 1 : 0),
                                                group_item->decimals);
        break;
      case STRING_RESULT:
        /*
          Group strings are taken as varstrings and require an length field.
          A field is not yet created by create_tmp_field()
          and the sizes should match up.
        */
        key_length+= group_item->max_length + HA_KEY_BLOB_LENGTH;
        break;
      default:
        /* This case should never be choosen */
        DBUG_ASSERT(0);
        join->thd->fatal_error();
      }
    }
    parts++;
    if (group_item->maybe_null)
      null_parts++;
  }
  join->tmp_table_param.group_length=key_length+null_parts;
  join->tmp_table_param.group_parts=parts;
  join->tmp_table_param.group_null_parts=null_parts;
}


/*
  allocate group fields or take prepared (cached)

  SYNOPSIS
    make_group_fields()
    main_join - join of current select
    curr_join - current join (join of current select or temporary copy of it)

  RETURN
    0 - ok
    1 - failed
*/

static bool
make_group_fields(JOIN *main_join, JOIN *curr_join)
{
  if (main_join->group_fields_cache.elements)
  {
    curr_join->group_fields= main_join->group_fields_cache;
    curr_join->sort_and_group= 1;
  }
  else
  {
    if (alloc_group_fields(curr_join, curr_join->group_list))
      return (1);
    main_join->group_fields_cache= curr_join->group_fields;
  }
  return (0);
}


/*
  Get a list of buffers for saveing last group
  Groups are saved in reverse order for easyer check loop
*/

static bool
alloc_group_fields(JOIN *join,ORDER *group)
{
  if (group)
  {
    for (; group ; group=group->next)
    {
      Cached_item *tmp=new_Cached_item(join->thd, *group->item);
      if (!tmp || join->group_fields.push_front(tmp))
	return TRUE;
    }
  }
  join->sort_and_group=1;			/* Mark for do_select */
  return FALSE;
}


static int
test_if_group_changed(List<Cached_item> &list)
{
  DBUG_ENTER("test_if_group_changed");
  List_iterator<Cached_item> li(list);
  int idx= -1,i;
  Cached_item *buff;

  for (i=(int) list.elements-1 ; (buff=li++) ; i--)
  {
    if (buff->cmp())
      idx=i;
  }
  DBUG_PRINT("info", ("idx: %d", idx));
  DBUG_RETURN(idx);
}


/*
  Setup copy_fields to save fields at start of new group

  setup_copy_fields()
    thd - THD pointer
    param - temporary table parameters
    ref_pointer_array - array of pointers to top elements of filed list
    res_selected_fields - new list of items of select item list
    res_all_fields - new list of all items
    elements - number of elements in select item list
    all_fields - all fields list

  DESCRIPTION
    Setup copy_fields to save fields at start of new group
    Only FIELD_ITEM:s and FUNC_ITEM:s needs to be saved between groups.
    Change old item_field to use a new field with points at saved fieldvalue
    This function is only called before use of send_fields
  
  RETURN
    0 - ok
    !=0 - error
*/

bool
setup_copy_fields(THD *thd, TMP_TABLE_PARAM *param,
		  Item **ref_pointer_array,
		  List<Item> &res_selected_fields, List<Item> &res_all_fields,
		  uint elements, List<Item> &all_fields)
{
  Item *pos;
  List_iterator_fast<Item> li(all_fields);
  Copy_field *copy= NULL;
  res_selected_fields.empty();
  res_all_fields.empty();
  List_iterator_fast<Item> itr(res_all_fields);
  List<Item> extra_funcs;
  uint i, border= all_fields.elements - elements;
  DBUG_ENTER("setup_copy_fields");

  if (param->field_count && 
      !(copy=param->copy_field= new Copy_field[param->field_count]))
    goto err2;

  param->copy_funcs.empty();
  for (i= 0; (pos= li++); i++)
  {
    Field *field;
    char *tmp;
    Item *real_pos= pos->real_item();
    if (real_pos->type() == Item::FIELD_ITEM)
    {
      Item_field *item;
      if (!(item= new Item_field(thd, ((Item_field*) real_pos))))
	goto err;
      if (pos->type() == Item::REF_ITEM)
      {
        /* preserve the names of the ref when dereferncing */
        Item_ref *ref= (Item_ref *) pos;
        item->db_name= ref->db_name;
        item->table_name= ref->table_name;
        item->name= ref->name;
      }
      pos= item;
      if (item->field->flags & BLOB_FLAG)
      {
	if (!(pos= new Item_copy_string(pos)))
	  goto err;
       /*
         Item_copy_string::copy for function can call 
         Item_copy_string::val_int for blob via Item_ref.
         But if Item_copy_string::copy for blob isn't called before,
         it's value will be wrong
         so let's insert Item_copy_string for blobs in the beginning of 
         copy_funcs
         (to see full test case look at having.test, BUG #4358) 
       */
	if (param->copy_funcs.push_front(pos))
	  goto err;
      }
      else
      {
	/* 
	   set up save buffer and change result_field to point at 
	   saved value
	*/
	field= item->field;
	item->result_field=field->new_field(thd->mem_root,field->table, 1);
        /*
          We need to allocate one extra byte for null handling and
          another extra byte to not get warnings from purify in
          Field_string::val_int
        */
	tmp= (char*) sql_alloc(field->pack_length()+2);
	if (!tmp)
	  goto err;
        if (copy)
        {
          copy->set(tmp, item->result_field);
          item->result_field->move_field(copy->to_ptr,copy->to_null_ptr,1);
#ifdef HAVE_purify
          copy->to_ptr[copy->from_length]= 0;
#endif
          copy++;
        }
      }
    }
    else if ((real_pos->type() == Item::FUNC_ITEM ||
	      real_pos->type() == Item::SUBSELECT_ITEM ||
	      real_pos->type() == Item::CACHE_ITEM ||
	      real_pos->type() == Item::COND_ITEM) &&
	     !real_pos->with_sum_func)
    {						// Save for send fields
      pos= real_pos;
      /* TODO:
	 In most cases this result will be sent to the user.
	 This should be changed to use copy_int or copy_real depending
	 on how the value is to be used: In some cases this may be an
	 argument in a group function, like: IF(ISNULL(col),0,COUNT(*))
      */
      if (!(pos=new Item_copy_string(pos)))
	goto err;
      if (i < border)                           // HAVING, ORDER and GROUP BY
      {
        if (extra_funcs.push_back(pos))
          goto err;
      }
      else if (param->copy_funcs.push_back(pos))
	goto err;
    }
    res_all_fields.push_back(pos);
    ref_pointer_array[((i < border)? all_fields.elements-i-1 : i-border)]=
      pos;
  }
  param->copy_field_end= copy;

  for (i= 0; i < border; i++)
    itr++;
  itr.sublist(res_selected_fields, elements);
  /*
    Put elements from HAVING, ORDER BY and GROUP BY last to ensure that any
    reference used in these will resolve to a item that is already calculated
  */
  param->copy_funcs.concat(&extra_funcs);

  DBUG_RETURN(0);

 err:
  if (copy)
    delete [] param->copy_field;			// This is never 0
  param->copy_field=0;
err2:
  DBUG_RETURN(TRUE);
}


/*
  Make a copy of all simple SELECT'ed items

  This is done at the start of a new group so that we can retrieve
  these later when the group changes.
*/

void
copy_fields(TMP_TABLE_PARAM *param)
{
  Copy_field *ptr=param->copy_field;
  Copy_field *end=param->copy_field_end;

  for (; ptr != end; ptr++)
    (*ptr->do_copy)(ptr);

  List_iterator_fast<Item> it(param->copy_funcs);
  Item_copy_string *item;
  while ((item = (Item_copy_string*) it++))
    item->copy();
}


/*
  Make an array of pointers to sum_functions to speed up sum_func calculation

  SYNOPSIS
    alloc_func_list()

  RETURN
    0	ok
    1	Error
*/

bool JOIN::alloc_func_list()
{
  uint func_count, group_parts;
  DBUG_ENTER("alloc_func_list");

  func_count= tmp_table_param.sum_func_count;
  /*
    If we are using rollup, we need a copy of the summary functions for
    each level
  */
  if (rollup.state != ROLLUP::STATE_NONE)
    func_count*= (send_group_parts+1);

  group_parts= send_group_parts;
  /*
    If distinct, reserve memory for possible
    disctinct->group_by optimization
  */
  if (select_distinct)
  {
    group_parts+= fields_list.elements;
    /*
      If the ORDER clause is specified then it's possible that
      it also will be optimized, so reserve space for it too
    */
    if (order)
    {
      ORDER *ord;
      for (ord= order; ord; ord= ord->next)
        group_parts++;
    }
  }

  /* This must use calloc() as rollup_make_fields depends on this */
  sum_funcs= (Item_sum**) thd->calloc(sizeof(Item_sum**) * (func_count+1) +
				      sizeof(Item_sum***) * (group_parts+1));
  sum_funcs_end= (Item_sum***) (sum_funcs+func_count+1);
  DBUG_RETURN(sum_funcs == 0);
}


/*
  Initialize 'sum_funcs' array with all Item_sum objects

  SYNOPSIS
    make_sum_func_list()
    field_list		All items
    send_fields		Items in select list
    before_group_by	Set to 1 if this is called before GROUP BY handling
    recompute           Set to TRUE if sum_funcs must be recomputed

  RETURN
    0  ok
    1  error
*/

bool JOIN::make_sum_func_list(List<Item> &field_list, List<Item> &send_fields,
			      bool before_group_by, bool recompute)
{
  List_iterator_fast<Item> it(field_list);
  Item_sum **func;
  Item *item;
  DBUG_ENTER("make_sum_func_list");

  if (*sum_funcs && !recompute)
    DBUG_RETURN(FALSE); /* We have already initialized sum_funcs. */

  func= sum_funcs;
  while ((item=it++))
  {
    if (item->type() == Item::SUM_FUNC_ITEM && !item->const_item())
      *func++= (Item_sum*) item;
  }
  if (before_group_by && rollup.state == ROLLUP::STATE_INITED)
  {
    rollup.state= ROLLUP::STATE_READY;
    if (rollup_make_fields(field_list, send_fields, &func))
      DBUG_RETURN(TRUE);			// Should never happen
  }
  else if (rollup.state == ROLLUP::STATE_NONE)
  {
    for (uint i=0 ; i <= send_group_parts ;i++)
      sum_funcs_end[i]= func;
  }
  else if (rollup.state == ROLLUP::STATE_READY)
    DBUG_RETURN(FALSE);                         // Don't put end marker
  *func=0;					// End marker
  DBUG_RETURN(FALSE);
}


/*
  Change all funcs and sum_funcs to fields in tmp table, and create
  new list of all items.

  change_to_use_tmp_fields()
    thd - THD pointer
    ref_pointer_array - array of pointers to top elements of filed list
    res_selected_fields - new list of items of select item list
    res_all_fields - new list of all items
    elements - number of elements in select item list
    all_fields - all fields list

   RETURN
    0 - ok
    !=0 - error
*/

static bool
change_to_use_tmp_fields(THD *thd, Item **ref_pointer_array,
			 List<Item> &res_selected_fields,
			 List<Item> &res_all_fields,
			 uint elements, List<Item> &all_fields)
{
  List_iterator_fast<Item> it(all_fields);
  Item *item_field,*item;
  DBUG_ENTER("change_to_use_tmp_fields");

  res_selected_fields.empty();
  res_all_fields.empty();

  uint i, border= all_fields.elements - elements;
  for (i= 0; (item= it++); i++)
  {
    Field *field;
    
    if ((item->with_sum_func && item->type() != Item::SUM_FUNC_ITEM) ||
        (item->type() == Item::FUNC_ITEM &&
         ((Item_func*)item)->functype() == Item_func::SUSERVAR_FUNC))
      item_field= item;
    else
    {
      if (item->type() == Item::FIELD_ITEM)
      {
	item_field= item->get_tmp_table_item(thd);
      }
      else if ((field= item->get_tmp_table_field()))
      {
	if (item->type() == Item::SUM_FUNC_ITEM && field->table->group)
	  item_field= ((Item_sum*) item)->result_item(field);
	else
	  item_field= (Item*) new Item_field(field);
	if (!item_field)
	  DBUG_RETURN(TRUE);                    // Fatal error
	item_field->name= item->name;
#ifndef DBUG_OFF
	if (_db_on_ && !item_field->name)
	{
	  char buff[256];
	  String str(buff,sizeof(buff),&my_charset_bin);
	  str.length(0);
	  item->print(&str);
	  item_field->name= sql_strmake(str.ptr(),str.length());
	}
#endif
      }
      else
	item_field= item;
    }
    res_all_fields.push_back(item_field);
    ref_pointer_array[((i < border)? all_fields.elements-i-1 : i-border)]=
      item_field;
  }

  List_iterator_fast<Item> itr(res_all_fields);
  for (i= 0; i < border; i++)
    itr++;
  itr.sublist(res_selected_fields, elements);
  DBUG_RETURN(FALSE);
}


/*
  Change all sum_func refs to fields to point at fields in tmp table
  Change all funcs to be fields in tmp table

  change_refs_to_tmp_fields()
    thd - THD pointer
    ref_pointer_array - array of pointers to top elements of filed list
    res_selected_fields - new list of items of select item list
    res_all_fields - new list of all items
    elements - number of elements in select item list
    all_fields - all fields list

   RETURN
    0	ok
    1	error
*/

static bool
change_refs_to_tmp_fields(THD *thd, Item **ref_pointer_array,
			  List<Item> &res_selected_fields,
			  List<Item> &res_all_fields, uint elements,
			  List<Item> &all_fields)
{
  List_iterator_fast<Item> it(all_fields);
  Item *item, *new_item;
  res_selected_fields.empty();
  res_all_fields.empty();

  uint i, border= all_fields.elements - elements;
  for (i= 0; (item= it++); i++)
  {
    res_all_fields.push_back(new_item= item->get_tmp_table_item(thd));
    ref_pointer_array[((i < border)? all_fields.elements-i-1 : i-border)]=
      new_item;
  }

  List_iterator_fast<Item> itr(res_all_fields);
  for (i= 0; i < border; i++)
    itr++;
  itr.sublist(res_selected_fields, elements);

  return thd->is_fatal_error;
}



/******************************************************************************
  Code for calculating functions
******************************************************************************/


/*
  Call ::setup for all sum functions

  SYNOPSIS
    setup_sum_funcs()
    thd           thread handler
    func_ptr      sum function list

  RETURN
    FALSE  ok
    TRUE   error
*/

static bool setup_sum_funcs(THD *thd, Item_sum **func_ptr)
{
  Item_sum *func;
  DBUG_ENTER("setup_sum_funcs");
  while ((func= *(func_ptr++)))
  {
    if (func->setup(thd))
      DBUG_RETURN(TRUE);
  }
  DBUG_RETURN(FALSE);
}


static void
init_tmptable_sum_functions(Item_sum **func_ptr)
{
  Item_sum *func;
  while ((func= *(func_ptr++)))
    func->reset_field();
}


	/* Update record 0 in tmp_table from record 1 */

static void
update_tmptable_sum_func(Item_sum **func_ptr,
			 TABLE *tmp_table __attribute__((unused)))
{
  Item_sum *func;
  while ((func= *(func_ptr++)))
    func->update_field();
}


	/* Copy result of sum functions to record in tmp_table */

static void
copy_sum_funcs(Item_sum **func_ptr, Item_sum **end_ptr)
{
  for (; func_ptr != end_ptr ; func_ptr++)
    (void) (*func_ptr)->save_in_result_field(1);
  return;
}


static bool
init_sum_functions(Item_sum **func_ptr, Item_sum **end_ptr)
{
  for (; func_ptr != end_ptr ;func_ptr++)
  {
    if ((*func_ptr)->reset())
      return 1;
  }
  /* If rollup, calculate the upper sum levels */
  for ( ; *func_ptr ; func_ptr++)
  {
    if ((*func_ptr)->add())
      return 1;
  }
  return 0;
}


static bool
update_sum_func(Item_sum **func_ptr)
{
  Item_sum *func;
  for (; (func= (Item_sum*) *func_ptr) ; func_ptr++)
    if (func->add())
      return 1;
  return 0;
}

	/* Copy result of functions to record in tmp_table */

void
copy_funcs(Item **func_ptr)
{
  Item *func;
  for (; (func = *func_ptr) ; func_ptr++)
    func->save_in_result_field(1);
}


/*
  Create a condition for a const reference and add this to the
  currenct select for the table
*/

static bool add_ref_to_table_cond(THD *thd, JOIN_TAB *join_tab)
{
  DBUG_ENTER("add_ref_to_table_cond");
  if (!join_tab->ref.key_parts)
    DBUG_RETURN(FALSE);

  Item_cond_and *cond=new Item_cond_and();
  TABLE *table=join_tab->table;
  int error;
  if (!cond)
    DBUG_RETURN(TRUE);

  for (uint i=0 ; i < join_tab->ref.key_parts ; i++)
  {
    Field *field=table->field[table->key_info[join_tab->ref.key].key_part[i].
			      fieldnr-1];
    Item *value=join_tab->ref.items[i];
    cond->add(new Item_func_equal(new Item_field(field), value));
  }
  if (thd->is_fatal_error)
    DBUG_RETURN(TRUE);

  if (!cond->fixed)
    cond->fix_fields(thd, (Item**)&cond);
  if (join_tab->select)
  {
    error=(int) cond->add(join_tab->select->cond);
    join_tab->select_cond=join_tab->select->cond=cond;
  }
  else if ((join_tab->select= make_select(join_tab->table, 0, 0, cond, 0,
                                          &error)))
    join_tab->select_cond=cond;

  DBUG_RETURN(error ? TRUE : FALSE);
}


/*
  Free joins of subselect of this select.

  free_underlaid_joins()
    thd - THD pointer
    select - pointer to st_select_lex which subselects joins we will free
*/

void free_underlaid_joins(THD *thd, SELECT_LEX *select)
{
  for (SELECT_LEX_UNIT *unit= select->first_inner_unit();
       unit;
       unit= unit->next_unit())
    unit->cleanup();
}

/****************************************************************************
  ROLLUP handling
****************************************************************************/

/*
  Replace occurences of group by fields in an expression by ref items

  SYNOPSIS
    change_group_ref()
    thd                  reference to the context
    expr                 expression to make replacement
    group_list           list of references to group by items
    changed        out:  returns 1 if item contains a replaced field item

  DESCRIPTION
    The function replaces occurrences of group by fields in expr
    by ref objects for these fields unless they are under aggregate
    functions.
    The function also corrects value of the the maybe_null attribute
    for the items of all subexpressions containing group by fields.

  IMPLEMENTATION
    The function recursively traverses the tree of the expr expression,
    looks for occurrences of the group by fields that are not under
    aggregate functions and replaces them for the corresponding ref items.

  NOTES
    This substitution is needed GROUP BY queries with ROLLUP if
    SELECT list contains expressions over group by attributes.

  TODO: Some functions are not null-preserving. For those functions
    updating of the maybe_null attribute is an overkill. 

  EXAMPLES
    SELECT a+1 FROM t1 GROUP BY a WITH ROLLUP
    SELECT SUM(a)+a FROM t1 GROUP BY a WITH ROLLUP 
    
  RETURN
    0	if ok
    1   on error
*/

static bool change_group_ref(THD *thd, Item_func *expr, ORDER *group_list,
                             bool *changed)
{
  if (expr->arg_count)
  {
    Name_resolution_context *context= &thd->lex->current_select->context;
    Item **arg,**arg_end;
    bool arg_changed= FALSE;
    for (arg= expr->arguments(),
         arg_end= expr->arguments()+expr->arg_count;
         arg != arg_end; arg++)
    {
      Item *item= *arg;
      if (item->type() == Item::FIELD_ITEM || item->type() == Item::REF_ITEM)
      {
        ORDER *group_tmp;
        for (group_tmp= group_list; group_tmp; group_tmp= group_tmp->next)
        {
          if (item->eq(*group_tmp->item,0))
          {
            Item *new_item;
            if (!(new_item= new Item_ref(context, group_tmp->item, 0,
                                        item->name)))
              return 1;                                 // fatal_error is set
            thd->change_item_tree(arg, new_item);
            arg_changed= TRUE;
          }
        }
      }
      else if (item->type() == Item::FUNC_ITEM)
      {
        if (change_group_ref(thd, (Item_func *) item, group_list, &arg_changed))
          return 1;
      }
    }
    if (arg_changed)
    {
      expr->maybe_null= 1;
      *changed= TRUE;
    }
  }
  return 0;
}


/* Allocate memory needed for other rollup functions */

bool JOIN::rollup_init()
{
  uint i,j;
  Item **ref_array;

  tmp_table_param.quick_group= 0;	// Can't create groups in tmp table
  rollup.state= ROLLUP::STATE_INITED;

  /*
    Create pointers to the different sum function groups
    These are updated by rollup_make_fields()
  */
  tmp_table_param.group_parts= send_group_parts;

  if (!(rollup.null_items= (Item_null_result**) thd->alloc((sizeof(Item*) +
                                                sizeof(Item**) +
                                                sizeof(List<Item>) +
				                ref_pointer_array_size)
				                * send_group_parts )))
    return 1;
  
  rollup.fields= (List<Item>*) (rollup.null_items + send_group_parts);
  rollup.ref_pointer_arrays= (Item***) (rollup.fields + send_group_parts);
  ref_array= (Item**) (rollup.ref_pointer_arrays+send_group_parts);

  /*
    Prepare space for field list for the different levels
    These will be filled up in rollup_make_fields()
  */
  for (i= 0 ; i < send_group_parts ; i++)
  {
    rollup.null_items[i]= new (thd->mem_root) Item_null_result();
    List<Item> *rollup_fields= &rollup.fields[i];
    rollup_fields->empty();
    rollup.ref_pointer_arrays[i]= ref_array;
    ref_array+= all_fields.elements;
  }
  for (i= 0 ; i < send_group_parts; i++)
  {
    for (j=0 ; j < fields_list.elements ; j++)
      rollup.fields[i].push_back(rollup.null_items[i]);
  }
  List_iterator_fast<Item> it(all_fields);
  Item *item;
  while ((item= it++))
  {
    ORDER *group_tmp;
    bool found_in_group= 0;

    for (group_tmp= group_list; group_tmp; group_tmp= group_tmp->next)
    {
      if (*group_tmp->item == item)
      {
        item->maybe_null= 1;
        found_in_group= 1;
      }
    }
    if (item->type() == Item::FUNC_ITEM && !found_in_group)
    {
      bool changed= FALSE;
      if (change_group_ref(thd, (Item_func *) item, group_list, &changed))
        return 1;
      /*
        We have to prevent creation of a field in a temporary table for
        an expression that contains GROUP BY attributes.
        Marking the expression item as 'with_sum_func' will ensure this.
      */ 
      if (changed)
        item->with_sum_func= 1;
    }
  }
  return 0;
}
  

/*
  Fill up rollup structures with pointers to fields to use

  SYNOPSIS
    rollup_make_fields()
    fields_arg			List of all fields (hidden and real ones)
    sel_fields			Pointer to selected fields
    func			Store here a pointer to all fields

  IMPLEMENTATION:
    Creates copies of item_sum items for each sum level

  RETURN
    0	if ok
	In this case func is pointing to next not used element.
    1   on error
*/

bool JOIN::rollup_make_fields(List<Item> &fields_arg, List<Item> &sel_fields,
			      Item_sum ***func)
{
  List_iterator_fast<Item> it(fields_arg);
  Item *first_field= sel_fields.head();
  uint level;

  /*
    Create field lists for the different levels

    The idea here is to have a separate field list for each rollup level to
    avoid all runtime checks of which columns should be NULL.

    The list is stored in reverse order to get sum function in such an order
    in func that it makes it easy to reset them with init_sum_functions()

    Assuming:  SELECT a, b, c SUM(b) FROM t1 GROUP BY a,b WITH ROLLUP

    rollup.fields[0] will contain list where a,b,c is NULL
    rollup.fields[1] will contain list where b,c is NULL
    ...
    rollup.ref_pointer_array[#] points to fields for rollup.fields[#]
    ...
    sum_funcs_end[0] points to all sum functions
    sum_funcs_end[1] points to all sum functions, except grand totals
    ...
  */

  for (level=0 ; level < send_group_parts ; level++)
  {
    uint i;
    uint pos= send_group_parts - level -1;
    bool real_fields= 0;
    Item *item;
    List_iterator<Item> new_it(rollup.fields[pos]);
    Item **ref_array_start= rollup.ref_pointer_arrays[pos];
    ORDER *start_group;

    /* Point to first hidden field */
    Item **ref_array= ref_array_start + fields_arg.elements-1;

    /* Remember where the sum functions ends for the previous level */
    sum_funcs_end[pos+1]= *func;

    /* Find the start of the group for this level */
    for (i= 0, start_group= group_list ;
	 i++ < pos ;
	 start_group= start_group->next)
      ;

    it.rewind();
    while ((item= it++))
    {
      if (item == first_field)
      {
	real_fields= 1;				// End of hidden fields
	ref_array= ref_array_start;
      }

      if (item->type() == Item::SUM_FUNC_ITEM && !item->const_item())
      {
	/*
	  This is a top level summary function that must be replaced with
	  a sum function that is reset for this level.

	  NOTE: This code creates an object which is not that nice in a
	  sub select.  Fortunately it's not common to have rollup in
	  sub selects.
	*/
	item= item->copy_or_same(thd);
	((Item_sum*) item)->make_unique();
	*(*func)= (Item_sum*) item;
	(*func)++;
      }
      else 
      {
	/* Check if this is something that is part of this group by */
	ORDER *group_tmp;
	for (group_tmp= start_group, i= pos ;
             group_tmp ; group_tmp= group_tmp->next, i++)
	{
          if (*group_tmp->item == item)
	  {
	    /*
	      This is an element that is used by the GROUP BY and should be
	      set to NULL in this level
	    */
            Item_null_result *null_item= new (thd->mem_root) Item_null_result();
            if (!null_item)
              return 1;
	    item->maybe_null= 1;		// Value will be null sometimes
            null_item->result_field= item->get_tmp_table_field();
            item= null_item;
	    break;
	  }
	}
      }
      *ref_array= item;
      if (real_fields)
      {
	(void) new_it++;			// Point to next item
	new_it.replace(item);			// Replace previous
	ref_array++;
      }
      else
	ref_array--;
    }
  }
  sum_funcs_end[0]= *func;			// Point to last function
  return 0;
}

/*
  Send all rollup levels higher than the current one to the client

  SYNOPSIS:
    rollup_send_data()
    idx			Level we are on:
			0 = Total sum level
			1 = First group changed  (a)
			2 = Second group changed (a,b)

  SAMPLE
    SELECT a, b, c SUM(b) FROM t1 GROUP BY a,b WITH ROLLUP

  RETURN
    0	ok
    1   If send_data_failed()
*/

int JOIN::rollup_send_data(uint idx)
{
  uint i;
  for (i= send_group_parts ; i-- > idx ; )
  {
    /* Get reference pointers to sum functions in place */
    memcpy((char*) ref_pointer_array,
	   (char*) rollup.ref_pointer_arrays[i],
	   ref_pointer_array_size);
    if ((!having || having->val_int()))
    {
      if (send_records < unit->select_limit_cnt && do_send_rows &&
	  result->send_data(rollup.fields[i]))
	return 1;
      send_records++;
    }
  }
  /* Restore ref_pointer_array */
  set_items_ref_array(current_ref_pointer_array);
  return 0;
}

/*
  Write all rollup levels higher than the current one to a temp table

  SYNOPSIS:
    rollup_write_data()
    idx                 Level we are on:
                        0 = Total sum level
                        1 = First group changed  (a)
                        2 = Second group changed (a,b)
    table               reference to temp table

  SAMPLE
    SELECT a, b, SUM(c) FROM t1 GROUP BY a,b WITH ROLLUP

  RETURN
    0	ok
    1   if write_data_failed()
*/

int JOIN::rollup_write_data(uint idx, TABLE *table_arg)
{
  uint i;
  for (i= send_group_parts ; i-- > idx ; )
  {
    /* Get reference pointers to sum functions in place */
    memcpy((char*) ref_pointer_array,
	   (char*) rollup.ref_pointer_arrays[i],
	   ref_pointer_array_size);
    if ((!having || having->val_int()))
    {
      int write_error;
      Item *item;
      List_iterator_fast<Item> it(rollup.fields[i]);
      while ((item= it++))
      {
        if (item->type() == Item::NULL_ITEM && item->is_result_field())
          item->save_in_result_field(1);
      }
      copy_sum_funcs(sum_funcs_end[i+1], sum_funcs_end[i]);
      if ((write_error= table_arg->file->write_row(table_arg->record[0])))
      {
	if (create_myisam_from_heap(thd, table_arg, &tmp_table_param,
                                    write_error, 0))
	  return 1;		     
      }
    }
  }
  /* Restore ref_pointer_array */
  set_items_ref_array(current_ref_pointer_array);
  return 0;
}

/*
  clear results if there are not rows found for group
  (end_send_group/end_write_group)

  SYNOPSYS
     JOIN::clear()
*/

void JOIN::clear()
{
  clear_tables(this);
  copy_fields(&tmp_table_param);

  if (sum_funcs)
  {
    Item_sum *func, **func_ptr= sum_funcs;
    while ((func= *(func_ptr++)))
      func->clear();
  }
}

/****************************************************************************
  EXPLAIN handling

  Send a description about what how the select will be done to stdout
****************************************************************************/

static void select_describe(JOIN *join, bool need_tmp_table, bool need_order,
			    bool distinct,const char *message)
{
  List<Item> field_list;
  List<Item> item_list;
  THD *thd=join->thd;
  select_result *result=join->result;
  Item *item_null= new Item_null();
  CHARSET_INFO *cs= system_charset_info;
  int quick_type;
  DBUG_ENTER("select_describe");
  DBUG_PRINT("info", ("Select 0x%lx, type %s, message %s",
		      (ulong)join->select_lex, join->select_lex->type,
		      message ? message : "NULL"));
  /* Don't log this into the slow query log */
  thd->server_status&= ~(SERVER_QUERY_NO_INDEX_USED | SERVER_QUERY_NO_GOOD_INDEX_USED);
  join->unit->offset_limit_cnt= 0;

  if (message)
  {
    item_list.push_back(new Item_int((int32)
				     join->select_lex->select_number));
    item_list.push_back(new Item_string(join->select_lex->type,
					strlen(join->select_lex->type), cs));
    for (uint i=0 ; i < 7; i++)
      item_list.push_back(item_null);
    item_list.push_back(new Item_string(message,strlen(message),cs));
    if (result->send_data(item_list))
      join->error= 1;
  }
  else if (join->select_lex == join->unit->fake_select_lex)
  {
    /* 
      here we assume that the query will return at least two rows, so we
      show "filesort" in EXPLAIN. Of course, sometimes we'll be wrong
      and no filesort will be actually done, but executing all selects in
      the UNION to provide precise EXPLAIN information will hardly be
      appreciated :)
    */
    char table_name_buffer[NAME_LEN];
    item_list.empty();
    /* id */
    item_list.push_back(new Item_null);
    /* select_type */
    item_list.push_back(new Item_string(join->select_lex->type,
					strlen(join->select_lex->type),
					cs));
    /* table */
    {
      SELECT_LEX *sl= join->unit->first_select();
      uint len= 6, lastop= 0;
      memcpy(table_name_buffer, STRING_WITH_LEN("<union"));
      for (; sl && len + lastop + 5 < NAME_LEN; sl= sl->next_select())
      {
        len+= lastop;
        lastop= my_snprintf(table_name_buffer + len, NAME_LEN - len,
                            "%u,", sl->select_number);
      }
      if (sl || len + lastop >= NAME_LEN)
      {
        memcpy(table_name_buffer + len, STRING_WITH_LEN("...>") + 1);
        len+= 4;
      }
      else
      {
        len+= lastop;
        table_name_buffer[len - 1]= '>';  // change ',' to '>'
      }
      item_list.push_back(new Item_string(table_name_buffer, len, cs));
    }
    /* type */
    item_list.push_back(new Item_string(join_type_str[JT_ALL],
					  strlen(join_type_str[JT_ALL]),
					  cs));
    /* possible_keys */
    item_list.push_back(item_null);
    /* key*/
    item_list.push_back(item_null);
    /* key_len */
    item_list.push_back(item_null);
    /* ref */
    item_list.push_back(item_null);
    /* rows */
    item_list.push_back(item_null);
    /* extra */
    if (join->unit->global_parameters->order_list.first)
      item_list.push_back(new Item_string("Using filesort",
					  14, cs));
    else
      item_list.push_back(new Item_string("", 0, cs));

    if (result->send_data(item_list))
      join->error= 1;
  }
  else
  {
    table_map used_tables=0;
    for (uint i=0 ; i < join->tables ; i++)
    {
      JOIN_TAB *tab=join->join_tab+i;
      TABLE *table=tab->table;
      char buff[512]; 
      char buff1[512], buff2[512], buff3[512];
      char keylen_str_buf[64];
      String extra(buff, sizeof(buff),cs);
      char table_name_buffer[NAME_LEN];
      String tmp1(buff1,sizeof(buff1),cs);
      String tmp2(buff2,sizeof(buff2),cs);
      String tmp3(buff3,sizeof(buff3),cs);
      extra.length(0);
      tmp1.length(0);
      tmp2.length(0);
      tmp3.length(0);

      quick_type= -1;
      item_list.empty();
      /* id */
      item_list.push_back(new Item_uint((uint32)
				       join->select_lex->select_number));
      /* select_type */
      item_list.push_back(new Item_string(join->select_lex->type,
					  strlen(join->select_lex->type),
					  cs));
      if (tab->type == JT_ALL && tab->select && tab->select->quick)
      {
        quick_type= tab->select->quick->get_type();
        if ((quick_type == QUICK_SELECT_I::QS_TYPE_INDEX_MERGE) ||
            (quick_type == QUICK_SELECT_I::QS_TYPE_ROR_INTERSECT) ||
            (quick_type == QUICK_SELECT_I::QS_TYPE_ROR_UNION))
          tab->type = JT_INDEX_MERGE;
        else
	  tab->type = JT_RANGE;
      }
      /* table */
      if (table->derived_select_number)
      {
	/* Derived table name generation */
	int len= my_snprintf(table_name_buffer, sizeof(table_name_buffer)-1,
			     "<derived%u>",
			     table->derived_select_number);
	item_list.push_back(new Item_string(table_name_buffer, len, cs));
      }
      else
      {
        TABLE_LIST *real_table= table->pos_in_table_list; 
	item_list.push_back(new Item_string(real_table->alias,
					    strlen(real_table->alias),
					    cs));
      }
      /* type */
      item_list.push_back(new Item_string(join_type_str[tab->type],
					  strlen(join_type_str[tab->type]),
					  cs));
      /* Build "possible_keys" value and add it to item_list */
      if (!tab->keys.is_clear_all())
      {
        uint j;
        for (j=0 ; j < table->s->keys ; j++)
        {
          if (tab->keys.is_set(j))
          {
            if (tmp1.length())
              tmp1.append(',');
            tmp1.append(table->key_info[j].name, 
			strlen(table->key_info[j].name),
			system_charset_info);
          }
        }
      }
      if (tmp1.length())
	item_list.push_back(new Item_string(tmp1.ptr(),tmp1.length(),cs));
      else
	item_list.push_back(item_null);

      /* Build "key", "key_len", and "ref" values and add them to item_list */
      if (tab->ref.key_parts)
      {
	KEY *key_info=table->key_info+ tab->ref.key;
        register uint length;
	item_list.push_back(new Item_string(key_info->name,
					    strlen(key_info->name),
					    system_charset_info));
        length= longlong2str(tab->ref.key_length, keylen_str_buf, 10) - 
                keylen_str_buf;
        item_list.push_back(new Item_string(keylen_str_buf, length,
                                            system_charset_info));
	for (store_key **ref=tab->ref.key_copy ; *ref ; ref++)
	{
	  if (tmp2.length())
	    tmp2.append(',');
	  tmp2.append((*ref)->name(), strlen((*ref)->name()),
		      system_charset_info);
	}
	item_list.push_back(new Item_string(tmp2.ptr(),tmp2.length(),cs));
      }
      else if (tab->type == JT_NEXT)
      {
	KEY *key_info=table->key_info+ tab->index;
        register uint length;
	item_list.push_back(new Item_string(key_info->name,
					    strlen(key_info->name),cs));
        length= longlong2str(key_info->key_length, keylen_str_buf, 10) - 
                keylen_str_buf;
        item_list.push_back(new Item_string(keylen_str_buf, 
                                            length,
                                            system_charset_info));
	item_list.push_back(item_null);
      }
      else if (tab->select && tab->select->quick)
      {
        tab->select->quick->add_keys_and_lengths(&tmp2, &tmp3);
	item_list.push_back(new Item_string(tmp2.ptr(),tmp2.length(),cs));
	item_list.push_back(new Item_string(tmp3.ptr(),tmp3.length(),cs));
	item_list.push_back(item_null);
      }
      else
      {
	item_list.push_back(item_null);
	item_list.push_back(item_null);
	item_list.push_back(item_null);
      }
      /* Add "rows" field to item_list. */
      item_list.push_back(new Item_int((longlong) (ulonglong)
				       join->best_positions[i]. records_read,
				       21));
      /* Build "Extra" field and add it to item_list. */
      my_bool key_read=table->key_read;
      if ((tab->type == JT_NEXT || tab->type == JT_CONST) &&
          table->used_keys.is_set(tab->index))
	key_read=1;
      if (quick_type == QUICK_SELECT_I::QS_TYPE_ROR_INTERSECT &&
          !((QUICK_ROR_INTERSECT_SELECT*)tab->select->quick)->need_to_fetch_row)
        key_read=1;
        
      if (tab->info)
	item_list.push_back(new Item_string(tab->info,strlen(tab->info),cs));
      else if (tab->packed_info & TAB_INFO_HAVE_VALUE)
      {
        if (tab->packed_info & TAB_INFO_USING_INDEX)
          extra.append(STRING_WITH_LEN("; Using index"));
        if (tab->packed_info & TAB_INFO_USING_WHERE)
          extra.append(STRING_WITH_LEN("; Using where"));
        if (tab->packed_info & TAB_INFO_FULL_SCAN_ON_NULL)
          extra.append(STRING_WITH_LEN("; Full scan on NULL key"));
        /* Skip initial "; "*/
        const char *str= extra.ptr();
        uint32 len= extra.length();
        if (len)
        {
          str += 2;
          len -= 2;
        }
	item_list.push_back(new Item_string(str, len, cs));
      }
      else
      {
        if (quick_type == QUICK_SELECT_I::QS_TYPE_ROR_UNION || 
            quick_type == QUICK_SELECT_I::QS_TYPE_ROR_INTERSECT ||
            quick_type == QUICK_SELECT_I::QS_TYPE_INDEX_MERGE)
        {
          extra.append(STRING_WITH_LEN("; Using "));
          tab->select->quick->add_info_string(&extra);
        }
	if (tab->select)
	{
	  if (tab->use_quick == 2)
	  {
            char buf[MAX_KEY/8+1];
            extra.append(STRING_WITH_LEN("; Range checked for each "
                                         "record (index map: 0x"));
            extra.append(tab->keys.print(buf));
            extra.append(')');
	  }
	  else if (tab->select->cond)
          {
            const COND *pushed_cond= tab->table->file->pushed_cond;

            if (thd->variables.engine_condition_pushdown && pushed_cond)
            {
              extra.append(STRING_WITH_LEN("; Using where with pushed "
                                           "condition"));
              if (thd->lex->describe & DESCRIBE_EXTENDED)
              {
                extra.append(STRING_WITH_LEN(": "));
                ((COND *)pushed_cond)->print(&extra);
              }
            }
            else
              extra.append(STRING_WITH_LEN("; Using where"));
          }
	}
	if (key_read)
        {
          if (quick_type == QUICK_SELECT_I::QS_TYPE_GROUP_MIN_MAX)
            extra.append(STRING_WITH_LEN("; Using index for group-by"));
          else
            extra.append(STRING_WITH_LEN("; Using index"));
        }
	if (table->reginfo.not_exists_optimize)
	  extra.append(STRING_WITH_LEN("; Not exists"));
	if (need_tmp_table)
	{
	  need_tmp_table=0;
	  extra.append(STRING_WITH_LEN("; Using temporary"));
	}
	if (need_order)
	{
	  need_order=0;
	  extra.append(STRING_WITH_LEN("; Using filesort"));
	}
	if (distinct & test_all_bits(used_tables,thd->used_tables))
	  extra.append(STRING_WITH_LEN("; Distinct"));

        for (uint part= 0; part < tab->ref.key_parts; part++)
        {
          if (tab->ref.cond_guards[part])
          {
            extra.append(STRING_WITH_LEN("; Full scan on NULL key"));
            break;
          }
        }
        
        /* Skip initial "; "*/
        const char *str= extra.ptr();
        uint32 len= extra.length();
        if (len)
        {
          str += 2;
          len -= 2;
        }
	item_list.push_back(new Item_string(str, len, cs));
      }
      // For next iteration
      used_tables|=table->map;
      if (result->send_data(item_list))
	join->error= 1;
    }
  }
  for (SELECT_LEX_UNIT *unit= join->select_lex->first_inner_unit();
       unit;
       unit= unit->next_unit())
  {
    if (mysql_explain_union(thd, unit, result))
      DBUG_VOID_RETURN;
  }
  DBUG_VOID_RETURN;
}


bool mysql_explain_union(THD *thd, SELECT_LEX_UNIT *unit, select_result *result)
{
  DBUG_ENTER("mysql_explain_union");
  bool res= 0;
  SELECT_LEX *first= unit->first_select();

  for (SELECT_LEX *sl= first;
       sl;
       sl= sl->next_select())
  {
    // drop UNCACHEABLE_EXPLAIN, because it is for internal usage only
    uint8 uncacheable= (sl->uncacheable & ~UNCACHEABLE_EXPLAIN);
    sl->type= (((&thd->lex->select_lex)==sl)?
	       (sl->first_inner_unit() || sl->next_select() ? 
		"PRIMARY" : "SIMPLE"):
	       ((sl == first)?
		((sl->linkage == DERIVED_TABLE_TYPE) ?
		 "DERIVED":
		 ((uncacheable & UNCACHEABLE_DEPENDENT) ?
		  "DEPENDENT SUBQUERY":
		  (uncacheable?"UNCACHEABLE SUBQUERY":
		   "SUBQUERY"))):
		((uncacheable & UNCACHEABLE_DEPENDENT) ?
		 "DEPENDENT UNION":
		 uncacheable?"UNCACHEABLE UNION":
		 "UNION")));
    sl->options|= SELECT_DESCRIBE;
  }
  if (first->next_select())
  {
    unit->fake_select_lex->select_number= UINT_MAX; // jost for initialization
    unit->fake_select_lex->type= "UNION RESULT";
    unit->fake_select_lex->options|= SELECT_DESCRIBE;
    if (!(res= unit->prepare(thd, result, SELECT_NO_UNLOCK | SELECT_DESCRIBE)))
      res= unit->exec();
    res|= unit->cleanup();
  }
  else
  {
    thd->lex->current_select= first;
    unit->set_limit(unit->global_parameters);
    res= mysql_select(thd, &first->ref_pointer_array,
			(TABLE_LIST*) first->table_list.first,
			first->with_wild, first->item_list,
			first->where,
			first->order_list.elements +
			first->group_list.elements,
			(ORDER*) first->order_list.first,
			(ORDER*) first->group_list.first,
			first->having,
			(ORDER*) thd->lex->proc_list.first,
			first->options | thd->options | SELECT_DESCRIBE,
			result, unit, first);
  }
  DBUG_RETURN(res || thd->net.report_error);
}


/*
  Print joins from the FROM clause

  SYNOPSIS
    print_join()
    thd     thread handler
    str     string where table should be printed
    tables  list of tables in join
*/

static void print_join(THD *thd, String *str, List<TABLE_LIST> *tables)
{
  /* List is reversed => we should reverse it before using */
  List_iterator_fast<TABLE_LIST> ti(*tables);
  TABLE_LIST **table= (TABLE_LIST **)thd->alloc(sizeof(TABLE_LIST*) *
                                                tables->elements);
  if (table == 0)
    return;  // out of memory

  for (TABLE_LIST **t= table + (tables->elements - 1); t >= table; t--)
    *t= ti++;

  DBUG_ASSERT(tables->elements >= 1);
  (*table)->print(thd, str);

  TABLE_LIST **end= table + tables->elements;
  for (TABLE_LIST **tbl= table + 1; tbl < end; tbl++)
  {
    TABLE_LIST *curr= *tbl;
    if (curr->outer_join)
    {
      /* MySQL converts right to left joins */
      str->append(STRING_WITH_LEN(" left join "));
    }
    else if (curr->straight)
      str->append(STRING_WITH_LEN(" straight_join "));
    else
      str->append(STRING_WITH_LEN(" join "));
    curr->print(thd, str);
    if (curr->on_expr)
    {
      str->append(STRING_WITH_LEN(" on("));
      curr->on_expr->print(str);
      str->append(')');
    }
  }
}


/*
  Print table as it should be in join list

  SYNOPSIS
    st_table_list::print();
    str   string where table should bbe printed
*/

void st_table_list::print(THD *thd, String *str)
{
  if (nested_join)
  {
    str->append('(');
    print_join(thd, str, &nested_join->join_list);
    str->append(')');
  }
  else
  {
    const char *cmp_name;                         // Name to compare with alias
    if (view_name.str)
    {
      // A view

      if (!(belong_to_view &&
            belong_to_view->compact_view_format))
      {
        append_identifier(thd, str, view_db.str, view_db.length);
        str->append('.');
      }
      append_identifier(thd, str, view_name.str, view_name.length);
      cmp_name= view_name.str;
    }
    else if (derived)
    {
      // A derived table
      str->append('(');
      derived->print(str);
      str->append(')');
      cmp_name= "";                               // Force printing of alias
    }
    else
    {
      // A normal table

      if (!(belong_to_view &&
            belong_to_view->compact_view_format))
      {
        append_identifier(thd, str, db, db_length);
        str->append('.');
      }
      if (schema_table)
      {
        append_identifier(thd, str, schema_table_name,
                          strlen(schema_table_name));
        cmp_name= schema_table_name;
      }
      else
      {
        append_identifier(thd, str, table_name, table_name_length);
        cmp_name= table_name;
      }
    }
    if (my_strcasecmp(table_alias_charset, cmp_name, alias))
    {
      str->append(' ');
      append_identifier(thd, str, alias, strlen(alias));
    }
  }
}


void st_select_lex::print(THD *thd, String *str)
{
  /* QQ: thd may not be set for sub queries, but this should be fixed */
  if (!thd)
    thd= current_thd;

  str->append(STRING_WITH_LEN("select "));

  /* First add options */
  if (options & SELECT_STRAIGHT_JOIN)
    str->append(STRING_WITH_LEN("straight_join "));
  if ((thd->lex->lock_option == TL_READ_HIGH_PRIORITY) &&
      (this == &thd->lex->select_lex))
    str->append(STRING_WITH_LEN("high_priority "));
  if (options & SELECT_DISTINCT)
    str->append(STRING_WITH_LEN("distinct "));
  if (options & SELECT_SMALL_RESULT)
    str->append(STRING_WITH_LEN("sql_small_result "));
  if (options & SELECT_BIG_RESULT)
    str->append(STRING_WITH_LEN("sql_big_result "));
  if (options & OPTION_BUFFER_RESULT)
    str->append(STRING_WITH_LEN("sql_buffer_result "));
  if (options & OPTION_FOUND_ROWS)
    str->append(STRING_WITH_LEN("sql_calc_found_rows "));
  switch (sql_cache)
  {
    case SQL_NO_CACHE:
      str->append(STRING_WITH_LEN("sql_no_cache "));
      break;
    case SQL_CACHE:
      str->append(STRING_WITH_LEN("sql_cache "));
      break;
    case SQL_CACHE_UNSPECIFIED:
      break;
    default:
      DBUG_ASSERT(0);
  }

  //Item List
  bool first= 1;
  List_iterator_fast<Item> it(item_list);
  Item *item;
  while ((item= it++))
  {
    if (first)
      first= 0;
    else
      str->append(',');
    item->print_item_w_name(str);
  }

  /*
    from clause
    TODO: support USING/FORCE/IGNORE index
  */
  if (table_list.elements)
  {
    str->append(STRING_WITH_LEN(" from "));
    /* go through join tree */
    print_join(thd, str, &top_join_list);
  }

  // Where
  Item *cur_where= where;
  if (join)
    cur_where= join->conds;
  if (cur_where)
  {
    str->append(STRING_WITH_LEN(" where "));
    cur_where->print(str);
  }

  // group by & olap
  if (group_list.elements)
  {
    str->append(STRING_WITH_LEN(" group by "));
    print_order(str, (ORDER *) group_list.first);
    switch (olap)
    {
      case CUBE_TYPE:
	str->append(STRING_WITH_LEN(" with cube"));
	break;
      case ROLLUP_TYPE:
	str->append(STRING_WITH_LEN(" with rollup"));
	break;
      default:
	;  //satisfy compiler
    }
  }

  // having
  Item *cur_having= having;
  if (join)
    cur_having= join->having;

  if (cur_having)
  {
    str->append(STRING_WITH_LEN(" having "));
    cur_having->print(str);
  }

  if (order_list.elements)
  {
    str->append(STRING_WITH_LEN(" order by "));
    print_order(str, (ORDER *) order_list.first);
  }

  // limit
  print_limit(thd, str);

  // PROCEDURE unsupported here
}


/*
  change select_result object of JOIN

  SYNOPSIS
    JOIN::change_result()
    res		new select_result object

  RETURN
    FALSE - OK
    TRUE  - error
*/

bool JOIN::change_result(select_result *res)
{
  DBUG_ENTER("JOIN::change_result");
  result= res;
  if (!procedure && (result->prepare(fields_list, select_lex->master_unit()) ||
                     result->prepare2()))
  {
    DBUG_RETURN(TRUE);
  }
  DBUG_RETURN(FALSE);
}<|MERGE_RESOLUTION|>--- conflicted
+++ resolved
@@ -396,7 +396,7 @@
   join_list= &select_lex->top_join_list;
   union_part= (unit_arg->first_select()->next_select() != 0);
 
-<<<<<<< HEAD
+  thd->lex->current_select->is_item_list_lookup= 1;
   /*
     If we have already executed SELECT, then it have not sense to prevent
     its table from update (see unique_table())
@@ -404,9 +404,6 @@
   if (thd->derived_tables_processing)
     select_lex->exclude_from_table_unique_test= TRUE;
 
-=======
-  thd->lex->current_select->is_item_list_lookup= 1;
->>>>>>> 629c1231
   /* Check that all tables, fields, conds and order are ok */
 
   if ((!(select_options & OPTION_SETUP_TABLES_DONE) &&
@@ -13269,24 +13266,11 @@
     We check order_item->fixed because Item_func_group_concat can put
     arguments for which fix_fields already was called.
   */
-<<<<<<< HEAD
-  thd->lex->current_select->is_item_list_lookup= 1;
   if (!order_item->fixed &&
       (order_item->fix_fields(thd, order->item) ||
        (order_item= *order->item)->check_cols(1) ||
        thd->is_fatal_error))
-  {
-    thd->lex->current_select->is_item_list_lookup= 0;
     return TRUE; /* Wrong field. */
-  }
-  thd->lex->current_select->is_item_list_lookup= 0;
-=======
-  if (!it->fixed &&
-      (it->fix_fields(thd, tables, order->item) ||
-       (it= *order->item)->check_cols(1) ||
-       thd->is_fatal_error))
-    return 1;					// Wrong field 
->>>>>>> 629c1231
 
   uint el= all_fields.elements;
   all_fields.push_front(order_item); /* Add new field to field list. */
