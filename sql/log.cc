--- conflicted
+++ resolved
@@ -1543,7 +1543,6 @@
     tables.
   */
 
-<<<<<<< HEAD
   /*
     If rolling back an entire transaction or a single statement not
     inside a transaction, we reset the transaction cache.
@@ -1557,33 +1556,6 @@
     if (trx_data->has_incident())
       error= mysql_bin_log.write_incident(thd);
     trx_data->reset();
-=======
-    statistic_increment(binlog_cache_use, &LOCK_status);
-    if (trans_log->disk_writes != 0)
-    {
-      statistic_increment(binlog_cache_disk_use, &LOCK_status);
-      trans_log->disk_writes= 0;
-    }
-  }
-  else
-  {
-    /*
-      If rolling back an entire transaction or a single statement not
-      inside a transaction, we reset the transaction cache.
-
-      If rolling back a statement in a transaction, we truncate the
-      transaction cache to remove the statement.
-     */
-    thd->binlog_remove_pending_rows_event(TRUE);
-    if (all || !(thd->options & (OPTION_BEGIN | OPTION_NOT_AUTOCOMMIT)))
-    {
-      if (trx_data->has_incident())
-        error= mysql_bin_log.write_incident(thd, TRUE);
-      trx_data->reset();
-    }
-    else                                        // ...statement
-      trx_data->truncate(trx_data->before_stmt_pos);
->>>>>>> a1cff755
   }
   else                                        // ...statement
     trx_data->truncate(trx_data->before_stmt_pos);
@@ -1783,15 +1755,9 @@
       Otherwise, we simply truncate the cache as there is no change on
       non-transactional tables as follows.
     */
-<<<<<<< HEAD
-    else if ((all && !thd->transaction.all.modified_non_trans_table) ||
-          (!all && !thd->transaction.stmt.modified_non_trans_table))
-      error= binlog_truncate_trx_cache(thd, trx_data, all);
-=======
     else if (ending_trans(thd, all) ||
              (!(thd->options & OPTION_KEEP_LOG) && !stmt_has_updated_non_trans_table(thd)))
-      error= binlog_end_trans(thd, trx_data, 0, all);
->>>>>>> a1cff755
+      error= binlog_truncate_trx_cache(thd, trx_data, all);
   }
   if (!all)
     trx_data->before_stmt_pos = MY_OFF_T_UNDEF; // part of the stmt rollback
@@ -4428,21 +4394,6 @@
       transaction log.
     */
     if (pending->get_cache_stmt() || my_b_tell(&trx_data->trans_log))
-<<<<<<< HEAD
-=======
-      file= &trx_data->trans_log;
-
-    /*
-      If we are not writing to the log file directly, we could avoid
-      locking the log.
-    */
-    pthread_mutex_lock(&LOCK_log);
-
-    /*
-      Write pending event to log file or transaction cache
-    */
-    if (pending->write(file))
->>>>>>> a1cff755
     {
       /* Write to transaction log/cache. */
       if (pending->write(&trx_data->trans_log))
@@ -4451,14 +4402,7 @@
         DBUG_RETURN(1);
       }
     }
-<<<<<<< HEAD
     else
-=======
-
-    delete pending;
-
-    if (file == &log_file)
->>>>>>> a1cff755
     {
       /* Write directly to log file. */
       pthread_mutex_lock(&LOCK_log);
