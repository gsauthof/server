/* Copyright (C) 2000-2006 MySQL AB & Sasha, 2008-2009 Sun Microsystems, Inc

   This program is free software; you can redistribute it and/or modify
   it under the terms of the GNU General Public License as published by
   the Free Software Foundation; version 2 of the License.

   This program is distributed in the hope that it will be useful,
   but WITHOUT ANY WARRANTY; without even the implied warranty of
   MERCHANTABILITY or FITNESS FOR A PARTICULAR PURPOSE.  See the
   GNU General Public License for more details.

   You should have received a copy of the GNU General Public License
   along with this program; if not, write to the Free Software
   Foundation, Inc., 59 Temple Place, Suite 330, Boston, MA  02111-1307  USA */

#include "sql_priv.h"
#include "unireg.h"
#include "sql_parse.h"                          // check_access
#ifdef HAVE_REPLICATION

#include "rpl_mi.h"
#include "sql_repl.h"
#include "sql_acl.h"                            // SUPER_ACL
#include "log_event.h"
#include "rpl_filter.h"
#include <my_dir.h>
<<<<<<< HEAD
#include "rpl_handler.h"
=======
#include "debug_sync.h"
>>>>>>> 5d75729c

int max_binlog_dump_events = 0; // unlimited
my_bool opt_sporadic_binlog_dump_fail = 0;
#ifndef DBUG_OFF
static int binlog_dump_count = 0;
#endif

/**
  a copy of active_mi->rli->slave_skip_counter, for showing in SHOW VARIABLES,
  INFORMATION_SCHEMA.GLOBAL_VARIABLES and @@sql_slave_skip_counter without
  taking all the mutexes needed to access active_mi->rli->slave_skip_counter
  properly.
*/
uint sql_slave_skip_counter;

/*
    fake_rotate_event() builds a fake (=which does not exist physically in any
    binlog) Rotate event, which contains the name of the binlog we are going to
    send to the slave (because the slave may not know it if it just asked for
    MASTER_LOG_FILE='', MASTER_LOG_POS=4).
    < 4.0.14, fake_rotate_event() was called only if the requested pos was 4.
    After this version we always call it, so that a 3.23.58 slave can rely on
    it to detect if the master is 4.0 (and stop) (the _fake_ Rotate event has
    zeros in the good positions which, by chance, make it possible for the 3.23
    slave to detect that this event is unexpected) (this is luck which happens
    because the master and slave disagree on the size of the header of
    Log_event).

    Relying on the event length of the Rotate event instead of these
    well-placed zeros was not possible as Rotate events have a variable-length
    part.
*/

static int fake_rotate_event(NET* net, String* packet, char* log_file_name,
                             ulonglong position, const char** errmsg)
{
  DBUG_ENTER("fake_rotate_event");
  char header[LOG_EVENT_HEADER_LEN], buf[ROTATE_HEADER_LEN+100];
  /*
    'when' (the timestamp) is set to 0 so that slave could distinguish between
    real and fake Rotate events (if necessary)
  */
  memset(header, 0, 4);
  header[EVENT_TYPE_OFFSET] = ROTATE_EVENT;

  char* p = log_file_name+dirname_length(log_file_name);
  uint ident_len = (uint) strlen(p);
  ulong event_len = ident_len + LOG_EVENT_HEADER_LEN + ROTATE_HEADER_LEN;
  int4store(header + SERVER_ID_OFFSET, server_id);
  int4store(header + EVENT_LEN_OFFSET, event_len);
  int2store(header + FLAGS_OFFSET, LOG_EVENT_ARTIFICIAL_F);

  // TODO: check what problems this may cause and fix them
  int4store(header + LOG_POS_OFFSET, 0);

  packet->append(header, sizeof(header));
  int8store(buf+R_POS_OFFSET,position);
  packet->append(buf, ROTATE_HEADER_LEN);
  packet->append(p,ident_len);
  if (my_net_write(net, (uchar*) packet->ptr(), packet->length()))
  {
    *errmsg = "failed on my_net_write()";
    DBUG_RETURN(-1);
  }
  DBUG_RETURN(0);
}

/*
  Reset thread transmit packet buffer for event sending

  This function allocates header bytes for event transmission, and
  should be called before store the event data to the packet buffer.
*/
static int reset_transmit_packet(THD *thd, ushort flags,
                                 ulong *ev_offset, const char **errmsg)
{
  int ret= 0;
  String *packet= &thd->packet;

  /* reserve and set default header */
  packet->length(0);
  packet->set("\0", 1, &my_charset_bin);

  if (RUN_HOOK(binlog_transmit, reserve_header, (thd, flags, packet)))
  {
    *errmsg= "Failed to run hook 'reserve_header'";
    my_errno= ER_UNKNOWN_ERROR;
    ret= 1;
  }
  *ev_offset= packet->length();
  return ret;
}

static int send_file(THD *thd)
{
  NET* net = &thd->net;
  int fd = -1, error = 1;
  size_t bytes;
  char fname[FN_REFLEN+1];
  const char *errmsg = 0;
  int old_timeout;
  unsigned long packet_len;
  uchar buf[IO_SIZE];				// It's safe to alloc this
  DBUG_ENTER("send_file");

  /*
    The client might be slow loading the data, give him wait_timeout to do
    the job
  */
  old_timeout= net->read_timeout;
  my_net_set_read_timeout(net, thd->variables.net_wait_timeout);

  /*
    We need net_flush here because the client will not know it needs to send
    us the file name until it has processed the load event entry
  */
  if (net_flush(net) || (packet_len = my_net_read(net)) == packet_error)
  {
    errmsg = "while reading file name";
    goto err;
  }

  // terminate with \0 for fn_format
  *((char*)net->read_pos +  packet_len) = 0;
  fn_format(fname, (char*) net->read_pos + 1, "", "", 4);
  // this is needed to make replicate-ignore-db
  if (!strcmp(fname,"/dev/null"))
    goto end;

  if ((fd= mysql_file_open(key_file_send_file,
                           fname, O_RDONLY, MYF(0))) < 0)
  {
    errmsg = "on open of file";
    goto err;
  }

  while ((long) (bytes= mysql_file_read(fd, buf, IO_SIZE, MYF(0))) > 0)
  {
    if (my_net_write(net, buf, bytes))
    {
      errmsg = "while writing data to client";
      goto err;
    }
  }

 end:
  if (my_net_write(net, (uchar*) "", 0) || net_flush(net) ||
      (my_net_read(net) == packet_error))
  {
    errmsg = "while negotiating file transfer close";
    goto err;
  }
  error = 0;

 err:
  my_net_set_read_timeout(net, old_timeout);
  if (fd >= 0)
    mysql_file_close(fd, MYF(0));
  if (errmsg)
  {
    sql_print_error("Failed in send_file() %s", errmsg);
    DBUG_PRINT("error", ("%s", errmsg));
  }
  DBUG_RETURN(error);
}


/*
  Adjust the position pointer in the binary log file for all running slaves

  SYNOPSIS
    adjust_linfo_offsets()
    purge_offset	Number of bytes removed from start of log index file

  NOTES
    - This is called when doing a PURGE when we delete lines from the
      index log file

  REQUIREMENTS
    - Before calling this function, we have to ensure that no threads are
      using any binary log file before purge_offset.a

  TODO
    - Inform the slave threads that they should sync the position
      in the binary log file with flush_relay_log_info.
      Now they sync is done for next read.
*/

void adjust_linfo_offsets(my_off_t purge_offset)
{
  THD *tmp;

  mysql_mutex_lock(&LOCK_thread_count);
  I_List_iterator<THD> it(threads);

  while ((tmp=it++))
  {
    LOG_INFO* linfo;
    if ((linfo = tmp->current_linfo))
    {
      mysql_mutex_lock(&linfo->lock);
      /*
	Index file offset can be less that purge offset only if
	we just started reading the index file. In that case
	we have nothing to adjust
      */
      if (linfo->index_file_offset < purge_offset)
	linfo->fatal = (linfo->index_file_offset != 0);
      else
	linfo->index_file_offset -= purge_offset;
      mysql_mutex_unlock(&linfo->lock);
    }
  }
  mysql_mutex_unlock(&LOCK_thread_count);
}


bool log_in_use(const char* log_name)
{
  size_t log_name_len = strlen(log_name) + 1;
  THD *tmp;
  bool result = 0;

  mysql_mutex_lock(&LOCK_thread_count);
  I_List_iterator<THD> it(threads);

  while ((tmp=it++))
  {
    LOG_INFO* linfo;
    if ((linfo = tmp->current_linfo))
    {
      mysql_mutex_lock(&linfo->lock);
      result = !memcmp(log_name, linfo->log_file_name, log_name_len);
      mysql_mutex_unlock(&linfo->lock);
      if (result)
	break;
    }
  }

  mysql_mutex_unlock(&LOCK_thread_count);
  return result;
}

bool purge_error_message(THD* thd, int res)
{
  uint errcode;

  if ((errcode= purge_log_get_error_code(res)) != 0)
  {
    my_message(errcode, ER(errcode), MYF(0));
    return TRUE;
  }
  my_ok(thd);
  return FALSE;
}


/**
  Execute a PURGE BINARY LOGS TO <log> command.

  @param thd Pointer to THD object for the client thread executing the
  statement.

  @param to_log Name of the last log to purge.

  @retval FALSE success
  @retval TRUE failure
*/
bool purge_master_logs(THD* thd, const char* to_log)
{
  char search_file_name[FN_REFLEN];
  if (!mysql_bin_log.is_open())
  {
    my_ok(thd);
    return FALSE;
  }

  mysql_bin_log.make_log_name(search_file_name, to_log);
  return purge_error_message(thd,
			     mysql_bin_log.purge_logs(search_file_name, 0, 1,
						      1, NULL));
}


/**
  Execute a PURGE BINARY LOGS BEFORE <date> command.

  @param thd Pointer to THD object for the client thread executing the
  statement.

  @param purge_time Date before which logs should be purged.

  @retval FALSE success
  @retval TRUE failure
*/
bool purge_master_logs_before_date(THD* thd, time_t purge_time)
{
  if (!mysql_bin_log.is_open())
  {
    my_ok(thd);
    return 0;
  }
  return purge_error_message(thd,
                             mysql_bin_log.purge_logs_before_date(purge_time));
}

int test_for_non_eof_log_read_errors(int error, const char **errmsg)
{
  if (error == LOG_READ_EOF)
    return 0;
  my_errno= ER_MASTER_FATAL_ERROR_READING_BINLOG;
  switch (error) {
  case LOG_READ_BOGUS:
    *errmsg = "bogus data in log event";
    break;
  case LOG_READ_TOO_LARGE:
    *errmsg = "log event entry exceeded max_allowed_packet; \
Increase max_allowed_packet on master";
    break;
  case LOG_READ_IO:
    *errmsg = "I/O error reading log event";
    break;
  case LOG_READ_MEM:
    *errmsg = "memory allocation failed reading log event";
    break;
  case LOG_READ_TRUNC:
    *errmsg = "binlog truncated in the middle of event";
    break;
  default:
    *errmsg = "unknown error reading log event on the master";
    break;
  }
  return error;
}


/**
  An auxiliary function for calling in mysql_binlog_send
  to initialize the heartbeat timeout in waiting for a binlogged event.

  @param[in]    thd  THD to access a user variable

  @return        heartbeat period an ulonglong of nanoseconds
                 or zero if heartbeat was not demanded by slave
*/ 
static ulonglong get_heartbeat_period(THD * thd)
{
  my_bool null_value;
  LEX_STRING name=  { C_STRING_WITH_LEN("master_heartbeat_period")};
  user_var_entry *entry= 
    (user_var_entry*) my_hash_search(&thd->user_vars, (uchar*) name.str,
                                  name.length);
  return entry? entry->val_int(&null_value) : 0;
}

/*
  Function prepares and sends repliation heartbeat event.

  @param net                net object of THD
  @param packet             buffer to store the heartbeat instance
  @param event_coordinates  binlog file name and position of the last
                            real event master sent from binlog

  @note 
    Among three essential pieces of heartbeat data Log_event::when
    is computed locally.
    The  error to send is serious and should force terminating
    the dump thread.
*/
static int send_heartbeat_event(NET* net, String* packet,
                                const struct event_coordinates *coord)
{
  DBUG_ENTER("send_heartbeat_event");
  char header[LOG_EVENT_HEADER_LEN];
  /*
    'when' (the timestamp) is set to 0 so that slave could distinguish between
    real and fake Rotate events (if necessary)
  */
  memset(header, 0, 4);  // when

  header[EVENT_TYPE_OFFSET] = HEARTBEAT_LOG_EVENT;

  char* p= coord->file_name + dirname_length(coord->file_name);

  uint ident_len = strlen(p);
  ulong event_len = ident_len + LOG_EVENT_HEADER_LEN;
  int4store(header + SERVER_ID_OFFSET, server_id);
  int4store(header + EVENT_LEN_OFFSET, event_len);
  int2store(header + FLAGS_OFFSET, 0);

  int4store(header + LOG_POS_OFFSET, coord->pos);  // log_pos

  packet->append(header, sizeof(header));
  packet->append(p, ident_len);             // log_file_name

  if (my_net_write(net, (uchar*) packet->ptr(), packet->length()) ||
      net_flush(net))
  {
    DBUG_RETURN(-1);
  }
  DBUG_RETURN(0);
}

/*
  TODO: Clean up loop to only have one call to send_file()
*/

void mysql_binlog_send(THD* thd, char* log_ident, my_off_t pos,
		       ushort flags)
{
  LOG_INFO linfo;
  char *log_file_name = linfo.log_file_name;
  char search_file_name[FN_REFLEN], *name;

  ulong ev_offset;

  IO_CACHE log;
  File file = -1;
  String* packet = &thd->packet;
  int error;
  const char *errmsg = "Unknown error";
  NET* net = &thd->net;
  mysql_mutex_t *log_lock;
  mysql_cond_t *log_cond;

  bool binlog_can_be_corrupted= FALSE;
#ifndef DBUG_OFF
  int left_events = max_binlog_dump_events;
#endif
  int old_max_allowed_packet= thd->variables.max_allowed_packet;
  DBUG_ENTER("mysql_binlog_send");
  DBUG_PRINT("enter",("log_ident: '%s'  pos: %ld", log_ident, (long) pos));

  bzero((char*) &log,sizeof(log));
  /* 
     heartbeat_period from @master_heartbeat_period user variable
  */
  ulonglong heartbeat_period= get_heartbeat_period(thd);
  struct timespec heartbeat_buf;
  struct event_coordinates coord_buf;
  struct timespec *heartbeat_ts= NULL;
  struct event_coordinates *coord= NULL;
  if (heartbeat_period != LL(0))
  {
    heartbeat_ts= &heartbeat_buf;
    set_timespec_nsec(*heartbeat_ts, 0);
    coord= &coord_buf;
    coord->file_name= log_file_name; // initialization basing on what slave remembers
    coord->pos= pos;
  }
  sql_print_information("Start binlog_dump to slave_server(%d), pos(%s, %lu)",
                        thd->server_id, log_ident, (ulong)pos);
  if (RUN_HOOK(binlog_transmit, transmit_start, (thd, flags, log_ident, pos)))
  {
    errmsg= "Failed to run hook 'transmit_start'";
    my_errno= ER_UNKNOWN_ERROR;
    goto err;
  }

#ifndef DBUG_OFF
  if (opt_sporadic_binlog_dump_fail && (binlog_dump_count++ % 2))
  {
    errmsg = "Master failed COM_BINLOG_DUMP to test if slave can recover";
    my_errno= ER_UNKNOWN_ERROR;
    goto err;
  }
#endif

  if (!mysql_bin_log.is_open())
  {
    errmsg = "Binary log is not open";
    my_errno= ER_MASTER_FATAL_ERROR_READING_BINLOG;
    goto err;
  }
  if (!server_id_supplied)
  {
    errmsg = "Misconfigured master - server id was not set";
    my_errno= ER_MASTER_FATAL_ERROR_READING_BINLOG;
    goto err;
  }

  name=search_file_name;
  if (log_ident[0])
    mysql_bin_log.make_log_name(search_file_name, log_ident);
  else
    name=0;					// Find first log

  linfo.index_file_offset = 0;

  if (mysql_bin_log.find_log_pos(&linfo, name, 1))
  {
    errmsg = "Could not find first log file name in binary log index file";
    my_errno= ER_MASTER_FATAL_ERROR_READING_BINLOG;
    goto err;
  }

  mysql_mutex_lock(&LOCK_thread_count);
  thd->current_linfo = &linfo;
  mysql_mutex_unlock(&LOCK_thread_count);

  if ((file=open_binlog(&log, log_file_name, &errmsg)) < 0)
  {
    my_errno= ER_MASTER_FATAL_ERROR_READING_BINLOG;
    goto err;
  }
  if (pos < BIN_LOG_HEADER_SIZE || pos > my_b_filelength(&log))
  {
    errmsg= "Client requested master to start replication from \
impossible position";
    my_errno= ER_MASTER_FATAL_ERROR_READING_BINLOG;
    goto err;
  }

  /* reset transmit packet for the fake rotate event below */
  if (reset_transmit_packet(thd, flags, &ev_offset, &errmsg))
    goto err;

  /*
    Tell the client about the log name with a fake Rotate event;
    this is needed even if we also send a Format_description_log_event
    just after, because that event does not contain the binlog's name.
    Note that as this Rotate event is sent before
    Format_description_log_event, the slave cannot have any info to
    understand this event's format, so the header len of
    Rotate_log_event is FROZEN (so in 5.0 it will have a header shorter
    than other events except FORMAT_DESCRIPTION_EVENT).
    Before 4.0.14 we called fake_rotate_event below only if (pos ==
    BIN_LOG_HEADER_SIZE), because if this is false then the slave
    already knows the binlog's name.
    Since, we always call fake_rotate_event; if the slave already knew
    the log's name (ex: CHANGE MASTER TO MASTER_LOG_FILE=...) this is
    useless but does not harm much. It is nice for 3.23 (>=.58) slaves
    which test Rotate events to see if the master is 4.0 (then they
    choose to stop because they can't replicate 4.0); by always calling
    fake_rotate_event we are sure that 3.23.58 and newer will detect the
    problem as soon as replication starts (BUG#198).
    Always calling fake_rotate_event makes sending of normal
    (=from-binlog) Rotate events a priori unneeded, but it is not so
    simple: the 2 Rotate events are not equivalent, the normal one is
    before the Stop event, the fake one is after. If we don't send the
    normal one, then the Stop event will be interpreted (by existing 4.0
    slaves) as "the master stopped", which is wrong. So for safety,
    given that we want minimum modification of 4.0, we send the normal
    and fake Rotates.
  */
  if (fake_rotate_event(net, packet, log_file_name, pos, &errmsg))
  {
    /*
       This error code is not perfect, as fake_rotate_event() does not
       read anything from the binlog; if it fails it's because of an
       error in my_net_write(), fortunately it will say so in errmsg.
    */
    my_errno= ER_MASTER_FATAL_ERROR_READING_BINLOG;
    goto err;
  }

  /*
    Adding MAX_LOG_EVENT_HEADER_LEN, since a binlog event can become
    this larger than the corresponding packet (query) sent 
    from client to master.
  */
  thd->variables.max_allowed_packet+= MAX_LOG_EVENT_HEADER;

  /*
    We can set log_lock now, it does not move (it's a member of
    mysql_bin_log, and it's already inited, and it will be destroyed
    only at shutdown).
  */
  log_lock= mysql_bin_log.get_log_lock();
  log_cond= mysql_bin_log.get_log_cond();
  if (pos > BIN_LOG_HEADER_SIZE)
  {
    /* reset transmit packet for the event read from binary log
       file */
    if (reset_transmit_packet(thd, flags, &ev_offset, &errmsg))
      goto err;

     /*
       Try to find a Format_description_log_event at the beginning of
       the binlog
     */
     if (!(error = Log_event::read_log_event(&log, packet, log_lock)))
     {
       /*
         The packet has offsets equal to the normal offsets in a
         binlog event + ev_offset (the first ev_offset characters are
         the header (default \0)).
       */
       DBUG_PRINT("info",
                  ("Looked for a Format_description_log_event, found event type %d",
                   (*packet)[EVENT_TYPE_OFFSET+ev_offset]));
       if ((*packet)[EVENT_TYPE_OFFSET+ev_offset] == FORMAT_DESCRIPTION_EVENT)
       {
         binlog_can_be_corrupted= test((*packet)[FLAGS_OFFSET+ev_offset] &
                                       LOG_EVENT_BINLOG_IN_USE_F);
         (*packet)[FLAGS_OFFSET+ev_offset] &= ~LOG_EVENT_BINLOG_IN_USE_F;
         /*
           mark that this event with "log_pos=0", so the slave
           should not increment master's binlog position
           (rli->group_master_log_pos)
         */
         int4store((char*) packet->ptr()+LOG_POS_OFFSET+ev_offset, 0);
         /*
           if reconnect master sends FD event with `created' as 0
           to avoid destroying temp tables.
          */
         int4store((char*) packet->ptr()+LOG_EVENT_MINIMAL_HEADER_LEN+
                   ST_CREATED_OFFSET+ev_offset, (ulong) 0);
         /* send it */
         if (my_net_write(net, (uchar*) packet->ptr(), packet->length()))
         {
           errmsg = "Failed on my_net_write()";
           my_errno= ER_UNKNOWN_ERROR;
           goto err;
         }

         /*
           No need to save this event. We are only doing simple reads
           (no real parsing of the events) so we don't need it. And so
           we don't need the artificial Format_description_log_event of
           3.23&4.x.
         */
       }
     }
     else
     {
       if (test_for_non_eof_log_read_errors(error, &errmsg))
         goto err;
       /*
         It's EOF, nothing to do, go on reading next events, the
         Format_description_log_event will be found naturally if it is written.
       */
     }
  } /* end of if (pos > BIN_LOG_HEADER_SIZE); */
  else
  {
    /* The Format_description_log_event event will be found naturally. */
  }

  /* seek to the requested position, to start the requested dump */
  my_b_seek(&log, pos);			// Seek will done on next read

  while (!net->error && net->vio != 0 && !thd->killed)
  {
    Log_event_type event_type= UNKNOWN_EVENT;

    /* reset the transmit packet for the event read from binary log
       file */
    if (reset_transmit_packet(thd, flags, &ev_offset, &errmsg))
      goto err;
    while (!(error = Log_event::read_log_event(&log, packet, log_lock)))
    {
#ifndef DBUG_OFF
      if (max_binlog_dump_events && !left_events--)
      {
	net_flush(net);
	errmsg = "Debugging binlog dump abort";
	my_errno= ER_UNKNOWN_ERROR;
	goto err;
      }
#endif
      /*
        log's filename does not change while it's active
      */
      if (coord)
        coord->pos= uint4korr(packet->ptr() + ev_offset + LOG_POS_OFFSET);

<<<<<<< HEAD
      event_type= (Log_event_type)((*packet)[LOG_EVENT_OFFSET+ev_offset]);
      if (event_type == FORMAT_DESCRIPTION_EVENT)
=======
      DBUG_EXECUTE_IF("dump_thread_wait_before_send_xid",
                      {
                        if ((*packet)[EVENT_TYPE_OFFSET+1] == XID_EVENT)
                        {
                          net_flush(net);
                          const char act[]=
                            "now "
                            "wait_for signal.continue";
                          DBUG_ASSERT(opt_debug_sync_timeout > 0);
                          DBUG_ASSERT(!debug_sync_set_action(current_thd,
                                                             STRING_WITH_LEN(act)));
                        }
                      });

      if ((*packet)[EVENT_TYPE_OFFSET+1] == FORMAT_DESCRIPTION_EVENT)
>>>>>>> 5d75729c
      {
        binlog_can_be_corrupted= test((*packet)[FLAGS_OFFSET+ev_offset] &
                                      LOG_EVENT_BINLOG_IN_USE_F);
        (*packet)[FLAGS_OFFSET+ev_offset] &= ~LOG_EVENT_BINLOG_IN_USE_F;
      }
      else if (event_type == STOP_EVENT)
        binlog_can_be_corrupted= FALSE;

      pos = my_b_tell(&log);
      if (RUN_HOOK(binlog_transmit, before_send_event,
                   (thd, flags, packet, log_file_name, pos)))
      {
        my_errno= ER_UNKNOWN_ERROR;
        errmsg= "run 'before_send_event' hook failed";
        goto err;
      }

      if (my_net_write(net, (uchar*) packet->ptr(), packet->length()))
      {
	errmsg = "Failed on my_net_write()";
	my_errno= ER_UNKNOWN_ERROR;
	goto err;
      }

<<<<<<< HEAD
      DBUG_PRINT("info", ("log event code %d", event_type));
      if (event_type == LOAD_EVENT)
=======
      DBUG_EXECUTE_IF("dump_thread_wait_before_send_xid",
                      {
                        if ((*packet)[EVENT_TYPE_OFFSET+1] == XID_EVENT)
                        {
                          net_flush(net);
                        }
                      });

      DBUG_PRINT("info", ("log event code %d",
			  (*packet)[LOG_EVENT_OFFSET+1] ));
      if ((*packet)[LOG_EVENT_OFFSET+1] == LOAD_EVENT)
>>>>>>> 5d75729c
      {
	if (send_file(thd))
	{
	  errmsg = "failed in send_file()";
	  my_errno= ER_UNKNOWN_ERROR;
	  goto err;
	}
      }

      if (RUN_HOOK(binlog_transmit, after_send_event, (thd, flags, packet)))
      {
        errmsg= "Failed to run hook 'after_send_event'";
        my_errno= ER_UNKNOWN_ERROR;
        goto err;
      }

      /* reset transmit packet for next loop */
      if (reset_transmit_packet(thd, flags, &ev_offset, &errmsg))
        goto err;
    }

    /*
      here we were reading binlog that was not closed properly (as a result
      of a crash ?). treat any corruption as EOF
    */
    if (binlog_can_be_corrupted && error != LOG_READ_MEM)
      error=LOG_READ_EOF;
    /*
      TODO: now that we are logging the offset, check to make sure
      the recorded offset and the actual match.
      Guilhem 2003-06: this is not true if this master is a slave
      <4.0.15 running with --log-slave-updates, because then log_pos may
      be the offset in the-master-of-this-master's binlog.
    */
    if (test_for_non_eof_log_read_errors(error, &errmsg))
      goto err;

    if (!(flags & BINLOG_DUMP_NON_BLOCK) &&
        mysql_bin_log.is_active(log_file_name))
    {
      /*
	Block until there is more data in the log
      */
      if (net_flush(net))
      {
	errmsg = "failed on net_flush()";
	my_errno= ER_UNKNOWN_ERROR;
	goto err;
      }

      /*
	We may have missed the update broadcast from the log
	that has just happened, let's try to catch it if it did.
	If we did not miss anything, we just wait for other threads
	to signal us.
      */
      {
	log.error=0;
	bool read_packet = 0;

#ifndef DBUG_OFF
	if (max_binlog_dump_events && !left_events--)
	{
	  errmsg = "Debugging binlog dump abort";
	  my_errno= ER_UNKNOWN_ERROR;
	  goto err;
	}
#endif

        /* reset the transmit packet for the event read from binary log
           file */
        if (reset_transmit_packet(thd, flags, &ev_offset, &errmsg))
          goto err;
        
	/*
	  No one will update the log while we are reading
	  now, but we'll be quick and just read one record

	  TODO:
          Add an counter that is incremented for each time we update the
          binary log.  We can avoid the following read if the counter
          has not been updated since last read.
	*/

        mysql_mutex_lock(log_lock);
        switch (error= Log_event::read_log_event(&log, packet, (mysql_mutex_t*) 0)) {
	case 0:
	  /* we read successfully, so we'll need to send it to the slave */
          mysql_mutex_unlock(log_lock);
	  read_packet = 1;
          if (coord)
            coord->pos= uint4korr(packet->ptr() + ev_offset + LOG_POS_OFFSET);
          event_type= (Log_event_type)((*packet)[LOG_EVENT_OFFSET+ev_offset]);
	  break;

	case LOG_READ_EOF:
        {
          int ret;
          ulong signal_cnt;
	  DBUG_PRINT("wait",("waiting for data in binary log"));
	  if (thd->server_id==0) // for mysqlbinlog (mysqlbinlog.server_id==0)
	  {
            mysql_mutex_unlock(log_lock);
	    goto end;
	  }

#ifndef DBUG_OFF
          ulong hb_info_counter= 0;
#endif
          const char* old_msg= thd->proc_info;
          signal_cnt= mysql_bin_log.signal_cnt;
          do 
          {
            if (coord)
            {
              DBUG_ASSERT(heartbeat_ts && heartbeat_period != 0);
              set_timespec_nsec(*heartbeat_ts, heartbeat_period);
            }
            thd->enter_cond(log_cond, log_lock,
                            "Master has sent all binlog to slave; "
                            "waiting for binlog to be updated");
            ret= mysql_bin_log.wait_for_update_bin_log(thd, heartbeat_ts);
            DBUG_ASSERT(ret == 0 || (heartbeat_period != 0 && coord != NULL));
            if (ret == ETIMEDOUT || ret == ETIME)
            {
#ifndef DBUG_OFF
              if (hb_info_counter < 3)
              {
                sql_print_information("master sends heartbeat message");
                hb_info_counter++;
                if (hb_info_counter == 3)
                  sql_print_information("the rest of heartbeat info skipped ...");
              }
#endif
              /* reset transmit packet for the heartbeat event */
              if (reset_transmit_packet(thd, flags, &ev_offset, &errmsg))
              {
                thd->exit_cond(old_msg);
                goto err;
              }
              if (send_heartbeat_event(net, packet, coord))
              {
                errmsg = "Failed on my_net_write()";
                my_errno= ER_UNKNOWN_ERROR;
                thd->exit_cond(old_msg);
                goto err;
              }
            }
            else
            {
              DBUG_PRINT("wait",("binary log received update or a broadcast signal caught"));
            }
          } while (signal_cnt == mysql_bin_log.signal_cnt && !thd->killed);
          thd->exit_cond(old_msg);
        }
        break;
            
        default:
          mysql_mutex_unlock(log_lock);
          test_for_non_eof_log_read_errors(error, &errmsg);
          goto err;
	}

	if (read_packet)
        {
          thd_proc_info(thd, "Sending binlog event to slave");
          pos = my_b_tell(&log);
          if (RUN_HOOK(binlog_transmit, before_send_event,
                       (thd, flags, packet, log_file_name, pos)))
          {
            my_errno= ER_UNKNOWN_ERROR;
            errmsg= "run 'before_send_event' hook failed";
            goto err;
          }
	  
	  if (my_net_write(net, (uchar*) packet->ptr(), packet->length()) )
	  {
	    errmsg = "Failed on my_net_write()";
	    my_errno= ER_UNKNOWN_ERROR;
	    goto err;
	  }

	  if (event_type == LOAD_EVENT)
	  {
	    if (send_file(thd))
	    {
	      errmsg = "failed in send_file()";
	      my_errno= ER_UNKNOWN_ERROR;
	      goto err;
	    }
	  }

          if (RUN_HOOK(binlog_transmit, after_send_event, (thd, flags, packet)))
          {
            my_errno= ER_UNKNOWN_ERROR;
            errmsg= "Failed to run hook 'after_send_event'";
            goto err;
          }
	}

	log.error=0;
      }
    }
    else
    {
      bool loop_breaker = 0;
      /* need this to break out of the for loop from switch */

      thd_proc_info(thd, "Finished reading one binlog; switching to next binlog");
      switch (mysql_bin_log.find_next_log(&linfo, 1)) {
      case 0:
	break;
      case LOG_INFO_EOF:
        if (mysql_bin_log.is_active(log_file_name))
        {
          loop_breaker = (flags & BINLOG_DUMP_NON_BLOCK);
          break;
        }
      default:
	errmsg = "could not find next log";
	my_errno= ER_MASTER_FATAL_ERROR_READING_BINLOG;
	goto err;
      }

      if (loop_breaker)
        break;

      end_io_cache(&log);
      mysql_file_close(file, MYF(MY_WME));

      /* reset transmit packet for the possible fake rotate event */
      if (reset_transmit_packet(thd, flags, &ev_offset, &errmsg))
        goto err;
      
      /*
        Call fake_rotate_event() in case the previous log (the one which
        we have just finished reading) did not contain a Rotate event
        (for example (I don't know any other example) the previous log
        was the last one before the master was shutdown & restarted).
        This way we tell the slave about the new log's name and
        position.  If the binlog is 5.0, the next event we are going to
        read and send is Format_description_log_event.
      */
      if ((file=open_binlog(&log, log_file_name, &errmsg)) < 0 ||
	  fake_rotate_event(net, packet, log_file_name, BIN_LOG_HEADER_SIZE,
                            &errmsg))
      {
	my_errno= ER_MASTER_FATAL_ERROR_READING_BINLOG;
	goto err;
      }

      if (coord)
        coord->file_name= log_file_name; // reset to the next
    }
  }

end:
  end_io_cache(&log);
  mysql_file_close(file, MYF(MY_WME));

  RUN_HOOK(binlog_transmit, transmit_stop, (thd, flags));
  my_eof(thd);
  thd_proc_info(thd, "Waiting to finalize termination");
  mysql_mutex_lock(&LOCK_thread_count);
  thd->current_linfo = 0;
  mysql_mutex_unlock(&LOCK_thread_count);
  thd->variables.max_allowed_packet= old_max_allowed_packet;
  DBUG_VOID_RETURN;

err:
  thd_proc_info(thd, "Waiting to finalize termination");
  end_io_cache(&log);
  RUN_HOOK(binlog_transmit, transmit_stop, (thd, flags));
  /*
    Exclude  iteration through thread list
    this is needed for purge_logs() - it will iterate through
    thread list and update thd->current_linfo->index_file_offset
    this mutex will make sure that it never tried to update our linfo
    after we return from this stack frame
  */
  mysql_mutex_lock(&LOCK_thread_count);
  thd->current_linfo = 0;
  mysql_mutex_unlock(&LOCK_thread_count);
  if (file >= 0)
    mysql_file_close(file, MYF(MY_WME));
  thd->variables.max_allowed_packet= old_max_allowed_packet;

  my_message(my_errno, errmsg, MYF(0));
  DBUG_VOID_RETURN;
}


/**
  Execute a START SLAVE statement.

  @param thd Pointer to THD object for the client thread executing the
  statement.

  @param mi Pointer to Master_info object for the slave's IO thread.

  @param net_report If true, saves the exit status into thd->stmt_da.

  @retval 0 success
  @retval 1 error
*/
int start_slave(THD* thd , Master_info* mi,  bool net_report)
{
  int slave_errno= 0;
  int thread_mask;
  DBUG_ENTER("start_slave");

  if (check_access(thd, SUPER_ACL, any_db, NULL, NULL, 0, 0))
    DBUG_RETURN(1);
  lock_slave_threads(mi);  // this allows us to cleanly read slave_running
  // Get a mask of _stopped_ threads
  init_thread_mask(&thread_mask,mi,1 /* inverse */);
  /*
    Below we will start all stopped threads.  But if the user wants to
    start only one thread, do as if the other thread was running (as we
    don't wan't to touch the other thread), so set the bit to 0 for the
    other thread
  */
  if (thd->lex->slave_thd_opt)
    thread_mask&= thd->lex->slave_thd_opt;
  if (thread_mask) //some threads are stopped, start them
  {
    if (init_master_info(mi,master_info_file,relay_log_info_file, 0,
			 thread_mask))
      slave_errno=ER_MASTER_INFO;
    else if (server_id_supplied && *mi->host)
    {
      /*
        If we will start SQL thread we will care about UNTIL options If
        not and they are specified we will ignore them and warn user
        about this fact.
      */
      if (thread_mask & SLAVE_SQL)
      {
        mysql_mutex_lock(&mi->rli.data_lock);

        if (thd->lex->mi.pos)
        {
          mi->rli.until_condition= Relay_log_info::UNTIL_MASTER_POS;
          mi->rli.until_log_pos= thd->lex->mi.pos;
          /*
             We don't check thd->lex->mi.log_file_name for NULL here
             since it is checked in sql_yacc.yy
          */
          strmake(mi->rli.until_log_name, thd->lex->mi.log_file_name,
                  sizeof(mi->rli.until_log_name)-1);
        }
        else if (thd->lex->mi.relay_log_pos)
        {
          mi->rli.until_condition= Relay_log_info::UNTIL_RELAY_POS;
          mi->rli.until_log_pos= thd->lex->mi.relay_log_pos;
          strmake(mi->rli.until_log_name, thd->lex->mi.relay_log_name,
                  sizeof(mi->rli.until_log_name)-1);
        }
        else
          mi->rli.clear_until_condition();

        if (mi->rli.until_condition != Relay_log_info::UNTIL_NONE)
        {
          /* Preparing members for effective until condition checking */
          const char *p= fn_ext(mi->rli.until_log_name);
          char *p_end;
          if (*p)
          {
            //p points to '.'
            mi->rli.until_log_name_extension= strtoul(++p,&p_end, 10);
            /*
              p_end points to the first invalid character. If it equals
              to p, no digits were found, error. If it contains '\0' it
              means  conversion went ok.
            */
            if (p_end==p || *p_end)
              slave_errno=ER_BAD_SLAVE_UNTIL_COND;
          }
          else
            slave_errno=ER_BAD_SLAVE_UNTIL_COND;

          /* mark the cached result of the UNTIL comparison as "undefined" */
          mi->rli.until_log_names_cmp_result=
            Relay_log_info::UNTIL_LOG_NAMES_CMP_UNKNOWN;

          /* Issuing warning then started without --skip-slave-start */
          if (!opt_skip_slave_start)
            push_warning(thd, MYSQL_ERROR::WARN_LEVEL_NOTE,
                         ER_MISSING_SKIP_SLAVE,
                         ER(ER_MISSING_SKIP_SLAVE));
        }

        mysql_mutex_unlock(&mi->rli.data_lock);
      }
      else if (thd->lex->mi.pos || thd->lex->mi.relay_log_pos)
        push_warning(thd, MYSQL_ERROR::WARN_LEVEL_NOTE, ER_UNTIL_COND_IGNORED,
                     ER(ER_UNTIL_COND_IGNORED));

      if (!slave_errno)
        slave_errno = start_slave_threads(0 /*no mutex */,
					1 /* wait for start */,
					mi,
					master_info_file,relay_log_info_file,
					thread_mask);
    }
    else
      slave_errno = ER_BAD_SLAVE;
  }
  else
  {
    /* no error if all threads are already started, only a warning */
    push_warning(thd, MYSQL_ERROR::WARN_LEVEL_NOTE, ER_SLAVE_WAS_RUNNING,
                 ER(ER_SLAVE_WAS_RUNNING));
  }

  unlock_slave_threads(mi);

  if (slave_errno)
  {
    if (net_report)
      my_message(slave_errno, ER(slave_errno), MYF(0));
    DBUG_RETURN(1);
  }
  else if (net_report)
    my_ok(thd);

  DBUG_RETURN(0);
}


/**
  Execute a STOP SLAVE statement.

  @param thd Pointer to THD object for the client thread executing the
  statement.

  @param mi Pointer to Master_info object for the slave's IO thread.

  @param net_report If true, saves the exit status into thd->stmt_da.

  @retval 0 success
  @retval 1 error
*/
int stop_slave(THD* thd, Master_info* mi, bool net_report )
{
  DBUG_ENTER("stop_slave");
  
  int slave_errno;
  if (!thd)
    thd = current_thd;

  if (check_access(thd, SUPER_ACL, any_db, NULL, NULL, 0, 0))
    DBUG_RETURN(1);
  thd_proc_info(thd, "Killing slave");
  int thread_mask;
  lock_slave_threads(mi);
  // Get a mask of _running_ threads
  init_thread_mask(&thread_mask,mi,0 /* not inverse*/);
  /*
    Below we will stop all running threads.
    But if the user wants to stop only one thread, do as if the other thread
    was stopped (as we don't wan't to touch the other thread), so set the
    bit to 0 for the other thread
  */
  if (thd->lex->slave_thd_opt)
    thread_mask &= thd->lex->slave_thd_opt;

  if (thread_mask)
  {
    slave_errno= terminate_slave_threads(mi,thread_mask,
                                         1 /*skip lock */);
  }
  else
  {
    //no error if both threads are already stopped, only a warning
    slave_errno= 0;
    push_warning(thd, MYSQL_ERROR::WARN_LEVEL_NOTE, ER_SLAVE_WAS_NOT_RUNNING,
                 ER(ER_SLAVE_WAS_NOT_RUNNING));
  }
  unlock_slave_threads(mi);
  thd_proc_info(thd, 0);

  if (slave_errno)
  {
    if (net_report)
      my_message(slave_errno, ER(slave_errno), MYF(0));
    DBUG_RETURN(1);
  }
  else if (net_report)
    my_ok(thd);

  DBUG_RETURN(0);
}


/**
  Execute a RESET SLAVE statement.

  @param thd Pointer to THD object of the client thread executing the
  statement.

  @param mi Pointer to Master_info object for the slave.

  @retval 0 success
  @retval 1 error
*/
int reset_slave(THD *thd, Master_info* mi)
{
  MY_STAT stat_area;
  char fname[FN_REFLEN];
  int thread_mask= 0, error= 0;
  uint sql_errno=ER_UNKNOWN_ERROR;
  const char* errmsg= "Unknown error occured while reseting slave";
  DBUG_ENTER("reset_slave");

  lock_slave_threads(mi);
  init_thread_mask(&thread_mask,mi,0 /* not inverse */);
  if (thread_mask) // We refuse if any slave thread is running
  {
    sql_errno= ER_SLAVE_MUST_STOP;
    error=1;
    goto err;
  }

  ha_reset_slave(thd);

  // delete relay logs, clear relay log coordinates
  if ((error= purge_relay_logs(&mi->rli, thd,
			       1 /* just reset */,
			       &errmsg)))
  {
    sql_errno= ER_RELAY_LOG_FAIL;
    goto err;
  }

  /* Clear master's log coordinates */
  init_master_log_pos(mi);
  /*
     Reset errors (the idea is that we forget about the
     old master).
  */
  mi->clear_error();
  mi->rli.clear_error();
  mi->rli.clear_until_condition();

  // close master_info_file, relay_log_info_file, set mi->inited=rli->inited=0
  end_master_info(mi);
  // and delete these two files
  fn_format(fname, master_info_file, mysql_data_home, "", 4+32);
  if (mysql_file_stat(key_file_master_info, fname, &stat_area, MYF(0)) &&
      mysql_file_delete(key_file_master_info, fname, MYF(MY_WME)))
  {
    error=1;
    goto err;
  }
  // delete relay_log_info_file
  fn_format(fname, relay_log_info_file, mysql_data_home, "", 4+32);
  if (mysql_file_stat(key_file_relay_log_info, fname, &stat_area, MYF(0)) &&
      mysql_file_delete(key_file_relay_log_info, fname, MYF(MY_WME)))
  {
    error=1;
    goto err;
  }

  RUN_HOOK(binlog_relay_io, after_reset_slave, (thd, mi));
err:
  unlock_slave_threads(mi);
  if (error)
    my_error(sql_errno, MYF(0), errmsg);
  DBUG_RETURN(error);
}

/*

  Kill all Binlog_dump threads which previously talked to the same slave
  ("same" means with the same server id). Indeed, if the slave stops, if the
  Binlog_dump thread is waiting (mysql_cond_wait) for binlog update, then it
  will keep existing until a query is written to the binlog. If the master is
  idle, then this could last long, and if the slave reconnects, we could have 2
  Binlog_dump threads in SHOW PROCESSLIST, until a query is written to the
  binlog. To avoid this, when the slave reconnects and sends COM_BINLOG_DUMP,
  the master kills any existing thread with the slave's server id (if this id is
  not zero; it will be true for real slaves, but false for mysqlbinlog when it
  sends COM_BINLOG_DUMP to get a remote binlog dump).

  SYNOPSIS
    kill_zombie_dump_threads()
    slave_server_id     the slave's server id

*/


void kill_zombie_dump_threads(uint32 slave_server_id)
{
  mysql_mutex_lock(&LOCK_thread_count);
  I_List_iterator<THD> it(threads);
  THD *tmp;

  while ((tmp=it++))
  {
    if (tmp->command == COM_BINLOG_DUMP &&
       tmp->server_id == slave_server_id)
    {
      mysql_mutex_lock(&tmp->LOCK_thd_data);    // Lock from delete
      break;
    }
  }
  mysql_mutex_unlock(&LOCK_thread_count);
  if (tmp)
  {
    /*
      Here we do not call kill_one_thread() as
      it will be slow because it will iterate through the list
      again. We just to do kill the thread ourselves.
    */
    tmp->awake(THD::KILL_QUERY);
    mysql_mutex_unlock(&tmp->LOCK_thd_data);
  }
}


/**
  Execute a CHANGE MASTER statement.

  @param thd Pointer to THD object for the client thread executing the
  statement.

  @param mi Pointer to Master_info object belonging to the slave's IO
  thread.

  @retval FALSE success
  @retval TRUE error
*/
bool change_master(THD* thd, Master_info* mi)
{
  int thread_mask;
  const char* errmsg= 0;
  bool need_relay_log_purge= 1;
  bool ret= FALSE;
  char saved_host[HOSTNAME_LENGTH + 1];
  uint saved_port;
  char saved_log_name[FN_REFLEN];
  my_off_t saved_log_pos;
  DBUG_ENTER("change_master");

  lock_slave_threads(mi);
  init_thread_mask(&thread_mask,mi,0 /*not inverse*/);
  LEX_MASTER_INFO* lex_mi= &thd->lex->mi;
  if (thread_mask) // We refuse if any slave thread is running
  {
    my_message(ER_SLAVE_MUST_STOP, ER(ER_SLAVE_MUST_STOP), MYF(0));
    ret= TRUE;
    goto err;
  }

  thd_proc_info(thd, "Changing master");
  /* 
    We need to check if there is an empty master_host. Otherwise
    change master succeeds, a master.info file is created containing 
    empty master_host string and when issuing: start slave; an error
    is thrown stating that the server is not configured as slave.
    (See BUG#28796).
  */
  if(lex_mi->host && !*lex_mi->host) 
  {
    my_error(ER_WRONG_ARGUMENTS, MYF(0), "MASTER_HOST");
    unlock_slave_threads(mi);
    DBUG_RETURN(TRUE);
  }
  // TODO: see if needs re-write
  if (init_master_info(mi, master_info_file, relay_log_info_file, 0,
		       thread_mask))
  {
    my_message(ER_MASTER_INFO, ER(ER_MASTER_INFO), MYF(0));
    ret= TRUE;
    goto err;
  }

  /*
    Data lock not needed since we have already stopped the running threads,
    and we have the hold on the run locks which will keep all threads that
    could possibly modify the data structures from running
  */

  /*
    Before processing the command, save the previous state.
  */
  strmake(saved_host, mi->host, HOSTNAME_LENGTH);
  saved_port= mi->port;
  strmake(saved_log_name, mi->master_log_name, FN_REFLEN - 1);
  saved_log_pos= mi->master_log_pos;

  /*
    If the user specified host or port without binlog or position,
    reset binlog's name to FIRST and position to 4.
  */

  if ((lex_mi->host || lex_mi->port) && !lex_mi->log_file_name && !lex_mi->pos)
  {
    mi->master_log_name[0] = 0;
    mi->master_log_pos= BIN_LOG_HEADER_SIZE;
  }

  if (lex_mi->log_file_name)
    strmake(mi->master_log_name, lex_mi->log_file_name,
	    sizeof(mi->master_log_name)-1);
  if (lex_mi->pos)
  {
    mi->master_log_pos= lex_mi->pos;
  }
  DBUG_PRINT("info", ("master_log_pos: %lu", (ulong) mi->master_log_pos));

  if (lex_mi->host)
    strmake(mi->host, lex_mi->host, sizeof(mi->host)-1);
  if (lex_mi->user)
    strmake(mi->user, lex_mi->user, sizeof(mi->user)-1);
  if (lex_mi->password)
    strmake(mi->password, lex_mi->password, sizeof(mi->password)-1);
  if (lex_mi->port)
    mi->port = lex_mi->port;
  if (lex_mi->connect_retry)
    mi->connect_retry = lex_mi->connect_retry;
  if (lex_mi->heartbeat_opt != LEX_MASTER_INFO::LEX_MI_UNCHANGED)
    mi->heartbeat_period = lex_mi->heartbeat_period;
  else
    mi->heartbeat_period= (float) min(SLAVE_MAX_HEARTBEAT_PERIOD,
                                      (slave_net_timeout/2.0));
  mi->received_heartbeats= LL(0); // counter lives until master is CHANGEd
  /*
    reset the last time server_id list if the current CHANGE MASTER 
    is mentioning IGNORE_SERVER_IDS= (...)
  */
  if (lex_mi->repl_ignore_server_ids_opt == LEX_MASTER_INFO::LEX_MI_ENABLE)
    reset_dynamic(&mi->ignore_server_ids);
  for (uint i= 0; i < lex_mi->repl_ignore_server_ids.elements; i++)
  {
    ulong s_id;
    get_dynamic(&lex_mi->repl_ignore_server_ids, (uchar*) &s_id, i);
    if (s_id == ::server_id && replicate_same_server_id)
    {
      my_error(ER_SLAVE_IGNORE_SERVER_IDS, MYF(0), s_id);
      ret= TRUE;
      goto err;
    }
    else
    {
      if (bsearch((const ulong *) &s_id,
                  mi->ignore_server_ids.buffer,
                  mi->ignore_server_ids.elements, sizeof(ulong),
                  (int (*) (const void*, const void*))
                  change_master_server_id_cmp) == NULL)
        insert_dynamic(&mi->ignore_server_ids, (uchar*) &s_id);
    }
  }
  sort_dynamic(&mi->ignore_server_ids, (qsort_cmp) change_master_server_id_cmp);

  if (lex_mi->ssl != LEX_MASTER_INFO::LEX_MI_UNCHANGED)
    mi->ssl= (lex_mi->ssl == LEX_MASTER_INFO::LEX_MI_ENABLE);

  if (lex_mi->ssl_verify_server_cert != LEX_MASTER_INFO::LEX_MI_UNCHANGED)
    mi->ssl_verify_server_cert=
      (lex_mi->ssl_verify_server_cert == LEX_MASTER_INFO::LEX_MI_ENABLE);

  if (lex_mi->ssl_ca)
    strmake(mi->ssl_ca, lex_mi->ssl_ca, sizeof(mi->ssl_ca)-1);
  if (lex_mi->ssl_capath)
    strmake(mi->ssl_capath, lex_mi->ssl_capath, sizeof(mi->ssl_capath)-1);
  if (lex_mi->ssl_cert)
    strmake(mi->ssl_cert, lex_mi->ssl_cert, sizeof(mi->ssl_cert)-1);
  if (lex_mi->ssl_cipher)
    strmake(mi->ssl_cipher, lex_mi->ssl_cipher, sizeof(mi->ssl_cipher)-1);
  if (lex_mi->ssl_key)
    strmake(mi->ssl_key, lex_mi->ssl_key, sizeof(mi->ssl_key)-1);
#ifndef HAVE_OPENSSL
  if (lex_mi->ssl || lex_mi->ssl_ca || lex_mi->ssl_capath ||
      lex_mi->ssl_cert || lex_mi->ssl_cipher || lex_mi->ssl_key ||
      lex_mi->ssl_verify_server_cert )
    push_warning(thd, MYSQL_ERROR::WARN_LEVEL_NOTE,
                 ER_SLAVE_IGNORED_SSL_PARAMS, ER(ER_SLAVE_IGNORED_SSL_PARAMS));
#endif

  if (lex_mi->relay_log_name)
  {
    need_relay_log_purge= 0;
    char relay_log_name[FN_REFLEN];
    mi->rli.relay_log.make_log_name(relay_log_name, lex_mi->relay_log_name);
    strmake(mi->rli.group_relay_log_name, relay_log_name,
	    sizeof(mi->rli.group_relay_log_name)-1);
    strmake(mi->rli.event_relay_log_name, relay_log_name,
	    sizeof(mi->rli.event_relay_log_name)-1);
  }

  if (lex_mi->relay_log_pos)
  {
    need_relay_log_purge= 0;
    mi->rli.group_relay_log_pos= mi->rli.event_relay_log_pos= lex_mi->relay_log_pos;
  }

  /*
    If user did specify neither host nor port nor any log name nor any log
    pos, i.e. he specified only user/password/master_connect_retry, he probably
    wants replication to resume from where it had left, i.e. from the
    coordinates of the **SQL** thread (imagine the case where the I/O is ahead
    of the SQL; restarting from the coordinates of the I/O would lose some
    events which is probably unwanted when you are just doing minor changes
    like changing master_connect_retry).
    A side-effect is that if only the I/O thread was started, this thread may
    restart from ''/4 after the CHANGE MASTER. That's a minor problem (it is a
    much more unlikely situation than the one we are fixing here).
    Note: coordinates of the SQL thread must be read here, before the
    'if (need_relay_log_purge)' block which resets them.
  */
  if (!lex_mi->host && !lex_mi->port &&
      !lex_mi->log_file_name && !lex_mi->pos &&
      need_relay_log_purge)
   {
     /*
       Sometimes mi->rli.master_log_pos == 0 (it happens when the SQL thread is
       not initialized), so we use a max().
       What happens to mi->rli.master_log_pos during the initialization stages
       of replication is not 100% clear, so we guard against problems using
       max().
      */
     mi->master_log_pos = max(BIN_LOG_HEADER_SIZE,
			      mi->rli.group_master_log_pos);
     strmake(mi->master_log_name, mi->rli.group_master_log_name,
             sizeof(mi->master_log_name)-1);
  }
  /*
    Relay log's IO_CACHE may not be inited, if rli->inited==0 (server was never
    a slave before).
  */
  if (flush_master_info(mi, FALSE, FALSE))
  {
    my_error(ER_RELAY_LOG_INIT, MYF(0), "Failed to flush master info file");
    ret= TRUE;
    goto err;
  }
  if (need_relay_log_purge)
  {
    relay_log_purge= 1;
    thd_proc_info(thd, "Purging old relay logs");
    if (purge_relay_logs(&mi->rli, thd,
			 0 /* not only reset, but also reinit */,
			 &errmsg))
    {
      my_error(ER_RELAY_LOG_FAIL, MYF(0), errmsg);
      ret= TRUE;
      goto err;
    }
  }
  else
  {
    const char* msg;
    relay_log_purge= 0;
    /* Relay log is already initialized */
    if (init_relay_log_pos(&mi->rli,
			   mi->rli.group_relay_log_name,
			   mi->rli.group_relay_log_pos,
			   0 /*no data lock*/,
			   &msg, 0))
    {
      my_error(ER_RELAY_LOG_INIT, MYF(0), msg);
      ret= TRUE;
      goto err;
    }
  }
  /*
    Coordinates in rli were spoilt by the 'if (need_relay_log_purge)' block,
    so restore them to good values. If we left them to ''/0, that would work;
    but that would fail in the case of 2 successive CHANGE MASTER (without a
    START SLAVE in between): because first one would set the coords in mi to
    the good values of those in rli, the set those in rli to ''/0, then
    second CHANGE MASTER would set the coords in mi to those of rli, i.e. to
    ''/0: we have lost all copies of the original good coordinates.
    That's why we always save good coords in rli.
  */
  mi->rli.group_master_log_pos= mi->master_log_pos;
  DBUG_PRINT("info", ("master_log_pos: %lu", (ulong) mi->master_log_pos));
  strmake(mi->rli.group_master_log_name,mi->master_log_name,
	  sizeof(mi->rli.group_master_log_name)-1);

  if (!mi->rli.group_master_log_name[0]) // uninitialized case
    mi->rli.group_master_log_pos=0;

  mysql_mutex_lock(&mi->rli.data_lock);
  mi->rli.abort_pos_wait++; /* for MASTER_POS_WAIT() to abort */
  /* Clear the errors, for a clean start */
  mi->rli.clear_error();
  mi->rli.clear_until_condition();

  sql_print_information("'CHANGE MASTER TO executed'. "
    "Previous state master_host='%s', master_port='%u', master_log_file='%s', "
    "master_log_pos='%ld'. "
    "New state master_host='%s', master_port='%u', master_log_file='%s', "
    "master_log_pos='%ld'.", saved_host, saved_port, saved_log_name,
    (ulong) saved_log_pos, mi->host, mi->port, mi->master_log_name,
    (ulong) mi->master_log_pos);

  /*
    If we don't write new coordinates to disk now, then old will remain in
    relay-log.info until START SLAVE is issued; but if mysqld is shutdown
    before START SLAVE, then old will remain in relay-log.info, and will be the
    in-memory value at restart (thus causing errors, as the old relay log does
    not exist anymore).
  */
  flush_relay_log_info(&mi->rli);
  mysql_cond_broadcast(&mi->data_cond);
  mysql_mutex_unlock(&mi->rli.data_lock);

err:
  unlock_slave_threads(mi);
  thd_proc_info(thd, 0);
  if (ret == FALSE)
    my_ok(thd);
  delete_dynamic(&lex_mi->repl_ignore_server_ids); //freeing of parser-time alloc
  DBUG_RETURN(ret);
}


/**
  Execute a RESET MASTER statement.

  @param thd Pointer to THD object of the client thread executing the
  statement.

  @retval 0 success
  @retval 1 error
*/
int reset_master(THD* thd)
{
  if (!mysql_bin_log.is_open())
  {
    my_message(ER_FLUSH_MASTER_BINLOG_CLOSED,
               ER(ER_FLUSH_MASTER_BINLOG_CLOSED), MYF(ME_BELL+ME_WAITTANG));
    return 1;
  }

  if (mysql_bin_log.reset_logs(thd))
    return 1;
  RUN_HOOK(binlog_transmit, after_reset_master, (thd, 0 /* flags */));
  return 0;
}

int cmp_master_pos(const char* log_file_name1, ulonglong log_pos1,
		   const char* log_file_name2, ulonglong log_pos2)
{
  int res;
  size_t log_file_name1_len=  strlen(log_file_name1);
  size_t log_file_name2_len=  strlen(log_file_name2);

  //  We assume that both log names match up to '.'
  if (log_file_name1_len == log_file_name2_len)
  {
    if ((res= strcmp(log_file_name1, log_file_name2)))
      return res;
    return (log_pos1 < log_pos2) ? -1 : (log_pos1 == log_pos2) ? 0 : 1;
  }
  return ((log_file_name1_len < log_file_name2_len) ? -1 : 1);
}


/**
  Execute a SHOW BINLOG EVENTS statement.

  @param thd Pointer to THD object for the client thread executing the
  statement.

  @retval FALSE success
  @retval TRUE failure
*/
bool mysql_show_binlog_events(THD* thd)
{
  Protocol *protocol= thd->protocol;
  List<Item> field_list;
  const char *errmsg = 0;
  bool ret = TRUE;
  IO_CACHE log;
  File file = -1;
  MYSQL_BIN_LOG *binary_log= NULL;
  int old_max_allowed_packet= thd->variables.max_allowed_packet;
  DBUG_ENTER("mysql_show_binlog_events");

  Log_event::init_show_field_list(&field_list);
  if (protocol->send_result_set_metadata(&field_list,
                            Protocol::SEND_NUM_ROWS | Protocol::SEND_EOF))
    DBUG_RETURN(TRUE);

  Format_description_log_event *description_event= new
    Format_description_log_event(3); /* MySQL 4.0 by default */

  DBUG_ASSERT(thd->lex->sql_command == SQLCOM_SHOW_BINLOG_EVENTS ||
              thd->lex->sql_command == SQLCOM_SHOW_RELAYLOG_EVENTS);

  /* select wich binary log to use: binlog or relay */
  if ( thd->lex->sql_command == SQLCOM_SHOW_BINLOG_EVENTS )
  {
    /*
      Wait for handlers to insert any pending information
      into the binlog.  For e.g. ndb which updates the binlog asynchronously
      this is needed so that the uses sees all its own commands in the binlog
    */
    ha_binlog_wait(thd);

    binary_log= &mysql_bin_log;
  }
  else  /* showing relay log contents */
  {
    if (!active_mi)
      DBUG_RETURN(TRUE);

    binary_log= &(active_mi->rli.relay_log);
  }

  if (binary_log->is_open())
  {
    LEX_MASTER_INFO *lex_mi= &thd->lex->mi;
    SELECT_LEX_UNIT *unit= &thd->lex->unit;
    ha_rows event_count, limit_start, limit_end;
    my_off_t pos = max(BIN_LOG_HEADER_SIZE, lex_mi->pos); // user-friendly
    char search_file_name[FN_REFLEN], *name;
    const char *log_file_name = lex_mi->log_file_name;
    mysql_mutex_t *log_lock = binary_log->get_log_lock();
    LOG_INFO linfo;
    Log_event* ev;

    unit->set_limit(thd->lex->current_select);
    limit_start= unit->offset_limit_cnt;
    limit_end= unit->select_limit_cnt;

    name= search_file_name;
    if (log_file_name)
      binary_log->make_log_name(search_file_name, log_file_name);
    else
      name=0;					// Find first log

    linfo.index_file_offset = 0;

    if (binary_log->find_log_pos(&linfo, name, 1))
    {
      errmsg = "Could not find target log";
      goto err;
    }

    mysql_mutex_lock(&LOCK_thread_count);
    thd->current_linfo = &linfo;
    mysql_mutex_unlock(&LOCK_thread_count);

    if ((file=open_binlog(&log, linfo.log_file_name, &errmsg)) < 0)
      goto err;

    /*
      to account binlog event header size
    */
    thd->variables.max_allowed_packet += MAX_LOG_EVENT_HEADER;

    mysql_mutex_lock(log_lock);

    /*
      open_binlog() sought to position 4.
      Read the first event in case it's a Format_description_log_event, to
      know the format. If there's no such event, we are 3.23 or 4.x. This
      code, like before, can't read 3.23 binlogs.
      This code will fail on a mixed relay log (one which has Format_desc then
      Rotate then Format_desc).
    */
    ev= Log_event::read_log_event(&log, (mysql_mutex_t*)0, description_event);
    if (ev)
    {
      if (ev->get_type_code() == FORMAT_DESCRIPTION_EVENT)
      {
        delete description_event;
        description_event= (Format_description_log_event*) ev;
      }
      else
        delete ev;
    }

    my_b_seek(&log, pos);

    if (!description_event->is_valid())
    {
      errmsg="Invalid Format_description event; could be out of memory";
      goto err;
    }

    for (event_count = 0;
         (ev = Log_event::read_log_event(&log, (mysql_mutex_t*) 0,
                                         description_event)); )
    {
      if (event_count >= limit_start &&
	  ev->net_send(protocol, linfo.log_file_name, pos))
      {
	errmsg = "Net error";
	delete ev;
        mysql_mutex_unlock(log_lock);
	goto err;
      }

      pos = my_b_tell(&log);
      delete ev;

      if (++event_count >= limit_end)
	break;
    }

    if (event_count < limit_end && log.error)
    {
      errmsg = "Wrong offset or I/O error";
      mysql_mutex_unlock(log_lock);
      goto err;
    }

    mysql_mutex_unlock(log_lock);
  }

  ret= FALSE;

err:
  delete description_event;
  if (file >= 0)
  {
    end_io_cache(&log);
    mysql_file_close(file, MYF(MY_WME));
  }

  if (errmsg)
    my_error(ER_ERROR_WHEN_EXECUTING_COMMAND, MYF(0),
             "SHOW BINLOG EVENTS", errmsg);
  else
    my_eof(thd);

  mysql_mutex_lock(&LOCK_thread_count);
  thd->current_linfo = 0;
  mysql_mutex_unlock(&LOCK_thread_count);
  thd->variables.max_allowed_packet= old_max_allowed_packet;
  DBUG_RETURN(ret);
}


/**
  Execute a SHOW MASTER STATUS statement.

  @param thd Pointer to THD object for the client thread executing the
  statement.

  @retval FALSE success
  @retval TRUE failure
*/
bool show_binlog_info(THD* thd)
{
  Protocol *protocol= thd->protocol;
  DBUG_ENTER("show_binlog_info");
  List<Item> field_list;
  field_list.push_back(new Item_empty_string("File", FN_REFLEN));
  field_list.push_back(new Item_return_int("Position",20,
					   MYSQL_TYPE_LONGLONG));
  field_list.push_back(new Item_empty_string("Binlog_Do_DB",255));
  field_list.push_back(new Item_empty_string("Binlog_Ignore_DB",255));

  if (protocol->send_result_set_metadata(&field_list,
                            Protocol::SEND_NUM_ROWS | Protocol::SEND_EOF))
    DBUG_RETURN(TRUE);
  protocol->prepare_for_resend();

  if (mysql_bin_log.is_open())
  {
    LOG_INFO li;
    mysql_bin_log.get_current_log(&li);
    int dir_len = dirname_length(li.log_file_name);
    protocol->store(li.log_file_name + dir_len, &my_charset_bin);
    protocol->store((ulonglong) li.pos);
    protocol->store(binlog_filter->get_do_db());
    protocol->store(binlog_filter->get_ignore_db());
    if (protocol->write())
      DBUG_RETURN(TRUE);
  }
  my_eof(thd);
  DBUG_RETURN(FALSE);
}


/**
  Execute a SHOW BINARY LOGS statement.

  @param thd Pointer to THD object for the client thread executing the
  statement.

  @retval FALSE success
  @retval TRUE failure
*/
bool show_binlogs(THD* thd)
{
  IO_CACHE *index_file;
  LOG_INFO cur;
  File file;
  char fname[FN_REFLEN];
  List<Item> field_list;
  uint length;
  int cur_dir_len;
  Protocol *protocol= thd->protocol;
  DBUG_ENTER("show_binlogs");

  if (!mysql_bin_log.is_open())
  {
    my_error(ER_NO_BINARY_LOGGING, MYF(0));
    DBUG_RETURN(TRUE);
  }

  field_list.push_back(new Item_empty_string("Log_name", 255));
  field_list.push_back(new Item_return_int("File_size", 20,
                                           MYSQL_TYPE_LONGLONG));
  if (protocol->send_result_set_metadata(&field_list,
                            Protocol::SEND_NUM_ROWS | Protocol::SEND_EOF))
    DBUG_RETURN(TRUE);
  
  mysql_mutex_lock(mysql_bin_log.get_log_lock());
  mysql_bin_log.lock_index();
  index_file=mysql_bin_log.get_index_file();
  
  mysql_bin_log.raw_get_current_log(&cur); // dont take mutex
  mysql_mutex_unlock(mysql_bin_log.get_log_lock()); // lockdep, OK
  
  cur_dir_len= dirname_length(cur.log_file_name);

  reinit_io_cache(index_file, READ_CACHE, (my_off_t) 0, 0, 0);

  /* The file ends with EOF or empty line */
  while ((length=my_b_gets(index_file, fname, sizeof(fname))) > 1)
  {
    int dir_len;
    ulonglong file_length= 0;                   // Length if open fails
    fname[--length] = '\0';                     // remove the newline

    protocol->prepare_for_resend();
    dir_len= dirname_length(fname);
    length-= dir_len;
    protocol->store(fname + dir_len, length, &my_charset_bin);

    if (!(strncmp(fname+dir_len, cur.log_file_name+cur_dir_len, length)))
      file_length= cur.pos;  /* The active log, use the active position */
    else
    {
      /* this is an old log, open it and find the size */
      if ((file= mysql_file_open(key_file_binlog,
                                 fname, O_RDONLY | O_SHARE | O_BINARY,
                                 MYF(0))) >= 0)
      {
        file_length= (ulonglong) mysql_file_seek(file, 0L, MY_SEEK_END, MYF(0));
        mysql_file_close(file, MYF(0));
      }
    }
    protocol->store(file_length);
    if (protocol->write())
      goto err;
  }
  mysql_bin_log.unlock_index();
  my_eof(thd);
  DBUG_RETURN(FALSE);

err:
  mysql_bin_log.unlock_index();
  DBUG_RETURN(TRUE);
}

/**
   Load data's io cache specific hook to be executed
   before a chunk of data is being read into the cache's buffer
   The fuction instantianates and writes into the binlog
   replication events along LOAD DATA processing.
   
   @param file  pointer to io-cache
   @retval 0 success
   @retval 1 failure
*/
int log_loaded_block(IO_CACHE* file)
{
  DBUG_ENTER("log_loaded_block");
  LOAD_FILE_INFO *lf_info;
  uint block_len;
  /* buffer contains position where we started last read */
  uchar* buffer= (uchar*) my_b_get_buffer_start(file);
  uint max_event_size= current_thd->variables.max_allowed_packet;
  lf_info= (LOAD_FILE_INFO*) file->arg;
  if (lf_info->thd->is_current_stmt_binlog_format_row())
    DBUG_RETURN(0);
  if (lf_info->last_pos_in_file != HA_POS_ERROR &&
      lf_info->last_pos_in_file >= my_b_get_pos_in_file(file))
    DBUG_RETURN(0);
  
  for (block_len= (uint) (my_b_get_bytes_in_buffer(file)); block_len > 0;
       buffer += min(block_len, max_event_size),
       block_len -= min(block_len, max_event_size))
  {
    lf_info->last_pos_in_file= my_b_get_pos_in_file(file);
    if (lf_info->wrote_create_file)
    {
      Append_block_log_event a(lf_info->thd, lf_info->thd->db, buffer,
                               min(block_len, max_event_size),
                               lf_info->log_delayed);
      if (mysql_bin_log.write(&a))
        DBUG_RETURN(1);
    }
    else
    {
      Begin_load_query_log_event b(lf_info->thd, lf_info->thd->db,
                                   buffer,
                                   min(block_len, max_event_size),
                                   lf_info->log_delayed);
      if (mysql_bin_log.write(&b))
        DBUG_RETURN(1);
      lf_info->wrote_create_file= 1;
    }
  }
  DBUG_RETURN(0);
}

#endif /* HAVE_REPLICATION */<|MERGE_RESOLUTION|>--- conflicted
+++ resolved
@@ -24,11 +24,8 @@
 #include "log_event.h"
 #include "rpl_filter.h"
 #include <my_dir.h>
-<<<<<<< HEAD
 #include "rpl_handler.h"
-=======
 #include "debug_sync.h"
->>>>>>> 5d75729c
 
 int max_binlog_dump_events = 0; // unlimited
 my_bool opt_sporadic_binlog_dump_fail = 0;
@@ -696,13 +693,10 @@
       if (coord)
         coord->pos= uint4korr(packet->ptr() + ev_offset + LOG_POS_OFFSET);
 
-<<<<<<< HEAD
       event_type= (Log_event_type)((*packet)[LOG_EVENT_OFFSET+ev_offset]);
-      if (event_type == FORMAT_DESCRIPTION_EVENT)
-=======
       DBUG_EXECUTE_IF("dump_thread_wait_before_send_xid",
                       {
-                        if ((*packet)[EVENT_TYPE_OFFSET+1] == XID_EVENT)
+                        if (event_type == XID_EVENT)
                         {
                           net_flush(net);
                           const char act[]=
@@ -713,9 +707,7 @@
                                                              STRING_WITH_LEN(act)));
                         }
                       });
-
-      if ((*packet)[EVENT_TYPE_OFFSET+1] == FORMAT_DESCRIPTION_EVENT)
->>>>>>> 5d75729c
+      if (event_type == FORMAT_DESCRIPTION_EVENT)
       {
         binlog_can_be_corrupted= test((*packet)[FLAGS_OFFSET+ev_offset] &
                                       LOG_EVENT_BINLOG_IN_USE_F);
@@ -740,22 +732,16 @@
 	goto err;
       }
 
-<<<<<<< HEAD
-      DBUG_PRINT("info", ("log event code %d", event_type));
-      if (event_type == LOAD_EVENT)
-=======
       DBUG_EXECUTE_IF("dump_thread_wait_before_send_xid",
                       {
-                        if ((*packet)[EVENT_TYPE_OFFSET+1] == XID_EVENT)
+                        if (event_type == XID_EVENT)
                         {
                           net_flush(net);
                         }
                       });
 
-      DBUG_PRINT("info", ("log event code %d",
-			  (*packet)[LOG_EVENT_OFFSET+1] ));
-      if ((*packet)[LOG_EVENT_OFFSET+1] == LOAD_EVENT)
->>>>>>> 5d75729c
+      DBUG_PRINT("info", ("log event code %d", event_type));
+      if (event_type == LOAD_EVENT)
       {
 	if (send_file(thd))
 	{
