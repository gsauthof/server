--- conflicted
+++ resolved
@@ -292,13 +292,9 @@
     UNTIL_LOG_NAMES_CMP_EQUAL= 0, UNTIL_LOG_NAMES_CMP_GREATER= 1
   } until_log_names_cmp_result;
 
-<<<<<<< HEAD
   char cached_charset[6];
-  
-=======
   ulong trans_retries;
 
->>>>>>> ca5990d2
   st_relay_log_info();
   ~st_relay_log_info();
 
