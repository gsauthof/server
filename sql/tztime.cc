/*
   Copyright (c) 2004, 2010, Oracle and/or its affiliates.

   This program is free software; you can redistribute it and/or modify
   it under the terms of the GNU General Public License as published by
   the Free Software Foundation; version 2 of the License.

   This program is distributed in the hope that it will be useful,
   but WITHOUT ANY WARRANTY; without even the implied warranty of
   MERCHANTABILITY or FITNESS FOR A PARTICULAR PURPOSE.  See the
   GNU General Public License for more details.

   You should have received a copy of the GNU General Public License
   along with this program; if not, write to the Free Software
   Foundation, Inc., 51 Franklin St, Fifth Floor, Boston, MA 02110-1301  USA */

/*
   Most of the following code and structures were derived from
   public domain code from ftp://elsie.nci.nih.gov/pub
   (We will refer to this code as to elsie-code further.)
*/

/*
  We should not include sql_priv.h in mysql_tzinfo_to_sql utility since
  it creates unsolved link dependencies on some platforms.
*/

#ifdef USE_PRAGMA_IMPLEMENTATION
#pragma implementation				// gcc: Class implementation
#endif

#include <my_global.h>
#if !defined(TZINFO2SQL) && !defined(TESTTIME)
#include "sql_priv.h"
#include "unireg.h"
#include "tztime.h"
#include "sql_time.h"                           // localtime_to_TIME
#include "sql_base.h"                           // open_system_tables_for_read,
                                                // close_system_tables
#else
#include <my_time.h>
#include "tztime.h"
#include <my_sys.h>
#include <mysql_version.h>
#include <my_getopt.h>
#endif

#include "tzfile.h"
#include <m_string.h>
#include <my_dir.h>
#include <mysql/psi/mysql_file.h>
#include "lock.h"                               // MYSQL_LOCK_IGNORE_FLUSH,
                                                // MYSQL_LOCK_IGNORE_TIMEOUT

/*
  Now we don't use abbreviations in server but we will do this in future.
*/
#if defined(TZINFO2SQL) || defined(TESTTIME)
#define ABBR_ARE_USED
#else
#if !defined(DBUG_OFF)
/* Let use abbreviations for debug purposes */
#undef ABBR_ARE_USED
#define ABBR_ARE_USED
#endif /* !defined(DBUG_OFF) */
#endif /* defined(TZINFO2SQL) || defined(TESTTIME) */

#define PROGRAM_VERSION "1.1"

/* Structure describing local time type (e.g. Moscow summer time (MSD)) */
typedef struct ttinfo
{
  long tt_gmtoff; // Offset from UTC in seconds
  uint tt_isdst;   // Is daylight saving time or not. Used to set tm_isdst
#ifdef ABBR_ARE_USED
  uint tt_abbrind; // Index of start of abbreviation for this time type.
#endif
  /*
    We don't use tt_ttisstd and tt_ttisgmt members of original elsie-code
    struct since we don't support POSIX-style TZ descriptions in variables.
  */
} TRAN_TYPE_INFO;

/* Structure describing leap-second corrections. */
typedef struct lsinfo
{
  my_time_t ls_trans; // Transition time
  long      ls_corr;  // Correction to apply
} LS_INFO;

/*
  Structure with information describing ranges of my_time_t shifted to local
  time (my_time_t + offset). Used for local MYSQL_TIME -> my_time_t conversion.
  See comments for TIME_to_gmt_sec() for more info.
*/
typedef struct revtinfo
{
  long rt_offset; // Offset of local time from UTC in seconds
  uint rt_type;    // Type of period 0 - Normal period. 1 - Spring time-gap
} REVT_INFO;

#ifdef TZNAME_MAX
#define MY_TZNAME_MAX	TZNAME_MAX
#endif
#ifndef TZNAME_MAX
#define MY_TZNAME_MAX	255
#endif

/*
  Structure which fully describes time zone which is
  described in our db or in zoneinfo files.
*/
typedef struct st_time_zone_info
{
  uint leapcnt;  // Number of leap-second corrections
  uint timecnt;  // Number of transitions between time types
  uint typecnt;  // Number of local time types
  uint charcnt;  // Number of characters used for abbreviations
  uint revcnt;   // Number of transition descr. for TIME->my_time_t conversion
  /* The following are dynamical arrays are allocated in MEM_ROOT */
  my_time_t *ats;       // Times of transitions between time types
  uchar	*types; // Local time types for transitions
  TRAN_TYPE_INFO *ttis; // Local time types descriptions
#ifdef ABBR_ARE_USED
  /* Storage for local time types abbreviations. They are stored as ASCIIZ */
  char *chars;
#endif
  /*
    Leap seconds corrections descriptions, this array is shared by
    all time zones who use leap seconds.
  */
  LS_INFO *lsis;
  /*
    Starting points and descriptions of shifted my_time_t (my_time_t + offset)
    ranges on which shifted my_time_t -> my_time_t mapping is linear or undefined.
    Used for tm -> my_time_t conversion.
  */
  my_time_t *revts;
  REVT_INFO *revtis;
  /*
    Time type which is used for times smaller than first transition or if
    there are no transitions at all.
  */
  TRAN_TYPE_INFO *fallback_tti;

} TIME_ZONE_INFO;


static my_bool prepare_tz_info(TIME_ZONE_INFO *sp, MEM_ROOT *storage);


#if defined(TZINFO2SQL) || defined(TESTTIME)

/*
  Load time zone description from zoneinfo (TZinfo) file.

  SYNOPSIS
    tz_load()
      name - path to zoneinfo file
      sp   - TIME_ZONE_INFO structure to fill

  RETURN VALUES
    0 - Ok
    1 - Error
*/
static my_bool
tz_load(const char *name, TIME_ZONE_INFO *sp, MEM_ROOT *storage)
{
  uchar *p;
  int read_from_file;
  uint i;
  MYSQL_FILE *file;

  if (!(file= mysql_file_fopen(0, name, O_RDONLY|O_BINARY, MYF(MY_WME))))
    return 1;
  {
    union
    {
      struct tzhead tzhead;
      uchar buf[sizeof(struct tzhead) + sizeof(my_time_t) * TZ_MAX_TIMES +
                TZ_MAX_TIMES + sizeof(TRAN_TYPE_INFO) * TZ_MAX_TYPES +
#ifdef ABBR_ARE_USED
               max(TZ_MAX_CHARS + 1, (2 * (MY_TZNAME_MAX + 1))) +
#endif
               sizeof(LS_INFO) * TZ_MAX_LEAPS];
    } u;
    uint ttisstdcnt;
    uint ttisgmtcnt;
    char *tzinfo_buf;

    read_from_file= mysql_file_fread(file, u.buf, sizeof(u.buf), MYF(MY_WME));

    if (mysql_file_fclose(file, MYF(MY_WME)) != 0)
      return 1;

    if (read_from_file < (int)sizeof(struct tzhead))
      return 1;

    ttisstdcnt= int4net(u.tzhead.tzh_ttisgmtcnt);
    ttisgmtcnt= int4net(u.tzhead.tzh_ttisstdcnt);
    sp->leapcnt= int4net(u.tzhead.tzh_leapcnt);
    sp->timecnt= int4net(u.tzhead.tzh_timecnt);
    sp->typecnt= int4net(u.tzhead.tzh_typecnt);
    sp->charcnt= int4net(u.tzhead.tzh_charcnt);
    p= u.tzhead.tzh_charcnt + sizeof(u.tzhead.tzh_charcnt);
    if (sp->leapcnt > TZ_MAX_LEAPS ||
        sp->typecnt == 0 || sp->typecnt > TZ_MAX_TYPES ||
        sp->timecnt > TZ_MAX_TIMES ||
        sp->charcnt > TZ_MAX_CHARS ||
        (ttisstdcnt != sp->typecnt && ttisstdcnt != 0) ||
        (ttisgmtcnt != sp->typecnt && ttisgmtcnt != 0))
      return 1;
    if ((uint)(read_from_file - (p - u.buf)) <
        sp->timecnt * 4 +                       /* ats */
        sp->timecnt +                           /* types */
        sp->typecnt * (4 + 2) +                 /* ttinfos */
        sp->charcnt +                           /* chars */
        sp->leapcnt * (4 + 4) +                 /* lsinfos */
        ttisstdcnt +                            /* ttisstds */
        ttisgmtcnt)                             /* ttisgmts */
      return 1;

    if (!(tzinfo_buf= (char *)alloc_root(storage,
                                         ALIGN_SIZE(sp->timecnt *
                                                    sizeof(my_time_t)) +
                                         ALIGN_SIZE(sp->timecnt) +
                                         ALIGN_SIZE(sp->typecnt *
                                                    sizeof(TRAN_TYPE_INFO)) +
#ifdef ABBR_ARE_USED
                                         ALIGN_SIZE(sp->charcnt+1) +
#endif
                                         sp->leapcnt * sizeof(LS_INFO))))
      return 1;

    sp->ats= (my_time_t *)tzinfo_buf;
    tzinfo_buf+= ALIGN_SIZE(sp->timecnt * sizeof(my_time_t));
    sp->types= (uchar *)tzinfo_buf;
    tzinfo_buf+= ALIGN_SIZE(sp->timecnt);
    sp->ttis= (TRAN_TYPE_INFO *)tzinfo_buf;
    tzinfo_buf+= ALIGN_SIZE(sp->typecnt * sizeof(TRAN_TYPE_INFO));
#ifdef ABBR_ARE_USED
    sp->chars= tzinfo_buf;
    tzinfo_buf+= ALIGN_SIZE(sp->charcnt+1);
#endif
    sp->lsis= (LS_INFO *)tzinfo_buf;

    for (i= 0; i < sp->timecnt; i++, p+= 4)
      sp->ats[i]= int4net(p);

    for (i= 0; i < sp->timecnt; i++)
    {
      sp->types[i]= (uchar) *p++;
      if (sp->types[i] >= sp->typecnt)
        return 1;
    }
    for (i= 0; i < sp->typecnt; i++)
    {
      TRAN_TYPE_INFO * ttisp;

      ttisp= &sp->ttis[i];
      ttisp->tt_gmtoff= int4net(p);
      p+= 4;
      ttisp->tt_isdst= (uchar) *p++;
      if (ttisp->tt_isdst != 0 && ttisp->tt_isdst != 1)
        return 1;
      ttisp->tt_abbrind= (uchar) *p++;
      if (ttisp->tt_abbrind > sp->charcnt)
        return 1;
    }
    for (i= 0; i < sp->charcnt; i++)
      sp->chars[i]= *p++;
    sp->chars[i]= '\0';	/* ensure '\0' at end */
    for (i= 0; i < sp->leapcnt; i++)
    {
      LS_INFO *lsisp;

      lsisp= &sp->lsis[i];
      lsisp->ls_trans= int4net(p);
      p+= 4;
      lsisp->ls_corr= int4net(p);
      p+= 4;
    }
    /*
      Since we don't support POSIX style TZ definitions in variables we
      don't read further like glibc or elsie code.
    */
  }

  return prepare_tz_info(sp, storage);
}
#endif /* defined(TZINFO2SQL) || defined(TESTTIME) */


/*
  Finish preparation of time zone description for use in TIME_to_gmt_sec()
  and gmt_sec_to_TIME() functions.

  SYNOPSIS
    prepare_tz_info()
      sp - pointer to time zone description
      storage - pointer to MEM_ROOT where arrays for map allocated

  DESCRIPTION
    First task of this function is to find fallback time type which will
    be used if there are no transitions or we have moment in time before
    any transitions.
    Second task is to build "shifted my_time_t" -> my_time_t map used in
    MYSQL_TIME -> my_time_t conversion.
    Note: See description of TIME_to_gmt_sec() function first.
    In order to perform MYSQL_TIME -> my_time_t conversion we need to build table
    which defines "shifted by tz offset and leap seconds my_time_t" ->
    my_time_t function wich is almost the same (except ranges of ambiguity)
    as reverse function to piecewise linear function used for my_time_t ->
    "shifted my_time_t" conversion and which is also specified as table in
    zoneinfo file or in our db (It is specified as start of time type ranges
    and time type offsets). So basic idea is very simple - let us iterate
    through my_time_t space from one point of discontinuity of my_time_t ->
    "shifted my_time_t" function to another and build our approximation of
    reverse function. (Actually we iterate through ranges on which
    my_time_t -> "shifted my_time_t" is linear function).

  RETURN VALUES
    0	Ok
    1	Error
*/
static my_bool
prepare_tz_info(TIME_ZONE_INFO *sp, MEM_ROOT *storage)
{
  my_time_t cur_t= MY_TIME_T_MIN;
  my_time_t cur_l, end_t, end_l;
  my_time_t cur_max_seen_l= MY_TIME_T_MIN;
  long cur_offset, cur_corr, cur_off_and_corr;
  uint next_trans_idx, next_leap_idx;
  uint i;
  /*
    Temporary arrays where we will store tables. Needed because
    we don't know table sizes ahead. (Well we can estimate their
    upper bound but this will take extra space.)
  */
  my_time_t revts[TZ_MAX_REV_RANGES];
  REVT_INFO revtis[TZ_MAX_REV_RANGES];

  LINT_INIT(end_l);

  /*
    Let us setup fallback time type which will be used if we have not any
    transitions or if we have moment of time before first transition.
    We will find first non-DST local time type and use it (or use first
    local time type if all of them are DST types).
  */
  for (i= 0; i < sp->typecnt && sp->ttis[i].tt_isdst; i++)
    /* no-op */ ;
  if (i == sp->typecnt)
    i= 0;
  sp->fallback_tti= &(sp->ttis[i]);


  /*
    Let us build shifted my_time_t -> my_time_t map.
  */
  sp->revcnt= 0;

  /* Let us find initial offset */
  if (sp->timecnt == 0 || cur_t < sp->ats[0])
  {
    /*
      If we have not any transitions or t is before first transition we are using
      already found fallback time type which index is already in i.
    */
    next_trans_idx= 0;
  }
  else
  {
    /* cur_t == sp->ats[0] so we found transition */
    i= sp->types[0];
    next_trans_idx= 1;
  }

  cur_offset= sp->ttis[i].tt_gmtoff;


  /* let us find leap correction... unprobable, but... */
  for (next_leap_idx= 0; next_leap_idx < sp->leapcnt &&
         cur_t >= sp->lsis[next_leap_idx].ls_trans;
         ++next_leap_idx)
    continue;

  if (next_leap_idx > 0)
    cur_corr= sp->lsis[next_leap_idx - 1].ls_corr;
  else
    cur_corr= 0;

  /* Iterate trough t space */
  while (sp->revcnt < TZ_MAX_REV_RANGES - 1)
  {
    cur_off_and_corr= cur_offset - cur_corr;

    /*
      We assuming that cur_t could be only overflowed downwards,
      we also assume that end_t won't be overflowed in this case.
    */
    if (cur_off_and_corr < 0 &&
        cur_t < MY_TIME_T_MIN - cur_off_and_corr)
      cur_t= MY_TIME_T_MIN - cur_off_and_corr;

    cur_l= cur_t + cur_off_and_corr;

    /*
      Let us choose end_t as point before next time type change or leap
      second correction.
    */
    end_t= min((next_trans_idx < sp->timecnt) ? sp->ats[next_trans_idx] - 1:
                                                MY_TIME_T_MAX,
               (next_leap_idx < sp->leapcnt) ?
                 sp->lsis[next_leap_idx].ls_trans - 1: MY_TIME_T_MAX);
    /*
      again assuming that end_t can be overlowed only in positive side
      we also assume that end_t won't be overflowed in this case.
    */
    if (cur_off_and_corr > 0 &&
        end_t > MY_TIME_T_MAX - cur_off_and_corr)
      end_t= MY_TIME_T_MAX - cur_off_and_corr;

    end_l= end_t + cur_off_and_corr;


    if (end_l > cur_max_seen_l)
    {
      /* We want special handling in the case of first range */
      if (cur_max_seen_l == MY_TIME_T_MIN)
      {
        revts[sp->revcnt]= cur_l;
        revtis[sp->revcnt].rt_offset= cur_off_and_corr;
        revtis[sp->revcnt].rt_type= 0;
        sp->revcnt++;
        cur_max_seen_l= end_l;
      }
      else
      {
        if (cur_l > cur_max_seen_l + 1)
        {
          /* We have a spring time-gap and we are not at the first range */
          revts[sp->revcnt]= cur_max_seen_l + 1;
          revtis[sp->revcnt].rt_offset= revtis[sp->revcnt-1].rt_offset;
          revtis[sp->revcnt].rt_type= 1;
          sp->revcnt++;
          if (sp->revcnt == TZ_MAX_TIMES + TZ_MAX_LEAPS + 1)
            break; /* That was too much */
          cur_max_seen_l= cur_l - 1;
        }

        /* Assume here end_l > cur_max_seen_l (because end_l>=cur_l) */

        revts[sp->revcnt]= cur_max_seen_l + 1;
        revtis[sp->revcnt].rt_offset= cur_off_and_corr;
        revtis[sp->revcnt].rt_type= 0;
        sp->revcnt++;
        cur_max_seen_l= end_l;
      }
    }

    if (end_t == MY_TIME_T_MAX ||
        ((cur_off_and_corr > 0) &&
         (end_t >= MY_TIME_T_MAX - cur_off_and_corr)))
      /* end of t space */
      break;

    cur_t= end_t + 1;

    /*
      Let us find new offset and correction. Because of our choice of end_t
      cur_t can only be point where new time type starts or/and leap
      correction is performed.
    */
    if (sp->timecnt != 0 && cur_t >= sp->ats[0]) /* else reuse old offset */
      if (next_trans_idx < sp->timecnt &&
          cur_t == sp->ats[next_trans_idx])
      {
        /* We are at offset point */
        cur_offset= sp->ttis[sp->types[next_trans_idx]].tt_gmtoff;
        ++next_trans_idx;
      }

    if (next_leap_idx < sp->leapcnt &&
        cur_t == sp->lsis[next_leap_idx].ls_trans)
    {
      /* we are at leap point */
      cur_corr= sp->lsis[next_leap_idx].ls_corr;
      ++next_leap_idx;
    }
  }

  /* check if we have had enough space */
  if (sp->revcnt == TZ_MAX_REV_RANGES - 1)
    return 1;

  /* set maximum end_l as finisher */
  revts[sp->revcnt]= end_l;

  /* Allocate arrays of proper size in sp and copy result there */
  if (!(sp->revts= (my_time_t *)alloc_root(storage,
                                  sizeof(my_time_t) * (sp->revcnt + 1))) ||
      !(sp->revtis= (REVT_INFO *)alloc_root(storage,
                                  sizeof(REVT_INFO) * sp->revcnt)))
    return 1;

  memcpy(sp->revts, revts, sizeof(my_time_t) * (sp->revcnt + 1));
  memcpy(sp->revtis, revtis, sizeof(REVT_INFO) * sp->revcnt);

  return 0;
}


#if !defined(TZINFO2SQL)

static const uint mon_lengths[2][MONS_PER_YEAR]=
{
  { 31, 28, 31, 30, 31, 30, 31, 31, 30, 31, 30, 31 },
  { 31, 29, 31, 30, 31, 30, 31, 31, 30, 31, 30, 31 }
};

static const uint mon_starts[2][MONS_PER_YEAR]=
{
  { 0, 31, 59, 90, 120, 151, 181, 212, 243, 273, 304, 334 },
  { 0, 31, 60, 91, 121, 152, 182, 213, 244, 274, 305, 335 }
};

static const uint year_lengths[2]=
{
  DAYS_PER_NYEAR, DAYS_PER_LYEAR
};

#define LEAPS_THRU_END_OF(y)  ((y) / 4 - (y) / 100 + (y) / 400)


/*
  Converts time from my_time_t representation (seconds in UTC since Epoch)
  to broken down representation using given local time zone offset.

  SYNOPSIS
    sec_to_TIME()
      tmp    - pointer to structure for broken down representation
      t      - my_time_t value to be converted
      offset - local time zone offset

  DESCRIPTION
    Convert my_time_t with offset to MYSQL_TIME struct. Differs from timesub
    (from elsie code) because doesn't contain any leap correction and
    TM_GMTOFF and is_dst setting and contains some MySQL specific
    initialization. Funny but with removing of these we almost have
    glibc's offtime function.
*/
static void
sec_to_TIME(MYSQL_TIME * tmp, my_time_t t, long offset)
{
  long days;
  long rem;
  int y;
  int yleap;
  const uint *ip;

  days= (long) (t / SECS_PER_DAY);
  rem=  (long) (t % SECS_PER_DAY);

  /*
    We do this as separate step after dividing t, because this
    allows us handle times near my_time_t bounds without overflows.
  */
  rem+= offset;
  while (rem < 0)
  {
    rem+= SECS_PER_DAY;
    days--;
  }
  while (rem >= SECS_PER_DAY)
  {
    rem -= SECS_PER_DAY;
    days++;
  }
  tmp->hour= (uint)(rem / SECS_PER_HOUR);
  rem= rem % SECS_PER_HOUR;
  tmp->minute= (uint)(rem / SECS_PER_MIN);
  /*
    A positive leap second requires a special
    representation.  This uses "... ??:59:60" et seq.
  */
  tmp->second= (uint)(rem % SECS_PER_MIN);

  y= EPOCH_YEAR;
  while (days < 0 || days >= (long)year_lengths[yleap= isleap(y)])
  {
    int	newy;

    newy= y + days / DAYS_PER_NYEAR;
    if (days < 0)
      newy--;
    days-= (newy - y) * DAYS_PER_NYEAR +
           LEAPS_THRU_END_OF(newy - 1) -
           LEAPS_THRU_END_OF(y - 1);
    y= newy;
  }
  tmp->year= y;

  ip= mon_lengths[yleap];
  for (tmp->month= 0; days >= (long) ip[tmp->month]; tmp->month++)
    days= days - (long) ip[tmp->month];
  tmp->month++;
  tmp->day= (uint)(days + 1);

  /* filling MySQL specific MYSQL_TIME members */
  tmp->neg= 0; tmp->second_part= 0;
  tmp->time_type= MYSQL_TIMESTAMP_DATETIME;
}


/*
  Find time range wich contains given my_time_t value

  SYNOPSIS
    find_time_range()
      t                - my_time_t value for which we looking for range
      range_boundaries - sorted array of range starts.
      higher_bound     - number of ranges

  DESCRIPTION
    Performs binary search for range which contains given my_time_t value.
    It has sense if number of ranges is greater than zero and my_time_t value
    is greater or equal than beginning of first range. It also assumes that
    t belongs to some range specified or end of last is MY_TIME_T_MAX.

    With this localtime_r on real data may takes less time than with linear
    search (I've seen 30% speed up).

  RETURN VALUE
    Index of range to which t belongs
*/
static uint
find_time_range(my_time_t t, const my_time_t *range_boundaries,
                uint higher_bound)
{
  uint i, lower_bound= 0;

  /*
    Function will work without this assertion but result would be meaningless.
  */
  DBUG_ASSERT(higher_bound > 0 && t >= range_boundaries[0]);

  /*
    Do binary search for minimal interval which contain t. We preserve:
    range_boundaries[lower_bound] <= t < range_boundaries[higher_bound]
    invariant and decrease this higher_bound - lower_bound gap twice
    times on each step.
  */

  while (higher_bound - lower_bound > 1)
  {
    i= (lower_bound + higher_bound) >> 1;
    if (range_boundaries[i] <= t)
      lower_bound= i;
    else
      higher_bound= i;
  }
  return lower_bound;
}

/*
  Find local time transition for given my_time_t.

  SYNOPSIS
    find_transition_type()
      t   - my_time_t value to be converted
      sp  - pointer to struct with time zone description

  RETURN VALUE
    Pointer to structure in time zone description describing
    local time type for given my_time_t.
*/
static
const TRAN_TYPE_INFO *
find_transition_type(my_time_t t, const TIME_ZONE_INFO *sp)
{
  if (unlikely(sp->timecnt == 0 || t < sp->ats[0]))
  {
    /*
      If we have not any transitions or t is before first transition let
      us use fallback time type.
    */
    return sp->fallback_tti;
  }

  /*
    Do binary search for minimal interval between transitions which
    contain t. With this localtime_r on real data may takes less
    time than with linear search (I've seen 30% speed up).
  */
  return &(sp->ttis[sp->types[find_time_range(t, sp->ats, sp->timecnt)]]);
}


/*
  Converts time in my_time_t representation (seconds in UTC since Epoch) to
  broken down MYSQL_TIME representation in local time zone.

  SYNOPSIS
    gmt_sec_to_TIME()
      tmp          - pointer to structure for broken down represenatation
      sec_in_utc   - my_time_t value to be converted
      sp           - pointer to struct with time zone description

  TODO
    We can improve this function by creating joined array of transitions and
    leap corrections. This will require adding extra field to TRAN_TYPE_INFO
    for storing number of "extra" seconds to minute occured due to correction
    (60th and 61st second, look how we calculate them as "hit" in this
    function).
    Under realistic assumptions about frequency of transitions the same array
    can be used fot MYSQL_TIME -> my_time_t conversion. For this we need to
    implement tweaked binary search which will take into account that some
    MYSQL_TIME has two matching my_time_t ranges and some of them have none.
*/
static void
gmt_sec_to_TIME(MYSQL_TIME *tmp, my_time_t sec_in_utc, const TIME_ZONE_INFO *sp)
{
  const TRAN_TYPE_INFO *ttisp;
  const LS_INFO *lp;
  long  corr= 0;
  int   hit= 0;
  int   i;

  /*
    Find proper transition (and its local time type) for our sec_in_utc value.
    Funny but again by separating this step in function we receive code
    which very close to glibc's code. No wonder since they obviously use
    the same base and all steps are sensible.
  */
  ttisp= find_transition_type(sec_in_utc, sp);

  /*
    Let us find leap correction for our sec_in_utc value and number of extra
    secs to add to this minute.
    This loop is rarely used because most users will use time zones without
    leap seconds, and even in case when we have such time zone there won't
    be many iterations (we have about 22 corrections at this moment (2004)).
  */
  for ( i= sp->leapcnt; i-- > 0; )
  {
    lp= &sp->lsis[i];
    if (sec_in_utc >= lp->ls_trans)
    {
      if (sec_in_utc == lp->ls_trans)
      {
        hit= ((i == 0 && lp->ls_corr > 0) ||
              lp->ls_corr > sp->lsis[i - 1].ls_corr);
        if (hit)
        {
          while (i > 0 &&
                 sp->lsis[i].ls_trans == sp->lsis[i - 1].ls_trans + 1 &&
                 sp->lsis[i].ls_corr == sp->lsis[i - 1].ls_corr + 1)
          {
            hit++;
            i--;
          }
        }
      }
      corr= lp->ls_corr;
      break;
    }
  }

  sec_to_TIME(tmp, sec_in_utc, ttisp->tt_gmtoff - corr);

  tmp->second+= hit;
}


/*
  Converts local time in broken down representation to local
  time zone analog of my_time_t represenation.

  SYNOPSIS
    sec_since_epoch()
      year, mon, mday, hour, min, sec - broken down representation.

  DESCRIPTION
    Converts time in broken down representation to my_time_t representation
    ignoring time zone. Note that we cannot convert back some valid _local_
    times near ends of my_time_t range because of my_time_t  overflow. But we
    ignore this fact now since MySQL will never pass such argument.

  RETURN VALUE
    Seconds since epoch time representation.
*/
static my_time_t
sec_since_epoch(int year, int mon, int mday, int hour, int min ,int sec)
{
  /* Guard against my_time_t overflow(on system with 32 bit my_time_t) */
  DBUG_ASSERT(!(year == TIMESTAMP_MAX_YEAR && mon == 1 && mday > 17));
#ifndef WE_WANT_TO_HANDLE_UNORMALIZED_DATES
  /*
    It turns out that only whenever month is normalized or unnormalized
    plays role.
  */
  DBUG_ASSERT(mon > 0 && mon < 13);
  long days= year * DAYS_PER_NYEAR - EPOCH_YEAR * DAYS_PER_NYEAR +
             LEAPS_THRU_END_OF(year - 1) -
             LEAPS_THRU_END_OF(EPOCH_YEAR - 1);
  days+= mon_starts[isleap(year)][mon - 1];
#else
  long norm_month= (mon - 1) % MONS_PER_YEAR;
  long a_year= year + (mon - 1)/MONS_PER_YEAR - (int)(norm_month < 0);
  long days= a_year * DAYS_PER_NYEAR - EPOCH_YEAR * DAYS_PER_NYEAR +
             LEAPS_THRU_END_OF(a_year - 1) -
             LEAPS_THRU_END_OF(EPOCH_YEAR - 1);
  days+= mon_starts[isleap(a_year)]
                    [norm_month + (norm_month < 0 ? MONS_PER_YEAR : 0)];
#endif
  days+= mday - 1;

  return ((days * HOURS_PER_DAY + hour) * MINS_PER_HOUR + min) *
         SECS_PER_MIN + sec;
}

/*
  Converts local time in broken down MYSQL_TIME representation to my_time_t
  representation.

  SYNOPSIS
    TIME_to_gmt_sec()
      t               - pointer to structure for broken down represenatation
      sp              - pointer to struct with time zone description
      error_code      - 0, if the conversion was successful;
                        ER_WARN_DATA_OUT_OF_RANGE, if t contains datetime value
                           which is out of TIMESTAMP range;
                        ER_WARN_INVALID_TIMESTAMP, if t represents value which
                           doesn't exists (falls into the spring time-gap).

  DESCRIPTION
    This is mktime analog for MySQL. It is essentially different
    from mktime (or hypotetical my_mktime) because:
    - It has no idea about tm_isdst member so if it
      has two answers it will give the smaller one
    - If we are in spring time gap then it will return
      beginning of the gap
    - It can give wrong results near the ends of my_time_t due to
      overflows, but we are safe since in MySQL we will never
      call this function for such dates (its restriction for year
      between 1970 and 2038 gives us several days of reserve).
    - By default it doesn't support un-normalized input. But if
      sec_since_epoch() function supports un-normalized dates
      then this function should handle un-normalized input right,
      altough it won't normalize structure TIME.

    Traditional approach to problem of conversion from broken down
    representation to time_t is iterative. Both elsie's and glibc
    implementation try to guess what time_t value should correspond to
    this broken-down value. They perform localtime_r function on their
    guessed value and then calculate the difference and try to improve
    their guess. Elsie's code guesses time_t value in bit by bit manner,
    Glibc's code tries to add difference between broken-down value
    corresponding to guess and target broken-down value to current guess.
    It also uses caching of last found correction... So Glibc's approach
    is essentially faster but introduces some undetermenism (in case if
    is_dst member of broken-down representation (tm struct) is not known
    and we have two possible answers).

    We use completely different approach. It is better since it is both
    faster than iterative implementations and fully determenistic. If you
    look at my_time_t to MYSQL_TIME conversion then you'll find that it consist
    of two steps:
    The first is calculating shifted my_time_t value and the second - TIME
    calculation from shifted my_time_t value (well it is a bit simplified
    picture). The part in which we are interested in is my_time_t -> shifted
    my_time_t conversion. It is piecewise linear function which is defined
    by combination of transition times as break points and times offset
    as changing function parameter. The possible inverse function for this
    converison would be ambiguos but with MySQL's restrictions we can use
    some function which is the same as inverse function on unambigiuos
    ranges and coincides with one of branches of inverse function in
    other ranges. Thus we just need to build table which will determine
    this shifted my_time_t -> my_time_t conversion similar to existing
    (my_time_t -> shifted my_time_t table). We do this in
    prepare_tz_info function.

  TODO
    If we can even more improve this function. For doing this we will need to
    build joined map of transitions and leap corrections for gmt_sec_to_TIME()
    function (similar to revts/revtis). Under realistic assumptions about
    frequency of transitions we can use the same array for TIME_to_gmt_sec().
    We need to implement special version of binary search for this. Such step
    will be beneficial to CPU cache since we will decrease data-set used for
    conversion twice.

  RETURN VALUE
    Seconds in UTC since Epoch.
    0 in case of error.
*/

static my_time_t
TIME_to_gmt_sec(const MYSQL_TIME *t, const TIME_ZONE_INFO *sp, uint *error_code)
{
  my_time_t local_t;
  uint saved_seconds;
  uint i;
  int shift= 0;
  DBUG_ENTER("TIME_to_gmt_sec");

  if (!validate_timestamp_range(t))
  {
    *error_code= ER_WARN_DATA_OUT_OF_RANGE;
    DBUG_RETURN(0);
  }

  *error_code= 0;

  /* We need this for correct leap seconds handling */
  if (t->second < SECS_PER_MIN)
    saved_seconds= 0;
  else
    saved_seconds= t->second;

  /*
    NOTE: to convert full my_time_t range we do a shift of the
    boundary dates here to avoid overflow of my_time_t.
    We use alike approach in my_system_gmt_sec().

    However in that function we also have to take into account
    overflow near 0 on some platforms. That's because my_system_gmt_sec
    uses localtime_r(), which doesn't work with negative values correctly
    on platforms with unsigned time_t (QNX). Here we don't use localtime()
    => we negative values of local_t are ok.
  */

  if ((t->year == TIMESTAMP_MAX_YEAR) && (t->month == 1) && t->day > 4)
  {
    /*
      We will pass (t->day - shift) to sec_since_epoch(), and
      want this value to be a positive number, so we shift
      only dates > 4.01.2038 (to avoid owerflow).
    */
    shift= 2;
  }


  local_t= sec_since_epoch(t->year, t->month, (t->day - shift),
                           t->hour, t->minute,
                           saved_seconds ? 0 : t->second);

  /* We have at least one range */
  DBUG_ASSERT(sp->revcnt >= 1);

  if (local_t < sp->revts[0] || local_t > sp->revts[sp->revcnt])
  {
    /*
      This means that source time can't be represented as my_time_t due to
      limited my_time_t range.
    */
    *error_code= ER_WARN_DATA_OUT_OF_RANGE;
    DBUG_RETURN(0);
  }

  /* binary search for our range */
  i= find_time_range(local_t, sp->revts, sp->revcnt);

  /*
    As there are no offset switches at the end of TIMESTAMP range,
    we could simply check for overflow here (and don't need to bother
    about DST gaps etc)
  */
  if (shift)
  {
    if (local_t > (my_time_t) (TIMESTAMP_MAX_VALUE - shift * SECS_PER_DAY +
                               sp->revtis[i].rt_offset - saved_seconds))
    {
      *error_code= ER_WARN_DATA_OUT_OF_RANGE;
      DBUG_RETURN(0);                           /* my_time_t overflow */
    }
    local_t+= shift * SECS_PER_DAY;
  }

  if (sp->revtis[i].rt_type)
  {
    /*
      Oops! We are in spring time gap.
      May be we should return error here?
      Now we are returning my_time_t value corresponding to the
      beginning of the gap.
    */
    *error_code= ER_WARN_INVALID_TIMESTAMP;
    local_t= sp->revts[i] - sp->revtis[i].rt_offset + saved_seconds;
  }
  else
    local_t= local_t - sp->revtis[i].rt_offset + saved_seconds;

  /* check for TIMESTAMP_MAX_VALUE was already done above */
  if (local_t < TIMESTAMP_MIN_VALUE)
  {
    local_t= 0;
    *error_code= ER_WARN_DATA_OUT_OF_RANGE;
  }

  DBUG_RETURN(local_t);
}


/*
  End of elsie derived code.
*/
#endif /* !defined(TZINFO2SQL) */


#if !defined(TESTTIME) && !defined(TZINFO2SQL)

/*
  String with names of SYSTEM time zone.
*/
static const String tz_SYSTEM_name("SYSTEM", 6, &my_charset_latin1);


/*
  Instance of this class represents local time zone used on this system
  (specified by TZ environment variable or via any other system mechanism).
  It uses system functions (localtime_r, my_system_gmt_sec) for conversion
  and is always available. Because of this it is used by default - if there
  were no explicit time zone specified. On the other hand because of this
  conversion methods provided by this class is significantly slower and
  possibly less multi-threaded-friendly than corresponding Time_zone_db
  methods so the latter should be preffered there it is possible.
*/
class Time_zone_system : public Time_zone
{
public:
  Time_zone_system() {}                       /* Remove gcc warning */
  virtual my_time_t TIME_to_gmt_sec(const MYSQL_TIME *t, uint *error_code) const;
  virtual void gmt_sec_to_TIME(MYSQL_TIME *tmp, my_time_t t) const;
  virtual const String * get_name() const;
};


/*
  Converts local time in system time zone in MYSQL_TIME representation
  to its my_time_t representation.

  SYNOPSIS
    TIME_to_gmt_sec()
      t               - pointer to MYSQL_TIME structure with local time in
                        broken-down representation.
      error_code      - 0, if the conversion was successful;
                        ER_WARN_DATA_OUT_OF_RANGE, if t contains datetime value
                           which is out of TIMESTAMP range;
                        ER_WARN_INVALID_TIMESTAMP, if t represents value which
                           doesn't exists (falls into the spring time-gap).

  DESCRIPTION
    This method uses system function (localtime_r()) for conversion
    local time in system time zone in MYSQL_TIME structure to its my_time_t
    representation. Unlike the same function for Time_zone_db class
    it it won't handle unnormalized input properly. Still it will
    return lowest possible my_time_t in case of ambiguity or if we
    provide time corresponding to the time-gap.

    You should call my_init_time() function before using this function.

  RETURN VALUE
    Corresponding my_time_t value or 0 in case of error
*/
my_time_t
Time_zone_system::TIME_to_gmt_sec(const MYSQL_TIME *t, uint *error_code) const
{
  long not_used;
  return my_system_gmt_sec(t, &not_used, error_code);
}


/*
  Converts time from UTC seconds since Epoch (my_time_t) representation
  to system local time zone broken-down representation.

  SYNOPSIS
    gmt_sec_to_TIME()
      tmp - pointer to MYSQL_TIME structure to fill-in
      t   - my_time_t value to be converted

  NOTE
    We assume that value passed to this function will fit into time_t range
    supported by localtime_r. This conversion is putting restriction on
    TIMESTAMP range in MySQL. If we can get rid of SYSTEM time zone at least
    for interaction with client then we can extend TIMESTAMP range down to
    the 1902 easily.
*/
void
Time_zone_system::gmt_sec_to_TIME(MYSQL_TIME *tmp, my_time_t t) const
{
  struct tm tmp_tm;
  time_t tmp_t= (time_t)t;

  localtime_r(&tmp_t, &tmp_tm);
  localtime_to_TIME(tmp, &tmp_tm);
  tmp->time_type= MYSQL_TIMESTAMP_DATETIME;
  adjust_leap_second(tmp);
}


/*
  Get name of time zone

  SYNOPSIS
    get_name()

  RETURN VALUE
    Name of time zone as String
*/
const String *
Time_zone_system::get_name() const
{
  return &tz_SYSTEM_name;
}


/*
  Instance of this class represents UTC time zone. It uses system gmtime_r
  function for conversions and is always available. It is used only for
  my_time_t -> MYSQL_TIME conversions in various UTC_...  functions, it is not
  intended for MYSQL_TIME -> my_time_t conversions and shouldn't be exposed to user.
*/
class Time_zone_utc : public Time_zone
{
public:
  Time_zone_utc() {}                          /* Remove gcc warning */
  virtual my_time_t TIME_to_gmt_sec(const MYSQL_TIME *t,
                                    uint *error_code) const;
  virtual void gmt_sec_to_TIME(MYSQL_TIME *tmp, my_time_t t) const;
  virtual const String * get_name() const;
};


/*
  Convert UTC time from MYSQL_TIME representation to its my_time_t representation.

  DESCRIPTION
    Since Time_zone_utc is used only internally for my_time_t -> TIME
    conversions, this function of Time_zone interface is not implemented for
    this class and should not be called.

  RETURN VALUE
    0
*/
my_time_t
Time_zone_utc::TIME_to_gmt_sec(const MYSQL_TIME *t, uint *error_code) const
{
  /* Should be never called */
  DBUG_ASSERT(0);
  *error_code= ER_WARN_DATA_OUT_OF_RANGE;
  return 0;
}


/*
  Converts time from UTC seconds since Epoch (my_time_t) representation
  to broken-down representation (also in UTC).

  SYNOPSIS
    gmt_sec_to_TIME()
      tmp - pointer to MYSQL_TIME structure to fill-in
      t   - my_time_t value to be converted

  NOTE
    See note for apropriate Time_zone_system method.
*/
void
Time_zone_utc::gmt_sec_to_TIME(MYSQL_TIME *tmp, my_time_t t) const
{
  struct tm tmp_tm;
  time_t tmp_t= (time_t)t;
  gmtime_r(&tmp_t, &tmp_tm);
  localtime_to_TIME(tmp, &tmp_tm);
  tmp->time_type= MYSQL_TIMESTAMP_DATETIME;
  adjust_leap_second(tmp);
}


/*
  Get name of time zone

  SYNOPSIS
    get_name()

  DESCRIPTION
    Since Time_zone_utc is used only internally by SQL's UTC_* functions it
    is not accessible directly, and hence this function of Time_zone
    interface is not implemented for this class and should not be called.

  RETURN VALUE
    0
*/
const String *
Time_zone_utc::get_name() const
{
  /* Should be never called */
  DBUG_ASSERT(0);
  return 0;
}


/*
  Instance of this class represents some time zone which is
  described in mysql.time_zone family of tables.
*/
class Time_zone_db : public Time_zone
{
public:
  Time_zone_db(TIME_ZONE_INFO *tz_info_arg, const String * tz_name_arg);
  virtual my_time_t TIME_to_gmt_sec(const MYSQL_TIME *t, uint *error_code) const;
  virtual void gmt_sec_to_TIME(MYSQL_TIME *tmp, my_time_t t) const;
  virtual const String * get_name() const;
private:
  TIME_ZONE_INFO *tz_info;
  const String *tz_name;
};


/*
  Initializes object representing time zone described by mysql.time_zone
  tables.

  SYNOPSIS
    Time_zone_db()
      tz_info_arg - pointer to TIME_ZONE_INFO structure which is filled
                    according to db or other time zone description
                    (for example by my_tz_init()).
                    Several Time_zone_db instances can share one
                    TIME_ZONE_INFO structure.
      tz_name_arg - name of time zone.
*/
Time_zone_db::Time_zone_db(TIME_ZONE_INFO *tz_info_arg,
                           const String *tz_name_arg):
  tz_info(tz_info_arg), tz_name(tz_name_arg)
{
}


/*
  Converts local time in time zone described from TIME
  representation to its my_time_t representation.

  SYNOPSIS
    TIME_to_gmt_sec()
      t               - pointer to MYSQL_TIME structure with local time
                        in broken-down representation.
      error_code      - 0, if the conversion was successful;
                        ER_WARN_DATA_OUT_OF_RANGE, if t contains datetime value
                           which is out of TIMESTAMP range;
                        ER_WARN_INVALID_TIMESTAMP, if t represents value which
                           doesn't exists (falls into the spring time-gap).

  DESCRIPTION
    Please see ::TIME_to_gmt_sec for function description and
    parameter restrictions.

  RETURN VALUE
    Corresponding my_time_t value or 0 in case of error
*/
my_time_t
Time_zone_db::TIME_to_gmt_sec(const MYSQL_TIME *t, uint *error_code) const
{
  return ::TIME_to_gmt_sec(t, tz_info, error_code);
}


/*
  Converts time from UTC seconds since Epoch (my_time_t) representation
  to local time zone described in broken-down representation.

  SYNOPSIS
    gmt_sec_to_TIME()
      tmp - pointer to MYSQL_TIME structure to fill-in
      t   - my_time_t value to be converted
*/
void
Time_zone_db::gmt_sec_to_TIME(MYSQL_TIME *tmp, my_time_t t) const
{
  ::gmt_sec_to_TIME(tmp, t, tz_info);
  adjust_leap_second(tmp);
}


/*
  Get name of time zone

  SYNOPSIS
    get_name()

  RETURN VALUE
    Name of time zone as ASCIIZ-string
*/
const String *
Time_zone_db::get_name() const
{
  return tz_name;
}


/*
  Instance of this class represents time zone which
  was specified as offset from UTC.
*/
class Time_zone_offset : public Time_zone
{
public:
  Time_zone_offset(long tz_offset_arg);
  virtual my_time_t TIME_to_gmt_sec(const MYSQL_TIME *t,
                                    uint *error_code) const;
  virtual void   gmt_sec_to_TIME(MYSQL_TIME *tmp, my_time_t t) const;
  virtual const String * get_name() const;
  /*
    This have to be public because we want to be able to access it from
    my_offset_tzs_get_key() function
  */
  long offset;
private:
  /* Extra reserve because of snprintf */
  char name_buff[7+16];
  String name;
};


/*
  Initializes object representing time zone described by its offset from UTC.

  SYNOPSIS
    Time_zone_offset()
      tz_offset_arg - offset from UTC in seconds.
                      Positive for direction to east.
*/
Time_zone_offset::Time_zone_offset(long tz_offset_arg):
  offset(tz_offset_arg)
{
  uint hours= abs((int)(offset / SECS_PER_HOUR));
  uint minutes= abs((int)(offset % SECS_PER_HOUR / SECS_PER_MIN));
  ulong length= my_snprintf(name_buff, sizeof(name_buff), "%s%02d:%02d",
                            (offset>=0) ? "+" : "-", hours, minutes);
  name.set(name_buff, length, &my_charset_latin1);
}


/*
  Converts local time in time zone described as offset from UTC
  from MYSQL_TIME representation to its my_time_t representation.

  SYNOPSIS
    TIME_to_gmt_sec()
      t               - pointer to MYSQL_TIME structure with local time
                        in broken-down representation.
      error_code      - 0, if the conversion was successful;
                        ER_WARN_DATA_OUT_OF_RANGE, if t contains datetime value
                           which is out of TIMESTAMP range;
                        ER_WARN_INVALID_TIMESTAMP, if t represents value which
                           doesn't exists (falls into the spring time-gap).

  RETURN VALUE
    Corresponding my_time_t value or 0 in case of error.
*/

my_time_t
Time_zone_offset::TIME_to_gmt_sec(const MYSQL_TIME *t, uint *error_code) const
{
  my_time_t local_t;
  int shift= 0;

  /*
    Check timestamp range.we have to do this as calling function relies on
    us to make all validation checks here.
  */
  if (!validate_timestamp_range(t))
  {
    *error_code= ER_WARN_DATA_OUT_OF_RANGE;
    return 0;
  }
  *error_code= 0;

  /*
    Do a temporary shift of the boundary dates to avoid
    overflow of my_time_t if the time value is near it's
    maximum range
  */
  if ((t->year == TIMESTAMP_MAX_YEAR) && (t->month == 1) && t->day > 4)
    shift= 2;

  local_t= sec_since_epoch(t->year, t->month, (t->day - shift),
                           t->hour, t->minute, t->second) -
           offset;

  if (shift)
  {
    /* Add back the shifted time */
    local_t+= shift * SECS_PER_DAY;
  }

  if (local_t >= TIMESTAMP_MIN_VALUE && local_t <= TIMESTAMP_MAX_VALUE)
    return local_t;

  /* range error*/
  *error_code= ER_WARN_DATA_OUT_OF_RANGE;
  return 0;
}


/*
  Converts time from UTC seconds since Epoch (my_time_t) representation
  to local time zone described as offset from UTC and in broken-down
  representation.

  SYNOPSIS
    gmt_sec_to_TIME()
      tmp - pointer to MYSQL_TIME structure to fill-in
      t   - my_time_t value to be converted
*/
void
Time_zone_offset::gmt_sec_to_TIME(MYSQL_TIME *tmp, my_time_t t) const
{
  sec_to_TIME(tmp, t, offset);
}


/*
  Get name of time zone

  SYNOPSIS
    get_name()

  RETURN VALUE
    Name of time zone as pointer to String object
*/
const String *
Time_zone_offset::get_name() const
{
  return &name;
}


static Time_zone_utc tz_UTC;
static Time_zone_system tz_SYSTEM;
static Time_zone_offset tz_OFFSET0(0);

Time_zone *my_tz_OFFSET0= &tz_OFFSET0;
Time_zone *my_tz_UTC= &tz_UTC;
Time_zone *my_tz_SYSTEM= &tz_SYSTEM;

static HASH tz_names;
static HASH offset_tzs;
static MEM_ROOT tz_storage;

/*
  These mutex protects offset_tzs and tz_storage.
  These protection needed only when we are trying to set
  time zone which is specified as offset, and searching for existing
  time zone in offset_tzs or creating if it didn't existed before in
  tz_storage. So contention is low.
*/
static mysql_mutex_t tz_LOCK;
static bool tz_inited= 0;

/*
  This two static variables are inteded for holding info about leap seconds
  shared by all time zones.
*/
static uint tz_leapcnt= 0;
static LS_INFO *tz_lsis= 0;

/*
  Shows whenever we have found time zone tables during start-up.
  Used for avoiding of putting those tables to global table list
  for queries that use time zone info.
*/
static bool time_zone_tables_exist= 1;


/*
  Names of tables (with their lengths) that are needed
  for dynamical loading of time zone descriptions.
*/

static const LEX_STRING tz_tables_names[MY_TZ_TABLES_COUNT]=
{
  { C_STRING_WITH_LEN("time_zone_name")},
  { C_STRING_WITH_LEN("time_zone")},
  { C_STRING_WITH_LEN("time_zone_transition_type")},
  { C_STRING_WITH_LEN("time_zone_transition")}
};

/* Name of database to which those tables belong. */

static const LEX_STRING tz_tables_db_name= { C_STRING_WITH_LEN("mysql")};


class Tz_names_entry: public Sql_alloc
{
public:
  String name;
  Time_zone *tz;
};


/*
  We are going to call both of these functions from C code so
  they should obey C calling conventions.
*/

extern "C" uchar *
my_tz_names_get_key(Tz_names_entry *entry, size_t *length,
                    my_bool not_used __attribute__((unused)))
{
  *length= entry->name.length();
  return (uchar*) entry->name.ptr();
}

extern "C" uchar *
my_offset_tzs_get_key(Time_zone_offset *entry,
                      size_t *length,
                      my_bool not_used __attribute__((unused)))
{
  *length= sizeof(long);
  return (uchar*) &entry->offset;
}


/*
  Prepare table list with time zone related tables from preallocated array.

  SYNOPSIS
    tz_init_table_list()
      tz_tabs         - pointer to preallocated array of MY_TZ_TABLES_COUNT
                        TABLE_LIST objects

  DESCRIPTION
    This function prepares list of TABLE_LIST objects which can be used
    for opening of time zone tables from preallocated array.
*/

static void
tz_init_table_list(TABLE_LIST *tz_tabs)
{
  bzero(tz_tabs, sizeof(TABLE_LIST) * MY_TZ_TABLES_COUNT);

  for (int i= 0; i < MY_TZ_TABLES_COUNT; i++)
  {
    tz_tabs[i].alias= tz_tabs[i].table_name= tz_tables_names[i].str;
    tz_tabs[i].table_name_length= tz_tables_names[i].length;
    tz_tabs[i].db= tz_tables_db_name.str;
    tz_tabs[i].db_length= tz_tables_db_name.length;
    tz_tabs[i].lock_type= TL_READ;

    if (i != MY_TZ_TABLES_COUNT - 1)
      tz_tabs[i].next_global= tz_tabs[i].next_local= &tz_tabs[i+1];
    if (i != 0)
      tz_tabs[i].prev_global= &tz_tabs[i-1].next_global;
  }
}

#ifdef HAVE_PSI_INTERFACE
static PSI_mutex_key key_tz_LOCK;

static PSI_mutex_info all_tz_mutexes[]=
{
  { & key_tz_LOCK, "tz_LOCK", PSI_FLAG_GLOBAL}
};

static void init_tz_psi_keys(void)
{
  const char* category= "sql";
  int count;

  if (PSI_server == NULL)
    return;

  count= array_elements(all_tz_mutexes);
  PSI_server->register_mutex(category, all_tz_mutexes, count);
}
#endif /* HAVE_PSI_INTERFACE */


/*
  Initialize time zone support infrastructure.

  SYNOPSIS
    my_tz_init()
      thd            - current thread object
      default_tzname - default time zone or 0 if none.
      bootstrap      - indicates whenever we are in bootstrap mode

  DESCRIPTION
    This function will init memory structures needed for time zone support,
    it will register mandatory SYSTEM time zone in them. It will try to open
    mysql.time_zone* tables and load information about default time zone and
    information which further will be shared among all time zones loaded.
    If system tables with time zone descriptions don't exist it won't fail
    (unless default_tzname is time zone from tables). If bootstrap parameter
    is true then this routine assumes that we are in bootstrap mode and won't
    load time zone descriptions unless someone specifies default time zone
    which is supposedly stored in those tables.
    It'll also set default time zone if it is specified.

  RETURN VALUES
    0 - ok
    1 - Error
*/
my_bool
my_tz_init(THD *org_thd, const char *default_tzname, my_bool bootstrap)
{
  THD *thd;
  TABLE_LIST tz_tables[1+MY_TZ_TABLES_COUNT];
  TABLE *table;
  Tz_names_entry *tmp_tzname;
  my_bool return_val= 1;
  char db[]= "mysql";
  int res;
  DBUG_ENTER("my_tz_init");

#ifdef HAVE_PSI_INTERFACE
  init_tz_psi_keys();
#endif

  /*
    To be able to run this from boot, we allocate a temporary THD
  */
  if (!(thd= new THD))
    DBUG_RETURN(1);
  thd->thread_stack= (char*) &thd;
  thd->store_globals();

  /* Init all memory structures that require explicit destruction */
  if (my_hash_init(&tz_names, &my_charset_latin1, 20,
                   0, 0, (my_hash_get_key) my_tz_names_get_key, 0, 0))
  {
    sql_print_error("Fatal error: OOM while initializing time zones");
    goto end;
  }
  if (my_hash_init(&offset_tzs, &my_charset_latin1, 26, 0, 0,
                   (my_hash_get_key)my_offset_tzs_get_key, 0, 0))
  {
    sql_print_error("Fatal error: OOM while initializing time zones");
    my_hash_free(&tz_names);
    goto end;
  }
  init_sql_alloc(&tz_storage, 32 * 1024, 0);
  mysql_mutex_init(key_tz_LOCK, &tz_LOCK, MY_MUTEX_INIT_FAST);
  tz_inited= 1;

  /* Add 'SYSTEM' time zone to tz_names hash */
  if (!(tmp_tzname= new (&tz_storage) Tz_names_entry()))
  {
    sql_print_error("Fatal error: OOM while initializing time zones");
    goto end_with_cleanup;
  }
  tmp_tzname->name.set(STRING_WITH_LEN("SYSTEM"), &my_charset_latin1);
  tmp_tzname->tz= my_tz_SYSTEM;
  if (my_hash_insert(&tz_names, (const uchar *)tmp_tzname))
  {
    sql_print_error("Fatal error: OOM while initializing time zones");
    goto end_with_cleanup;
  }

  if (bootstrap)
  {
    /* If we are in bootstrap mode we should not load time zone tables */
    return_val= time_zone_tables_exist= 0;
    goto end_with_setting_default_tz;
  }

  /*
    After this point all memory structures are inited and we even can live
    without time zone description tables. Now try to load information about
    leap seconds shared by all time zones.
  */

  thd->set_db(db, sizeof(db)-1);
  bzero((char*) &tz_tables[0], sizeof(TABLE_LIST));
  tz_tables[0].alias= tz_tables[0].table_name=
    (char*)"time_zone_leap_second";
  tz_tables[0].table_name_length= 21;
  tz_tables[0].db= db;
  tz_tables[0].db_length= sizeof(db)-1;
  tz_tables[0].lock_type= TL_READ;

  tz_init_table_list(tz_tables+1);
  tz_tables[0].next_global= tz_tables[0].next_local= &tz_tables[1];
  tz_tables[1].prev_global= &tz_tables[0].next_global;
  init_mdl_requests(tz_tables);

  /*
    We need to open only mysql.time_zone_leap_second, but we try to
    open all time zone tables to see if they exist.
  */
  if (open_and_lock_tables(thd, tz_tables, FALSE,
                           MYSQL_OPEN_IGNORE_FLUSH | MYSQL_LOCK_IGNORE_TIMEOUT))
  {
    sql_print_warning("Can't open and lock time zone table: %s "
                      "trying to live without them", thd->stmt_da->message());
    /* We will try emulate that everything is ok */
    return_val= time_zone_tables_exist= 0;
    goto end_with_setting_default_tz;
  }

  for (TABLE_LIST *tl= tz_tables; tl; tl= tl->next_global)
  {
    tl->table->use_all_columns();
    /* Force close at the end of the function to free memory. */
    tl->table->m_needs_reopen= TRUE;
  }

  /*
    Now we are going to load leap seconds descriptions that are shared
    between all time zones that use them. We are using index for getting
    records in proper order. Since we share the same MEM_ROOT between
    all time zones we just allocate enough memory for it first.
  */
  if (!(tz_lsis= (LS_INFO*) alloc_root(&tz_storage,
                                       sizeof(LS_INFO) * TZ_MAX_LEAPS)))
  {
    sql_print_error("Fatal error: Out of memory while loading "
                    "mysql.time_zone_leap_second table");
    goto end_with_close;
  }

  table= tz_tables[0].table;

  if (table->file->ha_index_init(0, 1))
    goto end_with_close;

  table->use_all_columns();
  tz_leapcnt= 0;

  res= table->file->ha_index_first(table->record[0]);

  while (!res)
  {
    if (tz_leapcnt + 1 > TZ_MAX_LEAPS)
    {
      sql_print_error("Fatal error: While loading mysql.time_zone_leap_second"
                      " table: too much leaps");
      table->file->ha_index_end();
      goto end_with_close;
    }

    tz_lsis[tz_leapcnt].ls_trans= (my_time_t)table->field[0]->val_int();
    tz_lsis[tz_leapcnt].ls_corr= (long)table->field[1]->val_int();

    tz_leapcnt++;

    DBUG_PRINT("info",
               ("time_zone_leap_second table: tz_leapcnt: %u  tt_time: %lu  offset: %ld",
                tz_leapcnt, (ulong) tz_lsis[tz_leapcnt-1].ls_trans,
                tz_lsis[tz_leapcnt-1].ls_corr));

    res= table->file->ha_index_next(table->record[0]);
  }

  (void)table->file->ha_index_end();

  if (res != HA_ERR_END_OF_FILE)
  {
    sql_print_error("Fatal error: Error while loading "
                    "mysql.time_zone_leap_second table");
    goto end_with_close;
  }

  /*
    Loading of info about leap seconds succeeded
  */

  return_val= 0;


end_with_setting_default_tz:
  /* If we have default time zone try to load it */
  if (default_tzname)
  {
    String tmp_tzname2(default_tzname, &my_charset_latin1);
    /*
      Time zone tables may be open here, and my_tz_find() may open
      most of them once more, but this is OK for system tables open
      for READ.
    */
    if (!(global_system_variables.time_zone= my_tz_find(thd, &tmp_tzname2)))
    {
      sql_print_error("Fatal error: Illegal or unknown default time zone '%s'",
                      default_tzname);
      return_val= 1;
    }
  }

end_with_close:
  if (time_zone_tables_exist)
    close_mysql_tables(thd);

end_with_cleanup:

  /* if there were error free time zone describing structs */
  if (return_val)
    my_tz_free();
end:
  delete thd;
  if (org_thd)
    org_thd->store_globals();			/* purecov: inspected */
  else
  {
    /* Remember that we don't have a THD */
    my_pthread_setspecific_ptr(THR_THD,  0);
    my_pthread_setspecific_ptr(THR_MALLOC,  0);
  }
  
  default_tz= default_tz_name ? global_system_variables.time_zone
                              : my_tz_SYSTEM;

  DBUG_RETURN(return_val);
}


/*
  Free resources used by time zone support infrastructure.

  SYNOPSIS
    my_tz_free()
*/

void my_tz_free()
{
  if (tz_inited)
  {
    tz_inited= 0;
    mysql_mutex_destroy(&tz_LOCK);
    my_hash_free(&offset_tzs);
    my_hash_free(&tz_names);
    free_root(&tz_storage, MYF(0));
  }
}


/*
  Load time zone description from system tables.

  SYNOPSIS
    tz_load_from_open_tables()
      tz_name   - name of time zone that should be loaded.
      tz_tables - list of tables from which time zone description
                  should be loaded

  DESCRIPTION
    This function will try to load information about time zone specified
    from the list of the already opened and locked tables (first table in
    tz_tables should be time_zone_name, next time_zone, then
    time_zone_transition_type and time_zone_transition should be last).
    It will also update information in hash used for time zones lookup.

  RETURN VALUES
    Returns pointer to newly created Time_zone object or 0 in case of error.

*/

static Time_zone*
tz_load_from_open_tables(const String *tz_name, TABLE_LIST *tz_tables)
{
  TABLE *table= 0;
  TIME_ZONE_INFO *tz_info= NULL;
  Tz_names_entry *tmp_tzname;
  Time_zone *return_val= 0;
  int res;
  uint tzid, ttid;
  my_time_t ttime;
  char buff[MAX_FIELD_WIDTH];
  uchar keybuff[32];
  Field *field;
  String abbr(buff, sizeof(buff), &my_charset_latin1);
  char *alloc_buff= NULL;
  char *tz_name_buff= NULL;
  /*
    Temporary arrays that are used for loading of data for filling
    TIME_ZONE_INFO structure
  */
  my_time_t ats[TZ_MAX_TIMES];
  uchar types[TZ_MAX_TIMES];
  TRAN_TYPE_INFO ttis[TZ_MAX_TYPES];
#ifdef ABBR_ARE_USED
  char chars[max(TZ_MAX_CHARS + 1, (2 * (MY_TZNAME_MAX + 1)))];
#endif
  /* 
    Used as a temporary tz_info until we decide that we actually want to
    allocate and keep the tz info and tz name in tz_storage.
  */
  TIME_ZONE_INFO tmp_tz_info;
  memset(&tmp_tz_info, 0, sizeof(TIME_ZONE_INFO));

  DBUG_ENTER("tz_load_from_open_tables");

  /*
    Let us find out time zone id by its name (there is only one index
    and it is specifically for this purpose).
  */
  table= tz_tables->table;
  tz_tables= tz_tables->next_local;
  table->field[0]->store(tz_name->ptr(), tz_name->length(),
                         &my_charset_latin1);
  if (table->file->ha_index_init(0, 1))
    goto end;

  if (table->file->ha_index_read_map(table->record[0], table->field[0]->ptr,
                                     HA_WHOLE_KEY, HA_READ_KEY_EXACT))
  {
#ifdef EXTRA_DEBUG
    /*
      Most probably user has mistyped time zone name, so no need to bark here
      unless we need it for debugging.
    */
     sql_print_error("Can't find description of time zone '%.*s'", 
                     tz_name->length(), tz_name->ptr());
#endif
    goto end;
  }

  tzid= (uint)table->field[1]->val_int();

  (void)table->file->ha_index_end();

  /*
    Now we need to lookup record in mysql.time_zone table in order to
    understand whenever this timezone uses leap seconds (again we are
    using the only index in this table).
  */
  table= tz_tables->table;
  tz_tables= tz_tables->next_local;
  field= table->field[0];
  field->store((longlong) tzid, TRUE);
  DBUG_ASSERT(field->key_length() <= sizeof(keybuff));
  field->get_key_image(keybuff,
                       min(field->key_length(), sizeof(keybuff)),
                       Field::itRAW);
  if (table->file->ha_index_init(0, 1))
    goto end;

  if (table->file->ha_index_read_map(table->record[0], keybuff,
                                     HA_WHOLE_KEY, HA_READ_KEY_EXACT))
  {
    sql_print_error("Can't find description of time zone '%u'", tzid);
    goto end;
  }

  /* If Uses_leap_seconds == 'Y' */
  if (table->field[1]->val_int() == 1)
  {
    tmp_tz_info.leapcnt= tz_leapcnt;
    tmp_tz_info.lsis= tz_lsis;
  }

  (void)table->file->ha_index_end();

  /*
    Now we will iterate through records for out time zone in
    mysql.time_zone_transition_type table. Because we want records
    only for our time zone guess what are we doing?
    Right - using special index.
  */
  table= tz_tables->table;
  tz_tables= tz_tables->next_local;
  field= table->field[0];
  field->store((longlong) tzid, TRUE);
  DBUG_ASSERT(field->key_length() <= sizeof(keybuff));
  field->get_key_image(keybuff,
                       min(field->key_length(), sizeof(keybuff)),
                       Field::itRAW);
  if (table->file->ha_index_init(0, 1))
    goto end;

  res= table->file->ha_index_read_map(table->record[0], keybuff,
                                      (key_part_map)1, HA_READ_KEY_EXACT);
  while (!res)
  {
    ttid= (uint)table->field[1]->val_int();

    if (ttid >= TZ_MAX_TYPES)
    {
      sql_print_error("Error while loading time zone description from "
                      "mysql.time_zone_transition_type table: too big "
                      "transition type id");
      goto end;
    }

    ttis[ttid].tt_gmtoff= (long)table->field[2]->val_int();
    ttis[ttid].tt_isdst= (table->field[3]->val_int() > 0);

#ifdef ABBR_ARE_USED
    // FIXME should we do something with duplicates here ?
    table->field[4]->val_str(&abbr, &abbr);
    if (tmp_tz_info.charcnt + abbr.length() + 1 > sizeof(chars))
    {
      sql_print_error("Error while loading time zone description from "
                      "mysql.time_zone_transition_type table: not enough "
                      "room for abbreviations");
      goto end;
    }
    ttis[ttid].tt_abbrind= tmp_tz_info.charcnt;
    memcpy(chars + tmp_tz_info.charcnt, abbr.ptr(), abbr.length());
    tmp_tz_info.charcnt+= abbr.length();
    chars[tmp_tz_info.charcnt]= 0;
    tmp_tz_info.charcnt++;

    DBUG_PRINT("info",
      ("time_zone_transition_type table: tz_id=%u tt_id=%u tt_gmtoff=%ld "
       "abbr='%s' tt_isdst=%u", tzid, ttid, ttis[ttid].tt_gmtoff,
       chars + ttis[ttid].tt_abbrind, ttis[ttid].tt_isdst));
#else
    DBUG_PRINT("info",
      ("time_zone_transition_type table: tz_id=%u tt_id=%u tt_gmtoff=%ld "
       "tt_isdst=%u", tzid, ttid, ttis[ttid].tt_gmtoff, ttis[ttid].tt_isdst));
#endif

    /* ttid is increasing because we are reading using index */
    DBUG_ASSERT(ttid >= tmp_tz_info.typecnt);

    tmp_tz_info.typecnt= ttid + 1;

    res= table->file->ha_index_next_same(table->record[0], keybuff, 4);
  }

  if (res != HA_ERR_END_OF_FILE)
  {
    sql_print_error("Error while loading time zone description from "
                    "mysql.time_zone_transition_type table");
    goto end;
  }

  (void)table->file->ha_index_end();


  /*
    At last we are doing the same thing for records in
    mysql.time_zone_transition table. Here we additionaly need records
    in ascending order by index scan also satisfies us.
  */
  table= tz_tables->table; 
  table->field[0]->store((longlong) tzid, TRUE);
  if (table->file->ha_index_init(0, 1))
    goto end;

  res= table->file->ha_index_read_map(table->record[0], keybuff,
                                      (key_part_map)1, HA_READ_KEY_EXACT);
  while (!res)
  {
    ttime= (my_time_t)table->field[1]->val_int();
    ttid= (uint)table->field[2]->val_int();

    if (tmp_tz_info.timecnt + 1 > TZ_MAX_TIMES)
    {
      sql_print_error("Error while loading time zone description from "
                      "mysql.time_zone_transition table: "
                      "too much transitions");
      goto end;
    }
    if (ttid + 1 > tmp_tz_info.typecnt)
    {
      sql_print_error("Error while loading time zone description from "
                      "mysql.time_zone_transition table: "
                      "bad transition type id");
      goto end;
    }

    ats[tmp_tz_info.timecnt]= ttime;
    types[tmp_tz_info.timecnt]= ttid;
    tmp_tz_info.timecnt++;

    DBUG_PRINT("info",
      ("time_zone_transition table: tz_id: %u  tt_time: %lu  tt_id: %u",
       tzid, (ulong) ttime, ttid));

    res= table->file->ha_index_next_same(table->record[0], keybuff, 4);
  }

  /*
    We have to allow HA_ERR_KEY_NOT_FOUND because some time zones
    for example UTC have no transitons.
  */
  if (res != HA_ERR_END_OF_FILE && res != HA_ERR_KEY_NOT_FOUND)
  {
    sql_print_error("Error while loading time zone description from "
                    "mysql.time_zone_transition table");
    goto end;
  }

  (void)table->file->ha_index_end();
  table= 0;

  /*
    Let us check how correct our time zone description is. We don't check for
    tz->timecnt < 1 since it is ok for GMT.
  */
  if (tmp_tz_info.typecnt < 1)
  {
    sql_print_error("loading time zone without transition types");
    goto end;
  }

  /* Allocate memory for the timezone info and timezone name in tz_storage. */
  if (!(alloc_buff= (char*) alloc_root(&tz_storage, sizeof(TIME_ZONE_INFO) +
                                       tz_name->length() + 1)))
  {
    sql_print_error("Out of memory while loading time zone description");
    return 0;
  }

  /* Move the temporary tz_info into the allocated area */
  tz_info= (TIME_ZONE_INFO *)alloc_buff;
  memcpy(tz_info, &tmp_tz_info, sizeof(TIME_ZONE_INFO));
  tz_name_buff= alloc_buff + sizeof(TIME_ZONE_INFO);
  /*
    By writing zero to the end we guarantee that we can call ptr()
    instead of c_ptr() for time zone name.
  */
  strmake(tz_name_buff, tz_name->ptr(), tz_name->length());

  /*
    Now we will allocate memory and init TIME_ZONE_INFO structure.
  */
  if (!(alloc_buff= (char*) alloc_root(&tz_storage,
                                       ALIGN_SIZE(sizeof(my_time_t) *
                                                  tz_info->timecnt) +
                                       ALIGN_SIZE(tz_info->timecnt) +
#ifdef ABBR_ARE_USED
                                       ALIGN_SIZE(tz_info->charcnt) +
#endif
                                       sizeof(TRAN_TYPE_INFO) *
                                       tz_info->typecnt)))
  {
    sql_print_error("Out of memory while loading time zone description");
    goto end;
  }

  tz_info->ats= (my_time_t *) alloc_buff;
  memcpy(tz_info->ats, ats, tz_info->timecnt * sizeof(my_time_t));
  alloc_buff+= ALIGN_SIZE(sizeof(my_time_t) * tz_info->timecnt);
  tz_info->types= (uchar *)alloc_buff;
  memcpy(tz_info->types, types, tz_info->timecnt);
  alloc_buff+= ALIGN_SIZE(tz_info->timecnt);
#ifdef ABBR_ARE_USED
  tz_info->chars= alloc_buff;
  memcpy(tz_info->chars, chars, tz_info->charcnt);
  alloc_buff+= ALIGN_SIZE(tz_info->charcnt);
#endif
  tz_info->ttis= (TRAN_TYPE_INFO *)alloc_buff;
  memcpy(tz_info->ttis, ttis, tz_info->typecnt * sizeof(TRAN_TYPE_INFO));

  /* Build reversed map. */
  if (prepare_tz_info(tz_info, &tz_storage))
  {
    sql_print_error("Unable to build mktime map for time zone");
    goto end;
  }


  if (!(tmp_tzname= new (&tz_storage) Tz_names_entry()) ||
      !(tmp_tzname->tz= new (&tz_storage) Time_zone_db(tz_info,
                                            &(tmp_tzname->name))) ||
      (tmp_tzname->name.set(tz_name_buff, tz_name->length(),
                            &my_charset_latin1),
       my_hash_insert(&tz_names, (const uchar *)tmp_tzname)))
  {
    sql_print_error("Out of memory while loading time zone");
    goto end;
  }

  /*
    Loading of time zone succeeded
  */
  return_val= tmp_tzname->tz;

end:

  if (table && table->file->inited)
    (void) table->file->ha_index_end();

  DBUG_RETURN(return_val);
}


/*
  Parse string that specifies time zone as offset from UTC.

  SYNOPSIS
    str_to_offset()
      str    - pointer to string which contains offset
      length - length of string
      offset - out parameter for storing found offset in seconds.

  DESCRIPTION
    This function parses string which contains time zone offset
    in form similar to '+10:00' and converts found value to
    seconds from UTC form (east is positive).

  RETURN VALUE
    0 - Ok
    1 - String doesn't contain valid time zone offset
*/
my_bool
str_to_offset(const char *str, uint length, long *offset)
{
  const char *end= str + length;
  my_bool negative;
  ulong number_tmp;
  long offset_tmp;

  if (length < 4)
    return 1;

  if (*str == '+')
    negative= 0;
  else if (*str == '-')
    negative= 1;
  else
    return 1;
  str++;

  number_tmp= 0;

  while (str < end && my_isdigit(&my_charset_latin1, *str))
  {
    number_tmp= number_tmp*10 + *str - '0';
    str++;
  }

  if (str + 1 >= end || *str != ':')
    return 1;
  str++;

  offset_tmp = number_tmp * MINS_PER_HOUR; number_tmp= 0;

  while (str < end && my_isdigit(&my_charset_latin1, *str))
  {
    number_tmp= number_tmp * 10 + *str - '0';
    str++;
  }

  if (str != end)
    return 1;

  offset_tmp= (offset_tmp + number_tmp) * SECS_PER_MIN;

  if (negative)
    offset_tmp= -offset_tmp;

  /*
    Check if offset is in range prescribed by standard
    (from -12:59 to 13:00).
  */

  if (number_tmp > 59 || offset_tmp < -13 * SECS_PER_HOUR + 1 ||
      offset_tmp > 13 * SECS_PER_HOUR)
    return 1;

  *offset= offset_tmp;

  return 0;
}


/*
  Get Time_zone object for specified time zone.

  SYNOPSIS
    my_tz_find()
      thd  - pointer to thread THD structure
      name - time zone specification

  DESCRIPTION
    This function checks if name is one of time zones described in db,
    predefined SYSTEM time zone or valid time zone specification as
    offset from UTC (In last case it will create proper Time_zone_offset
    object if there were not any.). If name is ok it returns corresponding
    Time_zone object.

    Clients of this function are not responsible for releasing resources
    occupied by returned Time_zone object so they can just forget pointers
    to Time_zone object if they are not needed longer.

    Other important property of this function: if some Time_zone found once
    it will be for sure found later, so this function can also be used for
    checking if proper Time_zone object exists (and if there will be error
    it will be reported during first call).

    If name pointer is 0 then this function returns 0 (this allows to pass 0
    values as parameter without additional external check and this property
    is used by @@time_zone variable handling code).

    It will perform lookup in system tables (mysql.time_zone*),
    opening and locking them, and closing afterwards. It won't perform
    such lookup if no time zone describing tables were found during
    server start up.

  RETURN VALUE
    Pointer to corresponding Time_zone object. 0 - in case of bad time zone
    specification or other error.

*/
Time_zone *
my_tz_find(THD *thd, const String *name)
{
  Tz_names_entry *tmp_tzname;
  Time_zone *result_tz= 0;
  long offset;
  DBUG_ENTER("my_tz_find");
  DBUG_PRINT("enter", ("time zone name='%s'",
                       name ? ((String *)name)->c_ptr_safe() : "NULL"));

  if (!name || name->is_empty())
    DBUG_RETURN(0);

  mysql_mutex_lock(&tz_LOCK);

  if (!str_to_offset(name->ptr(), name->length(), &offset))
  {
    if (!(result_tz= (Time_zone_offset *)my_hash_search(&offset_tzs,
                                                        (const uchar *)&offset,
                                                        sizeof(long))))
    {
      DBUG_PRINT("info", ("Creating new Time_zone_offset object"));

      if (!(result_tz= new (&tz_storage) Time_zone_offset(offset)) ||
          my_hash_insert(&offset_tzs, (const uchar *) result_tz))
      {
        result_tz= 0;
        sql_print_error("Fatal error: Out of memory "
                        "while setting new time zone");
      }
    }
  }
  else
  {
    result_tz= 0;
    if ((tmp_tzname= (Tz_names_entry *)my_hash_search(&tz_names,
                                                      (const uchar *)
                                                      name->ptr(),
                                                      name->length())))
      result_tz= tmp_tzname->tz;
    else if (time_zone_tables_exist)
    {
      TABLE_LIST tz_tables[MY_TZ_TABLES_COUNT];
      Open_tables_backup open_tables_state_backup;

      tz_init_table_list(tz_tables);
      init_mdl_requests(tz_tables);
      if (!open_system_tables_for_read(thd, tz_tables,
                                       &open_tables_state_backup))
      {
        result_tz= tz_load_from_open_tables(name, tz_tables);
        close_system_tables(thd, &open_tables_state_backup);
      }
    }
  }

  mysql_mutex_unlock(&tz_LOCK);

  if (result_tz && result_tz != my_tz_SYSTEM && result_tz != my_tz_UTC)
    status_var_increment(thd->status_var.feature_timezone);

  DBUG_RETURN(result_tz);
}


/**
  Convert leap seconds into non-leap

  This function will convert the leap seconds added by the OS to 
  non-leap seconds, e.g. 23:59:59, 23:59:60 -> 23:59:59, 00:00:01 ...
  This check is not checking for years on purpose : although it's not a
  complete check this way it doesn't require looking (and having installed)
  the leap seconds table.

  @param[in,out] broken down time structure as filled in by the OS
*/

void Time_zone::adjust_leap_second(MYSQL_TIME *t)
{
  if (t->second == 60 || t->second == 61)
    t->second= 59;
}

#endif /* !defined(TESTTIME) && !defined(TZINFO2SQL) */


#ifdef TZINFO2SQL
/*
  This code belongs to mysql_tzinfo_to_sql converter command line utility.
  This utility should be used by db admin for populating mysql.time_zone
  tables.
*/

/*
  Print info about time zone described by TIME_ZONE_INFO struct as
  SQL statements populating mysql.time_zone* tables.

  SYNOPSIS
    print_tz_as_sql()
      tz_name - name of time zone
      sp      - structure describing time zone
*/
void
print_tz_as_sql(const char* tz_name, const TIME_ZONE_INFO *sp)
{
  uint i;

  /* Here we assume that all time zones have same leap correction tables */
  printf("INSERT INTO time_zone (Use_leap_seconds) VALUES ('%s');\n",
         sp->leapcnt ? "Y" : "N");
  printf("SET @time_zone_id= LAST_INSERT_ID();\n");
  printf("INSERT INTO time_zone_name (Name, Time_zone_id) VALUES \
('%s', @time_zone_id);\n", tz_name);

  if (sp->timecnt)
  {
    printf("INSERT INTO time_zone_transition \
(Time_zone_id, Transition_time, Transition_type_id) VALUES\n");
    for (i= 0; i < sp->timecnt; i++)
      printf("%s(@time_zone_id, %ld, %u)\n", (i == 0 ? " " : ","), sp->ats[i],
             (uint)sp->types[i]);
    printf(";\n");
  }

  printf("INSERT INTO time_zone_transition_type \
(Time_zone_id, Transition_type_id, Offset, Is_DST, Abbreviation) VALUES\n");

  for (i= 0; i < sp->typecnt; i++)
    printf("%s(@time_zone_id, %u, %ld, %d, '%s')\n", (i == 0 ? " " : ","), i,
           sp->ttis[i].tt_gmtoff, sp->ttis[i].tt_isdst,
           sp->chars + sp->ttis[i].tt_abbrind);
  printf(";\n");
}


/*
  Print info about leap seconds in time zone as SQL statements
  populating mysql.time_zone_leap_second table.

  SYNOPSIS
    print_tz_leaps_as_sql()
      sp      - structure describing time zone
*/
void
print_tz_leaps_as_sql(const TIME_ZONE_INFO *sp)
{
  uint i;

  /*
    We are assuming that there are only one list of leap seconds
    For all timezones.
  */
  printf("TRUNCATE TABLE time_zone_leap_second;\n");

  if (sp->leapcnt)
  {
    printf("INSERT INTO time_zone_leap_second \
(Transition_time, Correction) VALUES\n");
    for (i= 0; i < sp->leapcnt; i++)
      printf("%s(%ld, %ld)\n", (i == 0 ? " " : ","),
             sp->lsis[i].ls_trans, sp->lsis[i].ls_corr);
    printf(";\n");
  }

  printf("ALTER TABLE time_zone_leap_second ORDER BY Transition_time;\n");
}


/*
  Some variables used as temporary or as parameters
  in recursive scan_tz_dir() code.
*/
TIME_ZONE_INFO tz_info;
MEM_ROOT tz_storage;
char fullname[FN_REFLEN + 1];
char *root_name_end;

/*
  known file types that exist in the zoneinfo directory that are safe to
  silently skip
*/
const char *known_extensions[]= {
  ".tab",
  NullS
};


/*
  Recursively scan zoneinfo directory and print all found time zone
  descriptions as SQL.

  SYNOPSIS
    scan_tz_dir()
      name_end - pointer to end of path to directory to be searched.
      symlink_recursion_level   How many symlink directory levels are used
      verbose			>0 if we should print warnings

  DESCRIPTION
    This auxiliary recursive function also uses several global
    variables as in parameters and for storing temporary values.

    fullname      - path to directory that should be scanned.
    root_name_end - pointer to place in fullname where part with
                    path to initial directory ends.
    current_tz_id - last used time zone id

  RETURN VALUE
    0 - Ok, 1 - Fatal error

*/
my_bool
scan_tz_dir(char * name_end, uint symlink_recursion_level, uint verbose)
{
  MY_DIR *cur_dir;
  char *name_end_tmp;
  uint i;

  if (!(cur_dir= my_dir(fullname, MYF(MY_WANT_STAT))))
    return 1;

  name_end= strmake(name_end, "/", FN_REFLEN - (name_end - fullname));

  for (i= 0; i < cur_dir->number_off_files; i++)
  {
    if (cur_dir->dir_entry[i].name[0] != '.')
    {
      name_end_tmp= strmake(name_end, cur_dir->dir_entry[i].name,
                            FN_REFLEN - (name_end - fullname));

      if (MY_S_ISDIR(cur_dir->dir_entry[i].mystat->st_mode))
      {
        my_bool is_symlink;
        if ((is_symlink= my_is_symlink(fullname)) &&
            symlink_recursion_level > 0)
        {
          /*
            The timezone definition data in some Linux distributions
             (e.g. the "timezone-data-2013f" package in Gentoo)
            may have synlimks like:
              /usr/share/zoneinfo/posix/ -> /usr/share/zoneinfo/,
            so the same timezone files are available under two names
            (e.g. "CET" and "posix/CET").

            We allow one level of symlink recursion for backward
            compatibility with earlier timezone data packages that have
            duplicate copies of the same timezone files inside the root
            directory and the "posix" subdirectory (instead of symlinking).
            This makes "posix/CET" still available, but helps to avoid
            following such symlinks infinitely:
              /usr/share/zoneinfo/posix/posix/posix/.../posix/
          */

          /*
            This is a normal case and not critical. only print warning if
            verbose mode is choosen.
          */
          if (verbose > 0)
          {
            fflush(stdout);
            fprintf(stderr, "Warning: Skipping directory '%s': "
                    "to avoid infinite symlink recursion.\n", fullname);
          }
          continue;
        }
        if (scan_tz_dir(name_end_tmp, symlink_recursion_level + is_symlink,
                        verbose))
        {
          my_dirend(cur_dir);
          return 1;
        }
      }
      else if (MY_S_ISREG(cur_dir->dir_entry[i].mystat->st_mode))
      {
        init_alloc_root(&tz_storage, 32768, 0);
        if (!tz_load(fullname, &tz_info, &tz_storage))
          print_tz_as_sql(root_name_end + 1, &tz_info);
        else
        {
          /*
            Some systems (like debian, opensuse etc) have description
            files (.tab).  We skip these silently if verbose is > 0
          */
          const char *current_ext= fn_ext(fullname);
          my_bool known_ext= 0;

          for (const char **ext= known_extensions ; *ext ; ext++)
          {
            if (!strcmp(*ext, current_ext))
            {
              known_ext= 1;
              break;
            }
          }
          if (verbose > 0 || !known_ext)
          {
            fflush(stdout);
            fprintf(stderr,
                    "Warning: Unable to load '%s' as time zone. Skipping it.\n",
                    fullname);
          }
        }
        free_root(&tz_storage, MYF(0));
      }
      else
      {
        fflush(stdout);
        fprintf(stderr, "Warning: '%s' is not regular file or directory\n",
                fullname);
      }
    }
  }

  my_dirend(cur_dir);

  return 0;
}


my_bool opt_leap, opt_verbose;

static const char *load_default_groups[]=
{ "mysql_tzinfo_to_sql", 0};

static struct my_option my_long_options[] =
{
  {"help", '?', "Display this help and exit.", 0, 0, 0, GET_NO_ARG, NO_ARG,
   0, 0, 0, 0, 0, 0},
#ifdef DBUG_OFF
  {"debug", '#', "This is a non-debug version. Catch this and exit",
   0,0, 0, GET_DISABLED, OPT_ARG, 0, 0, 0, 0, 0, 0},
#else
  {"debug", '#', "Output debug log. Often this is 'd:t:o,filename'.",
   0, 0, 0, GET_STR, OPT_ARG, 0, 0, 0, 0, 0, 0},
#endif
  {"leap", 'l', "Print the leap second information from the given time zone file. By convention, when --leap is used the next argument is the timezonefile",
   &opt_leap, &opt_leap, 0, GET_BOOL, NO_ARG, 0, 0, 0, 0, 0, 0},
  {"verbose", 'v', "Write non critical warnings",
   &opt_verbose, &opt_verbose, 0, GET_BOOL, NO_ARG, 0, 0, 0, 0, 0, 0},
  {"version", 'V', "Output version information and exit.",
   0, 0, 0, GET_NO_ARG, NO_ARG, 0, 0, 0, 0, 0, 0},
  { 0, 0, 0, 0, 0, 0, GET_NO_ARG, NO_ARG, 0, 0, 0, 0, 0, 0}
};


C_MODE_START
static my_bool get_one_option(int optid, const struct my_option *,
                              char *argument);
C_MODE_END

static void print_version(void)
{
  printf("%s  Ver %s Distrib %s, for %s (%s)\n",my_progname, PROGRAM_VERSION,
	 MYSQL_SERVER_VERSION,SYSTEM_TYPE,MACHINE_TYPE);
}

static void print_usage(void)
{
  fprintf(stderr, "Usage:\n");
  fprintf(stderr, " %s [options] timezonedir\n", my_progname);
  fprintf(stderr, " %s [options] timezonefile timezonename\n", my_progname);
  print_defaults("my",load_default_groups);
  puts("");
  my_print_help(my_long_options);
  my_print_variables(my_long_options);
}


static my_bool
get_one_option(int optid, const struct my_option *opt, char *argument)
{
  switch(optid) {
  case '#':
#ifndef DBUG_OFF
    DBUG_PUSH(argument ? argument : "d:t:S:i:O,/tmp/mysq_tzinfo_to_sql.trace");
#endif
    break;
  case '?':
    print_version();
    puts("");
    print_usage();
    exit(0);
  case 'V':
    print_version();
    exit(0);
  }
  return 0;
}


int
main(int argc, char **argv)
{
  char **default_argv;
  MY_INIT(argv[0]);

  if (load_defaults("my",load_default_groups,&argc,&argv))
    exit(1);

  default_argv= argv;

  if ((handle_options(&argc, &argv, my_long_options, get_one_option)))
    exit(1);

  if ((argc != 1 && argc != 2) || (opt_leap && argc != 1))
  {
    print_usage();
    free_defaults(default_argv);
    return 1;
  }
<<<<<<< HEAD

  // Replicate MyISAM DDL for this session, cf. lp:1161432
  printf("SET SESSION wsrep_replicate_myisam=ON;\n");

  if (argc == 2)
=======
  if (argc == 1 && !opt_leap)
>>>>>>> 6b6d40fa
  {
    /* Argument is timezonedir */

    root_name_end= strmake_buf(fullname, argv[0]);

    printf("TRUNCATE TABLE time_zone;\n");
    printf("TRUNCATE TABLE time_zone_name;\n");
    printf("TRUNCATE TABLE time_zone_transition;\n");
    printf("TRUNCATE TABLE time_zone_transition_type;\n");

    if (scan_tz_dir(root_name_end, 0, opt_verbose))
    {
      fflush(stdout);
      fprintf(stderr,
              "There were fatal errors during processing "
              "of zoneinfo directory '%s'\n", fullname);
      return 1;
    }

    printf("ALTER TABLE time_zone_transition "
           "ORDER BY Time_zone_id, Transition_time;\n");
    printf("ALTER TABLE time_zone_transition_type "
           "ORDER BY Time_zone_id, Transition_type_id;\n");
  }
  else
  {
    /*
      First argument is timezonefile.
      The second is timezonename if opt_leap is not given
    */
    init_alloc_root(&tz_storage, 32768, 0);

    if (tz_load(argv[0], &tz_info, &tz_storage))
    {
      fflush(stdout);
      fprintf(stderr, "Problems with zoneinfo file '%s'\n", argv[0]);
      return 1;
    }
    if (opt_leap)
      print_tz_leaps_as_sql(&tz_info);
    else
      print_tz_as_sql(argv[1], &tz_info);

    free_root(&tz_storage, MYF(0));
  }

  free_defaults(default_argv);
  my_end(0);
  return 0;
}

#endif /* defined(TZINFO2SQL) */


#ifdef TESTTIME

/*
   Some simple brute-force test wich allowed to catch a pair of bugs.
   Also can provide interesting facts about system's time zone support
   implementation.
*/

#ifndef CHAR_BIT
#define CHAR_BIT 8
#endif

#ifndef TYPE_BIT
#define TYPE_BIT(type)	(sizeof (type) * CHAR_BIT)
#endif

#ifndef TYPE_SIGNED
#define TYPE_SIGNED(type) (((type) -1) < 0)
#endif

my_bool
is_equal_TIME_tm(const TIME* time_arg, const struct tm * tm_arg)
{
  return (time_arg->year == (uint)tm_arg->tm_year+TM_YEAR_BASE) &&
         (time_arg->month == (uint)tm_arg->tm_mon+1) &&
         (time_arg->day == (uint)tm_arg->tm_mday) &&
         (time_arg->hour == (uint)tm_arg->tm_hour) &&
         (time_arg->minute == (uint)tm_arg->tm_min) &&
         (time_arg->second == (uint)tm_arg->tm_sec) &&
         time_arg->second_part == 0;
}


int
main(int argc, char **argv)
{
  my_bool localtime_negative;
  TIME_ZONE_INFO tz_info;
  struct tm tmp;
  MYSQL_TIME time_tmp;
  time_t t, t1, t2;
  char fullname[FN_REFLEN+1];
  char *str_end;
  MEM_ROOT tz_storage;

  MY_INIT(argv[0]);

  init_alloc_root(&tz_storage, 32768, 0);

  /* let us set some well known timezone */
  setenv("TZ", "MET", 1);
  tzset();

  /* Some initial time zone related system info */
  printf("time_t: %s %u bit\n", TYPE_SIGNED(time_t) ? "signed" : "unsigned",
                                (uint)TYPE_BIT(time_t));
  if (TYPE_SIGNED(time_t))
  {
    t= -100;
    localtime_negative= test(localtime_r(&t, &tmp) != 0);
    printf("localtime_r %s negative params \
           (time_t=%d is %d-%d-%d %d:%d:%d)\n",
           (localtime_negative ? "supports" : "doesn't support"), (int)t,
           TM_YEAR_BASE + tmp.tm_year, tmp.tm_mon + 1, tmp.tm_mday,
           tmp.tm_hour, tmp.tm_min, tmp.tm_sec);

    printf("mktime %s negative results (%d)\n",
           (t == mktime(&tmp) ? "doesn't support" : "supports"),
           (int)mktime(&tmp));
  }

  tmp.tm_year= 103; tmp.tm_mon= 2; tmp.tm_mday= 30;
  tmp.tm_hour= 2; tmp.tm_min= 30; tmp.tm_sec= 0; tmp.tm_isdst= -1;
  t= mktime(&tmp);
  printf("mktime returns %s for spring time gap (%d)\n",
         (t != (time_t)-1 ? "something" : "error"), (int)t);

  tmp.tm_year= 103; tmp.tm_mon= 8; tmp.tm_mday= 1;
  tmp.tm_hour= 0; tmp.tm_min= 0; tmp.tm_sec= 0; tmp.tm_isdst= 0;
  t= mktime(&tmp);
  printf("mktime returns %s for non existing date (%d)\n",
         (t != (time_t)-1 ? "something" : "error"), (int)t);

  tmp.tm_year= 103; tmp.tm_mon= 8; tmp.tm_mday= 1;
  tmp.tm_hour= 25; tmp.tm_min=0; tmp.tm_sec=0; tmp.tm_isdst=1;
  t= mktime(&tmp);
  printf("mktime %s unnormalized input (%d)\n",
         (t != (time_t)-1 ? "handles" : "doesn't handle"), (int)t);

  tmp.tm_year= 103; tmp.tm_mon= 9; tmp.tm_mday= 26;
  tmp.tm_hour= 0; tmp.tm_min= 30; tmp.tm_sec= 0; tmp.tm_isdst= 1;
  mktime(&tmp);
  tmp.tm_hour= 2; tmp.tm_isdst= -1;
  t= mktime(&tmp);
  tmp.tm_hour= 4; tmp.tm_isdst= 0;
  mktime(&tmp);
  tmp.tm_hour= 2; tmp.tm_isdst= -1;
  t1= mktime(&tmp);
  printf("mktime is %s (%d %d)\n",
         (t == t1 ? "determenistic" : "is non-determenistic"),
         (int)t, (int)t1);

  /* Let us load time zone description */
  str_end= strmake_buf(fullname, TZDIR);
  strmake(str_end, "/MET", FN_REFLEN - (str_end - fullname));

  if (tz_load(fullname, &tz_info, &tz_storage))
  {
    printf("Unable to load time zone info from '%s'\n", fullname);
    free_root(&tz_storage, MYF(0));
    return 1;
  }

  printf("Testing our implementation\n");

  if (TYPE_SIGNED(time_t) && localtime_negative)
  {
    for (t= -40000; t < 20000; t++)
    {
      localtime_r(&t, &tmp);
      gmt_sec_to_TIME(&time_tmp, (my_time_t)t, &tz_info);
      if (!is_equal_TIME_tm(&time_tmp, &tmp))
      {
        printf("Problem with negative time_t = %d\n", (int)t);
        free_root(&tz_storage, MYF(0));
        return 1;
      }
    }
    printf("gmt_sec_to_TIME = localtime for time_t in [-40000,20000) range\n");
  }

  for (t= 1000000000; t < 1100000000; t+= 13)
  {
    localtime_r(&t,&tmp);
    gmt_sec_to_TIME(&time_tmp, (my_time_t)t, &tz_info);

    if (!is_equal_TIME_tm(&time_tmp, &tmp))
    {
      printf("Problem with time_t = %d\n", (int)t);
      free_root(&tz_storage, MYF(0));
      return 1;
    }
  }
  printf("gmt_sec_to_TIME = localtime for time_t in [1000000000,1100000000) range\n");

  my_init_time();

  /*
    Be careful here! my_system_gmt_sec doesn't fully handle unnormalized
    dates.
  */
  for (time_tmp.year= 1980; time_tmp.year < 2010; time_tmp.year++)
  {
    for (time_tmp.month= 1; time_tmp.month < 13; time_tmp.month++)
    {
      for (time_tmp.day= 1;
           time_tmp.day < mon_lengths[isleap(time_tmp.year)][time_tmp.month-1];
           time_tmp.day++)
      {
        for (time_tmp.hour= 0; time_tmp.hour < 24; time_tmp.hour++)
        {
          for (time_tmp.minute= 0; time_tmp.minute < 60; time_tmp.minute+= 5)
          {
            for (time_tmp.second=0; time_tmp.second<60; time_tmp.second+=25)
            {
              long not_used;
              uint not_used_2;
              t= (time_t)my_system_gmt_sec(&time_tmp, &not_used, &not_used_2);
              t1= (time_t)TIME_to_gmt_sec(&time_tmp, &tz_info, &not_used_2);
              if (t != t1)
              {
                /*
                  We need special handling during autumn since my_system_gmt_sec
                  prefers greater time_t values (in MET) for ambiguity.
                  And BTW that is a bug which should be fixed !!!
                */
                tmp.tm_year= time_tmp.year - TM_YEAR_BASE;
                tmp.tm_mon= time_tmp.month - 1;
                tmp.tm_mday= time_tmp.day;
                tmp.tm_hour= time_tmp.hour;
                tmp.tm_min= time_tmp.minute;
                tmp.tm_sec= time_tmp.second;
                tmp.tm_isdst= 1;

                t2= mktime(&tmp);

                if (t1 == t2)
                  continue;

                printf("Problem: %u/%u/%u %u:%u:%u with times t=%d, t1=%d\n",
                       time_tmp.year, time_tmp.month, time_tmp.day,
                       time_tmp.hour, time_tmp.minute, time_tmp.second,
                       (int)t,(int)t1);

                free_root(&tz_storage, MYF(0));
                return 1;
              }
            }
          }
        }
      }
    }
  }

  printf("TIME_to_gmt_sec = my_system_gmt_sec for test range\n");

  free_root(&tz_storage, MYF(0));
  return 0;
}

#endif /* defined(TESTTIME) */<|MERGE_RESOLUTION|>--- conflicted
+++ resolved
@@ -2706,15 +2706,11 @@
     free_defaults(default_argv);
     return 1;
   }
-<<<<<<< HEAD
 
   // Replicate MyISAM DDL for this session, cf. lp:1161432
   printf("SET SESSION wsrep_replicate_myisam=ON;\n");
 
-  if (argc == 2)
-=======
   if (argc == 1 && !opt_leap)
->>>>>>> 6b6d40fa
   {
     /* Argument is timezonedir */
 
