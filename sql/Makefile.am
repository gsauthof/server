--- conflicted
+++ resolved
@@ -156,11 +156,5 @@
 udf_example.so:	udf_example.cc
 		$(CXXCOMPILE) -shared -o $@ $<
 
-<<<<<<< HEAD
-=======
-distclean-local:
-		rm -f lex_hash.h
-
->>>>>>> b0701a5c
 # Don't update the files from bitkeeper
 %::SCCS/s.%