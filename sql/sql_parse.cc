--- conflicted
+++ resolved
@@ -1484,13 +1484,8 @@
     size_t subpacket_length= net_field_length((uchar **)&packet_start);
     size_t length_length= packet_start - packet;
     // length of command + 3 bytes where that length was stored
-<<<<<<< HEAD
-    DBUG_PRINT("info", ("sub-packet length: %ld + %d  command: %x",
-                        (ulong)subpacket_length, (int) length_length,
-=======
     DBUG_PRINT("info", ("sub-packet length: %zu + %zu  command: %x",
                         subpacket_length, length_length,
->>>>>>> 6ca35c14
                         packet_start[3]));
 
     if (subpacket_length == 0 ||
