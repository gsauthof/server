--- conflicted
+++ resolved
@@ -1084,11 +1084,8 @@
   reg1	TABLE *table;
   char	key[MAX_DBKEY_LENGTH];
   uint	key_length;
-<<<<<<< HEAD
   char	*alias= table_list->alias;
-=======
   HASH_SEARCH_STATE state;
->>>>>>> af13158a
   DBUG_ENTER("open_table");
 
   /* find a unused table in the open table cache */
@@ -1625,18 +1622,10 @@
 {
   do
   {
-<<<<<<< HEAD
     char *key= table->s->table_cache_key;
     uint key_length= table->s->key_length;
-    for (TABLE *search=(TABLE*) hash_search(&open_cache,
-					    (byte*) key,key_length) ;
-=======
-    HASH_SEARCH_STATE state;
-    char *key= table->table_cache_key;
-    uint key_length=table->key_length;
-    for (TABLE *search= (TABLE*) hash_first(&open_cache, (byte*) key,
-                                            key_length, &state);
->>>>>>> af13158a
+    for (TABLE *search= (TABLE*) hash_search(&open_cache, (byte*) key,
+                                             key_length, &state);
 	 search ;
          search= (TABLE*) hash_next(&open_cache, (byte*) key,
                                     key_length, &state))
