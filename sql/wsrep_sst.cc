--- conflicted
+++ resolved
@@ -60,16 +60,7 @@
   return 0;
 }
 
-<<<<<<< HEAD
-bool wsrep_sst_method_update (sys_var *self, THD* thd, enum_var_type type)
-{
-    return 0;
-}
-
-static const char* data_home_dir= NULL;
-=======
-static const char* data_home_dir = NULL;
->>>>>>> 947b6b84
+static const char* data_home_dir;
 
 void wsrep_set_data_home_dir(const char *data_dir)
 {
