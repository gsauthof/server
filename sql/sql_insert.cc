--- conflicted
+++ resolved
@@ -858,16 +858,9 @@
             */
             /* todo: consider removing */
             thd->clear_error();
-<<<<<<< HEAD
-          if (thd->binlog_query(THD::ROW_QUERY_TYPE,
-                                thd->query, thd->query_length,
-                                transactional_table, FALSE) &&
-              transactional_table)
-          {
-=======
           }
-          /* bug#22725: 
-               
+          /* bug#22725:
+
           A query which per-row-loop can not be interrupted with
           KILLED, like INSERT, and that does not invoke stored
           routines can be binlogged with neglecting the KILLED error.
@@ -878,12 +871,13 @@
           routines did not result in any error due to the KILLED.  In
           such case the flag is ignored for constructing binlog event.
           */
-          Query_log_event qinfo(thd, thd->query, thd->query_length,
+          assert(thd->killed != THD::KILL_BAD_DATA || error > 0);
+          if (thd->binlog_query(THD::ROW_QUERY_TYPE,
+                                thd->query, thd->query_length,
                                 transactional_table, FALSE,
-                                (error>0) ? thd->killed : THD::NOT_KILLED);
-          assert(thd->killed != THD::KILL_BAD_DATA || error > 0);
-          if (mysql_bin_log.write(&qinfo) && transactional_table)
->>>>>>> a02f5f62
+                                (error>0) ? thd->killed : THD::NOT_KILLED) &&
+              transactional_table)
+          {
             error=1;
           }
         }
@@ -893,7 +887,7 @@
     }
     if (transactional_table)
       error=ha_autocommit_or_rollback(thd,error);
-
+    
     if (thd->lock)
     {
       mysql_unlock_tables(thd, thd->lock);
