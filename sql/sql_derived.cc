--- conflicted
+++ resolved
@@ -642,8 +642,8 @@
   SELECT_LEX_UNIT *unit= derived->get_unit();
   DBUG_ENTER("mysql_derived_prepare");
   bool res= FALSE;
-<<<<<<< HEAD
-  DBUG_PRINT("enter", ("unit %p", unit));
+  DBUG_PRINT("enter", ("unit: %p  table_list: %p  Alias '%s'",
+                       unit, derived, derived->alias));
 
   if (!unit)
     DBUG_RETURN(FALSE);
@@ -700,10 +700,6 @@
     DBUG_ASSERT(derived->table || res);
     goto exit;
   }
-=======
-  DBUG_PRINT("enter", ("unit: %p  table_list: %p  Alias '%s'",
-                       unit, derived, derived->alias));
->>>>>>> 0fdb0bdf
 
   // Skip already prepared views/DT
   if (unit->prepared ||
