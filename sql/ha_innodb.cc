--- conflicted
+++ resolved
@@ -1611,10 +1611,7 @@
 	trx->mysql_log_file_name = log_file_name;
 	trx->mysql_log_offset = (ib_longlong)end_offset;
 
-<<<<<<< HEAD
 #ifdef HAVE_REPLICATION
-=======
->>>>>>> 01a954b2
         if (thd->variables.sync_replication) {
                 /* Let us store the binlog file name and the position, so that
                 we know how long to wait for the binlog to the replicated to
@@ -1623,27 +1620,16 @@
                 if (trx->repl_wait_binlog_name == NULL) {
 
                         trx->repl_wait_binlog_name =
-<<<<<<< HEAD
                                   (char*)mem_alloc_noninline(FN_REFLEN + 100);
                 }
 
                 ut_a(strlen(log_file_name) < FN_REFLEN + 100);
-=======
-                                        (char*)mem_alloc(FN_REFLEN + 100);
-                }
-
-                ut_a(strlen(log_file_name) <= FN_REFLEN + 100);
->>>>>>> 01a954b2
 
                 strcpy(trx->repl_wait_binlog_name, log_file_name);
 
                 trx->repl_wait_binlog_pos = (ib_longlong)end_offset;
         }
-<<<<<<< HEAD
 #endif /* HAVE_REPLICATION */
-=======
-
->>>>>>> 01a954b2
 	trx->flush_log_later = TRUE;
 
 	innobase_commit(thd, trx_handle);
@@ -1696,10 +1682,7 @@
                                 /* out: 0 */
         THD*    thd)            /* in: user thread */
 {
-	struct timespec abstime;
 	trx_t*	trx;
-	int	cmp;
-	int	ret;
 
         trx = (trx_t*) thd->ha_data[innobase_hton.slot];
 
@@ -1708,32 +1691,25 @@
                 trx->active_trans = 0;
 
                 if (srv_flush_log_at_trx_commit == 0) {
-<<<<<<< HEAD
 
                         return(0);
                 }
-=======
-
-                        return(0);
-                }
 
                 trx_commit_complete_for_mysql(trx);
         }
 
-        printf("Wait binlog name %s, repl state %lu\n",
-                        trx->repl_wait_binlog_name,
-                        (uint)innobase_repl_state);
-
+#ifdef HAVE_REPLICATION
         if (thd->variables.sync_replication
             && trx->repl_wait_binlog_name
             && innobase_repl_state != 0) {
 
+		struct timespec abstime;
+		int	cmp;
+		int	ret;
+
                 /* In synchronous replication, let us wait until the MySQL
                 replication has sent the relevant binlog segment to the
                 replication slave. */
-
-/* TODO: Make sure MySQL uses some way (TCP_NODELAY?) to ensure that the data
-has been received in the slave! */
 
                 pthread_mutex_lock(&innobase_repl_cond_mutex);
 try_again:
@@ -1829,118 +1805,6 @@
 
                 goto try_again;
         }
->>>>>>> 01a954b2
-
-                trx_commit_complete_for_mysql(trx);
-        }
-
-#ifdef HAVE_REPLICATION
-        if (thd->variables.sync_replication
-            && trx->repl_wait_binlog_name
-            && innobase_repl_state != 0) {
-
-		struct timespec abstime;
-		int	cmp;
-		int	ret;
-
-                /* In synchronous replication, let us wait until the MySQL
-                replication has sent the relevant binlog segment to the
-                replication slave. */
-
-                pthread_mutex_lock(&innobase_repl_cond_mutex);
-try_again:
-                if (innobase_repl_state == 0) {
-
-                        pthread_mutex_unlock(&innobase_repl_cond_mutex);
-
-                        return(0);
-                }
-
-                cmp = strcmp(innobase_repl_file_name,
-                                        trx->repl_wait_binlog_name);
-                if (cmp > 0
-                    || (cmp == 0 && innobase_repl_pos
-                                    >= (my_off_t)trx->repl_wait_binlog_pos)) {
-                        /* We have already sent the relevant binlog to the
-                        slave: no need to wait here */
-
-                        pthread_mutex_unlock(&innobase_repl_cond_mutex);
-
-/*                      printf("Binlog now sent\n"); */
-
-                        return(0);
-                }
-
-                /* Let us update the info about the minimum binlog position
-                of waiting threads in the innobase_repl_... variables */
-
-                if (innobase_repl_wait_file_name_inited != 0) {
-                        cmp = strcmp(trx->repl_wait_binlog_name,
-                                        innobase_repl_wait_file_name);
-                        if (cmp < 0
-                            || (cmp == 0 && (my_off_t)trx->repl_wait_binlog_pos
-                                         <= innobase_repl_wait_pos)) {
-                                /* This thd has an even lower position, let
-                                us update the minimum info */
-
-                                strcpy(innobase_repl_wait_file_name,
-                                        trx->repl_wait_binlog_name);
-
-                                innobase_repl_wait_pos =
-                                        trx->repl_wait_binlog_pos;
-                        }
-                } else {
-                        strcpy(innobase_repl_wait_file_name,
-                                                trx->repl_wait_binlog_name);
-
-                        innobase_repl_wait_pos = trx->repl_wait_binlog_pos;
-
-                        innobase_repl_wait_file_name_inited = 1;
-                }
-                set_timespec(abstime, thd->variables.sync_replication_timeout);
-
-                /* Let us suspend this thread to wait on the condition;
-                when replication has progressed far enough, we will release
-                these waiting threads. The following call
-                pthread_cond_timedwait also atomically unlocks
-                innobase_repl_cond_mutex. */
-
-                innobase_repl_n_wait_threads++;
-
-/*              printf("Waiting for binlog to be sent\n"); */
-
-                ret = pthread_cond_timedwait(&innobase_repl_cond,
-                                        &innobase_repl_cond_mutex, &abstime);
-                innobase_repl_n_wait_threads--;
-
-                if (ret != 0) {
-                        ut_print_timestamp(stderr);
-
-                        fprintf(stderr,
-"  InnoDB: Error: MySQL synchronous replication\n"
-"InnoDB: was not able to send the binlog to the slave within the\n"
-"InnoDB: timeout %lu. We assume that the slave has become inaccessible,\n"
-"InnoDB: and switch off synchronous replication until the communication.\n"
-"InnoDB: to the slave works again.\n",
-				thd->variables.sync_replication_timeout);
-                        fprintf(stderr,
-"InnoDB: MySQL synchronous replication has sent binlog\n"
-"InnoDB: to the slave up to file %s, position %lu\n", innobase_repl_file_name,
-                                        (ulong)innobase_repl_pos);
-                        fprintf(stderr,
-"InnoDB: This transaction needs it to be sent up to\n"
-"InnoDB: file %s, position %lu\n", trx->repl_wait_binlog_name,
-                                        (uint)trx->repl_wait_binlog_pos);
-
-                        innobase_repl_state = 0;
-
-                        pthread_mutex_unlock(&innobase_repl_cond_mutex);
-
-                        return(0);
-                }
-
-                goto try_again;
-        }
 #endif HAVE_REPLICATION
 	return(0);
 }
@@ -2041,10 +1905,7 @@
                 pthread_cond_broadcast(&innobase_repl_cond);
         }
 }
-<<<<<<< HEAD
 #endif /* HAVE_REPLICATION */
-=======
->>>>>>> 01a954b2
 
 /*********************************************************************
 Rolls back a transaction or the latest SQL statement. */
@@ -2247,34 +2108,11 @@
         trx_free_for_mysql((trx_t*)thd->ha_data[innobase_hton.slot]);
 	return(0);
 }
-<<<<<<< HEAD
 
 
 /*****************************************************************************
 ** InnoDB database tables
 *****************************************************************************/
-
-/********************************************************************
-Get the record format from the data dictionary. */
-enum row_type
-ha_innobase::get_row_type() const
-/*=============================*/
-			/* out: ROW_TYPE_REDUNDANT or ROW_TYPE_COMPACT */
-{
-	row_prebuilt_t*	prebuilt = (row_prebuilt_t*) innobase_prebuilt;
-
-	if (prebuilt && prebuilt->table) {
-		if (prebuilt->table->comp) {
-			return(ROW_TYPE_COMPACT);
-		} else {
-			return(ROW_TYPE_REDUNDANT);
-		}
-	}
-	ut_ad(0);
-	return(ROW_TYPE_NOT_USED);
-}
-=======
->>>>>>> 01a954b2
 
 /********************************************************************
 Get the record format from the data dictionary. */
@@ -3458,7 +3296,6 @@
 		n_ptr = (byte*) new_row + get_field_offset(table, field);
 		
 		/* Use new_mysql_row_col and col_pack_len save the values */
-<<<<<<< HEAD
 
 		new_mysql_row_col = n_ptr;
 		col_pack_len = field->pack_length();
@@ -3466,15 +3303,6 @@
 		o_len = col_pack_len;
 		n_len = col_pack_len;
 
-=======
-
-		new_mysql_row_col = n_ptr;
-		col_pack_len = field->pack_length();
-
-		o_len = col_pack_len;
-		n_len = col_pack_len;
-
->>>>>>> 01a954b2
 		/* We use o_ptr and n_ptr to dig up the actual data for
 		comparison. */ 
 
@@ -5325,15 +5153,9 @@
 		/* Not clustered */		
 	  	return(handler::read_time(index, ranges, rows));
 	}
-<<<<<<< HEAD
 
 	if (rows <= 2) {
 
-=======
-
-	if (rows <= 2) {
-
->>>>>>> 01a954b2
 		return((double) rows);
 	}
 
