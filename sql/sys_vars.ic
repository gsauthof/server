--- conflicted
+++ resolved
@@ -2600,10 +2600,7 @@
     SYSVAR_ASSERT(scope() == GLOBAL);
   }
   bool global_update(THD *thd, set_var *var);
-<<<<<<< HEAD
   uchar *global_value_ptr(THD *thd, const LEX_CSTRING *base);
-=======
-  uchar *global_value_ptr(THD *thd, const LEX_STRING *base);
 };
 
 
@@ -2732,5 +2729,4 @@
   { return valptr(thd, global_var(st_vers_current_time)); }
   uchar *default_value_ptr(THD *thd)
   { return (uchar *)option.def_value; }
->>>>>>> ce66d5b2
 };