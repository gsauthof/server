/* Copyright (c) 2000, 2011, Oracle and/or its affiliates.
   Copyright (c) 2009, 2013, Monty Program Ab

   This program is free software; you can redistribute it and/or modify
   it under the terms of the GNU General Public License as published by
   the Free Software Foundation; version 2 of the License.

   This program is distributed in the hope that it will be useful,
   but WITHOUT ANY WARRANTY; without even the implied warranty of
   MERCHANTABILITY or FITNESS FOR A PARTICULAR PURPOSE.  See the
   GNU General Public License for more details.

   You should have received a copy of the GNU General Public License
   along with this program; if not, write to the Free Software
   Foundation, Inc., 59 Temple Place, Suite 330, Boston, MA  02111-1307  USA */


/*
  The privileges are saved in the following tables:
  mysql/user	 ; super user who are allowed to do almost anything
  mysql/host	 ; host privileges. This is used if host is empty in mysql/db.
  mysql/db	 ; database privileges / user

  data in tables is sorted according to how many not-wild-cards there is
  in the relevant fields. Empty strings comes last.
*/

#include "my_global.h"                          /* NO_EMBEDDED_ACCESS_CHECKS */
#include "sql_priv.h"
#include "sql_acl.h"         // MYSQL_DB_FIELD_COUNT, ACL_ACCESS
#include "sql_base.h"                           // close_mysql_tables
#include "key.h"             // key_copy, key_cmp_if_same, key_restore
#include "sql_show.h"        // append_identifier
#include "sql_table.h"                         // build_table_filename
#include "hash_filo.h"
#include "sql_parse.h"                          // check_access
#include "sql_view.h"                           // VIEW_ANY_ACL
#include "records.h"              // READ_RECORD, read_record_info,
                                  // init_read_record, end_read_record
#include "rpl_filter.h"           // rpl_filter
#include <m_ctype.h>
#include <stdarg.h>
#include "sp_head.h"
#include "sp.h"
#include "transaction.h"
#include "lock.h"                               // MYSQL_LOCK_IGNORE_TIMEOUT
#include "records.h"             // init_read_record, end_read_record
#include <sql_common.h>
#include <mysql/plugin_auth.h>
#include "sql_connect.h"
#include "hostname.h"
#include "sql_db.h"
#include "sql_array.h"

#include "sql_plugin_compat.h"

bool mysql_user_table_is_in_short_password_format= false;

static const
TABLE_FIELD_TYPE mysql_db_table_fields[MYSQL_DB_FIELD_COUNT] = {
  {
    { C_STRING_WITH_LEN("Host") },            
    { C_STRING_WITH_LEN("char(60)") },
    {NULL, 0}
  }, 
  {
    { C_STRING_WITH_LEN("Db") },            
    { C_STRING_WITH_LEN("char(64)") },
    {NULL, 0}
  }, 
  {
    { C_STRING_WITH_LEN("User") },
    { C_STRING_WITH_LEN("char(") },
    {NULL, 0}
  },
  {
    { C_STRING_WITH_LEN("Select_priv") },
    { C_STRING_WITH_LEN("enum('N','Y')") },
    { C_STRING_WITH_LEN("utf8") }
  },
  {
    { C_STRING_WITH_LEN("Insert_priv") },
    { C_STRING_WITH_LEN("enum('N','Y')") },
    { C_STRING_WITH_LEN("utf8") }
  },
  {
    { C_STRING_WITH_LEN("Update_priv") },
    { C_STRING_WITH_LEN("enum('N','Y')") },
    { C_STRING_WITH_LEN("utf8") }
  },
  {
    { C_STRING_WITH_LEN("Delete_priv") },
    { C_STRING_WITH_LEN("enum('N','Y')") },
    { C_STRING_WITH_LEN("utf8") }
  },
  {
    { C_STRING_WITH_LEN("Create_priv") },
    { C_STRING_WITH_LEN("enum('N','Y')") },
    { C_STRING_WITH_LEN("utf8") }
  },
  {
    { C_STRING_WITH_LEN("Drop_priv") },
    { C_STRING_WITH_LEN("enum('N','Y')") },
    { C_STRING_WITH_LEN("utf8") }
  },
  {
    { C_STRING_WITH_LEN("Grant_priv") },
    { C_STRING_WITH_LEN("enum('N','Y')") },
    { C_STRING_WITH_LEN("utf8") }
  },
  {
    { C_STRING_WITH_LEN("References_priv") },
    { C_STRING_WITH_LEN("enum('N','Y')") },
    { C_STRING_WITH_LEN("utf8") }
  },
  {
    { C_STRING_WITH_LEN("Index_priv") },
    { C_STRING_WITH_LEN("enum('N','Y')") },
    { C_STRING_WITH_LEN("utf8") }
  },
  {
    { C_STRING_WITH_LEN("Alter_priv") },
    { C_STRING_WITH_LEN("enum('N','Y')") },
    { C_STRING_WITH_LEN("utf8") }
  },
  {
    { C_STRING_WITH_LEN("Create_tmp_table_priv") },
    { C_STRING_WITH_LEN("enum('N','Y')") },
    { C_STRING_WITH_LEN("utf8") }
  },
  {
    { C_STRING_WITH_LEN("Lock_tables_priv") },
    { C_STRING_WITH_LEN("enum('N','Y')") },
    { C_STRING_WITH_LEN("utf8") }
  },
  {
    { C_STRING_WITH_LEN("Create_view_priv") },
    { C_STRING_WITH_LEN("enum('N','Y')") },
    { C_STRING_WITH_LEN("utf8") }
  },
  {
    { C_STRING_WITH_LEN("Show_view_priv") },
    { C_STRING_WITH_LEN("enum('N','Y')") },
    { C_STRING_WITH_LEN("utf8") }
  },
  {
    { C_STRING_WITH_LEN("Create_routine_priv") },
    { C_STRING_WITH_LEN("enum('N','Y')") },
    { C_STRING_WITH_LEN("utf8") }
  },
  {
    { C_STRING_WITH_LEN("Alter_routine_priv") },
    { C_STRING_WITH_LEN("enum('N','Y')") },
    { C_STRING_WITH_LEN("utf8") }
  },
  {
    { C_STRING_WITH_LEN("Execute_priv") },
    { C_STRING_WITH_LEN("enum('N','Y')") },
    { C_STRING_WITH_LEN("utf8") }
  },
  {
    { C_STRING_WITH_LEN("Event_priv") },
    { C_STRING_WITH_LEN("enum('N','Y')") },
    { C_STRING_WITH_LEN("utf8") }
  },
  {
    { C_STRING_WITH_LEN("Trigger_priv") },
    { C_STRING_WITH_LEN("enum('N','Y')") },
    { C_STRING_WITH_LEN("utf8") }
  }
};

const TABLE_FIELD_DEF
  mysql_db_table_def= {MYSQL_DB_FIELD_COUNT, mysql_db_table_fields};

static LEX_STRING native_password_plugin_name= {
  C_STRING_WITH_LEN("mysql_native_password")
};
  
static LEX_STRING old_password_plugin_name= {
  C_STRING_WITH_LEN("mysql_old_password")
};
  
/// @todo make it configurable
LEX_STRING *default_auth_plugin_name= &native_password_plugin_name;

#ifndef NO_EMBEDDED_ACCESS_CHECKS
static plugin_ref old_password_plugin;
#endif
static plugin_ref native_password_plugin;

/* Classes */

struct acl_host_and_ip
{
  char *hostname;
  long ip, ip_mask;                      // Used with masked ip:s
};

class ACL_ACCESS {
public:
  ulong sort;
  ulong access;
};

/* ACL_HOST is used if no host is specified */

class ACL_HOST :public ACL_ACCESS
{
public:
  acl_host_and_ip host;
  char *db;
};

class ACL_USER :public ACL_ACCESS
{
public:
  acl_host_and_ip host;
  uint hostname_length;
  USER_RESOURCES user_resource;
  char *user;
  uint8 salt[SCRAMBLE_LENGTH + 1];       // scrambled password in binary form
  uint8 salt_len;        // 0 - no password, 4 - 3.20, 8 - 4.0,  20 - 4.1.1 
  enum SSL_type ssl_type;
  const char *ssl_cipher, *x509_issuer, *x509_subject;
  LEX_STRING plugin;
  LEX_STRING auth_string;

  ACL_USER *copy(MEM_ROOT *root)
  {
    ACL_USER *dst= (ACL_USER *) alloc_root(root, sizeof(ACL_USER));
    if (!dst)
      return 0;
    *dst= *this;
    dst->user= safe_strdup_root(root, user);
    dst->ssl_cipher= safe_strdup_root(root, ssl_cipher);
    dst->x509_issuer= safe_strdup_root(root, x509_issuer);
    dst->x509_subject= safe_strdup_root(root, x509_subject);
    if (plugin.str == native_password_plugin_name.str ||
        plugin.str == old_password_plugin_name.str)
      dst->plugin= plugin;
    else
      dst->plugin.str= strmake_root(root, plugin.str, plugin.length);
    dst->auth_string.str= safe_strdup_root(root, auth_string.str);
    dst->host.hostname= safe_strdup_root(root, host.hostname);
    return dst;
  }
};

class ACL_DB :public ACL_ACCESS
{
public:
  acl_host_and_ip host;
  char *user,*db;
};


#ifndef NO_EMBEDDED_ACCESS_CHECKS
static void update_hostname(acl_host_and_ip *host, const char *hostname);
static ulong get_sort(uint count,...);
static bool compare_hostname(const acl_host_and_ip *host, const char *hostname,
			     const char *ip);
static bool show_proxy_grants (THD *thd, LEX_USER *user,
                               char *buff, size_t buffsize);

class ACL_PROXY_USER :public ACL_ACCESS
{
  acl_host_and_ip host;
  const char *user;
  acl_host_and_ip proxied_host;
  const char *proxied_user;
  bool with_grant;

  typedef enum { 
    MYSQL_PROXIES_PRIV_HOST, 
    MYSQL_PROXIES_PRIV_USER, 
    MYSQL_PROXIES_PRIV_PROXIED_HOST,
    MYSQL_PROXIES_PRIV_PROXIED_USER, 
    MYSQL_PROXIES_PRIV_WITH_GRANT,
    MYSQL_PROXIES_PRIV_GRANTOR,
    MYSQL_PROXIES_PRIV_TIMESTAMP } old_acl_proxy_users;
public:
  ACL_PROXY_USER () {};

  void init(const char *host_arg, const char *user_arg,
       const char *proxied_host_arg, const char *proxied_user_arg,
       bool with_grant_arg)
  {
    user= (user_arg && *user_arg) ? user_arg : NULL;
    update_hostname (&host, 
                     (host_arg && *host_arg) ? host_arg : NULL);
    proxied_user= (proxied_user_arg && *proxied_user_arg) ? 
      proxied_user_arg : NULL;
    update_hostname (&proxied_host, 
                     (proxied_host_arg && *proxied_host_arg) ?
                     proxied_host_arg : NULL);
    with_grant= with_grant_arg;
    sort= get_sort(4, host.hostname, user,
                   proxied_host.hostname, proxied_user);
  }

  void init(MEM_ROOT *mem, const char *host_arg, const char *user_arg,
       const char *proxied_host_arg, const char *proxied_user_arg,
       bool with_grant_arg)
  {
    init ((host_arg && *host_arg) ? strdup_root (mem, host_arg) : NULL,
          (user_arg && *user_arg) ? strdup_root (mem, user_arg) : NULL,
          (proxied_host_arg && *proxied_host_arg) ? 
            strdup_root (mem, proxied_host_arg) : NULL,
          (proxied_user_arg && *proxied_user_arg) ? 
            strdup_root (mem, proxied_user_arg) : NULL,
          with_grant_arg);
  }

  void init(TABLE *table, MEM_ROOT *mem)
  {
    init (get_field(mem, table->field[MYSQL_PROXIES_PRIV_HOST]),
          get_field(mem, table->field[MYSQL_PROXIES_PRIV_USER]),
          get_field(mem, table->field[MYSQL_PROXIES_PRIV_PROXIED_HOST]),
          get_field(mem, table->field[MYSQL_PROXIES_PRIV_PROXIED_USER]),
          table->field[MYSQL_PROXIES_PRIV_WITH_GRANT]->val_int() != 0);
  }

  bool get_with_grant() { return with_grant; }
  const char *get_user() { return user; }
  const char *get_host() { return host.hostname; }
  const char *get_proxied_user() { return proxied_user; }
  const char *get_proxied_host() { return proxied_host.hostname; }
  void set_user(MEM_ROOT *mem, const char *user_arg) 
  { 
    user= user_arg && *user_arg ? strdup_root(mem, user_arg) : NULL;
  }
  void set_host(MEM_ROOT *mem, const char *host_arg) 
  { 
    update_hostname(&host, 
                    (host_arg && *host_arg) ? 
                    strdup_root(mem, host_arg) : NULL);
  }

  bool check_validity(bool check_no_resolve)
  {
    if (check_no_resolve && 
        (hostname_requires_resolving(host.hostname) ||
         hostname_requires_resolving(proxied_host.hostname)))
    {
      sql_print_warning("'proxies_priv' entry '%s@%s %s@%s' "
                        "ignored in --skip-name-resolve mode.",
                        proxied_user ? proxied_user : "",
                        proxied_host.hostname ? proxied_host.hostname : "",
                        user ? user : "",
                        host.hostname ? host.hostname : "");
      return TRUE;
    }
    return FALSE;
  }

  bool matches(const char *host_arg, const char *user_arg, const char *ip_arg,
                const char *proxied_user_arg)
  {
    DBUG_ENTER("ACL_PROXY_USER::matches");
    DBUG_PRINT("info", ("compare_hostname(%s,%s,%s) &&"
                        "compare_hostname(%s,%s,%s) &&"
                        "wild_compare (%s,%s) &&"
                        "wild_compare (%s,%s)",
                        host.hostname ? host.hostname : "<NULL>",
                        host_arg ? host_arg : "<NULL>",
                        ip_arg ? ip_arg : "<NULL>",
                        proxied_host.hostname ? proxied_host.hostname : "<NULL>",
                        host_arg ? host_arg : "<NULL>",
                        ip_arg ? ip_arg : "<NULL>",
                        user_arg ? user_arg : "<NULL>",
                        user ? user : "<NULL>",
                        proxied_user_arg ? proxied_user_arg : "<NULL>",
                        proxied_user ? proxied_user : "<NULL>"));
    DBUG_RETURN(compare_hostname(&host, host_arg, ip_arg) &&
                compare_hostname(&proxied_host, host_arg, ip_arg) &&
                (!user ||
                 (user_arg && !wild_compare(user_arg, user, TRUE))) &&
                (!proxied_user || 
                 (proxied_user && !wild_compare(proxied_user_arg, 
                                                proxied_user, TRUE))));
  }


  inline static bool auth_element_equals(const char *a, const char *b)
  {
    return (a == b || (a != NULL && b != NULL && !strcmp(a,b)));
  }


  bool pk_equals(ACL_PROXY_USER *grant)
  {
    DBUG_ENTER("pk_equals");
    DBUG_PRINT("info", ("strcmp(%s,%s) &&"
                        "strcmp(%s,%s) &&"
                        "wild_compare (%s,%s) &&"
                        "wild_compare (%s,%s)",
                        user ? user : "<NULL>",
                        grant->user ? grant->user : "<NULL>",
                        proxied_user ? proxied_user : "<NULL>",
                        grant->proxied_user ? grant->proxied_user : "<NULL>",
                        host.hostname ? host.hostname : "<NULL>",
                        grant->host.hostname ? grant->host.hostname : "<NULL>",
                        proxied_host.hostname ? proxied_host.hostname : "<NULL>",
                        grant->proxied_host.hostname ? 
                        grant->proxied_host.hostname : "<NULL>"));

    DBUG_RETURN(auth_element_equals(user, grant->user) &&
                auth_element_equals(proxied_user, grant->proxied_user) &&
                auth_element_equals(host.hostname, grant->host.hostname) &&
                auth_element_equals(proxied_host.hostname, 
                                    grant->proxied_host.hostname));
  }


  bool granted_on(const char *host_arg, const char *user_arg)
  {
    return (((!user && (!user_arg || !user_arg[0])) ||
             (user && user_arg && !strcmp(user, user_arg))) &&
            ((!host.hostname && (!host_arg || !host_arg[0])) ||
             (host.hostname && host_arg && !strcmp(host.hostname, host_arg))));
  }


  void print_grant(String *str)
  {
    str->append(STRING_WITH_LEN("GRANT PROXY ON '"));
    if (proxied_user)
      str->append(proxied_user, strlen(proxied_user));
    str->append(STRING_WITH_LEN("'@'"));
    if (proxied_host.hostname)
      str->append(proxied_host.hostname, strlen(proxied_host.hostname));
    str->append(STRING_WITH_LEN("' TO '"));
    if (user)
      str->append(user, strlen(user));
    str->append(STRING_WITH_LEN("'@'"));
    if (host.hostname)
      str->append(host.hostname, strlen(host.hostname));
    str->append(STRING_WITH_LEN("'"));
    if (with_grant)
      str->append(STRING_WITH_LEN(" WITH GRANT OPTION"));
  }

  void set_data(ACL_PROXY_USER *grant)
  {
    with_grant= grant->with_grant;
  }

  static int store_pk(TABLE *table, 
                      const LEX_STRING *host, 
                      const LEX_STRING *user,
                      const LEX_STRING *proxied_host, 
                      const LEX_STRING *proxied_user)
  {
    DBUG_ENTER("ACL_PROXY_USER::store_pk");
    DBUG_PRINT("info", ("host=%s, user=%s, proxied_host=%s, proxied_user=%s",
                        host->str ? host->str : "<NULL>",
                        user->str ? user->str : "<NULL>",
                        proxied_host->str ? proxied_host->str : "<NULL>",
                        proxied_user->str ? proxied_user->str : "<NULL>"));
    if (table->field[MYSQL_PROXIES_PRIV_HOST]->store(host->str, 
                                                   host->length,
                                                   system_charset_info))
      DBUG_RETURN(TRUE);
    if (table->field[MYSQL_PROXIES_PRIV_USER]->store(user->str, 
                                                   user->length,
                                                   system_charset_info))
      DBUG_RETURN(TRUE);
    if (table->field[MYSQL_PROXIES_PRIV_PROXIED_HOST]->store(proxied_host->str,
                                                           proxied_host->length,
                                                           system_charset_info))
      DBUG_RETURN(TRUE);
    if (table->field[MYSQL_PROXIES_PRIV_PROXIED_USER]->store(proxied_user->str,
                                                           proxied_user->length,
                                                           system_charset_info))
      DBUG_RETURN(TRUE);

    DBUG_RETURN(FALSE);
  }

  static int store_data_record(TABLE *table,
                               const LEX_STRING *host,
                               const LEX_STRING *user,
                               const LEX_STRING *proxied_host,
                               const LEX_STRING *proxied_user,
                               bool with_grant,
                               const char *grantor)
  {
    DBUG_ENTER("ACL_PROXY_USER::store_pk");
    if (store_pk(table,  host, user, proxied_host, proxied_user))
      DBUG_RETURN(TRUE);
    DBUG_PRINT("info", ("with_grant=%s", with_grant ? "TRUE" : "FALSE"));
    if (table->field[MYSQL_PROXIES_PRIV_WITH_GRANT]->store(with_grant ? 1 : 0, 
                                                         TRUE))
      DBUG_RETURN(TRUE);
    if (table->field[MYSQL_PROXIES_PRIV_GRANTOR]->store(grantor, 
                                                        strlen(grantor),
                                                        system_charset_info))
      DBUG_RETURN(TRUE);

    DBUG_RETURN(FALSE);
  }
};

#define FIRST_NON_YN_FIELD 26

class acl_entry :public hash_filo_element
{
public:
  ulong access;
  uint16 length;
  char key[1];					// Key will be stored here
};


static uchar* acl_entry_get_key(acl_entry *entry, size_t *length,
                                my_bool not_used __attribute__((unused)))
{
  *length=(uint) entry->length;
  return (uchar*) entry->key;
}

#define IP_ADDR_STRLEN (3 + 1 + 3 + 1 + 3 + 1 + 3)
#define ACL_KEY_LENGTH (IP_ADDR_STRLEN + 1 + NAME_LEN + \
                        1 + USERNAME_LENGTH + 1)

#if defined(HAVE_OPENSSL)
/*
  Without SSL the handshake consists of one packet. This packet
  has both client capabilities and scrambled password.
  With SSL the handshake might consist of two packets. If the first
  packet (client capabilities) has CLIENT_SSL flag set, we have to
  switch to SSL and read the second packet. The scrambled password
  is in the second packet and client_capabilities field will be ignored.
  Maybe it is better to accept flags other than CLIENT_SSL from the
  second packet?
*/
#define SSL_HANDSHAKE_SIZE      2
#define MIN_HANDSHAKE_SIZE      2
#else
#define MIN_HANDSHAKE_SIZE      6
#endif /* HAVE_OPENSSL && !EMBEDDED_LIBRARY */
#define NORMAL_HANDSHAKE_SIZE   6

static DYNAMIC_ARRAY acl_hosts, acl_users, acl_dbs, acl_proxy_users;
static MEM_ROOT mem, memex;
static bool initialized=0;
static bool allow_all_hosts=1;
static HASH acl_check_hosts, column_priv_hash, proc_priv_hash, func_priv_hash;
static DYNAMIC_ARRAY acl_wild_hosts;
static hash_filo *acl_cache;
static uint grant_version=0; /* Version of priv tables. incremented by acl_load */
static ulong get_access(TABLE *form,uint fieldnr, uint *next_field=0);
static int acl_compare(ACL_ACCESS *a,ACL_ACCESS *b);
static ulong get_sort(uint count,...);
static void init_check_host(void);
static void rebuild_check_host(void);
static ACL_USER *find_acl_user(const char *host, const char *user,
                               my_bool exact);
static bool update_user_table(THD *thd, TABLE *table, const char *host,
                              const char *user, const char *new_password,
                              uint new_password_len);
static my_bool acl_load(THD *thd, TABLE_LIST *tables);
static my_bool grant_load(THD *thd, TABLE_LIST *tables);
static inline void get_grantor(THD *thd, char* grantor);
/*
 Enumeration of various ACL's and Hashes used in handle_grant_struct()
*/
enum enum_acl_lists
{
  USER_ACL= 0,
  DB_ACL,
  COLUMN_PRIVILEGES_HASH,
  PROC_PRIVILEGES_HASH,
  FUNC_PRIVILEGES_HASH,
  PROXY_USERS_ACL
};

/*
  Convert scrambled password to binary form, according to scramble type, 
  Binary form is stored in user.salt.
*/

static
void
set_user_salt(ACL_USER *acl_user, const char *password, uint password_len)
{
  if (password_len == SCRAMBLED_PASSWORD_CHAR_LENGTH)
  {
    get_salt_from_password(acl_user->salt, password);
    acl_user->salt_len= SCRAMBLE_LENGTH;
  }
  else if (password_len == SCRAMBLED_PASSWORD_CHAR_LENGTH_323)
  {
    get_salt_from_password_323((ulong *) acl_user->salt, password);
    acl_user->salt_len= SCRAMBLE_LENGTH_323;
  }
  else
    acl_user->salt_len= 0;
}

static char *fix_plugin_ptr(char *name)
{
  if (my_strcasecmp(system_charset_info, name,
                    native_password_plugin_name.str) == 0)
    return native_password_plugin_name.str;
  else
  if (my_strcasecmp(system_charset_info, name,
                    old_password_plugin_name.str) == 0)
    return old_password_plugin_name.str;
  else
    return name;
}

/**
  Fix ACL::plugin pointer to point to a hard-coded string, if appropriate

  Make sure that if ACL_USER's plugin is a built-in, then it points
  to a hard coded string, not to an allocated copy. Run-time, for
  authentication, we want to be able to detect built-ins by comparing
  pointers, not strings.

  Additionally - update the salt if the plugin is built-in.

  @retval 0 the pointers were fixed
  @retval 1 this ACL_USER uses a not built-in plugin
*/
static bool fix_user_plugin_ptr(ACL_USER *user)
{
  user->salt_len= 0;
  if (my_strcasecmp(system_charset_info, user->plugin.str,
                    native_password_plugin_name.str) == 0)
    user->plugin= native_password_plugin_name;
  else
  if (my_strcasecmp(system_charset_info, user->plugin.str,
                    old_password_plugin_name.str) == 0)
    user->plugin= old_password_plugin_name;
  else
    return true;
  
  set_user_salt(user, user->auth_string.str, user->auth_string.length);
  return false;
}

/*
  Initialize structures responsible for user/db-level privilege checking and
  load privilege information for them from tables in the 'mysql' database.

  SYNOPSIS
    acl_init()
      dont_read_acl_tables  TRUE if we want to skip loading data from
                            privilege tables and disable privilege checking.

  NOTES
    This function is mostly responsible for preparatory steps, main work
    on initialization and grants loading is done in acl_reload().

  RETURN VALUES
    0	ok
    1	Could not initialize grant's
*/

my_bool acl_init(bool dont_read_acl_tables)
{
  THD  *thd;
  my_bool return_val;
  DBUG_ENTER("acl_init");

  acl_cache= new hash_filo(ACL_CACHE_SIZE, 0, 0,
                           (my_hash_get_key) acl_entry_get_key,
                           (my_hash_free_key) free,
                           &my_charset_utf8_bin);

  /*
    cache built-in native authentication plugins,
    to avoid hash searches and a global mutex lock on every connect
  */
  native_password_plugin= my_plugin_lock_by_name(0,
           &native_password_plugin_name, MYSQL_AUTHENTICATION_PLUGIN);
  old_password_plugin= my_plugin_lock_by_name(0,
           &old_password_plugin_name, MYSQL_AUTHENTICATION_PLUGIN);

  if (!native_password_plugin || !old_password_plugin)
    DBUG_RETURN(1);

  if (dont_read_acl_tables)
  {
    DBUG_RETURN(0); /* purecov: tested */
  }

  /*
    To be able to run this from boot, we allocate a temporary THD
  */
  if (!(thd=new THD))
    DBUG_RETURN(1); /* purecov: inspected */
  thd->thread_stack= (char*) &thd;
  thd->store_globals();
  /*
    It is safe to call acl_reload() since acl_* arrays and hashes which
    will be freed there are global static objects and thus are initialized
    by zeros at startup.
  */
  return_val= acl_reload(thd);
  delete thd;
  /* Remember that we don't have a THD */
  my_pthread_setspecific_ptr(THR_THD,  0);
  DBUG_RETURN(return_val);
}

/**
  Choose from either native or old password plugins when assigning a password
*/

static bool
set_user_plugin (ACL_USER *user, int password_len)
{
  switch (password_len) 
  {
  case 0: /* no password */
  case SCRAMBLED_PASSWORD_CHAR_LENGTH:
    user->plugin= native_password_plugin_name;
    return FALSE;
  case SCRAMBLED_PASSWORD_CHAR_LENGTH_323:
    user->plugin= old_password_plugin_name;
    return FALSE;
  default:
    sql_print_warning("Found invalid password for user: '%s@%s'; "
                      "Ignoring user", user->user ? user->user : "",
                      user->host.hostname ? user->host.hostname : "");
    return TRUE;
  }
}


/*
  Initialize structures responsible for user/db-level privilege checking
  and load information about grants from open privilege tables.

  SYNOPSIS
    acl_load()
      thd     Current thread
      tables  List containing open "mysql.host", "mysql.user" and
              "mysql.db" tables.

  RETURN VALUES
    FALSE  Success
    TRUE   Error
*/

static my_bool acl_load(THD *thd, TABLE_LIST *tables)
{
  TABLE *table;
  READ_RECORD read_record_info;
  my_bool return_val= TRUE;
  bool check_no_resolve= specialflag & SPECIAL_NO_RESOLVE;
  char tmp_name[SAFE_NAME_LEN+1];
  int password_length;
  ulonglong old_sql_mode= thd->variables.sql_mode;
  DBUG_ENTER("acl_load");

  thd->variables.sql_mode&= ~MODE_PAD_CHAR_TO_FULL_LENGTH;

  grant_version++; /* Privileges updated */

  acl_cache->clear(1);				// Clear locked hostname cache

  init_sql_alloc(&mem, ACL_ALLOC_BLOCK_SIZE, 0);
  if (init_read_record(&read_record_info,thd,table= tables[0].table,NULL,1,0, 
                       FALSE))
    goto end;

  table->use_all_columns();
  (void) my_init_dynamic_array(&acl_hosts,sizeof(ACL_HOST),20,50);
  while (!(read_record_info.read_record(&read_record_info)))
  {
    ACL_HOST host;
    update_hostname(&host.host,get_field(&mem, table->field[0]));
    host.db=	 get_field(&mem, table->field[1]);
    if (lower_case_table_names && host.db)
    {
      /*
        convert db to lower case and give a warning if the db wasn't
        already in lower case
      */
      char *end = strnmov(tmp_name, host.db, sizeof(tmp_name));
      if (end >= tmp_name + sizeof(tmp_name))
      {
        sql_print_warning(ER(ER_WRONG_DB_NAME), host.db);
        continue;
      }
      my_casedn_str(files_charset_info, host.db);
      if (strcmp(host.db, tmp_name) != 0)
        sql_print_warning("'host' entry '%s|%s' had database in mixed "
                          "case that has been forced to lowercase because "
                          "lower_case_table_names is set. It will not be "
                          "possible to remove this privilege using REVOKE.",
                          host.host.hostname ? host.host.hostname : "",
                          host.db ? host.db : "");
    }
    host.access= get_access(table,2);
    host.access= fix_rights_for_db(host.access);
    host.sort=	 get_sort(2,host.host.hostname,host.db);
    if (check_no_resolve && hostname_requires_resolving(host.host.hostname))
    {
      sql_print_warning("'host' entry '%s|%s' "
		      "ignored in --skip-name-resolve mode.",
			host.host.hostname ? host.host.hostname : "",
			host.db ? host.db : "");
      continue;
    }
#ifndef TO_BE_REMOVED
    if (table->s->fields == 8)
    {						// Without grant
      if (host.access & CREATE_ACL)
	host.access|=REFERENCES_ACL | INDEX_ACL | ALTER_ACL | CREATE_TMP_ACL;
    }
#endif
    (void) push_dynamic(&acl_hosts,(uchar*) &host);
  }
  my_qsort((uchar*) dynamic_element(&acl_hosts,0,ACL_HOST*),acl_hosts.elements,
	   sizeof(ACL_HOST),(qsort_cmp) acl_compare);
  end_read_record(&read_record_info);
  freeze_size(&acl_hosts);

  if (init_read_record(&read_record_info,thd,table=tables[1].table,NULL,1,0,
                       FALSE))
    goto end;

  table->use_all_columns();
  (void) my_init_dynamic_array(&acl_users,sizeof(ACL_USER),50,100);
  username_char_length= min(table->field[1]->char_length(), USERNAME_CHAR_LENGTH);
  password_length= table->field[2]->field_length /
    table->field[2]->charset()->mbmaxlen;
  if (password_length < SCRAMBLED_PASSWORD_CHAR_LENGTH_323)
  {
    sql_print_error("Fatal error: mysql.user table is damaged or in "
                    "unsupported 3.20 format.");
    goto end;
  }

  DBUG_PRINT("info",("user table fields: %d, password length: %d",
		     table->s->fields, password_length));

  mysql_mutex_lock(&LOCK_global_system_variables);
  if (password_length < SCRAMBLED_PASSWORD_CHAR_LENGTH)
  {
    if (opt_secure_auth)
    {
      mysql_mutex_unlock(&LOCK_global_system_variables);
      sql_print_error("Fatal error: mysql.user table is in old format, "
                      "but server started with --secure-auth option.");
      goto end;
    }
    mysql_user_table_is_in_short_password_format= true;
    if (global_system_variables.old_passwords)
      mysql_mutex_unlock(&LOCK_global_system_variables);
    else
    {
      global_system_variables.old_passwords= 1;
      mysql_mutex_unlock(&LOCK_global_system_variables);
      sql_print_warning("mysql.user table is not updated to new password format; "
                        "Disabling new password usage until "
                        "mysql_fix_privilege_tables is run");
    }
    thd->variables.old_passwords= 1;
  }
  else
  {
    mysql_user_table_is_in_short_password_format= false;
    mysql_mutex_unlock(&LOCK_global_system_variables);
  }

  allow_all_hosts=0;
  while (!(read_record_info.read_record(&read_record_info)))
  {
    ACL_USER user;
    bzero(&user, sizeof(user));
    update_hostname(&user.host, get_field(&mem, table->field[0]));
    user.user= get_field(&mem, table->field[1]);
    if (check_no_resolve && hostname_requires_resolving(user.host.hostname))
    {
      sql_print_warning("'user' entry '%s@%s' "
                        "ignored in --skip-name-resolve mode.",
			user.user ? user.user : "",
			user.host.hostname ? user.host.hostname : "");
      continue;
    }

    char *password= get_field(&mem, table->field[2]);
    uint password_len= password ? strlen(password) : 0;
    user.auth_string.str= password ? password : const_cast<char*>("");
    user.auth_string.length= password_len;
    set_user_salt(&user, password, password_len);

    if (set_user_plugin(&user, password_len))
      continue;
    
    {
      uint next_field;
      user.access= get_access(table,3,&next_field) & GLOBAL_ACLS;
      /*
        if it is pre 5.0.1 privilege table then map CREATE privilege on
        CREATE VIEW & SHOW VIEW privileges
      */
      if (table->s->fields <= 31 && (user.access & CREATE_ACL))
        user.access|= (CREATE_VIEW_ACL | SHOW_VIEW_ACL);

      /*
        if it is pre 5.0.2 privilege table then map CREATE/ALTER privilege on
        CREATE PROCEDURE & ALTER PROCEDURE privileges
      */
      if (table->s->fields <= 33 && (user.access & CREATE_ACL))
        user.access|= CREATE_PROC_ACL;
      if (table->s->fields <= 33 && (user.access & ALTER_ACL))
        user.access|= ALTER_PROC_ACL;

      /*
        pre 5.0.3 did not have CREATE_USER_ACL
      */
      if (table->s->fields <= 36 && (user.access & GRANT_ACL))
        user.access|= CREATE_USER_ACL;


      /*
        if it is pre 5.1.6 privilege table then map CREATE privilege on
        CREATE|ALTER|DROP|EXECUTE EVENT
      */
      if (table->s->fields <= 37 && (user.access & SUPER_ACL))
        user.access|= EVENT_ACL;

      /*
        if it is pre 5.1.6 privilege then map TRIGGER privilege on CREATE.
      */
      if (table->s->fields <= 38 && (user.access & SUPER_ACL))
        user.access|= TRIGGER_ACL;

      user.sort= get_sort(2,user.host.hostname,user.user);
      user.hostname_length= (user.host.hostname ?
                             (uint) strlen(user.host.hostname) : 0);

      /* Starting from 4.0.2 we have more fields */
      if (table->s->fields >= 31)
      {
        char *ssl_type=get_field(thd->mem_root, table->field[next_field++]);
        if (!ssl_type)
          user.ssl_type=SSL_TYPE_NONE;
        else if (!strcmp(ssl_type, "ANY"))
          user.ssl_type=SSL_TYPE_ANY;
        else if (!strcmp(ssl_type, "X509"))
          user.ssl_type=SSL_TYPE_X509;
        else  /* !strcmp(ssl_type, "SPECIFIED") */
          user.ssl_type=SSL_TYPE_SPECIFIED;

        user.ssl_cipher=   get_field(&mem, table->field[next_field++]);
        user.x509_issuer=  get_field(&mem, table->field[next_field++]);
        user.x509_subject= get_field(&mem, table->field[next_field++]);

        char *ptr = get_field(thd->mem_root, table->field[next_field++]);
        user.user_resource.questions=ptr ? atoi(ptr) : 0;
        ptr = get_field(thd->mem_root, table->field[next_field++]);
        user.user_resource.updates=ptr ? atoi(ptr) : 0;
        ptr = get_field(thd->mem_root, table->field[next_field++]);
        user.user_resource.conn_per_hour= ptr ? atoi(ptr) : 0;
        if (user.user_resource.questions || user.user_resource.updates ||
            user.user_resource.conn_per_hour)
          mqh_used=1;

        if (table->s->fields >= 36)
        {
          /* Starting from 5.0.3 we have max_user_connections field */
          ptr= get_field(thd->mem_root, table->field[next_field++]);
          user.user_resource.user_conn= ptr ? atoi(ptr) : 0;
        }

        if (table->s->fields >= 41)
        {
          /* We may have plugin & auth_String fields */
          char *tmpstr= get_field(&mem, table->field[next_field++]);
          if (tmpstr)
          {
            user.plugin.str= tmpstr;
            user.plugin.length= strlen(user.plugin.str);
            if (user.auth_string.length)
            {
              sql_print_warning("'user' entry '%s@%s' has both a password "
                                "and an authentication plugin specified. The "
                                "password will be ignored.",
                                user.user ? user.user : "",
                                user.host.hostname ? user.host.hostname : "");
            }
            user.auth_string.str= get_field(&mem, table->field[next_field++]);
            if (!user.auth_string.str)
              user.auth_string.str= const_cast<char*>("");
            user.auth_string.length= strlen(user.auth_string.str);

            fix_user_plugin_ptr(&user);
          }
        }
      }
      else
      {
        user.ssl_type=SSL_TYPE_NONE;
#ifndef TO_BE_REMOVED
        if (table->s->fields <= 13)
        {						// Without grant
          if (user.access & CREATE_ACL)
            user.access|=REFERENCES_ACL | INDEX_ACL | ALTER_ACL;
        }
        /* Convert old privileges */
        user.access|= LOCK_TABLES_ACL | CREATE_TMP_ACL | SHOW_DB_ACL;
        if (user.access & FILE_ACL)
          user.access|= REPL_CLIENT_ACL | REPL_SLAVE_ACL;
        if (user.access & PROCESS_ACL)
          user.access|= SUPER_ACL | EXECUTE_ACL;
#endif
      }
      (void) push_dynamic(&acl_users,(uchar*) &user);
      if (!user.host.hostname ||
	  (user.host.hostname[0] == wild_many && !user.host.hostname[1]))
        allow_all_hosts=1;			// Anyone can connect
    }
  }
  my_qsort((uchar*) dynamic_element(&acl_users,0,ACL_USER*),acl_users.elements,
	   sizeof(ACL_USER),(qsort_cmp) acl_compare);
  end_read_record(&read_record_info);
  freeze_size(&acl_users);

  if (init_read_record(&read_record_info,thd,table=tables[2].table,NULL,1,0,
                       FALSE))
    goto end;

  table->use_all_columns();
  (void) my_init_dynamic_array(&acl_dbs,sizeof(ACL_DB),50,100);
  while (!(read_record_info.read_record(&read_record_info)))
  {
    ACL_DB db;
    update_hostname(&db.host,get_field(&mem, table->field[MYSQL_DB_FIELD_HOST]));
    db.db=get_field(&mem, table->field[MYSQL_DB_FIELD_DB]);
    if (!db.db)
    {
      sql_print_warning("Found an entry in the 'db' table with empty database name; Skipped");
      continue;
    }
    db.user=get_field(&mem, table->field[MYSQL_DB_FIELD_USER]);
    if (check_no_resolve && hostname_requires_resolving(db.host.hostname))
    {
      sql_print_warning("'db' entry '%s %s@%s' "
		        "ignored in --skip-name-resolve mode.",
		        db.db,
			db.user ? db.user : "",
			db.host.hostname ? db.host.hostname : "");
      continue;
    }
    db.access=get_access(table,3);
    db.access=fix_rights_for_db(db.access);
    if (lower_case_table_names)
    {
      /*
        convert db to lower case and give a warning if the db wasn't
        already in lower case
      */
      char *end = strnmov(tmp_name, db.db, sizeof(tmp_name));
      if (end >= tmp_name + sizeof(tmp_name))
      {
        sql_print_warning(ER(ER_WRONG_DB_NAME), db.db);
        continue;
      }
      my_casedn_str(files_charset_info, db.db);
      if (strcmp(db.db, tmp_name) != 0)
      {
        sql_print_warning("'db' entry '%s %s@%s' had database in mixed "
                          "case that has been forced to lowercase because "
                          "lower_case_table_names is set. It will not be "
                          "possible to remove this privilege using REVOKE.",
		          db.db,
			  db.user ? db.user : "",
			  db.host.hostname ? db.host.hostname : "");
      }
    }
    db.sort=get_sort(3,db.host.hostname,db.db,db.user);
#ifndef TO_BE_REMOVED
    if (table->s->fields <=  9)
    {						// Without grant
      if (db.access & CREATE_ACL)
	db.access|=REFERENCES_ACL | INDEX_ACL | ALTER_ACL;
    }
#endif
    (void) push_dynamic(&acl_dbs,(uchar*) &db);
  }
  my_qsort((uchar*) dynamic_element(&acl_dbs,0,ACL_DB*),acl_dbs.elements,
	   sizeof(ACL_DB),(qsort_cmp) acl_compare);
  end_read_record(&read_record_info);
  freeze_size(&acl_dbs);

  (void) my_init_dynamic_array(&acl_proxy_users, sizeof(ACL_PROXY_USER), 
                               50, 100);
  if (tables[3].table)
  {
    init_read_record(&read_record_info, thd, table= tables[3].table, NULL, 1, 
                     0, FALSE);
    table->use_all_columns();
    while (!(read_record_info.read_record(&read_record_info)))
    {
      ACL_PROXY_USER proxy;
      proxy.init(table, &mem);
      if (proxy.check_validity(check_no_resolve))
        continue;
      if (push_dynamic(&acl_proxy_users, (uchar*) &proxy))
      {
        end_read_record(&read_record_info);
        goto end;
      }
    }
    my_qsort((uchar*) dynamic_element(&acl_proxy_users, 0, ACL_PROXY_USER*),
             acl_proxy_users.elements,
             sizeof(ACL_PROXY_USER), (qsort_cmp) acl_compare);
    end_read_record(&read_record_info);
  }
  else
  {
    sql_print_error("Missing system table mysql.proxies_priv; "
                    "please run mysql_upgrade to create it");
  }
  freeze_size(&acl_proxy_users);

  init_check_host();

  initialized=1;
  return_val= FALSE;

end:
  thd->variables.sql_mode= old_sql_mode;
  DBUG_RETURN(return_val);
}


void acl_free(bool end)
{
  free_root(&mem,MYF(0));
  delete_dynamic(&acl_hosts);
  delete_dynamic(&acl_users);
  delete_dynamic(&acl_dbs);
  delete_dynamic(&acl_wild_hosts);
  delete_dynamic(&acl_proxy_users);
  my_hash_free(&acl_check_hosts);
  plugin_unlock(0, native_password_plugin);
  plugin_unlock(0, old_password_plugin);
  if (!end)
    acl_cache->clear(1); /* purecov: inspected */
  else
  {
    delete acl_cache;
    acl_cache=0;
  }
}


/*
  Forget current user/db-level privileges and read new privileges
  from the privilege tables.

  SYNOPSIS
    acl_reload()
      thd  Current thread

  NOTE
    All tables of calling thread which were open and locked by LOCK TABLES
    statement will be unlocked and closed.
    This function is also used for initialization of structures responsible
    for user/db-level privilege checking.

  RETURN VALUE
    FALSE  Success
    TRUE   Failure
*/

my_bool acl_reload(THD *thd)
{
  TABLE_LIST tables[4];
  DYNAMIC_ARRAY old_acl_hosts, old_acl_users, old_acl_dbs, old_acl_proxy_users;
  MEM_ROOT old_mem;
  bool old_initialized;
  my_bool return_val= TRUE;
  DBUG_ENTER("acl_reload");

  /*
    To avoid deadlocks we should obtain table locks before
    obtaining acl_cache->lock mutex.
  */
  tables[0].init_one_table(C_STRING_WITH_LEN("mysql"),
                           C_STRING_WITH_LEN("host"), "host", TL_READ);
  tables[1].init_one_table(C_STRING_WITH_LEN("mysql"),
                           C_STRING_WITH_LEN("user"), "user", TL_READ);
  tables[2].init_one_table(C_STRING_WITH_LEN("mysql"),
                           C_STRING_WITH_LEN("db"), "db", TL_READ);
  tables[3].init_one_table(C_STRING_WITH_LEN("mysql"),
                           C_STRING_WITH_LEN("proxies_priv"), 
                           "proxies_priv", TL_READ);
  tables[0].next_local= tables[0].next_global= tables + 1;
  tables[1].next_local= tables[1].next_global= tables + 2;
  tables[2].next_local= tables[2].next_global= tables + 3;
  tables[0].open_type= tables[1].open_type= tables[2].open_type= 
  tables[3].open_type= OT_BASE_ONLY;
  tables[3].open_strategy= TABLE_LIST::OPEN_IF_EXISTS;

  if (open_and_lock_tables(thd, tables, FALSE, MYSQL_LOCK_IGNORE_TIMEOUT))
  {
    /*
      Execution might have been interrupted; only print the error message
      if an error condition has been raised.
    */
    if (thd->stmt_da->is_error())
      sql_print_error("Fatal error: Can't open and lock privilege tables: %s",
                      thd->stmt_da->message());
    goto end;
  }

  if ((old_initialized=initialized))
    mysql_mutex_lock(&acl_cache->lock);

  old_acl_hosts= acl_hosts;
  old_acl_users= acl_users;
  old_acl_proxy_users= acl_proxy_users;
  old_acl_dbs= acl_dbs;
  old_mem= mem;
  delete_dynamic(&acl_wild_hosts);
  my_hash_free(&acl_check_hosts);

  if ((return_val= acl_load(thd, tables)))
  {					// Error. Revert to old list
    DBUG_PRINT("error",("Reverting to old privileges"));
    acl_free();				/* purecov: inspected */
    acl_hosts= old_acl_hosts;
    acl_users= old_acl_users;
    acl_proxy_users= old_acl_proxy_users;
    acl_dbs= old_acl_dbs;
    mem= old_mem;
    init_check_host();
  }
  else
  {
    free_root(&old_mem,MYF(0));
    delete_dynamic(&old_acl_hosts);
    delete_dynamic(&old_acl_users);
    delete_dynamic(&old_acl_proxy_users);
    delete_dynamic(&old_acl_dbs);
  }
  if (old_initialized)
    mysql_mutex_unlock(&acl_cache->lock);
end:
  close_mysql_tables(thd);
  DBUG_RETURN(return_val);
}


/*
  Get all access bits from table after fieldnr

  IMPLEMENTATION
  We know that the access privileges ends when there is no more fields
  or the field is not an enum with two elements.

  SYNOPSIS
    get_access()
    form        an open table to read privileges from.
                The record should be already read in table->record[0]
    fieldnr     number of the first privilege (that is ENUM('N','Y') field
    next_field  on return - number of the field next to the last ENUM
                (unless next_field == 0)

  RETURN VALUE
    privilege mask
*/

static ulong get_access(TABLE *form, uint fieldnr, uint *next_field)
{
  ulong access_bits=0,bit;
  char buff[2];
  String res(buff,sizeof(buff),&my_charset_latin1);
  Field **pos;

  for (pos=form->field+fieldnr, bit=1;
       *pos && (*pos)->real_type() == MYSQL_TYPE_ENUM &&
	 ((Field_enum*) (*pos))->typelib->count == 2 ;
       pos++, fieldnr++, bit<<=1)
  {
    (*pos)->val_str(&res);
    if (my_toupper(&my_charset_latin1, res[0]) == 'Y')
      access_bits|= bit;
  }
  if (next_field)
    *next_field=fieldnr;
  return access_bits;
}


/*
  Return a number which, if sorted 'desc', puts strings in this order:
    no wildcards
    wildcards
    empty string
*/

static ulong get_sort(uint count,...)
{
  va_list args;
  va_start(args,count);
  ulong sort=0;

  /* Should not use this function with more than 4 arguments for compare. */
  DBUG_ASSERT(count <= 4);

  while (count--)
  {
    char *start, *str= va_arg(args,char*);
    uint chars= 0;
    uint wild_pos= 0;           /* first wildcard position */

    if ((start= str))
    {
      for (; *str ; str++)
      {
        if (*str == wild_prefix && str[1])
          str++;
        else if (*str == wild_many || *str == wild_one)
        {
          wild_pos= (uint) (str - start) + 1;
          break;
        }
        chars= 128;                             // Marker that chars existed
      }
    }
    sort= (sort << 8) + (wild_pos ? min(wild_pos, 127) : chars);
  }
  va_end(args);
  return sort;
}


static int acl_compare(ACL_ACCESS *a,ACL_ACCESS *b)
{
  if (a->sort > b->sort)
    return -1;
  if (a->sort < b->sort)
    return 1;
  return 0;
}


/*
  Gets user credentials without authentication and resource limit checks.

  SYNOPSIS
    acl_getroot()
      sctx               Context which should be initialized
      user               user name
      host               host name
      ip                 IP
      db                 current data base name

  RETURN
    FALSE  OK
    TRUE   Error
*/

bool acl_getroot(Security_context *sctx, char *user, char *host,
                 char *ip, char *db)
{
  int res= 1;
  uint i;
  ACL_USER *acl_user= 0;
  DBUG_ENTER("acl_getroot");

  DBUG_PRINT("enter", ("Host: '%s', Ip: '%s', User: '%s', db: '%s'",
                       (host ? host : "(NULL)"), (ip ? ip : "(NULL)"),
                       user, (db ? db : "(NULL)")));
  sctx->user= user;
  sctx->host= host;
  sctx->ip= ip;
  sctx->host_or_ip= host ? host : (ip ? ip : "");

  if (!initialized)
  {
    /*
      here if mysqld's been started with --skip-grant-tables option.
    */
    sctx->skip_grants();
    DBUG_RETURN(FALSE);
  }

  mysql_mutex_lock(&acl_cache->lock);

  sctx->master_access= 0;
  sctx->db_access= 0;
  *sctx->priv_user= *sctx->priv_host= 0;

  /*
     Find acl entry in user database.
     This is specially tailored to suit the check we do for CALL of
     a stored procedure; user is set to what is actually a
     priv_user, which can be ''.
  */
  for (i=0 ; i < acl_users.elements ; i++)
  {
    ACL_USER *acl_user_tmp= dynamic_element(&acl_users,i,ACL_USER*);
    if ((!acl_user_tmp->user && !user[0]) ||
        (acl_user_tmp->user && strcmp(user, acl_user_tmp->user) == 0))
    {
      if (compare_hostname(&acl_user_tmp->host, host, ip))
      {
        acl_user= acl_user_tmp;
        res= 0;
        break;
      }
    }
  }

  if (acl_user)
  {
    for (i=0 ; i < acl_dbs.elements ; i++)
    {
      ACL_DB *acl_db= dynamic_element(&acl_dbs, i, ACL_DB*);
      if (!acl_db->user ||
	  (user && user[0] && !strcmp(user, acl_db->user)))
      {
	if (compare_hostname(&acl_db->host, host, ip))
	{
	  if (!acl_db->db || (db && !wild_compare(db, acl_db->db, 0)))
	  {
	    sctx->db_access= acl_db->access;
	    break;
	  }
	}
      }
    }
    sctx->master_access= acl_user->access;

    if (acl_user->user)
      strmake_buf(sctx->priv_user, user);
    else
      *sctx->priv_user= 0;

    if (acl_user->host.hostname)
      strmake_buf(sctx->priv_host, acl_user->host.hostname);
    else
      *sctx->priv_host= 0;
  }
  mysql_mutex_unlock(&acl_cache->lock);
  DBUG_RETURN(res);
}

static uchar* check_get_key(ACL_USER *buff, size_t *length,
                            my_bool not_used __attribute__((unused)))
{
  *length=buff->hostname_length;
  return (uchar*) buff->host.hostname;
}


static void acl_update_user(const char *user, const char *host,
			    const char *password, uint password_len,
			    enum SSL_type ssl_type,
			    const char *ssl_cipher,
			    const char *x509_issuer,
			    const char *x509_subject,
			    USER_RESOURCES  *mqh,
			    ulong privileges,
			    const LEX_STRING *plugin,
			    const LEX_STRING *auth)
{
  mysql_mutex_assert_owner(&acl_cache->lock);

  for (uint i=0 ; i < acl_users.elements ; i++)
  {
    ACL_USER *acl_user=dynamic_element(&acl_users,i,ACL_USER*);
    if ((!acl_user->user && !user[0]) ||
	(acl_user->user && !strcmp(user,acl_user->user)))
    {
      if ((!acl_user->host.hostname && !host[0]) ||
	  (acl_user->host.hostname &&
           !my_strcasecmp(system_charset_info, host, acl_user->host.hostname)))
      {
        if (plugin->str[0])
        {
          acl_user->plugin= *plugin;
          acl_user->auth_string.str= auth->str ?
            strmake_root(&mem, auth->str, auth->length) : const_cast<char*>("");
          acl_user->auth_string.length= auth->length;
          if (fix_user_plugin_ptr(acl_user))
            acl_user->plugin.str= strmake_root(&mem, plugin->str, plugin->length);
        }
        else
          if (password[0])
          {
            acl_user->auth_string.str= strmake_root(&mem, password, password_len);
            acl_user->auth_string.length= password_len;
            set_user_salt(acl_user, password, password_len);
            set_user_plugin(acl_user, password_len);
          }
	acl_user->access=privileges;
	if (mqh->specified_limits & USER_RESOURCES::QUERIES_PER_HOUR)
	  acl_user->user_resource.questions=mqh->questions;
	if (mqh->specified_limits & USER_RESOURCES::UPDATES_PER_HOUR)
	  acl_user->user_resource.updates=mqh->updates;
	if (mqh->specified_limits & USER_RESOURCES::CONNECTIONS_PER_HOUR)
	  acl_user->user_resource.conn_per_hour= mqh->conn_per_hour;
	if (mqh->specified_limits & USER_RESOURCES::USER_CONNECTIONS)
	  acl_user->user_resource.user_conn= mqh->user_conn;
	if (ssl_type != SSL_TYPE_NOT_SPECIFIED)
	{
	  acl_user->ssl_type= ssl_type;
	  acl_user->ssl_cipher= (ssl_cipher ? strdup_root(&mem,ssl_cipher) :
				 0);
	  acl_user->x509_issuer= (x509_issuer ? strdup_root(&mem,x509_issuer) :
				  0);
	  acl_user->x509_subject= (x509_subject ?
				   strdup_root(&mem,x509_subject) : 0);
	}
        /* search complete: */
	break;
      }
    }
  }
}


static void acl_insert_user(const char *user, const char *host,
			    const char *password, uint password_len,
			    enum SSL_type ssl_type,
			    const char *ssl_cipher,
			    const char *x509_issuer,
			    const char *x509_subject,
			    USER_RESOURCES *mqh,
			    ulong privileges,
			    const LEX_STRING *plugin,
			    const LEX_STRING *auth)
{
  ACL_USER acl_user;

  mysql_mutex_assert_owner(&acl_cache->lock);

  acl_user.user=*user ? strdup_root(&mem,user) : 0;
  update_hostname(&acl_user.host, *host ? strdup_root(&mem, host): 0);
  if (plugin->str[0])
  {
    acl_user.plugin= *plugin;
    acl_user.auth_string.str= auth->str ?
      strmake_root(&mem, auth->str, auth->length) : const_cast<char*>("");
    acl_user.auth_string.length= auth->length;
    if (fix_user_plugin_ptr(&acl_user))
      acl_user.plugin.str= strmake_root(&mem, plugin->str, plugin->length);
  }
  else
  {
    acl_user.auth_string.str= strmake_root(&mem, password, password_len);
    acl_user.auth_string.length= password_len;
    set_user_salt(&acl_user, password, password_len);
    set_user_plugin(&acl_user, password_len);
  }

  acl_user.access=privileges;
  acl_user.user_resource = *mqh;
  acl_user.sort=get_sort(2,acl_user.host.hostname,acl_user.user);
  acl_user.hostname_length=(uint) strlen(host);
  acl_user.ssl_type= (ssl_type != SSL_TYPE_NOT_SPECIFIED ?
		      ssl_type : SSL_TYPE_NONE);
  acl_user.ssl_cipher=	ssl_cipher   ? strdup_root(&mem,ssl_cipher) : 0;
  acl_user.x509_issuer= x509_issuer  ? strdup_root(&mem,x509_issuer) : 0;
  acl_user.x509_subject=x509_subject ? strdup_root(&mem,x509_subject) : 0;

  (void) push_dynamic(&acl_users,(uchar*) &acl_user);
  if (!acl_user.host.hostname ||
      (acl_user.host.hostname[0] == wild_many && !acl_user.host.hostname[1]))
    allow_all_hosts=1;		// Anyone can connect /* purecov: tested */
  my_qsort((uchar*) dynamic_element(&acl_users,0,ACL_USER*),acl_users.elements,
	   sizeof(ACL_USER),(qsort_cmp) acl_compare);

  /* Rebuild 'acl_check_hosts' since 'acl_users' has been modified */
  rebuild_check_host();
}


static void acl_update_db(const char *user, const char *host, const char *db,
			  ulong privileges)
{
  mysql_mutex_assert_owner(&acl_cache->lock);

  for (uint i=0 ; i < acl_dbs.elements ; i++)
  {
    ACL_DB *acl_db=dynamic_element(&acl_dbs,i,ACL_DB*);
    if ((!acl_db->user && !user[0]) ||
	(acl_db->user &&
	!strcmp(user,acl_db->user)))
    {
      if ((!acl_db->host.hostname && !host[0]) ||
	  (acl_db->host.hostname &&
	   !strcmp(host, acl_db->host.hostname)))
      {
	if ((!acl_db->db && !db[0]) ||
	    (acl_db->db && !strcmp(db,acl_db->db)))

	{
	  if (privileges)
	    acl_db->access=privileges;
	  else
	    delete_dynamic_element(&acl_dbs,i);
	}
      }
    }
  }
}


/*
  Insert a user/db/host combination into the global acl_cache

  SYNOPSIS
    acl_insert_db()
    user		User name
    host		Host name
    db			Database name
    privileges		Bitmap of privileges

  NOTES
    acl_cache->lock must be locked when calling this
*/

static void acl_insert_db(const char *user, const char *host, const char *db,
			  ulong privileges)
{
  ACL_DB acl_db;
  mysql_mutex_assert_owner(&acl_cache->lock);
  acl_db.user=strdup_root(&mem,user);
  update_hostname(&acl_db.host, *host ? strdup_root(&mem,host) : 0);
  acl_db.db=strdup_root(&mem,db);
  acl_db.access=privileges;
  acl_db.sort=get_sort(3,acl_db.host.hostname,acl_db.db,acl_db.user);
  (void) push_dynamic(&acl_dbs,(uchar*) &acl_db);
  my_qsort((uchar*) dynamic_element(&acl_dbs,0,ACL_DB*),acl_dbs.elements,
	   sizeof(ACL_DB),(qsort_cmp) acl_compare);
}



/*
  Get privilege for a host, user and db combination

  as db_is_pattern changes the semantics of comparison,
  acl_cache is not used if db_is_pattern is set.
*/

ulong acl_get(const char *host, const char *ip,
              const char *user, const char *db, my_bool db_is_pattern)
{
  ulong host_access= ~(ulong)0, db_access= 0;
  uint i;
  size_t key_length;
  char key[ACL_KEY_LENGTH],*tmp_db,*end;
  acl_entry *entry;
  DBUG_ENTER("acl_get");

  tmp_db= strmov(strmov(key, ip ? ip : "") + 1, user) + 1;
  end= strnmov(tmp_db, db, key + sizeof(key) - tmp_db);

  if (end >= key + sizeof(key)) // db name was truncated
    DBUG_RETURN(0);             // no privileges for an invalid db name

  if (lower_case_table_names)
  {
    my_casedn_str(files_charset_info, tmp_db);
    db=tmp_db;
  }
  key_length= (size_t) (end-key);

  mysql_mutex_lock(&acl_cache->lock);
  if (!db_is_pattern && (entry=(acl_entry*) acl_cache->search((uchar*) key,
                                                              key_length)))
  {
    db_access=entry->access;
    mysql_mutex_unlock(&acl_cache->lock);
    DBUG_PRINT("exit", ("access: 0x%lx", db_access));
    DBUG_RETURN(db_access);
  }

  /*
    Check if there are some access rights for database and user
  */
  for (i=0 ; i < acl_dbs.elements ; i++)
  {
    ACL_DB *acl_db=dynamic_element(&acl_dbs,i,ACL_DB*);
    if (!acl_db->user || !strcmp(user,acl_db->user))
    {
      if (compare_hostname(&acl_db->host,host,ip))
      {
	if (!acl_db->db || !wild_compare(db,acl_db->db,db_is_pattern))
	{
	  db_access=acl_db->access;
	  if (acl_db->host.hostname)
	    goto exit;				// Fully specified. Take it
	  break; /* purecov: tested */
	}
      }
    }
  }
  if (!db_access)
    goto exit;					// Can't be better

  /*
    No host specified for user. Get hostdata from host table
  */
  host_access=0;				// Host must be found
  for (i=0 ; i < acl_hosts.elements ; i++)
  {
    ACL_HOST *acl_host=dynamic_element(&acl_hosts,i,ACL_HOST*);
    if (compare_hostname(&acl_host->host,host,ip))
    {
      if (!acl_host->db || !wild_compare(db,acl_host->db,db_is_pattern))
      {
	host_access=acl_host->access;		// Fully specified. Take it
	break;
      }
    }
  }
exit:
  /* Save entry in cache for quick retrieval */
  if (!db_is_pattern &&
      (entry= (acl_entry*) malloc(sizeof(acl_entry)+key_length)))
  {
    entry->access=(db_access & host_access);
    entry->length=key_length;
    memcpy((uchar*) entry->key,key,key_length);
    acl_cache->add(entry);
  }
  mysql_mutex_unlock(&acl_cache->lock);
  DBUG_PRINT("exit", ("access: 0x%lx", db_access & host_access));
  DBUG_RETURN(db_access & host_access);
}

/*
  Check if there are any possible matching entries for this host

  NOTES
    All host names without wild cards are stored in a hash table,
    entries with wildcards are stored in a dynamic array
*/

static void init_check_host(void)
{
  DBUG_ENTER("init_check_host");
  (void) my_init_dynamic_array(&acl_wild_hosts,sizeof(struct acl_host_and_ip),
			  acl_users.elements,1);
  (void) my_hash_init(&acl_check_hosts,system_charset_info,
                      acl_users.elements, 0, 0,
                      (my_hash_get_key) check_get_key, 0, 0);
  if (!allow_all_hosts)
  {
    for (uint i=0 ; i < acl_users.elements ; i++)
    {
      ACL_USER *acl_user=dynamic_element(&acl_users,i,ACL_USER*);
      if (strchr(acl_user->host.hostname,wild_many) ||
	  strchr(acl_user->host.hostname,wild_one) ||
	  acl_user->host.ip_mask)
      {						// Has wildcard
	uint j;
	for (j=0 ; j < acl_wild_hosts.elements ; j++)
	{					// Check if host already exists
	  acl_host_and_ip *acl=dynamic_element(&acl_wild_hosts,j,
					       acl_host_and_ip *);
	  if (!my_strcasecmp(system_charset_info,
                             acl_user->host.hostname, acl->hostname))
	    break;				// already stored
	}
	if (j == acl_wild_hosts.elements)	// If new
	  (void) push_dynamic(&acl_wild_hosts,(uchar*) &acl_user->host);
      }
      else if (!my_hash_search(&acl_check_hosts,(uchar*)
                               acl_user->host.hostname,
                               strlen(acl_user->host.hostname)))
      {
	if (my_hash_insert(&acl_check_hosts,(uchar*) acl_user))
	{					// End of memory
	  allow_all_hosts=1;			// Should never happen
	  DBUG_VOID_RETURN;
	}
      }
    }
  }
  freeze_size(&acl_wild_hosts);
  freeze_size(&acl_check_hosts.array);
  DBUG_VOID_RETURN;
}


/*
  Rebuild lists used for checking of allowed hosts

  We need to rebuild 'acl_check_hosts' and 'acl_wild_hosts' after adding,
  dropping or renaming user, since they contain pointers to elements of
  'acl_user' array, which are invalidated by drop operation, and use
  ACL_USER::host::hostname as a key, which is changed by rename.
*/
void rebuild_check_host(void)
{
  delete_dynamic(&acl_wild_hosts);
  my_hash_free(&acl_check_hosts);
  init_check_host();
}


/* Return true if there is no users that can match the given host */

bool acl_check_host(const char *host, const char *ip)
{
  if (allow_all_hosts)
    return 0;
  mysql_mutex_lock(&acl_cache->lock);

  if ((host && my_hash_search(&acl_check_hosts,(uchar*) host,strlen(host))) ||
      (ip && my_hash_search(&acl_check_hosts,(uchar*) ip, strlen(ip))))
  {
    mysql_mutex_unlock(&acl_cache->lock);
    return 0;					// Found host
  }
  for (uint i=0 ; i < acl_wild_hosts.elements ; i++)
  {
    acl_host_and_ip *acl=dynamic_element(&acl_wild_hosts,i,acl_host_and_ip*);
    if (compare_hostname(acl, host, ip))
    {
      mysql_mutex_unlock(&acl_cache->lock);
      return 0;					// Host ok
    }
  }
  mysql_mutex_unlock(&acl_cache->lock);
  return 1;					// Host is not allowed
}


/*
  Check if the user is allowed to change password

  SYNOPSIS:
    check_change_password()
    thd		THD
    host	hostname for the user
    user	user name
    new_password new password

  NOTE:
    new_password cannot be NULL

    RETURN VALUE
      0		OK
      1		ERROR  ; In this case the error is sent to the client.
*/

int check_change_password(THD *thd, const char *host, const char *user,
                           char *new_password, uint new_password_len)
{
  if (!initialized)
  {
    my_error(ER_OPTION_PREVENTS_STATEMENT, MYF(0), "--skip-grant-tables");
    return(1);
  }
  if (!thd->slave_thread &&
      (strcmp(thd->security_ctx->user, user) ||
       my_strcasecmp(system_charset_info, host,
                     thd->security_ctx->priv_host)))
  {
    if (check_access(thd, UPDATE_ACL, "mysql", NULL, NULL, 1, 0))
      return(1);
  }
  if (!thd->slave_thread && !thd->security_ctx->user[0])
  {
    my_message(ER_PASSWORD_ANONYMOUS_USER, ER(ER_PASSWORD_ANONYMOUS_USER),
               MYF(0));
    return(1);
  }
  size_t len= strlen(new_password);
  if (len && len != SCRAMBLED_PASSWORD_CHAR_LENGTH &&
      len != SCRAMBLED_PASSWORD_CHAR_LENGTH_323)
  {
    my_error(ER_PASSWD_LENGTH, MYF(0), SCRAMBLED_PASSWORD_CHAR_LENGTH);
    return -1;
  }
  return(0);
}


/*
  Change a password for a user

  SYNOPSIS
    change_password()
    thd			Thread handle
    host		Hostname
    user		User name
    new_password	New password for host@user

  RETURN VALUES
    0	ok
    1	ERROR; In this case the error is sent to the client.
*/

bool change_password(THD *thd, const char *host, const char *user,
		     char *new_password)
{
  TABLE_LIST tables;
  TABLE *table;
  /* Buffer should be extended when password length is extended. */
  char buff[512];
  ulong query_length;
  bool save_binlog_row_based;
  uint new_password_len= (uint) strlen(new_password);
  bool result= 1;
  DBUG_ENTER("change_password");
  DBUG_PRINT("enter",("host: '%s'  user: '%s'  new_password: '%s'",
		      host,user,new_password));
  DBUG_ASSERT(host != 0);			// Ensured by parent

  if (check_change_password(thd, host, user, new_password, new_password_len))
    DBUG_RETURN(1);

  tables.init_one_table("mysql", 5, "user", 4, "user", TL_WRITE);

#ifdef HAVE_REPLICATION
  /*
    GRANT and REVOKE are applied the slave in/exclusion rules as they are
    some kind of updates to the mysql.% tables.
  */
  if (thd->slave_thread && rpl_filter->is_on())
  {
    /*
      The tables must be marked "updating" so that tables_ok() takes them into
      account in tests.  It's ok to leave 'updating' set after tables_ok.
    */
    tables.updating= 1;
    /* Thanks to bzero, tables.next==0 */
    if (!(thd->spcont || rpl_filter->tables_ok(0, &tables)))
      DBUG_RETURN(0);
  }
#endif
  if (!(table= open_ltable(thd, &tables, TL_WRITE, MYSQL_LOCK_IGNORE_TIMEOUT)))
    DBUG_RETURN(1);

  /*
    This statement will be replicated as a statement, even when using
    row-based replication.  The flag will be reset at the end of the
    statement.
  */
  if ((save_binlog_row_based= thd->is_current_stmt_binlog_format_row()))
    thd->clear_current_stmt_binlog_format_row();

  mysql_mutex_lock(&acl_cache->lock);
  ACL_USER *acl_user;
  if (!(acl_user= find_acl_user(host, user, TRUE)))
  {
    mysql_mutex_unlock(&acl_cache->lock);
    my_message(ER_PASSWORD_NO_MATCH, ER(ER_PASSWORD_NO_MATCH), MYF(0));
    goto end;
  }

  /* update loaded acl entry: */
  if (acl_user->plugin.str == native_password_plugin_name.str || 
      acl_user->plugin.str == old_password_plugin_name.str)
  {
    acl_user->auth_string.str= strmake_root(&mem, new_password, new_password_len);
    acl_user->auth_string.length= new_password_len;
    set_user_salt(acl_user, new_password, new_password_len);
    set_user_plugin(acl_user, new_password_len);
  }
  else
    push_warning(thd, MYSQL_ERROR::WARN_LEVEL_NOTE,
                 ER_SET_PASSWORD_AUTH_PLUGIN, ER(ER_SET_PASSWORD_AUTH_PLUGIN));

  if (update_user_table(thd, table,
			acl_user->host.hostname ? acl_user->host.hostname : "",
			acl_user->user ? acl_user->user : "",
			new_password, new_password_len))
  {
    mysql_mutex_unlock(&acl_cache->lock); /* purecov: deadcode */
    goto end;
  }

  acl_cache->clear(1);				// Clear locked hostname cache
  mysql_mutex_unlock(&acl_cache->lock);
  result= 0;
  if (mysql_bin_log.is_open())
  {
    query_length=
      sprintf(buff,"SET PASSWORD FOR '%-.120s'@'%-.120s'='%-.120s'",
              acl_user->user ? acl_user->user : "",
              acl_user->host.hostname ? acl_user->host.hostname : "",
              new_password);
    thd->clear_error();
    result= thd->binlog_query(THD::STMT_QUERY_TYPE, buff, query_length,
                              FALSE, FALSE, FALSE, 0);
  }
end:
  close_mysql_tables(thd);

  /* Restore the state of binlog format */
  DBUG_ASSERT(!thd->is_current_stmt_binlog_format_row());
  if (save_binlog_row_based)
    thd->set_current_stmt_binlog_format_row();

  DBUG_RETURN(result);
}


/*
  Find user in ACL

  SYNOPSIS
    is_acl_user()
    host                 host name
    user                 user name

  RETURN
   FALSE  user not fond
   TRUE   there are such user
*/

bool is_acl_user(const char *host, const char *user)
{
  bool res;

  /* --skip-grants */
  if (!initialized)
    return TRUE;

  mysql_mutex_lock(&acl_cache->lock);
  res= find_acl_user(host, user, TRUE) != NULL;
  mysql_mutex_unlock(&acl_cache->lock);
  return res;
}


/*
  Find first entry that matches the current user
*/

static ACL_USER *
find_acl_user(const char *host, const char *user, my_bool exact)
{
  DBUG_ENTER("find_acl_user");
  DBUG_PRINT("enter",("host: '%s'  user: '%s'",host,user));

  mysql_mutex_assert_owner(&acl_cache->lock);

  for (uint i=0 ; i < acl_users.elements ; i++)
  {
    ACL_USER *acl_user=dynamic_element(&acl_users,i,ACL_USER*);
    DBUG_PRINT("info",("strcmp('%s','%s'), compare_hostname('%s','%s'),",
                       user, acl_user->user ? acl_user->user : "",
                       host,
                       acl_user->host.hostname ? acl_user->host.hostname :
                       ""));
    if ((!acl_user->user && !user[0]) ||
	(acl_user->user && !strcmp(user,acl_user->user)))
    {
      if (exact ? !my_strcasecmp(system_charset_info, host,
                                 acl_user->host.hostname ?
				 acl_user->host.hostname : "") :
          compare_hostname(&acl_user->host,host,host))
      {
	DBUG_RETURN(acl_user);
      }
    }
  }
  DBUG_RETURN(0);
}


/*
  Comparing of hostnames

  NOTES
  A hostname may be of type:
  hostname   (May include wildcards);   monty.pp.sci.fi
  ip	   (May include wildcards);   192.168.0.0
  ip/netmask			      192.168.0.0/255.255.255.0

  A net mask of 0.0.0.0 is not allowed.
*/

static const char *calc_ip(const char *ip, long *val, char end)
{
  long ip_val,tmp;
  if (!(ip=str2int(ip,10,0,255,&ip_val)) || *ip != '.')
    return 0;
  ip_val<<=24;
  if (!(ip=str2int(ip+1,10,0,255,&tmp)) || *ip != '.')
    return 0;
  ip_val+=tmp<<16;
  if (!(ip=str2int(ip+1,10,0,255,&tmp)) || *ip != '.')
    return 0;
  ip_val+=tmp<<8;
  if (!(ip=str2int(ip+1,10,0,255,&tmp)) || *ip != end)
    return 0;
  *val=ip_val+tmp;
  return ip;
}


static void update_hostname(acl_host_and_ip *host, const char *hostname)
{
  host->hostname=(char*) hostname;             // This will not be modified!
  if (!hostname ||
      (!(hostname=calc_ip(hostname,&host->ip,'/')) ||
       !(hostname=calc_ip(hostname+1,&host->ip_mask,'\0'))))
  {
    host->ip= host->ip_mask=0;			// Not a masked ip
  }
}


static bool compare_hostname(const acl_host_and_ip *host, const char *hostname,
			     const char *ip)
{
  long tmp;
  if (host->ip_mask && ip && calc_ip(ip,&tmp,'\0'))
  {
    return (tmp & host->ip_mask) == host->ip;
  }
  return (!host->hostname ||
	  (hostname && !wild_case_compare(system_charset_info,
                                          hostname, host->hostname)) ||
	  (ip && !wild_compare(ip, host->hostname, 0)));
}

/**
  Check if the given host name needs to be resolved or not.
  Host name has to be resolved if it actually contains *name*.

  For example:
    192.168.1.1               --> FALSE
    192.168.1.0/255.255.255.0 --> FALSE
    %                         --> FALSE
    192.168.1.%               --> FALSE
    AB%                       --> FALSE

    AAAAFFFF                  --> TRUE (Hostname)
    AAAA:FFFF:1234:5678       --> FALSE
    ::1                       --> FALSE

  This function does not check if the given string is a valid host name or
  not. It assumes that the argument is a valid host name.

  @param hostname   the string to check.

  @return a flag telling if the argument needs to be resolved or not.
  @retval TRUE the argument is a host name and needs to be resolved.
  @retval FALSE the argument is either an IP address, or a patter and
          should not be resolved.
*/

bool hostname_requires_resolving(const char *hostname)
{
  if (!hostname)
    return FALSE;

  /* Check if hostname is the localhost. */

  size_t hostname_len= strlen(hostname);
  size_t localhost_len= strlen(my_localhost);

  if (hostname == my_localhost ||
      (hostname_len == localhost_len &&
       !my_strnncoll(system_charset_info,
                     (const uchar *) hostname,  hostname_len,
                     (const uchar *) my_localhost, strlen(my_localhost))))
  {
    return FALSE;
  }

  /*
    If the string contains any of {':', '%', '_', '/'}, it is definitely
    not a host name:
      - ':' means that the string is an IPv6 address;
      - '%' or '_' means that the string is a pattern;
      - '/' means that the string is an IPv4 network address;
  */

  for (const char *p= hostname; *p; ++p)
  {
    switch (*p) {
      case ':':
      case '%':
      case '_':
      case '/':
        return FALSE;
    }
  }

  /*
    Now we have to tell a host name (ab.cd, 12.ab) from an IPv4 address
    (12.34.56.78). The assumption is that if the string contains only
    digits and dots, it is an IPv4 address. Otherwise -- a host name.
  */

  for (const char *p= hostname; *p; ++p)
  {
    if (*p != '.' && !my_isdigit(&my_charset_latin1, *p))
      return TRUE; /* a "letter" has been found. */
  }

  return FALSE; /* all characters are either dots or digits. */
}


/*
  Update record for user in mysql.user privilege table with new password.

  SYNOPSIS
    update_user_table()
      thd               Thread handle
      table             Pointer to TABLE object for open mysql.user table
      host/user         Hostname/username pair identifying user for which
                        new password should be set
      new_password      New password
      new_password_len  Length of new password
*/

static bool update_user_table(THD *thd, TABLE *table,
                              const char *host, const char *user,
			      const char *new_password, uint new_password_len)
{
  char user_key[MAX_KEY_LENGTH];
  int error;
  DBUG_ENTER("update_user_table");
  DBUG_PRINT("enter",("user: %s  host: %s",user,host));

  table->use_all_columns();
  table->field[0]->store(host,(uint) strlen(host), system_charset_info);
  table->field[1]->store(user,(uint) strlen(user), system_charset_info);
  key_copy((uchar *) user_key, table->record[0], table->key_info,
           table->key_info->key_length);

  if (table->file->ha_index_read_idx_map(table->record[0], 0,
                                         (uchar *) user_key, HA_WHOLE_KEY,
                                         HA_READ_KEY_EXACT))
  {
    my_message(ER_PASSWORD_NO_MATCH, ER(ER_PASSWORD_NO_MATCH),
               MYF(0));	/* purecov: deadcode */
    DBUG_RETURN(1);				/* purecov: deadcode */
  }
  store_record(table,record[1]);
  table->field[2]->store(new_password, new_password_len, system_charset_info);
  if ((error=table->file->ha_update_row(table->record[1],table->record[0])) &&
      error != HA_ERR_RECORD_IS_THE_SAME)
  {
    table->file->print_error(error,MYF(0));	/* purecov: deadcode */
    DBUG_RETURN(1);
  }
  DBUG_RETURN(0);
}


/*
  Return 1 if we are allowed to create new users
  the logic here is: INSERT_ACL is sufficient.
  It's also a requirement in opt_safe_user_create,
  otherwise CREATE_USER_ACL is enough.
*/

static bool test_if_create_new_users(THD *thd)
{
  Security_context *sctx= thd->security_ctx;
  bool create_new_users= test(sctx->master_access & INSERT_ACL) ||
                         (!opt_safe_user_create &&
                          test(sctx->master_access & CREATE_USER_ACL));
  if (!create_new_users)
  {
    TABLE_LIST tl;
    ulong db_access;
    tl.init_one_table(C_STRING_WITH_LEN("mysql"),
                      C_STRING_WITH_LEN("user"), "user", TL_WRITE);
    create_new_users= 1;

    db_access=acl_get(sctx->host, sctx->ip,
		      sctx->priv_user, tl.db, 0);
    if (!(db_access & INSERT_ACL))
    {
      if (check_grant(thd, INSERT_ACL, &tl, FALSE, UINT_MAX, TRUE))
	create_new_users=0;
    }
  }
  return create_new_users;
}


/****************************************************************************
  Handle GRANT commands
****************************************************************************/

static int replace_user_table(THD *thd, TABLE *table, LEX_USER &combo,
			      ulong rights, bool revoke_grant,
			      bool can_create_user, bool no_auto_create)
{
  int error = -1;
  bool old_row_exists=0;
  char what= (revoke_grant) ? 'N' : 'Y';
  uchar user_key[MAX_KEY_LENGTH];
  LEX *lex= thd->lex;
  DBUG_ENTER("replace_user_table");

  mysql_mutex_assert_owner(&acl_cache->lock);

  if (combo.password.str && combo.password.str[0])
  {
    if (combo.password.length != SCRAMBLED_PASSWORD_CHAR_LENGTH &&
        combo.password.length != SCRAMBLED_PASSWORD_CHAR_LENGTH_323)
    {
      my_error(ER_PASSWD_LENGTH, MYF(0), SCRAMBLED_PASSWORD_CHAR_LENGTH);
      DBUG_RETURN(-1);
    }
  }
  else
    combo.password= empty_lex_str;

  table->use_all_columns();
  table->field[0]->store(combo.host.str,combo.host.length,
                         system_charset_info);
  table->field[1]->store(combo.user.str,combo.user.length,
                         system_charset_info);
  key_copy(user_key, table->record[0], table->key_info,
           table->key_info->key_length);

  if (table->file->ha_index_read_idx_map(table->record[0], 0, user_key,
                                         HA_WHOLE_KEY,
                                         HA_READ_KEY_EXACT))
  {
    /* what == 'N' means revoke */
    if (what == 'N')
    {
      my_error(ER_NONEXISTING_GRANT, MYF(0), combo.user.str, combo.host.str);
      goto end;
    }
    /*
      There are four options which affect the process of creation of
      a new user (mysqld option --safe-create-user, 'insert' privilege
      on 'mysql.user' table, using 'GRANT' with 'IDENTIFIED BY' and
      SQL_MODE flag NO_AUTO_CREATE_USER). Below is the simplified rule
      how it should work.
      if (safe-user-create && ! INSERT_priv) => reject
      else if (identified_by) => create
      else if (no_auto_create_user) => reject
      else create

      see also test_if_create_new_users()
    */
    else if (!combo.password.length && !combo.plugin.length && no_auto_create)
    {
      my_error(ER_PASSWORD_NO_MATCH, MYF(0));
      goto end;
    }
    else if (!can_create_user)
    {
      my_error(ER_CANT_CREATE_USER_WITH_GRANT, MYF(0));
      goto end;
    }
    else if (combo.plugin.str[0])
    {
      if (!plugin_is_ready(&combo.plugin, MYSQL_AUTHENTICATION_PLUGIN))
      {
        my_error(ER_PLUGIN_IS_NOT_LOADED, MYF(0), combo.plugin.str);
        goto end;
      }
    }

    old_row_exists = 0;
    restore_record(table,s->default_values);
    table->field[0]->store(combo.host.str,combo.host.length,
                           system_charset_info);
    table->field[1]->store(combo.user.str,combo.user.length,
                           system_charset_info);
  }
  else
  {
    old_row_exists = 1;
    store_record(table,record[1]);			// Save copy for update
  }

  /* Update table columns with new privileges */

  Field **tmp_field;
  ulong priv;
  uint next_field;
  for (tmp_field= table->field+3, priv = SELECT_ACL;
       *tmp_field && (*tmp_field)->real_type() == MYSQL_TYPE_ENUM &&
	 ((Field_enum*) (*tmp_field))->typelib->count == 2 ;
       tmp_field++, priv <<= 1)
  {
    if (priv & rights)				 // set requested privileges
      (*tmp_field)->store(&what, 1, &my_charset_latin1);
  }
  rights= get_access(table, 3, &next_field);
  DBUG_PRINT("info",("table fields: %d",table->s->fields));
  if (combo.password.str[0])
    table->field[2]->store(combo.password.str, combo.password.length, system_charset_info);
  if (table->s->fields >= 31)		/* From 4.0.0 we have more fields */
  {
    /* We write down SSL related ACL stuff */
    switch (lex->ssl_type) {
    case SSL_TYPE_ANY:
      table->field[next_field]->store(STRING_WITH_LEN("ANY"),
                                      &my_charset_latin1);
      table->field[next_field+1]->store("", 0, &my_charset_latin1);
      table->field[next_field+2]->store("", 0, &my_charset_latin1);
      table->field[next_field+3]->store("", 0, &my_charset_latin1);
      break;
    case SSL_TYPE_X509:
      table->field[next_field]->store(STRING_WITH_LEN("X509"),
                                      &my_charset_latin1);
      table->field[next_field+1]->store("", 0, &my_charset_latin1);
      table->field[next_field+2]->store("", 0, &my_charset_latin1);
      table->field[next_field+3]->store("", 0, &my_charset_latin1);
      break;
    case SSL_TYPE_SPECIFIED:
      table->field[next_field]->store(STRING_WITH_LEN("SPECIFIED"),
                                      &my_charset_latin1);
      table->field[next_field+1]->store("", 0, &my_charset_latin1);
      table->field[next_field+2]->store("", 0, &my_charset_latin1);
      table->field[next_field+3]->store("", 0, &my_charset_latin1);
      if (lex->ssl_cipher)
        table->field[next_field+1]->store(lex->ssl_cipher,
                                strlen(lex->ssl_cipher), system_charset_info);
      if (lex->x509_issuer)
        table->field[next_field+2]->store(lex->x509_issuer,
                                strlen(lex->x509_issuer), system_charset_info);
      if (lex->x509_subject)
        table->field[next_field+3]->store(lex->x509_subject,
                                strlen(lex->x509_subject), system_charset_info);
      break;
    case SSL_TYPE_NOT_SPECIFIED:
      break;
    case SSL_TYPE_NONE:
      table->field[next_field]->store("", 0, &my_charset_latin1);
      table->field[next_field+1]->store("", 0, &my_charset_latin1);
      table->field[next_field+2]->store("", 0, &my_charset_latin1);
      table->field[next_field+3]->store("", 0, &my_charset_latin1);
      break;
    }
    next_field+=4;

    USER_RESOURCES mqh= lex->mqh;
    if (mqh.specified_limits & USER_RESOURCES::QUERIES_PER_HOUR)
      table->field[next_field]->store((longlong) mqh.questions, TRUE);
    if (mqh.specified_limits & USER_RESOURCES::UPDATES_PER_HOUR)
      table->field[next_field+1]->store((longlong) mqh.updates, TRUE);
    if (mqh.specified_limits & USER_RESOURCES::CONNECTIONS_PER_HOUR)
      table->field[next_field+2]->store((longlong) mqh.conn_per_hour, TRUE);
    if (table->s->fields >= 36 &&
        (mqh.specified_limits & USER_RESOURCES::USER_CONNECTIONS))
      table->field[next_field+3]->store((longlong) mqh.user_conn, FALSE);
    mqh_used= mqh_used || mqh.questions || mqh.updates || mqh.conn_per_hour;

    next_field+= 4;
    if (table->s->fields >= 41)
    {
      table->field[next_field]->set_notnull();
      table->field[next_field + 1]->set_notnull();
      if (combo.plugin.str[0])
      {
        DBUG_ASSERT(combo.password.str[0] == 0);
        table->field[2]->reset();
        table->field[next_field]->store(combo.plugin.str, combo.plugin.length,
                                        system_charset_info);
        table->field[next_field + 1]->store(combo.auth.str, combo.auth.length,
                                            system_charset_info);
      }
      if (combo.password.str[0])
      {
        DBUG_ASSERT(combo.plugin.str[0] == 0);
        table->field[next_field]->reset();
        table->field[next_field + 1]->reset();
      }
    }
  }

  if (old_row_exists)
  {
    /*
      We should NEVER delete from the user table, as a uses can still
      use mysqld even if he doesn't have any privileges in the user table!
    */
    if (cmp_record(table,record[1]))
    {
      if ((error=
           table->file->ha_update_row(table->record[1],table->record[0])) &&
          error != HA_ERR_RECORD_IS_THE_SAME)
      {						// This should never happen
        table->file->print_error(error,MYF(0));	/* purecov: deadcode */
        error= -1;				/* purecov: deadcode */
        goto end;				/* purecov: deadcode */
      }
      else
        error= 0;
    }
  }
  else if ((error=table->file->ha_write_row(table->record[0]))) // insert
  {						// This should never happen
    if (table->file->is_fatal_error(error, HA_CHECK_DUP))
    {
      table->file->print_error(error,MYF(0));	/* purecov: deadcode */
      error= -1;				/* purecov: deadcode */
      goto end;					/* purecov: deadcode */
    }
  }
  error=0;					// Privileges granted / revoked

end:
  if (!error)
  {
    acl_cache->clear(1);			// Clear privilege cache
    if (old_row_exists)
      acl_update_user(combo.user.str, combo.host.str,
                      combo.password.str, combo.password.length,
		      lex->ssl_type,
		      lex->ssl_cipher,
		      lex->x509_issuer,
		      lex->x509_subject,
		      &lex->mqh,
		      rights,
		      &combo.plugin,
		      &combo.auth);
    else
      acl_insert_user(combo.user.str, combo.host.str,
                      combo.password.str, combo.password.length,
		      lex->ssl_type,
		      lex->ssl_cipher,
		      lex->x509_issuer,
		      lex->x509_subject,
		      &lex->mqh,
		      rights,
		      &combo.plugin,
		      &combo.auth);
  }
  DBUG_RETURN(error);
}


/*
  change grants in the mysql.db table
*/

static int replace_db_table(TABLE *table, const char *db,
			    const LEX_USER &combo,
			    ulong rights, bool revoke_grant)
{
  uint i;
  ulong priv,store_rights;
  bool old_row_exists=0;
  int error;
  char what= (revoke_grant) ? 'N' : 'Y';
  uchar user_key[MAX_KEY_LENGTH];
  DBUG_ENTER("replace_db_table");

  if (!initialized)
  {
    my_error(ER_OPTION_PREVENTS_STATEMENT, MYF(0), "--skip-grant-tables");
    DBUG_RETURN(-1);
  }

  /* Check if there is such a user in user table in memory? */
  if (!find_acl_user(combo.host.str,combo.user.str, FALSE))
  {
    my_message(ER_PASSWORD_NO_MATCH, ER(ER_PASSWORD_NO_MATCH), MYF(0));
    DBUG_RETURN(-1);
  }

  table->use_all_columns();
  table->field[0]->store(combo.host.str,combo.host.length,
                         system_charset_info);
  table->field[1]->store(db,(uint) strlen(db), system_charset_info);
  table->field[2]->store(combo.user.str,combo.user.length,
                         system_charset_info);
  key_copy(user_key, table->record[0], table->key_info,
           table->key_info->key_length);

  if (table->file->ha_index_read_idx_map(table->record[0],0, user_key,
                                         HA_WHOLE_KEY,
                                         HA_READ_KEY_EXACT))
  {
    if (what == 'N')
    { // no row, no revoke
      my_error(ER_NONEXISTING_GRANT, MYF(0), combo.user.str, combo.host.str);
      goto abort;
    }
    old_row_exists = 0;
    restore_record(table, s->default_values);
    table->field[0]->store(combo.host.str,combo.host.length,
                           system_charset_info);
    table->field[1]->store(db,(uint) strlen(db), system_charset_info);
    table->field[2]->store(combo.user.str,combo.user.length,
                           system_charset_info);
  }
  else
  {
    old_row_exists = 1;
    store_record(table,record[1]);
  }

  store_rights=get_rights_for_db(rights);
  for (i= 3, priv= 1; i < table->s->fields; i++, priv <<= 1)
  {
    if (priv & store_rights)			// do it if priv is chosen
      table->field [i]->store(&what,1, &my_charset_latin1);// set requested privileges
  }
  rights=get_access(table,3);
  rights=fix_rights_for_db(rights);

  if (old_row_exists)
  {
    /* update old existing row */
    if (rights)
    {
      if ((error= table->file->ha_update_row(table->record[1],
                                             table->record[0])) &&
          error != HA_ERR_RECORD_IS_THE_SAME)
	goto table_error;			/* purecov: deadcode */
    }
    else	/* must have been a revoke of all privileges */
    {
      if ((error= table->file->ha_delete_row(table->record[1])))
	goto table_error;			/* purecov: deadcode */
    }
  }
  else if (rights && (error= table->file->ha_write_row(table->record[0])))
  {
    if (table->file->is_fatal_error(error, HA_CHECK_DUP_KEY))
      goto table_error; /* purecov: deadcode */
  }

  acl_cache->clear(1);				// Clear privilege cache
  if (old_row_exists)
    acl_update_db(combo.user.str,combo.host.str,db,rights);
  else
  if (rights)
    acl_insert_db(combo.user.str,combo.host.str,db,rights);
  DBUG_RETURN(0);

  /* This could only happen if the grant tables got corrupted */
table_error:
  table->file->print_error(error,MYF(0));	/* purecov: deadcode */

abort:
  DBUG_RETURN(-1);
}


static void  
acl_update_proxy_user(ACL_PROXY_USER *new_value, bool is_revoke)
{
  mysql_mutex_assert_owner(&acl_cache->lock);

  DBUG_ENTER("acl_update_proxy_user");
  for (uint i= 0; i < acl_proxy_users.elements; i++)
  {
    ACL_PROXY_USER *acl_user= 
      dynamic_element(&acl_proxy_users, i, ACL_PROXY_USER *);

    if (acl_user->pk_equals(new_value))
    {
      if (is_revoke)
      {
        DBUG_PRINT("info", ("delting ACL_PROXY_USER"));
        delete_dynamic_element(&acl_proxy_users, i);
      }
      else
      {
        DBUG_PRINT("info", ("updating ACL_PROXY_USER"));
        acl_user->set_data(new_value);
      }
      break;
    }
  }
  DBUG_VOID_RETURN;
}


static void  
acl_insert_proxy_user(ACL_PROXY_USER *new_value)
{
  DBUG_ENTER("acl_insert_proxy_user");
  mysql_mutex_assert_owner(&acl_cache->lock);
  (void) push_dynamic(&acl_proxy_users, (uchar *) new_value);
  my_qsort((uchar*) dynamic_element(&acl_proxy_users, 0, ACL_PROXY_USER *),
           acl_proxy_users.elements,
           sizeof(ACL_PROXY_USER), (qsort_cmp) acl_compare);
  DBUG_VOID_RETURN;
}


static int 
replace_proxies_priv_table(THD *thd, TABLE *table, const LEX_USER *user,
                         const LEX_USER *proxied_user, bool with_grant_arg, 
                         bool revoke_grant)
{
  bool old_row_exists= 0;
  int error;
  uchar user_key[MAX_KEY_LENGTH];
  ACL_PROXY_USER new_grant;
  char grantor[USER_HOST_BUFF_SIZE];

  DBUG_ENTER("replace_proxies_priv_table");

  if (!initialized)
  {
    my_error(ER_OPTION_PREVENTS_STATEMENT, MYF(0), "--skip-grant-tables");
    DBUG_RETURN(-1);
  }

  /* Check if there is such a user in user table in memory? */
  if (!find_acl_user(user->host.str,user->user.str, FALSE))
  {
    my_message(ER_PASSWORD_NO_MATCH, ER(ER_PASSWORD_NO_MATCH), MYF(0));
    DBUG_RETURN(-1);
  }

  table->use_all_columns();
  ACL_PROXY_USER::store_pk (table, &user->host, &user->user, 
                            &proxied_user->host, &proxied_user->user);

  key_copy(user_key, table->record[0], table->key_info,
           table->key_info->key_length);

  get_grantor(thd, grantor);

  if ((error= table->file->ha_index_init(0, 1)))
  {
    table->file->print_error(error, MYF(0));
    DBUG_PRINT("info", ("ha_index_init error"));
    DBUG_RETURN(-1);
  }

  if (table->file->ha_index_read_map(table->record[0], user_key,
                                     HA_WHOLE_KEY,
                                     HA_READ_KEY_EXACT))
  {
    DBUG_PRINT ("info", ("Row not found"));
    if (revoke_grant)
    { // no row, no revoke
      my_error(ER_NONEXISTING_GRANT, MYF(0), user->user.str, user->host.str);
      goto abort;
    }
    old_row_exists= 0;
    restore_record(table, s->default_values);
    ACL_PROXY_USER::store_data_record(table, &user->host, &user->user,
                                      &proxied_user->host,
                                      &proxied_user->user,
                                      with_grant_arg,
                                      grantor);
  }
  else
  {
    DBUG_PRINT("info", ("Row found"));
    old_row_exists= 1;
    store_record(table, record[1]);
  }

  if (old_row_exists)
  {
    /* update old existing row */
    if (!revoke_grant)
    {
      if ((error= table->file->ha_update_row(table->record[1],
                                             table->record[0])) &&
          error != HA_ERR_RECORD_IS_THE_SAME)
	goto table_error;			/* purecov: inspected */
    }
    else
    {
      if ((error= table->file->ha_delete_row(table->record[1])))
	goto table_error;			/* purecov: inspected */
    }
  }
  else if ((error= table->file->ha_write_row(table->record[0])))
  {
    DBUG_PRINT("info", ("error inserting the row"));
    if (table->file->is_fatal_error(error, HA_CHECK_DUP_KEY))
      goto table_error; /* purecov: inspected */
  }

  acl_cache->clear(1);				// Clear privilege cache
  if (old_row_exists)
  {
    new_grant.init(user->host.str, user->user.str,
                   proxied_user->host.str, proxied_user->user.str,
                   with_grant_arg);
    acl_update_proxy_user(&new_grant, revoke_grant);
  }
  else
  {
    new_grant.init(&mem, user->host.str, user->user.str,
                   proxied_user->host.str, proxied_user->user.str,
                   with_grant_arg);
    acl_insert_proxy_user(&new_grant);
  }

  table->file->ha_index_end();
  DBUG_RETURN(0);

  /* This could only happen if the grant tables got corrupted */
table_error:
  DBUG_PRINT("info", ("table error"));
  table->file->print_error(error, MYF(0));	/* purecov: inspected */

abort:
  DBUG_PRINT("info", ("aborting replace_proxies_priv_table"));
  table->file->ha_index_end();
  DBUG_RETURN(-1);
}


class GRANT_COLUMN :public Sql_alloc
{
public:
  char *column;
  ulong rights;
  uint key_length;
  GRANT_COLUMN(String &c,  ulong y) :rights (y)
  {
    column= (char*) memdup_root(&memex,c.ptr(), key_length=c.length());
  }
};


static uchar* get_key_column(GRANT_COLUMN *buff, size_t *length,
			    my_bool not_used __attribute__((unused)))
{
  *length=buff->key_length;
  return (uchar*) buff->column;
}


class GRANT_NAME :public Sql_alloc
{
public:
  acl_host_and_ip host;
  char *db, *user, *tname, *hash_key;
  ulong privs;
  ulong sort;
  size_t key_length;
  GRANT_NAME(const char *h, const char *d,const char *u,
             const char *t, ulong p, bool is_routine);
  GRANT_NAME (TABLE *form, bool is_routine);
  virtual ~GRANT_NAME() {};
  virtual bool ok() { return privs != 0; }
  void set_user_details(const char *h, const char *d,
                        const char *u, const char *t,
                        bool is_routine);
};


class GRANT_TABLE :public GRANT_NAME
{
public:
  ulong cols;
  HASH hash_columns;

  GRANT_TABLE(const char *h, const char *d,const char *u,
              const char *t, ulong p, ulong c);
  GRANT_TABLE (TABLE *form, TABLE *col_privs);
  ~GRANT_TABLE();
  bool ok() { return privs != 0 || cols != 0; }
};


void GRANT_NAME::set_user_details(const char *h, const char *d,
                                  const char *u, const char *t,
                                  bool is_routine)
{
  /* Host given by user */
  update_hostname(&host, strdup_root(&memex, h));
  if (db != d)
  {
    db= strdup_root(&memex, d);
    if (lower_case_table_names)
      my_casedn_str(files_charset_info, db);
  }
  user = strdup_root(&memex,u);
  sort=  get_sort(3,host.hostname,db,user);
  if (tname != t)
  {
    tname= strdup_root(&memex, t);
    if (lower_case_table_names || is_routine)
      my_casedn_str(files_charset_info, tname);
  }
  key_length= strlen(d) + strlen(u)+ strlen(t)+3;
  hash_key=   (char*) alloc_root(&memex,key_length);
  strmov(strmov(strmov(hash_key,user)+1,db)+1,tname);
}

GRANT_NAME::GRANT_NAME(const char *h, const char *d,const char *u,
                       const char *t, ulong p, bool is_routine)
  :db(0), tname(0), privs(p)
{
  set_user_details(h, d, u, t, is_routine);
}

GRANT_TABLE::GRANT_TABLE(const char *h, const char *d,const char *u,
                	 const char *t, ulong p, ulong c)
  :GRANT_NAME(h,d,u,t,p, FALSE), cols(c)
{
  (void) my_hash_init2(&hash_columns,4,system_charset_info,
                   0,0,0, (my_hash_get_key) get_key_column,0,0);
}


GRANT_NAME::GRANT_NAME(TABLE *form, bool is_routine)
{
  update_hostname(&host, get_field(&memex, form->field[0]));
  db=    get_field(&memex,form->field[1]);
  user=  get_field(&memex,form->field[2]);
  if (!user)
    user= (char*) "";
  sort=  get_sort(3, host.hostname, db, user);
  tname= get_field(&memex,form->field[3]);
  if (!db || !tname)
  {
    /* Wrong table row; Ignore it */
    privs= 0;
    return;					/* purecov: inspected */
  }
  if (lower_case_table_names)
  {
    my_casedn_str(files_charset_info, db);
  }
  if (lower_case_table_names || is_routine)
  {
    my_casedn_str(files_charset_info, tname);
  }
  key_length= (strlen(db) + strlen(user) + strlen(tname) + 3);
  hash_key=   (char*) alloc_root(&memex, key_length);
  strmov(strmov(strmov(hash_key,user)+1,db)+1,tname);
  privs = (ulong) form->field[6]->val_int();
  privs = fix_rights_for_table(privs);
}


GRANT_TABLE::GRANT_TABLE(TABLE *form, TABLE *col_privs)
  :GRANT_NAME(form, FALSE)
{
  uchar key[MAX_KEY_LENGTH];

  if (!db || !tname)
  {
    /* Wrong table row; Ignore it */
    my_hash_clear(&hash_columns);               /* allow for destruction */
    cols= 0;
    return;
  }
  cols= (ulong) form->field[7]->val_int();
  cols =  fix_rights_for_column(cols);

  (void) my_hash_init2(&hash_columns,4,system_charset_info,
                   0,0,0, (my_hash_get_key) get_key_column,0,0);
  if (cols)
  {
    uint key_prefix_len;
    KEY_PART_INFO *key_part= col_privs->key_info->key_part;
    col_privs->field[0]->store(host.hostname,
                               host.hostname ? (uint) strlen(host.hostname) :
                               0,
                               system_charset_info);
    col_privs->field[1]->store(db,(uint) strlen(db), system_charset_info);
    col_privs->field[2]->store(user,(uint) strlen(user), system_charset_info);
    col_privs->field[3]->store(tname,(uint) strlen(tname), system_charset_info);

    key_prefix_len= (key_part[0].store_length +
                     key_part[1].store_length +
                     key_part[2].store_length +
                     key_part[3].store_length);
    key_copy(key, col_privs->record[0], col_privs->key_info, key_prefix_len);
    col_privs->field[4]->store("",0, &my_charset_latin1);

    if (col_privs->file->ha_index_init(0, 1))
    {
      cols= 0;
      return;
    }

    if (col_privs->file->ha_index_read_map(col_privs->record[0], (uchar*) key,
                                           (key_part_map)15,
                                           HA_READ_KEY_EXACT))
    {
      cols = 0; /* purecov: deadcode */
      col_privs->file->ha_index_end();
      return;
    }
    do
    {
      String *res,column_name;
      GRANT_COLUMN *mem_check;
      /* As column name is a string, we don't have to supply a buffer */
      res=col_privs->field[4]->val_str(&column_name);
      ulong priv= (ulong) col_privs->field[6]->val_int();
      if (!(mem_check = new GRANT_COLUMN(*res,
                                         fix_rights_for_column(priv))))
      {
        /* Don't use this entry */
        privs = cols = 0;			/* purecov: deadcode */
        return;				/* purecov: deadcode */
      }
      if (my_hash_insert(&hash_columns, (uchar *) mem_check))
      {
        /* Invalidate this entry */
        privs= cols= 0;
        return;
      }
    } while (!col_privs->file->ha_index_next(col_privs->record[0]) &&
             !key_cmp_if_same(col_privs,key,0,key_prefix_len));
    col_privs->file->ha_index_end();
  }
}


GRANT_TABLE::~GRANT_TABLE()
{
  my_hash_free(&hash_columns);
}


static uchar* get_grant_table(GRANT_NAME *buff, size_t *length,
			     my_bool not_used __attribute__((unused)))
{
  *length=buff->key_length;
  return (uchar*) buff->hash_key;
}


void free_grant_table(GRANT_TABLE *grant_table)
{
  my_hash_free(&grant_table->hash_columns);
}


/* Search after a matching grant. Prefer exact grants before not exact ones */

static GRANT_NAME *name_hash_search(HASH *name_hash,
                                    const char *host,const char* ip,
                                    const char *db,
                                    const char *user, const char *tname,
                                    bool exact, bool name_tolower)
{
  char helping[SAFE_NAME_LEN*2+USERNAME_LENGTH+3];
  char *hend = helping + sizeof(helping);
  uint len;
  GRANT_NAME *grant_name,*found=0;
  HASH_SEARCH_STATE state;

  char *db_ptr= strmov(helping, user) + 1;
  char *tname_ptr= strnmov(db_ptr, db, hend - db_ptr) + 1;
  if (tname_ptr > hend)
    return 0; // invalid name = not found
  char *end= strnmov(tname_ptr, tname, hend - tname_ptr) + 1;
  if (end > hend)
    return 0; // invalid name = not found

  len  = (uint) (end - helping);
  if (name_tolower)
    my_casedn_str(files_charset_info, tname_ptr);
  for (grant_name= (GRANT_NAME*) my_hash_first(name_hash, (uchar*) helping,
                                               len, &state);
       grant_name ;
       grant_name= (GRANT_NAME*) my_hash_next(name_hash,(uchar*) helping,
                                              len, &state))
  {
    if (exact)
    {
      if (!grant_name->host.hostname ||
          (host &&
	   !my_strcasecmp(system_charset_info, host,
                          grant_name->host.hostname)) ||
	  (ip && !strcmp(ip, grant_name->host.hostname)))
	return grant_name;
    }
    else
    {
      if (compare_hostname(&grant_name->host, host, ip) &&
          (!found || found->sort < grant_name->sort))
	found=grant_name;					// Host ok
    }
  }
  return found;
}


inline GRANT_NAME *
routine_hash_search(const char *host, const char *ip, const char *db,
                 const char *user, const char *tname, bool proc, bool exact)
{
  return (GRANT_TABLE*)
    name_hash_search(proc ? &proc_priv_hash : &func_priv_hash,
		     host, ip, db, user, tname, exact, TRUE);
}


inline GRANT_TABLE *
table_hash_search(const char *host, const char *ip, const char *db,
		  const char *user, const char *tname, bool exact)
{
  return (GRANT_TABLE*) name_hash_search(&column_priv_hash, host, ip, db,
					 user, tname, exact, FALSE);
}


inline GRANT_COLUMN *
column_hash_search(GRANT_TABLE *t, const char *cname, uint length)
{
  return (GRANT_COLUMN*) my_hash_search(&t->hash_columns,
                                        (uchar*) cname, length);
}


static int replace_column_table(GRANT_TABLE *g_t,
				TABLE *table, const LEX_USER &combo,
				List <LEX_COLUMN> &columns,
				const char *db, const char *table_name,
				ulong rights, bool revoke_grant)
{
  int result=0;
  uchar key[MAX_KEY_LENGTH];
  uint key_prefix_length;
  KEY_PART_INFO *key_part= table->key_info->key_part;
  DBUG_ENTER("replace_column_table");

  table->use_all_columns();
  table->field[0]->store(combo.host.str,combo.host.length,
                         system_charset_info);
  table->field[1]->store(db,(uint) strlen(db),
                         system_charset_info);
  table->field[2]->store(combo.user.str,combo.user.length,
                         system_charset_info);
  table->field[3]->store(table_name,(uint) strlen(table_name),
                         system_charset_info);

  /* Get length of 4 first key parts */
  key_prefix_length= (key_part[0].store_length + key_part[1].store_length +
                      key_part[2].store_length + key_part[3].store_length);
  key_copy(key, table->record[0], table->key_info, key_prefix_length);

  rights&= COL_ACLS;				// Only ACL for columns

  /* first fix privileges for all columns in column list */

  List_iterator <LEX_COLUMN> iter(columns);
  class LEX_COLUMN *column;
  int error= table->file->ha_index_init(0, 1);
  if (error)
  {
    table->file->print_error(error, MYF(0));
    DBUG_RETURN(-1);
  }

  while ((column= iter++))
  {
    ulong privileges= column->rights;
    bool old_row_exists=0;
    uchar user_key[MAX_KEY_LENGTH];

    key_restore(table->record[0],key,table->key_info,
                key_prefix_length);
    table->field[4]->store(column->column.ptr(), column->column.length(),
                           system_charset_info);
    /* Get key for the first 4 columns */
    key_copy(user_key, table->record[0], table->key_info,
             table->key_info->key_length);

    if (table->file->ha_index_read_map(table->record[0], user_key,
                                       HA_WHOLE_KEY, HA_READ_KEY_EXACT))
    {
      if (revoke_grant)
      {
	my_error(ER_NONEXISTING_TABLE_GRANT, MYF(0),
                 combo.user.str, combo.host.str,
                 table_name);                   /* purecov: inspected */
	result= -1;                             /* purecov: inspected */
	continue;                               /* purecov: inspected */
      }
      old_row_exists = 0;
      restore_record(table, s->default_values);		// Get empty record
      key_restore(table->record[0],key,table->key_info,
                  key_prefix_length);
      table->field[4]->store(column->column.ptr(),column->column.length(),
                             system_charset_info);
    }
    else
    {
      ulong tmp= (ulong) table->field[6]->val_int();
      tmp=fix_rights_for_column(tmp);

      if (revoke_grant)
	privileges = tmp & ~(privileges | rights);
      else
	privileges |= tmp;
      old_row_exists = 1;
      store_record(table,record[1]);			// copy original row
    }

    table->field[6]->store((longlong) get_rights_for_column(privileges), TRUE);

    if (old_row_exists)
    {
      GRANT_COLUMN *grant_column;
      if (privileges)
	error=table->file->ha_update_row(table->record[1],table->record[0]);
      else
	error=table->file->ha_delete_row(table->record[1]);
      if (error && error != HA_ERR_RECORD_IS_THE_SAME)
      {
	table->file->print_error(error,MYF(0)); /* purecov: inspected */
	result= -1;				/* purecov: inspected */
	goto end;				/* purecov: inspected */
      }
      else
        error= 0;
      grant_column= column_hash_search(g_t, column->column.ptr(),
                                       column->column.length());
      if (grant_column)				// Should always be true
	grant_column->rights= privileges;	// Update hash
    }
    else					// new grant
    {
      GRANT_COLUMN *grant_column;
      if ((error=table->file->ha_write_row(table->record[0])))
      {
	table->file->print_error(error,MYF(0)); /* purecov: inspected */
	result= -1;				/* purecov: inspected */
	goto end;				/* purecov: inspected */
      }
      grant_column= new GRANT_COLUMN(column->column,privileges);
      if (my_hash_insert(&g_t->hash_columns,(uchar*) grant_column))
      {
        result= -1;
        goto end;
      }
    }
  }

  /*
    If revoke of privileges on the table level, remove all such privileges
    for all columns
  */

  if (revoke_grant)
  {
    uchar user_key[MAX_KEY_LENGTH];
    key_copy(user_key, table->record[0], table->key_info,
             key_prefix_length);

    if (table->file->ha_index_read_map(table->record[0], user_key,
                                       (key_part_map)15,
                                       HA_READ_KEY_EXACT))
      goto end;

    /* Scan through all rows with the same host,db,user and table */
    do
    {
      ulong privileges = (ulong) table->field[6]->val_int();
      privileges=fix_rights_for_column(privileges);
      store_record(table,record[1]);

      if (privileges & rights)	// is in this record the priv to be revoked ??
      {
	GRANT_COLUMN *grant_column = NULL;
	char  colum_name_buf[HOSTNAME_LENGTH+1];
	String column_name(colum_name_buf,sizeof(colum_name_buf),
                           system_charset_info);

	privileges&= ~rights;
	table->field[6]->store((longlong)
			       get_rights_for_column(privileges), TRUE);
	table->field[4]->val_str(&column_name);
	grant_column = column_hash_search(g_t,
					  column_name.ptr(),
					  column_name.length());
	if (privileges)
	{
	  int tmp_error;
	  if ((tmp_error=table->file->ha_update_row(table->record[1],
						    table->record[0])) &&
              tmp_error != HA_ERR_RECORD_IS_THE_SAME)
	  {					/* purecov: deadcode */
	    table->file->print_error(tmp_error,MYF(0)); /* purecov: deadcode */
	    result= -1;				/* purecov: deadcode */
	    goto end;				/* purecov: deadcode */
	  }
	  if (grant_column)
	    grant_column->rights  = privileges; // Update hash
	}
	else
	{
	  int tmp_error;
	  if ((tmp_error = table->file->ha_delete_row(table->record[1])))
	  {					/* purecov: deadcode */
	    table->file->print_error(tmp_error,MYF(0)); /* purecov: deadcode */
	    result= -1;				/* purecov: deadcode */
	    goto end;				/* purecov: deadcode */
	  }
	  if (grant_column)
	    my_hash_delete(&g_t->hash_columns,(uchar*) grant_column);
	}
      }
    } while (!table->file->ha_index_next(table->record[0]) &&
	     !key_cmp_if_same(table, key, 0, key_prefix_length));
  }

end:
  table->file->ha_index_end();
  DBUG_RETURN(result);
}

static inline void get_grantor(THD *thd, char *grantor)
{
  const char *user= thd->security_ctx->user;
  const char *host= thd->security_ctx->host_or_ip;

#if defined(HAVE_REPLICATION)
  if (thd->slave_thread && thd->has_invoker())
  {
    user= thd->get_invoker_user().str;
    host= thd->get_invoker_host().str;
  }
#endif
  strxmov(grantor, user, "@", host, NullS);
}

static int replace_table_table(THD *thd, GRANT_TABLE *grant_table,
			       TABLE *table, const LEX_USER &combo,
			       const char *db, const char *table_name,
			       ulong rights, ulong col_rights,
			       bool revoke_grant)
{
  char grantor[USER_HOST_BUFF_SIZE];
  int old_row_exists = 1;
  int error=0;
  ulong store_table_rights, store_col_rights;
  uchar user_key[MAX_KEY_LENGTH];
  DBUG_ENTER("replace_table_table");

  get_grantor(thd, grantor);
  /*
    The following should always succeed as new users are created before
    this function is called!
  */
  if (!find_acl_user(combo.host.str,combo.user.str, FALSE))
  {
    my_message(ER_PASSWORD_NO_MATCH, ER(ER_PASSWORD_NO_MATCH),
               MYF(0));	/* purecov: deadcode */
    DBUG_RETURN(-1);				/* purecov: deadcode */
  }

  table->use_all_columns();
  restore_record(table, s->default_values);     // Get empty record
  table->field[0]->store(combo.host.str,combo.host.length,
                         system_charset_info);
  table->field[1]->store(db,(uint) strlen(db), system_charset_info);
  table->field[2]->store(combo.user.str,combo.user.length,
                         system_charset_info);
  table->field[3]->store(table_name,(uint) strlen(table_name),
                         system_charset_info);
  store_record(table,record[1]);			// store at pos 1
  key_copy(user_key, table->record[0], table->key_info,
           table->key_info->key_length);

  if (table->file->ha_index_read_idx_map(table->record[0], 0, user_key,
                                         HA_WHOLE_KEY,
                                         HA_READ_KEY_EXACT))
  {
    /*
      The following should never happen as we first check the in memory
      grant tables for the user.  There is however always a small change that
      the user has modified the grant tables directly.
    */
    if (revoke_grant)
    { // no row, no revoke
      my_error(ER_NONEXISTING_TABLE_GRANT, MYF(0),
               combo.user.str, combo.host.str,
               table_name);		        /* purecov: deadcode */
      DBUG_RETURN(-1);				/* purecov: deadcode */
    }
    old_row_exists = 0;
    restore_record(table,record[1]);			// Get saved record
  }

  store_table_rights= get_rights_for_table(rights);
  store_col_rights=   get_rights_for_column(col_rights);
  if (old_row_exists)
  {
    ulong j,k;
    store_record(table,record[1]);
    j = (ulong) table->field[6]->val_int();
    k = (ulong) table->field[7]->val_int();

    if (revoke_grant)
    {
      /* column rights are already fixed in mysql_table_grant */
      store_table_rights=j & ~store_table_rights;
    }
    else
    {
      store_table_rights|= j;
      store_col_rights|=   k;
    }
  }

  table->field[4]->store(grantor,(uint) strlen(grantor), system_charset_info);
  table->field[6]->store((longlong) store_table_rights, TRUE);
  table->field[7]->store((longlong) store_col_rights, TRUE);
  rights=fix_rights_for_table(store_table_rights);
  col_rights=fix_rights_for_column(store_col_rights);

  if (old_row_exists)
  {
    if (store_table_rights || store_col_rights)
    {
      if ((error=table->file->ha_update_row(table->record[1],
                                            table->record[0])) &&
          error != HA_ERR_RECORD_IS_THE_SAME)
	goto table_error;			/* purecov: deadcode */
    }
    else if ((error = table->file->ha_delete_row(table->record[1])))
      goto table_error;				/* purecov: deadcode */
  }
  else
  {
    error=table->file->ha_write_row(table->record[0]);
    if (table->file->is_fatal_error(error, HA_CHECK_DUP_KEY))
      goto table_error;				/* purecov: deadcode */
  }

  if (rights | col_rights)
  {
    grant_table->privs= rights;
    grant_table->cols=	col_rights;
  }
  else
  {
    my_hash_delete(&column_priv_hash,(uchar*) grant_table);
  }
  DBUG_RETURN(0);

  /* This should never happen */
table_error:
  table->file->print_error(error,MYF(0)); /* purecov: deadcode */
  DBUG_RETURN(-1); /* purecov: deadcode */
}


/**
  @retval       0  success
  @retval      -1  error
*/
static int replace_routine_table(THD *thd, GRANT_NAME *grant_name,
			      TABLE *table, const LEX_USER &combo,
			      const char *db, const char *routine_name,
			      bool is_proc, ulong rights, bool revoke_grant)
{
  char grantor[USER_HOST_BUFF_SIZE];
  int old_row_exists= 1;
  int error=0;
  ulong store_proc_rights;
  DBUG_ENTER("replace_routine_table");

  if (!initialized)
  {
    my_error(ER_OPTION_PREVENTS_STATEMENT, MYF(0), "--skip-grant-tables");
    DBUG_RETURN(-1);
  }

  get_grantor(thd, grantor);
  /*
    New users are created before this function is called.

    There may be some cases where a routine's definer is removed but the
    routine remains.
  */

  table->use_all_columns();
  restore_record(table, s->default_values);		// Get empty record
  table->field[0]->store(combo.host.str,combo.host.length, &my_charset_latin1);
  table->field[1]->store(db,(uint) strlen(db), &my_charset_latin1);
  table->field[2]->store(combo.user.str,combo.user.length, &my_charset_latin1);
  table->field[3]->store(routine_name,(uint) strlen(routine_name),
                         &my_charset_latin1);
  table->field[4]->store((longlong)(is_proc ?
                                    TYPE_ENUM_PROCEDURE : TYPE_ENUM_FUNCTION),
                         TRUE);
  store_record(table,record[1]);			// store at pos 1

  if (table->file->ha_index_read_idx_map(table->record[0], 0,
                                         (uchar*) table->field[0]->ptr,
                                         HA_WHOLE_KEY,
                                         HA_READ_KEY_EXACT))
  {
    /*
      The following should never happen as we first check the in memory
      grant tables for the user.  There is however always a small change that
      the user has modified the grant tables directly.
    */
    if (revoke_grant)
    { // no row, no revoke
      my_error(ER_NONEXISTING_PROC_GRANT, MYF(0),
               combo.user.str, combo.host.str, routine_name);
      DBUG_RETURN(-1);
    }
    old_row_exists= 0;
    restore_record(table,record[1]);			// Get saved record
  }

  store_proc_rights= get_rights_for_procedure(rights);
  if (old_row_exists)
  {
    ulong j;
    store_record(table,record[1]);
    j= (ulong) table->field[6]->val_int();

    if (revoke_grant)
    {
      /* column rights are already fixed in mysql_table_grant */
      store_proc_rights=j & ~store_proc_rights;
    }
    else
    {
      store_proc_rights|= j;
    }
  }

  table->field[5]->store(grantor,(uint) strlen(grantor), &my_charset_latin1);
  table->field[6]->store((longlong) store_proc_rights, TRUE);
  rights=fix_rights_for_procedure(store_proc_rights);

  if (old_row_exists)
  {
    if (store_proc_rights)
    {
      if ((error=table->file->ha_update_row(table->record[1],
                                            table->record[0])) &&
          error != HA_ERR_RECORD_IS_THE_SAME)
	goto table_error;
    }
    else if ((error= table->file->ha_delete_row(table->record[1])))
      goto table_error;
  }
  else
  {
    error=table->file->ha_write_row(table->record[0]);
    if (table->file->is_fatal_error(error, HA_CHECK_DUP_KEY))
      goto table_error;
  }

  if (rights)
  {
    grant_name->privs= rights;
  }
  else
  {
    my_hash_delete(is_proc ? &proc_priv_hash : &func_priv_hash,(uchar*)
                   grant_name);
  }
  DBUG_RETURN(0);

  /* This should never happen */
table_error:
  table->file->print_error(error,MYF(0));
  DBUG_RETURN(-1);
}


/*
  Store table level and column level grants in the privilege tables

  SYNOPSIS
    mysql_table_grant()
    thd			Thread handle
    table_list		List of tables to give grant
    user_list		List of users to give grant
    columns		List of columns to give grant
    rights		Table level grant
    revoke_grant	Set to 1 if this is a REVOKE command

  RETURN
    FALSE ok
    TRUE  error
*/

int mysql_table_grant(THD *thd, TABLE_LIST *table_list,
		      List <LEX_USER> &user_list,
		      List <LEX_COLUMN> &columns, ulong rights,
		      bool revoke_grant)
{
  ulong column_priv= 0;
  List_iterator <LEX_USER> str_list (user_list);
  LEX_USER *Str, *tmp_Str;
  TABLE_LIST tables[3];
  bool create_new_users=0;
  char *db_name, *table_name;
  bool save_binlog_row_based;
  DBUG_ENTER("mysql_table_grant");

  if (!initialized)
  {
    my_error(ER_OPTION_PREVENTS_STATEMENT, MYF(0),
             "--skip-grant-tables");	/* purecov: inspected */
    DBUG_RETURN(TRUE);				/* purecov: inspected */
  }
  if (rights & ~TABLE_ACLS)
  {
    my_message(ER_ILLEGAL_GRANT_FOR_TABLE, ER(ER_ILLEGAL_GRANT_FOR_TABLE),
               MYF(0));
    DBUG_RETURN(TRUE);
  }

  if (!revoke_grant)
  {
    if (columns.elements)
    {
      class LEX_COLUMN *column;
      List_iterator <LEX_COLUMN> column_iter(columns);

      if (open_normal_and_derived_tables(thd, table_list, 0, DT_PREPARE))
        DBUG_RETURN(TRUE);

      while ((column = column_iter++))
      {
        uint unused_field_idx= NO_CACHED_FIELD_INDEX;
        TABLE_LIST *dummy;
        Field *f=find_field_in_table_ref(thd, table_list, column->column.ptr(),
                                         column->column.length(),
                                         column->column.ptr(), NULL, NULL,
                                         NULL, TRUE, FALSE,
                                         &unused_field_idx, FALSE, &dummy);
        if (f == (Field*)0)
        {
          my_error(ER_BAD_FIELD_ERROR, MYF(0),
                   column->column.c_ptr(), table_list->alias);
          DBUG_RETURN(TRUE);
        }
        if (f == (Field *)-1)
          DBUG_RETURN(TRUE);
        column_priv|= column->rights;
      }
      close_mysql_tables(thd);
    }
    else
    {
      if (!(rights & CREATE_ACL))
      {
        char buf[FN_REFLEN + 1];
        build_table_filename(buf, sizeof(buf) - 1, table_list->db,
                             table_list->table_name, reg_ext, 0);
        fn_format(buf, buf, "", "", MY_UNPACK_FILENAME  | MY_RESOLVE_SYMLINKS |
                                    MY_RETURN_REAL_PATH | MY_APPEND_EXT);
        if (access(buf,F_OK))
        {
          my_error(ER_NO_SUCH_TABLE, MYF(0), table_list->db, table_list->alias);
          DBUG_RETURN(TRUE);
        }
      }
      if (table_list->grant.want_privilege)
      {
        char command[128];
        get_privilege_desc(command, sizeof(command),
                           table_list->grant.want_privilege);
        my_error(ER_TABLEACCESS_DENIED_ERROR, MYF(0),
                 command, thd->security_ctx->priv_user,
                 thd->security_ctx->host_or_ip, table_list->alias);
        DBUG_RETURN(-1);
      }
    }
  }

  /* open the mysql.tables_priv and mysql.columns_priv tables */

  tables[0].init_one_table(C_STRING_WITH_LEN("mysql"),
                           C_STRING_WITH_LEN("user"), "user", TL_WRITE);
  tables[1].init_one_table(C_STRING_WITH_LEN("mysql"),
                           C_STRING_WITH_LEN("tables_priv"),
                           "tables_priv", TL_WRITE);
  tables[2].init_one_table(C_STRING_WITH_LEN("mysql"),
                           C_STRING_WITH_LEN("columns_priv"),
                           "columns_priv", TL_WRITE);
  tables[0].next_local= tables[0].next_global= tables+1;
  /* Don't open column table if we don't need it ! */
  if (column_priv || (revoke_grant && ((rights & COL_ACLS) || columns.elements)))
    tables[1].next_local= tables[1].next_global= tables+2;

  /*
    This statement will be replicated as a statement, even when using
    row-based replication.  The flag will be reset at the end of the
    statement.
  */
  if ((save_binlog_row_based= thd->is_current_stmt_binlog_format_row()))
    thd->clear_current_stmt_binlog_format_row();

#ifdef HAVE_REPLICATION
  /*
    GRANT and REVOKE are applied the slave in/exclusion rules as they are
    some kind of updates to the mysql.% tables.
  */
  if (thd->slave_thread && rpl_filter->is_on())
  {
    /*
      The tables must be marked "updating" so that tables_ok() takes them into
      account in tests.
    */
    tables[0].updating= tables[1].updating= tables[2].updating= 1;
    if (!(thd->spcont || rpl_filter->tables_ok(0, tables)))
    {
      /* Restore the state of binlog format */
      DBUG_ASSERT(!thd->is_current_stmt_binlog_format_row());
      if (save_binlog_row_based)
        thd->set_current_stmt_binlog_format_row();
      DBUG_RETURN(FALSE);
    }
  }
#endif

  /* 
    The lock api is depending on the thd->lex variable which needs to be
    re-initialized.
  */
  Query_tables_list backup;
  thd->lex->reset_n_backup_query_tables_list(&backup);
  /*
    Restore Query_tables_list::sql_command value, which was reset
    above, as the code writing query to the binary log assumes that
    this value corresponds to the statement being executed.
  */
  thd->lex->sql_command= backup.sql_command;
  if (open_and_lock_tables(thd, tables, FALSE, MYSQL_LOCK_IGNORE_TIMEOUT))
  {						// Should never happen
    /* Restore the state of binlog format */
    DBUG_ASSERT(!thd->is_current_stmt_binlog_format_row());
    thd->lex->restore_backup_query_tables_list(&backup);
    if (save_binlog_row_based)
      thd->set_current_stmt_binlog_format_row();
    DBUG_RETURN(TRUE);				/* purecov: deadcode */
  }

  if (!revoke_grant)
    create_new_users= test_if_create_new_users(thd);
  bool result= FALSE;
  mysql_rwlock_wrlock(&LOCK_grant);
  mysql_mutex_lock(&acl_cache->lock);
  MEM_ROOT *old_root= thd->mem_root;
  thd->mem_root= &memex;
  grant_version++;

  while ((tmp_Str = str_list++))
  {
    int error;
    GRANT_TABLE *grant_table;
    if (!(Str= get_current_user(thd, tmp_Str)))
    {
      result= TRUE;
      continue;
    }  
    /* Create user if needed */
    error=replace_user_table(thd, tables[0].table, *Str,
			     0, revoke_grant, create_new_users,
                             test(thd->variables.sql_mode &
                                  MODE_NO_AUTO_CREATE_USER));
    if (error)
    {
      result= TRUE;				// Remember error
      continue;					// Add next user
    }

    db_name= table_list->get_db_name();
    table_name= table_list->get_table_name();

    /* Find/create cached table grant */
    grant_table= table_hash_search(Str->host.str, NullS, db_name,
				   Str->user.str, table_name, 1);
    if (!grant_table)
    {
      if (revoke_grant)
      {
	my_error(ER_NONEXISTING_TABLE_GRANT, MYF(0),
                 Str->user.str, Str->host.str, table_list->table_name);
	result= TRUE;
	continue;
      }
      grant_table = new GRANT_TABLE (Str->host.str, db_name,
				     Str->user.str, table_name,
				     rights,
				     column_priv);
      if (!grant_table ||
        my_hash_insert(&column_priv_hash,(uchar*) grant_table))
      {
	result= TRUE;				/* purecov: deadcode */
	continue;				/* purecov: deadcode */
      }
    }

    /* If revoke_grant, calculate the new column privilege for tables_priv */
    if (revoke_grant)
    {
      class LEX_COLUMN *column;
      List_iterator <LEX_COLUMN> column_iter(columns);
      GRANT_COLUMN *grant_column;

      /* Fix old grants */
      while ((column = column_iter++))
      {
	grant_column = column_hash_search(grant_table,
					  column->column.ptr(),
					  column->column.length());
	if (grant_column)
	  grant_column->rights&= ~(column->rights | rights);
      }
      /* scan trough all columns to get new column grant */
      column_priv= 0;
      for (uint idx=0 ; idx < grant_table->hash_columns.records ; idx++)
      {
        grant_column= (GRANT_COLUMN*)
          my_hash_element(&grant_table->hash_columns, idx);
	grant_column->rights&= ~rights;		// Fix other columns
	column_priv|= grant_column->rights;
      }
    }
    else
    {
      column_priv|= grant_table->cols;
    }


    /* update table and columns */

    if (replace_table_table(thd, grant_table, tables[1].table, *Str,
			    db_name, table_name,
			    rights, column_priv, revoke_grant))
    {
      /* Should only happen if table is crashed */
      result= TRUE;			       /* purecov: deadcode */
    }
    else if (tables[2].table)
    {
      if ((replace_column_table(grant_table, tables[2].table, *Str,
				columns,
				db_name, table_name,
				rights, revoke_grant)))
      {
	result= TRUE;
      }
    }
  }
  thd->mem_root= old_root;
  mysql_mutex_unlock(&acl_cache->lock);

  if (!result) /* success */
  {
    result= write_bin_log(thd, TRUE, thd->query(), thd->query_length());
  }

  mysql_rwlock_unlock(&LOCK_grant);

  if (!result) /* success */
    my_ok(thd);

  /* Tables are automatically closed */
  thd->lex->restore_backup_query_tables_list(&backup);
  /* Restore the state of binlog format */
  DBUG_ASSERT(!thd->is_current_stmt_binlog_format_row());
  if (save_binlog_row_based)
    thd->set_current_stmt_binlog_format_row();
  DBUG_RETURN(result);
}


/**
  Store routine level grants in the privilege tables

  @param thd Thread handle
  @param table_list List of routines to give grant
  @param is_proc Is this a list of procedures?
  @param user_list List of users to give grant
  @param rights Table level grant
  @param revoke_grant Is this is a REVOKE command?

  @return
    @retval FALSE Success.
    @retval TRUE An error occurred.
*/

bool mysql_routine_grant(THD *thd, TABLE_LIST *table_list, bool is_proc,
			 List <LEX_USER> &user_list, ulong rights,
			 bool revoke_grant, bool write_to_binlog)
{
  List_iterator <LEX_USER> str_list (user_list);
  LEX_USER *Str, *tmp_Str;
  TABLE_LIST tables[2];
  bool create_new_users=0, result=0;
  char *db_name, *table_name;
  bool save_binlog_row_based;
  DBUG_ENTER("mysql_routine_grant");

  if (!initialized)
  {
    my_error(ER_OPTION_PREVENTS_STATEMENT, MYF(0),
             "--skip-grant-tables");
    DBUG_RETURN(TRUE);
  }
  if (rights & ~PROC_ACLS)
  {
    my_message(ER_ILLEGAL_GRANT_FOR_TABLE, ER(ER_ILLEGAL_GRANT_FOR_TABLE),
               MYF(0));
    DBUG_RETURN(TRUE);
  }

  if (!revoke_grant)
  {
    if (sp_exist_routines(thd, table_list, is_proc))
      DBUG_RETURN(TRUE);
  }

  /* open the mysql.user and mysql.procs_priv tables */

  tables[0].init_one_table(C_STRING_WITH_LEN("mysql"),
                           C_STRING_WITH_LEN("user"), "user", TL_WRITE);
  tables[1].init_one_table(C_STRING_WITH_LEN("mysql"),
                           C_STRING_WITH_LEN("procs_priv"), "procs_priv", TL_WRITE);
  tables[0].next_local= tables[0].next_global= tables+1;

  /*
    This statement will be replicated as a statement, even when using
    row-based replication.  The flag will be reset at the end of the
    statement.
  */
  if ((save_binlog_row_based= thd->is_current_stmt_binlog_format_row()))
    thd->clear_current_stmt_binlog_format_row();

#ifdef HAVE_REPLICATION
  /*
    GRANT and REVOKE are applied the slave in/exclusion rules as they are
    some kind of updates to the mysql.% tables.
  */
  if (thd->slave_thread && rpl_filter->is_on())
  {
    /*
      The tables must be marked "updating" so that tables_ok() takes them into
      account in tests.
    */
    tables[0].updating= tables[1].updating= 1;
    if (!(thd->spcont || rpl_filter->tables_ok(0, tables)))
    {
      /* Restore the state of binlog format */
      DBUG_ASSERT(!thd->is_current_stmt_binlog_format_row());
      if (save_binlog_row_based)
        thd->set_current_stmt_binlog_format_row();
      DBUG_RETURN(FALSE);
    }
  }
#endif

  if (open_and_lock_tables(thd, tables, FALSE, MYSQL_LOCK_IGNORE_TIMEOUT))
  {						// Should never happen
    /* Restore the state of binlog format */
    DBUG_ASSERT(!thd->is_current_stmt_binlog_format_row());
    if (save_binlog_row_based)
      thd->set_current_stmt_binlog_format_row();
    DBUG_RETURN(TRUE);
  }

  if (!revoke_grant)
    create_new_users= test_if_create_new_users(thd);
  mysql_rwlock_wrlock(&LOCK_grant);
  mysql_mutex_lock(&acl_cache->lock);
  MEM_ROOT *old_root= thd->mem_root;
  thd->mem_root= &memex;

  DBUG_PRINT("info",("now time to iterate and add users"));

  while ((tmp_Str= str_list++))
  {
    int error;
    GRANT_NAME *grant_name;
    if (!(Str= get_current_user(thd, tmp_Str)))
    {
      result= TRUE;
      continue;
    }  
    /* Create user if needed */
    error=replace_user_table(thd, tables[0].table, *Str,
			     0, revoke_grant, create_new_users,
                             test(thd->variables.sql_mode &
                                  MODE_NO_AUTO_CREATE_USER));
    if (error)
    {
      result= TRUE;				// Remember error
      continue;					// Add next user
    }

    db_name= table_list->db;
    table_name= table_list->table_name;

    grant_name= routine_hash_search(Str->host.str, NullS, db_name,
                                    Str->user.str, table_name, is_proc, 1);
    if (!grant_name)
    {
      if (revoke_grant)
      {
        my_error(ER_NONEXISTING_PROC_GRANT, MYF(0),
	         Str->user.str, Str->host.str, table_name);
	result= TRUE;
	continue;
      }
      grant_name= new GRANT_NAME(Str->host.str, db_name,
				 Str->user.str, table_name,
				 rights, TRUE);
      if (!grant_name ||
        my_hash_insert(is_proc ?
                       &proc_priv_hash : &func_priv_hash,(uchar*) grant_name))
      {
        result= TRUE;
	continue;
      }
    }

    if (replace_routine_table(thd, grant_name, tables[1].table, *Str,
                              db_name, table_name, is_proc, rights, 
                              revoke_grant) != 0)
    {
      result= TRUE;
      continue;
    }
  }
  thd->mem_root= old_root;
  mysql_mutex_unlock(&acl_cache->lock);

  if (write_to_binlog)
  {
    if (write_bin_log(thd, FALSE, thd->query(), thd->query_length()))
      result= TRUE;
  }

  mysql_rwlock_unlock(&LOCK_grant);
  /* Restore the state of binlog format */
  DBUG_ASSERT(!thd->is_current_stmt_binlog_format_row());
  if (save_binlog_row_based)
    thd->set_current_stmt_binlog_format_row();

  /* Tables are automatically closed */
  DBUG_RETURN(result);
}


bool mysql_grant(THD *thd, const char *db, List <LEX_USER> &list,
                 ulong rights, bool revoke_grant, bool is_proxy)
{
  List_iterator <LEX_USER> str_list (list);
  LEX_USER *Str, *tmp_Str, *proxied_user= NULL;
  char tmp_db[SAFE_NAME_LEN+1];
  bool create_new_users=0;
  TABLE_LIST tables[2];
  bool save_binlog_row_based;
  DBUG_ENTER("mysql_grant");
  if (!initialized)
  {
    my_error(ER_OPTION_PREVENTS_STATEMENT, MYF(0),
             "--skip-grant-tables");	/* purecov: tested */
    DBUG_RETURN(TRUE);				/* purecov: tested */
  }

  if (lower_case_table_names && db)
  {
    char *end= strnmov(tmp_db,db, sizeof(tmp_db));
    if (end >= tmp_db + sizeof(tmp_db))
    {
      my_error(ER_WRONG_DB_NAME ,MYF(0), db);
      DBUG_RETURN(TRUE);
    }
    my_casedn_str(files_charset_info, tmp_db);
    db=tmp_db;
  }

  if (is_proxy)
  {
    DBUG_ASSERT(!db);
    proxied_user= str_list++;
  }

  /* open the mysql.user and mysql.db or mysql.proxies_priv tables */
  tables[0].init_one_table(C_STRING_WITH_LEN("mysql"),
                           C_STRING_WITH_LEN("user"), "user", TL_WRITE);
  if (is_proxy)

    tables[1].init_one_table(C_STRING_WITH_LEN("mysql"),
                             C_STRING_WITH_LEN("proxies_priv"),
                             "proxies_priv", 
                             TL_WRITE);
  else
    tables[1].init_one_table(C_STRING_WITH_LEN("mysql"),
                             C_STRING_WITH_LEN("db"), 
                             "db", 
                             TL_WRITE);
  tables[0].next_local= tables[0].next_global= tables+1;

  /*
    This statement will be replicated as a statement, even when using
    row-based replication.  The flag will be reset at the end of the
    statement.
  */
  if ((save_binlog_row_based= thd->is_current_stmt_binlog_format_row()))
    thd->clear_current_stmt_binlog_format_row();

#ifdef HAVE_REPLICATION
  /*
    GRANT and REVOKE are applied the slave in/exclusion rules as they are
    some kind of updates to the mysql.% tables.
  */
  if (thd->slave_thread && rpl_filter->is_on())
  {
    /*
      The tables must be marked "updating" so that tables_ok() takes them into
      account in tests.
    */
    tables[0].updating= tables[1].updating= 1;
    if (!(thd->spcont || rpl_filter->tables_ok(0, tables)))
    {
      /* Restore the state of binlog format */
      DBUG_ASSERT(!thd->is_current_stmt_binlog_format_row());
      if (save_binlog_row_based)
        thd->set_current_stmt_binlog_format_row();
      DBUG_RETURN(FALSE);
    }
  }
#endif

  if (open_and_lock_tables(thd, tables, FALSE, MYSQL_LOCK_IGNORE_TIMEOUT))
  {						// This should never happen
    /* Restore the state of binlog format */
    DBUG_ASSERT(!thd->is_current_stmt_binlog_format_row());
    if (save_binlog_row_based)
      thd->set_current_stmt_binlog_format_row();
    DBUG_RETURN(TRUE);				/* purecov: deadcode */
  }

  if (!revoke_grant)
    create_new_users= test_if_create_new_users(thd);

  /* go through users in user_list */
  mysql_rwlock_wrlock(&LOCK_grant);
  mysql_mutex_lock(&acl_cache->lock);
  grant_version++;

  int result=0;
  while ((tmp_Str = str_list++))
  {
    if (!(Str= get_current_user(thd, tmp_Str)))
    {
      result= TRUE;
      continue;
    }
    /*
      No User, but a password?
      They did GRANT ... TO CURRENT_USER() IDENTIFIED BY ... !
      Get the current user, and shallow-copy the new password to them!
    */
    if (!tmp_Str->user.str && tmp_Str->password.str)
      Str->password= tmp_Str->password;
    if (replace_user_table(thd, tables[0].table, *Str,
                           (!db ? rights : 0), revoke_grant, create_new_users,
                           test(thd->variables.sql_mode &
                                MODE_NO_AUTO_CREATE_USER)))
      result= -1;
    else if (db)
    {
      ulong db_rights= rights & DB_ACLS;
      if (db_rights  == rights)
      {
	if (replace_db_table(tables[1].table, db, *Str, db_rights,
			     revoke_grant))
	  result= -1;
      }
      else
      {
	my_error(ER_WRONG_USAGE, MYF(0), "DB GRANT", "GLOBAL PRIVILEGES");
	result= -1;
      }
    }
    else if (is_proxy)
    {
      if (replace_proxies_priv_table (thd, tables[1].table, Str, proxied_user,
                                    rights & GRANT_ACL ? TRUE : FALSE, 
                                    revoke_grant))
        result= -1;
    }
  }
  mysql_mutex_unlock(&acl_cache->lock);

  if (!result)
  {
    result= write_bin_log(thd, TRUE, thd->query(), thd->query_length());
  }

  mysql_rwlock_unlock(&LOCK_grant);

  if (!result)
    my_ok(thd);
  /* Restore the state of binlog format */
  DBUG_ASSERT(!thd->is_current_stmt_binlog_format_row());
  if (save_binlog_row_based)
    thd->set_current_stmt_binlog_format_row();

  DBUG_RETURN(result);
}


/* Free grant array if possible */

void  grant_free(void)
{
  DBUG_ENTER("grant_free");
  my_hash_free(&column_priv_hash);
  my_hash_free(&proc_priv_hash);
  my_hash_free(&func_priv_hash);
  free_root(&memex,MYF(0));
  DBUG_VOID_RETURN;
}


/**
  @brief Initialize structures responsible for table/column-level privilege
   checking and load information for them from tables in the 'mysql' database.

  @return Error status
    @retval 0 OK
    @retval 1 Could not initialize grant subsystem.
*/

my_bool grant_init()
{
  THD  *thd;
  my_bool return_val;
  DBUG_ENTER("grant_init");

  if (!(thd= new THD))
    DBUG_RETURN(1);				/* purecov: deadcode */
  thd->thread_stack= (char*) &thd;
  thd->store_globals();
  return_val=  grant_reload(thd);
  delete thd;
  /* Remember that we don't have a THD */
  my_pthread_setspecific_ptr(THR_THD,  0);
  DBUG_RETURN(return_val);
}


/**
  @brief Helper function to grant_reload_procs_priv

  Reads the procs_priv table into memory hash.

  @param table A pointer to the procs_priv table structure.

  @see grant_reload
  @see grant_reload_procs_priv

  @return Error state
    @retval TRUE An error occurred
    @retval FALSE Success
*/

static my_bool grant_load_procs_priv(TABLE *p_table)
{
  MEM_ROOT *memex_ptr;
  my_bool return_val= 1;
  bool check_no_resolve= specialflag & SPECIAL_NO_RESOLVE;
  MEM_ROOT **save_mem_root_ptr= my_pthread_getspecific_ptr(MEM_ROOT**,
                                                           THR_MALLOC);
  DBUG_ENTER("grant_load_procs_priv");
  (void) my_hash_init(&proc_priv_hash, &my_charset_utf8_bin,
                      0,0,0, (my_hash_get_key) get_grant_table,
                      0,0);
  (void) my_hash_init(&func_priv_hash, &my_charset_utf8_bin,
                      0,0,0, (my_hash_get_key) get_grant_table,
                      0,0);

  if (p_table->file->ha_index_init(0, 1))
    DBUG_RETURN(TRUE);

  p_table->use_all_columns();

  if (!p_table->file->ha_index_first(p_table->record[0]))
  {
    memex_ptr= &memex;
    my_pthread_setspecific_ptr(THR_MALLOC, &memex_ptr);
    do
    {
      GRANT_NAME *mem_check;
      HASH *hash;
      if (!(mem_check=new (memex_ptr) GRANT_NAME(p_table, TRUE)))
      {
        /* This could only happen if we are out memory */
        goto end_unlock;
      }

      if (check_no_resolve)
      {
	if (hostname_requires_resolving(mem_check->host.hostname))
	{
          sql_print_warning("'procs_priv' entry '%s %s@%s' "
                            "ignored in --skip-name-resolve mode.",
                            mem_check->tname, mem_check->user,
                            mem_check->host.hostname ?
                            mem_check->host.hostname : "");
          continue;
        }
      }
      if (p_table->field[4]->val_int() == TYPE_ENUM_PROCEDURE)
      {
        hash= &proc_priv_hash;
      }
      else
      if (p_table->field[4]->val_int() == TYPE_ENUM_FUNCTION)
      {
        hash= &func_priv_hash;
      }
      else
      {
        sql_print_warning("'procs_priv' entry '%s' "
                          "ignored, bad routine type",
                          mem_check->tname);
        continue;
      }

      mem_check->privs= fix_rights_for_procedure(mem_check->privs);
      if (! mem_check->ok())
        delete mem_check;
      else if (my_hash_insert(hash, (uchar*) mem_check))
      {
        delete mem_check;
        goto end_unlock;
      }
    }
    while (!p_table->file->ha_index_next(p_table->record[0]));
  }
  /* Return ok */
  return_val= 0;

end_unlock:
  p_table->file->ha_index_end();
  my_pthread_setspecific_ptr(THR_MALLOC, save_mem_root_ptr);
  DBUG_RETURN(return_val);
}


/**
  @brief Initialize structures responsible for table/column-level privilege
    checking and load information about grants from open privilege tables.

  @param thd Current thread
  @param tables List containing open "mysql.tables_priv" and
    "mysql.columns_priv" tables.

  @see grant_reload

  @return Error state
    @retval FALSE Success
    @retval TRUE Error
*/

static my_bool grant_load(THD *thd, TABLE_LIST *tables)
{
  MEM_ROOT *memex_ptr;
  my_bool return_val= 1;
  TABLE *t_table= 0, *c_table= 0;
  bool check_no_resolve= specialflag & SPECIAL_NO_RESOLVE;
  MEM_ROOT **save_mem_root_ptr= my_pthread_getspecific_ptr(MEM_ROOT**,
                                                           THR_MALLOC);
  ulonglong old_sql_mode= thd->variables.sql_mode;
  DBUG_ENTER("grant_load");

  thd->variables.sql_mode&= ~MODE_PAD_CHAR_TO_FULL_LENGTH;

  (void) my_hash_init(&column_priv_hash, &my_charset_utf8_bin,
                      0,0,0, (my_hash_get_key) get_grant_table,
                      (my_hash_free_key) free_grant_table,0);

  t_table = tables[0].table;
  c_table = tables[1].table;

  if (t_table->file->ha_index_init(0, 1))
    goto end_index_init;

  t_table->use_all_columns();
  c_table->use_all_columns();

  if (!t_table->file->ha_index_first(t_table->record[0]))
  {
    memex_ptr= &memex;
    my_pthread_setspecific_ptr(THR_MALLOC, &memex_ptr);
    do
    {
      GRANT_TABLE *mem_check;
      if (!(mem_check=new (memex_ptr) GRANT_TABLE(t_table,c_table)))
      {
	/* This could only happen if we are out memory */
	goto end_unlock;
      }

      if (check_no_resolve)
      {
	if (hostname_requires_resolving(mem_check->host.hostname))
	{
          sql_print_warning("'tables_priv' entry '%s %s@%s' "
                            "ignored in --skip-name-resolve mode.",
                            mem_check->tname,
                            mem_check->user ? mem_check->user : "",
                            mem_check->host.hostname ?
                            mem_check->host.hostname : "");
	  continue;
	}
      }

      if (! mem_check->ok())
	delete mem_check;
      else if (my_hash_insert(&column_priv_hash,(uchar*) mem_check))
      {
	delete mem_check;
	goto end_unlock;
      }
    }
    while (!t_table->file->ha_index_next(t_table->record[0]));
  }

  return_val=0;					// Return ok

end_unlock:
  t_table->file->ha_index_end();
  my_pthread_setspecific_ptr(THR_MALLOC, save_mem_root_ptr);
end_index_init:
  thd->variables.sql_mode= old_sql_mode;
  DBUG_RETURN(return_val);
}


/**
  @brief Helper function to grant_reload. Reloads procs_priv table is it
    exists.

  @param thd A pointer to the thread handler object.

  @see grant_reload

  @return Error state
    @retval FALSE Success
    @retval TRUE An error has occurred.
*/

static my_bool grant_reload_procs_priv(THD *thd)
{
  HASH old_proc_priv_hash, old_func_priv_hash;
  TABLE_LIST table;
  my_bool return_val= FALSE;
  DBUG_ENTER("grant_reload_procs_priv");

  table.init_one_table("mysql", 5, "procs_priv",
                       strlen("procs_priv"), "procs_priv",
                       TL_READ);
  table.open_type= OT_BASE_ONLY;

  if (open_and_lock_tables(thd, &table, FALSE, MYSQL_LOCK_IGNORE_TIMEOUT))
    DBUG_RETURN(TRUE);

  mysql_rwlock_wrlock(&LOCK_grant);
  /* Save a copy of the current hash if we need to undo the grant load */
  old_proc_priv_hash= proc_priv_hash;
  old_func_priv_hash= func_priv_hash;

  if ((return_val= grant_load_procs_priv(table.table)))
  {
    /* Error; Reverting to old hash */
    DBUG_PRINT("error",("Reverting to old privileges"));
    grant_free();
    proc_priv_hash= old_proc_priv_hash;
    func_priv_hash= old_func_priv_hash;
  }
  else
  {
    my_hash_free(&old_proc_priv_hash);
    my_hash_free(&old_func_priv_hash);
  }
  mysql_rwlock_unlock(&LOCK_grant);

  close_mysql_tables(thd);
  DBUG_RETURN(return_val);
}


/**
  @brief Reload information about table and column level privileges if possible

  @param thd Current thread

  Locked tables are checked by acl_reload() and doesn't have to be checked
  in this call.
  This function is also used for initialization of structures responsible
  for table/column-level privilege checking.

  @return Error state
    @retval FALSE Success
    @retval TRUE  Error
*/

my_bool grant_reload(THD *thd)
{
  TABLE_LIST tables[2];
  HASH old_column_priv_hash;
  MEM_ROOT old_mem;
  my_bool return_val= 1;
  DBUG_ENTER("grant_reload");

  /* Don't do anything if running with --skip-grant-tables */
  if (!initialized)
    DBUG_RETURN(0);

  tables[0].init_one_table(C_STRING_WITH_LEN("mysql"),
                           C_STRING_WITH_LEN("tables_priv"),
                           "tables_priv", TL_READ);
  tables[1].init_one_table(C_STRING_WITH_LEN("mysql"),
                           C_STRING_WITH_LEN("columns_priv"),
                           "columns_priv", TL_READ);
  tables[0].next_local= tables[0].next_global= tables+1;
  tables[0].open_type= tables[1].open_type= OT_BASE_ONLY;

  /*
    To avoid deadlocks we should obtain table locks before
    obtaining LOCK_grant rwlock.
  */
  if (open_and_lock_tables(thd, tables, FALSE, MYSQL_LOCK_IGNORE_TIMEOUT))
    goto end;

  mysql_rwlock_wrlock(&LOCK_grant);
  old_column_priv_hash= column_priv_hash;

  /*
    Create a new memory pool but save the current memory pool to make an undo
    opertion possible in case of failure.
  */
  old_mem= memex;
  init_sql_alloc(&memex, ACL_ALLOC_BLOCK_SIZE, 0);

  if ((return_val= grant_load(thd, tables)))
  {						// Error. Revert to old hash
    DBUG_PRINT("error",("Reverting to old privileges"));
    grant_free();				/* purecov: deadcode */
    column_priv_hash= old_column_priv_hash;	/* purecov: deadcode */
    memex= old_mem;				/* purecov: deadcode */
  }
  else
  {
    my_hash_free(&old_column_priv_hash);
    free_root(&old_mem,MYF(0));
  }
  mysql_rwlock_unlock(&LOCK_grant);
  close_mysql_tables(thd);

  /*
    It is OK failing to load procs_priv table because we may be
    working with 4.1 privilege tables.
  */
  if (grant_reload_procs_priv(thd))
    return_val= 1;

  mysql_rwlock_wrlock(&LOCK_grant);
  grant_version++;
  mysql_rwlock_unlock(&LOCK_grant);

end:
  DBUG_RETURN(return_val);
}


/**
  @brief Check table level grants

  @param thd          Thread handler
  @param want_access  Bits of privileges user needs to have.
  @param tables       List of tables to check. The user should have
                      'want_access' to all tables in list.
  @param any_combination_will_do TRUE if it's enough to have any privilege for
    any combination of the table columns.
  @param number       Check at most this number of tables.
  @param no_errors    TRUE if no error should be sent directly to the client.

  If table->grant.want_privilege != 0 then the requested privileges where
  in the set of COL_ACLS but access was not granted on the table level. As
  a consequence an extra check of column privileges is required.

  Specifically if this function returns FALSE the user has some kind of
  privilege on a combination of columns in each table.

  This function is usually preceeded by check_access which establish the
  User-, Db- and Host access rights.

  @see check_access
  @see check_table_access

  @note This functions assumes that either number of tables to be inspected
     by it is limited explicitly (i.e. is is not UINT_MAX) or table list
     used and thd->lex->query_tables_own_last value correspond to each
     other (the latter should be either 0 or point to next_global member
     of one of elements of this table list).

   @return Access status
     @retval FALSE Access granted; But column privileges might need to be
      checked.
     @retval TRUE The user did not have the requested privileges on any of the
      tables.

*/

bool check_grant(THD *thd, ulong want_access, TABLE_LIST *tables,
                 bool any_combination_will_do, uint number, bool no_errors)
{
  TABLE_LIST *tl;
  TABLE_LIST *first_not_own_table= thd->lex->first_not_own_table();
  Security_context *sctx= thd->security_ctx;
  uint i;
  ulong orig_want_access= want_access;
  DBUG_ENTER("check_grant");
  DBUG_ASSERT(number > 0);

  /*
    Walk through the list of tables that belong to the query and save the
    requested access (orig_want_privilege) to be able to use it when
    checking access rights to the underlying tables of a view. Our grant
    system gradually eliminates checked bits from want_privilege and thus
    after all checks are done we can no longer use it.
    The check that first_not_own_table is not reached is for the case when
    the given table list refers to the list for prelocking (contains tables
    of other queries). For simple queries first_not_own_table is 0.
  */
  for (i= 0, tl= tables;
       i < number  && tl != first_not_own_table;
       tl= tl->next_global, i++)
  {
    /*
      Save a copy of the privileges without the SHOW_VIEW_ACL attribute.
      It will be checked during making view.
    */
    tl->grant.orig_want_privilege= (want_access & ~SHOW_VIEW_ACL);
  }

  mysql_rwlock_rdlock(&LOCK_grant);
  for (tl= tables;
       tl && number-- && tl != first_not_own_table;
       tl= tl->next_global)
  {
    sctx = test(tl->security_ctx) ? tl->security_ctx : thd->security_ctx;

    const ACL_internal_table_access *access=
      get_cached_table_access(&tl->grant.m_internal,
                              tl->get_db_name(),
                              tl->get_table_name());

    if (access)
    {
      switch(access->check(orig_want_access, &tl->grant.privilege))
      {
      case ACL_INTERNAL_ACCESS_GRANTED:
        /*
          Currently,
          -  the information_schema does not subclass ACL_internal_table_access,
          there are no per table privilege checks for I_S,
          - the performance schema does use per tables checks, but at most
          returns 'CHECK_GRANT', and never 'ACCESS_GRANTED'.
          so this branch is not used.
        */
        DBUG_ASSERT(0);
      case ACL_INTERNAL_ACCESS_DENIED:
        goto err;
      case ACL_INTERNAL_ACCESS_CHECK_GRANT:
        break;
      }
    }

    want_access= orig_want_access;
    want_access&= ~sctx->master_access;
    if (!want_access)
      continue;                                 // ok

    if (!(~tl->grant.privilege & want_access) ||
        tl->is_anonymous_derived_table() || tl->schema_table)
    {
      /*
        It is subquery in the FROM clause. VIEW set tl->derived after
        table opening, but this function always called before table opening.
      */
      if (!tl->referencing_view)
      {
        /*
          If it's a temporary table created for a subquery in the FROM
          clause, or an INFORMATION_SCHEMA table, drop the request for
          a privilege.
        */
        tl->grant.want_privilege= 0;
      }
      continue;
    }
    GRANT_TABLE *grant_table= table_hash_search(sctx->host, sctx->ip,
                                                tl->get_db_name(),
                                                sctx->priv_user,
                                                tl->get_table_name(),
                                                FALSE);

    if (!grant_table)
    {
      want_access &= ~tl->grant.privilege;
      goto err;					// No grants
    }

    /*
      For SHOW COLUMNS, SHOW INDEX it is enough to have some
      privileges on any column combination on the table.
    */
    if (any_combination_will_do)
      continue;

    tl->grant.grant_table= grant_table; // Remember for column test
    tl->grant.version= grant_version;
    tl->grant.privilege|= grant_table->privs;
    tl->grant.want_privilege= ((want_access & COL_ACLS) & ~tl->grant.privilege);

    if (!(~tl->grant.privilege & want_access))
      continue;

    if (want_access & ~(grant_table->cols | tl->grant.privilege))
    {
      want_access &= ~(grant_table->cols | tl->grant.privilege);
      goto err;					// impossible
    }
  }
  mysql_rwlock_unlock(&LOCK_grant);
  DBUG_RETURN(FALSE);

err:
  mysql_rwlock_unlock(&LOCK_grant);
  if (!no_errors)				// Not a silent skip of table
  {
    char command[128];
    get_privilege_desc(command, sizeof(command), want_access);
    status_var_increment(thd->status_var.access_denied_errors);

    my_error(ER_TABLEACCESS_DENIED_ERROR, MYF(0),
             command,
             sctx->priv_user,
             sctx->host_or_ip,
             tl ? tl->get_table_name() : "unknown");
  }
  DBUG_RETURN(TRUE);
}


/*
  Check column rights in given security context

  SYNOPSIS
    check_grant_column()
    thd                  thread handler
    grant                grant information structure
    db_name              db name
    table_name           table  name
    name                 column name
    length               column name length
    sctx                 security context

  RETURN
    FALSE OK
    TRUE  access denied
*/

bool check_grant_column(THD *thd, GRANT_INFO *grant,
			const char *db_name, const char *table_name,
			const char *name, uint length,  Security_context *sctx)
{
  GRANT_TABLE *grant_table;
  GRANT_COLUMN *grant_column;
  ulong want_access= grant->want_privilege & ~grant->privilege;
  DBUG_ENTER("check_grant_column");
  DBUG_PRINT("enter", ("table: %s  want_access: %lu", table_name, want_access));

  if (!want_access)
    DBUG_RETURN(0);				// Already checked

  mysql_rwlock_rdlock(&LOCK_grant);

  /* reload table if someone has modified any grants */

  if (grant->version != grant_version)
  {
    grant->grant_table=
      table_hash_search(sctx->host, sctx->ip, db_name,
			sctx->priv_user,
			table_name, 0);         /* purecov: inspected */
    grant->version= grant_version;		/* purecov: inspected */
  }
  if (!(grant_table= grant->grant_table))
    goto err;					/* purecov: deadcode */

  grant_column=column_hash_search(grant_table, name, length);
  if (grant_column && !(~grant_column->rights & want_access))
  {
    mysql_rwlock_unlock(&LOCK_grant);
    DBUG_RETURN(0);
  }

err:
  mysql_rwlock_unlock(&LOCK_grant);
  char command[128];
  get_privilege_desc(command, sizeof(command), want_access);
  my_error(ER_COLUMNACCESS_DENIED_ERROR, MYF(0),
           command,
           sctx->priv_user,
           sctx->host_or_ip,
           name,
           table_name);
  DBUG_RETURN(1);
}


/*
  Check the access right to a column depending on the type of table.

  SYNOPSIS
    check_column_grant_in_table_ref()
    thd              thread handler
    table_ref        table reference where to check the field
    name             name of field to check
    length           length of name

  DESCRIPTION
    Check the access rights to a column depending on the type of table
    reference where the column is checked. The function provides a
    generic interface to check column access rights that hides the
    heterogeneity of the column representation - whether it is a view
    or a stored table colum.

  RETURN
    FALSE OK
    TRUE  access denied
*/

bool check_column_grant_in_table_ref(THD *thd, TABLE_LIST * table_ref,
                                     const char *name, uint length)
{
  GRANT_INFO *grant;
  const char *db_name;
  const char *table_name;
  Security_context *sctx= test(table_ref->security_ctx) ?
                          table_ref->security_ctx : thd->security_ctx;

  if (table_ref->view || table_ref->field_translation)
  {
    /* View or derived information schema table. */
    ulong view_privs;
    grant= &(table_ref->grant);
    db_name= table_ref->view_db.str;
    table_name= table_ref->view_name.str;
    if (table_ref->belong_to_view && 
        thd->lex->sql_command == SQLCOM_SHOW_FIELDS)
    {
      view_privs= get_column_grant(thd, grant, db_name, table_name, name);
      if (view_privs & VIEW_ANY_ACL)
      {
        table_ref->belong_to_view->allowed_show= TRUE;
        return FALSE;
      }
      table_ref->belong_to_view->allowed_show= FALSE;
      my_message(ER_VIEW_NO_EXPLAIN, ER(ER_VIEW_NO_EXPLAIN), MYF(0));
      return TRUE;
    }
  }
  else
  {
    /* Normal or temporary table. */
    TABLE *table= table_ref->table;
    grant= &(table->grant);
    db_name= table->s->db.str;
    table_name= table->s->table_name.str;
  }

  if (grant->want_privilege)
    return check_grant_column(thd, grant, db_name, table_name, name,
                              length, sctx);
  else
    return FALSE;

}


/** 
  @brief check if a query can access a set of columns

  @param  thd  the current thread
  @param  want_access_arg  the privileges requested
  @param  fields an iterator over the fields of a table reference.
  @return Operation status
    @retval 0 Success
    @retval 1 Falure
  @details This function walks over the columns of a table reference 
   The columns may originate from different tables, depending on the kind of
   table reference, e.g. join, view.
   For each table it will retrieve the grant information and will use it
   to check the required access privileges for the fields requested from it.
*/    
bool check_grant_all_columns(THD *thd, ulong want_access_arg, 
                             Field_iterator_table_ref *fields)
{
  Security_context *sctx= thd->security_ctx;
  ulong want_access= want_access_arg;
  const char *table_name= NULL;

  const char* db_name; 
  GRANT_INFO *grant;
  /* Initialized only to make gcc happy */
  GRANT_TABLE *grant_table= NULL;
  /* 
     Flag that gets set if privilege checking has to be performed on column
     level.
  */
  bool using_column_privileges= FALSE;

  mysql_rwlock_rdlock(&LOCK_grant);

  for (; !fields->end_of_fields(); fields->next())
  {
    const char *field_name= fields->name();

    if (table_name != fields->get_table_name())
    {
      table_name= fields->get_table_name();
      db_name= fields->get_db_name();
      grant= fields->grant();
      /* get a fresh one for each table */
      want_access= want_access_arg & ~grant->privilege;
      if (want_access)
      {
        /* reload table if someone has modified any grants */
        if (grant->version != grant_version)
        {
          grant->grant_table=
            table_hash_search(sctx->host, sctx->ip, db_name,
                              sctx->priv_user,
                              table_name, 0);	/* purecov: inspected */
          grant->version= grant_version;	/* purecov: inspected */
        }

        grant_table= grant->grant_table;
        DBUG_ASSERT (grant_table);
      }
    }

    if (want_access)
    {
      GRANT_COLUMN *grant_column= 
        column_hash_search(grant_table, field_name,
                           (uint) strlen(field_name));
      if (grant_column)
        using_column_privileges= TRUE;
      if (!grant_column || (~grant_column->rights & want_access))
        goto err;
    }
  }
  mysql_rwlock_unlock(&LOCK_grant);
  return 0;

err:
  mysql_rwlock_unlock(&LOCK_grant);

  char command[128];
  get_privilege_desc(command, sizeof(command), want_access);
  /*
    Do not give an error message listing a column name unless the user has
    privilege to see all columns.
  */
  if (using_column_privileges)
    my_error(ER_TABLEACCESS_DENIED_ERROR, MYF(0),
             command, sctx->priv_user,
             sctx->host_or_ip, table_name); 
  else
    my_error(ER_COLUMNACCESS_DENIED_ERROR, MYF(0),
             command,
             sctx->priv_user,
             sctx->host_or_ip,
             fields->name(),
             table_name);
  return 1;
}


static bool check_grant_db_routine(THD *thd, const char *db, HASH *hash)
{
  Security_context *sctx= thd->security_ctx;

  for (uint idx= 0; idx < hash->records; ++idx)
  {
    GRANT_NAME *item= (GRANT_NAME*) my_hash_element(hash, idx);

    if (strcmp(item->user, sctx->priv_user) == 0 &&
        strcmp(item->db, db) == 0 &&
        compare_hostname(&item->host, sctx->host, sctx->ip))
    {
      return FALSE;
    }
  }

  return TRUE;
}


/*
  Check if a user has the right to access a database
  Access is accepted if he has a grant for any table/routine in the database
  Return 1 if access is denied
*/

bool check_grant_db(THD *thd,const char *db)
{
  Security_context *sctx= thd->security_ctx;
  char helping [SAFE_NAME_LEN + USERNAME_LENGTH+2], *end;
  uint len;
  bool error= TRUE;

  end= strmov(helping, sctx->priv_user) + 1;
  end= strnmov(end, db, helping + sizeof(helping) - end);

  if (end >= helping + sizeof(helping)) // db name was truncated
    return 1;                           // no privileges for an invalid db name

  len= (uint) (end - helping) + 1;

  mysql_rwlock_rdlock(&LOCK_grant);

  for (uint idx=0 ; idx < column_priv_hash.records ; idx++)
  {
    GRANT_TABLE *grant_table= (GRANT_TABLE*)
      my_hash_element(&column_priv_hash,
                      idx);
    if (len < grant_table->key_length &&
	!memcmp(grant_table->hash_key,helping,len) &&
        compare_hostname(&grant_table->host, sctx->host, sctx->ip))
    {
      error= FALSE; /* Found match. */
      break;
    }
  }

  if (error)
    error= check_grant_db_routine(thd, db, &proc_priv_hash) &&
           check_grant_db_routine(thd, db, &func_priv_hash);

  mysql_rwlock_unlock(&LOCK_grant);

  return error;
}


/****************************************************************************
  Check routine level grants

  SYNPOSIS
   bool check_grant_routine()
   thd		Thread handler
   want_access  Bits of privileges user needs to have
   procs	List of routines to check. The user should have 'want_access'
   is_proc	True if the list is all procedures, else functions
   no_errors	If 0 then we write an error. The error is sent directly to
		the client

   RETURN
     0  ok
     1  Error: User did not have the requested privielges
****************************************************************************/

bool check_grant_routine(THD *thd, ulong want_access,
			 TABLE_LIST *procs, bool is_proc, bool no_errors)
{
  TABLE_LIST *table;
  Security_context *sctx= thd->security_ctx;
  char *user= sctx->priv_user;
  char *host= sctx->priv_host;
  DBUG_ENTER("check_grant_routine");

  want_access&= ~sctx->master_access;
  if (!want_access)
    DBUG_RETURN(0);                             // ok

  mysql_rwlock_rdlock(&LOCK_grant);
  for (table= procs; table; table= table->next_global)
  {
    GRANT_NAME *grant_proc;
    if ((grant_proc= routine_hash_search(host, sctx->ip, table->db, user,
					 table->table_name, is_proc, 0)))
      table->grant.privilege|= grant_proc->privs;

    if (want_access & ~table->grant.privilege)
    {
      want_access &= ~table->grant.privilege;
      goto err;
    }
  }
  mysql_rwlock_unlock(&LOCK_grant);
  DBUG_RETURN(0);
err:
  mysql_rwlock_unlock(&LOCK_grant);
  if (!no_errors)
  {
    char buff[1024];
    const char *command="";
    if (table)
      strxmov(buff, table->db, ".", table->table_name, NullS);
    if (want_access & EXECUTE_ACL)
      command= "execute";
    else if (want_access & ALTER_PROC_ACL)
      command= "alter routine";
    else if (want_access & GRANT_ACL)
      command= "grant";
    my_error(ER_PROCACCESS_DENIED_ERROR, MYF(0),
             command, user, host, table ? buff : "unknown");
  }
  DBUG_RETURN(1);
}


/*
  Check if routine has any of the 
  routine level grants
  
  SYNPOSIS
   bool    check_routine_level_acl()
   thd	        Thread handler
   db           Database name
   name         Routine name

  RETURN
   0            Ok 
   1            error
*/

bool check_routine_level_acl(THD *thd, const char *db, const char *name, 
                             bool is_proc)
{
  bool no_routine_acl= 1;
  GRANT_NAME *grant_proc;
  Security_context *sctx= thd->security_ctx;
  mysql_rwlock_rdlock(&LOCK_grant);
  if ((grant_proc= routine_hash_search(sctx->priv_host,
                                       sctx->ip, db,
                                       sctx->priv_user,
                                       name, is_proc, 0)))
    no_routine_acl= !(grant_proc->privs & SHOW_PROC_ACLS);
  mysql_rwlock_unlock(&LOCK_grant);
  return no_routine_acl;
}


/*****************************************************************************
  Functions to retrieve the grant for a table/column  (for SHOW functions)
*****************************************************************************/

ulong get_table_grant(THD *thd, TABLE_LIST *table)
{
  ulong privilege;
  Security_context *sctx= thd->security_ctx;
  const char *db = table->db ? table->db : thd->db;
  GRANT_TABLE *grant_table;

  mysql_rwlock_rdlock(&LOCK_grant);
#ifdef EMBEDDED_LIBRARY
  grant_table= NULL;
#else
  grant_table= table_hash_search(sctx->host, sctx->ip, db, sctx->priv_user,
				 table->table_name, 0);
#endif
  table->grant.grant_table=grant_table; // Remember for column test
  table->grant.version=grant_version;
  if (grant_table)
    table->grant.privilege|= grant_table->privs;
  privilege= table->grant.privilege;
  mysql_rwlock_unlock(&LOCK_grant);
  return privilege;
}


/*
  Determine the access priviliges for a field.

  SYNOPSIS
    get_column_grant()
    thd         thread handler
    grant       grants table descriptor
    db_name     name of database that the field belongs to
    table_name  name of table that the field belongs to
    field_name  name of field

  DESCRIPTION
    The procedure may also modify: grant->grant_table and grant->version.

  RETURN
    The access priviliges for the field db_name.table_name.field_name
*/

ulong get_column_grant(THD *thd, GRANT_INFO *grant,
                       const char *db_name, const char *table_name,
                       const char *field_name)
{
  GRANT_TABLE *grant_table;
  GRANT_COLUMN *grant_column;
  ulong priv;

  mysql_rwlock_rdlock(&LOCK_grant);
  /* reload table if someone has modified any grants */
  if (grant->version != grant_version)
  {
    Security_context *sctx= thd->security_ctx;
    grant->grant_table=
      table_hash_search(sctx->host, sctx->ip,
                        db_name, sctx->priv_user,
			table_name, 0);	        /* purecov: inspected */
    grant->version= grant_version;              /* purecov: inspected */
  }

  if (!(grant_table= grant->grant_table))
    priv= grant->privilege;
  else
  {
    grant_column= column_hash_search(grant_table, field_name,
                                     (uint) strlen(field_name));
    if (!grant_column)
      priv= (grant->privilege | grant_table->privs);
    else
      priv= (grant->privilege | grant_table->privs | grant_column->rights);
  }
  mysql_rwlock_unlock(&LOCK_grant);
  return priv;
}


/* Help function for mysql_show_grants */

static void add_user_option(String *grant, long value, const char *name,
                            my_bool is_signed)
{
  if (value)
  {
    char buff[22], *p; // just as in int2str
    grant->append(' ');
    grant->append(name, strlen(name));
    grant->append(' ');
    p=int10_to_str(value, buff, is_signed ? -10 : 10);
    grant->append(buff,p-buff);
  }
}

static const char *command_array[]=
{
  "SELECT", "INSERT", "UPDATE", "DELETE", "CREATE", "DROP", "RELOAD",
  "SHUTDOWN", "PROCESS","FILE", "GRANT", "REFERENCES", "INDEX",
  "ALTER", "SHOW DATABASES", "SUPER", "CREATE TEMPORARY TABLES",
  "LOCK TABLES", "EXECUTE", "REPLICATION SLAVE", "REPLICATION CLIENT",
  "CREATE VIEW", "SHOW VIEW", "CREATE ROUTINE", "ALTER ROUTINE",
  "CREATE USER", "EVENT", "TRIGGER", "CREATE TABLESPACE"
};

static uint command_lengths[]=
{
  6, 6, 6, 6, 6, 4, 6, 8, 7, 4, 5, 10, 5, 5, 14, 5, 23, 11, 7, 17, 18, 11, 9,
  14, 13, 11, 5, 7, 17
};


static int show_routine_grants(THD *thd, LEX_USER *lex_user, HASH *hash,
                               const char *type, int typelen,
                               char *buff, int buffsize);


/*
  SHOW GRANTS;  Send grants for a user to the client

  IMPLEMENTATION
   Send to client grant-like strings depicting user@host privileges
*/

bool mysql_show_grants(THD *thd,LEX_USER *lex_user)
{
  ulong want_access;
  uint counter,index;
  int  error = 0;
  ACL_USER *acl_user;
  ACL_DB *acl_db;
  char buff[1024];
  Protocol *protocol= thd->protocol;
  DBUG_ENTER("mysql_show_grants");

  LINT_INIT(acl_user);
  if (!initialized)
  {
    my_error(ER_OPTION_PREVENTS_STATEMENT, MYF(0), "--skip-grant-tables");
    DBUG_RETURN(TRUE);
  }

  mysql_rwlock_rdlock(&LOCK_grant);
  mysql_mutex_lock(&acl_cache->lock);

  acl_user= find_acl_user(lex_user->host.str, lex_user->user.str, TRUE);
  if (!acl_user)
  {
    mysql_mutex_unlock(&acl_cache->lock);
    mysql_rwlock_unlock(&LOCK_grant);

    my_error(ER_NONEXISTING_GRANT, MYF(0),
             lex_user->user.str, lex_user->host.str);
    DBUG_RETURN(TRUE);
  }

  Item_string *field=new Item_string("",0,&my_charset_latin1);
  List<Item> field_list;
  field->name=buff;
  field->max_length=1024;
  strxmov(buff,"Grants for ",lex_user->user.str,"@",
	  lex_user->host.str,NullS);
  field_list.push_back(field);
  if (protocol->send_result_set_metadata(&field_list,
                            Protocol::SEND_NUM_ROWS | Protocol::SEND_EOF))
  {
    mysql_mutex_unlock(&acl_cache->lock);
    mysql_rwlock_unlock(&LOCK_grant);

    DBUG_RETURN(TRUE);
  }

  /* Add first global access grants */
  {
    String global(buff,sizeof(buff),system_charset_info);
    global.length(0);
    global.append(STRING_WITH_LEN("GRANT "));

    want_access= acl_user->access;
    if (test_all_bits(want_access, (GLOBAL_ACLS & ~ GRANT_ACL)))
      global.append(STRING_WITH_LEN("ALL PRIVILEGES"));
    else if (!(want_access & ~GRANT_ACL))
      global.append(STRING_WITH_LEN("USAGE"));
    else
    {
      bool found=0;
      ulong j,test_access= want_access & ~GRANT_ACL;
      for (counter=0, j = SELECT_ACL;j <= GLOBAL_ACLS;counter++,j <<= 1)
      {
	if (test_access & j)
	{
	  if (found)
	    global.append(STRING_WITH_LEN(", "));
	  found=1;
	  global.append(command_array[counter],command_lengths[counter]);
	}
      }
    }
    global.append (STRING_WITH_LEN(" ON *.* TO '"));
    global.append(lex_user->user.str, lex_user->user.length,
		  system_charset_info);
    global.append (STRING_WITH_LEN("'@'"));
    global.append(lex_user->host.str,lex_user->host.length,
		  system_charset_info);
    global.append ('\'');
    if (acl_user->plugin.str == native_password_plugin_name.str ||
        acl_user->plugin.str == old_password_plugin_name.str)
    {
      if (acl_user->auth_string.length)
      {
        DBUG_ASSERT(acl_user->salt_len);
        global.append(STRING_WITH_LEN(" IDENTIFIED BY PASSWORD '"));
        global.append(acl_user->auth_string.str, acl_user->auth_string.length);
        global.append('\'');
      }
    }
    else
    {
        global.append(STRING_WITH_LEN(" IDENTIFIED VIA "));
        global.append(acl_user->plugin.str, acl_user->plugin.length);
        if (acl_user->auth_string.length)
        {
          global.append(STRING_WITH_LEN(" USING '"));
          global.append(acl_user->auth_string.str, acl_user->auth_string.length);
          global.append('\'');
        }
    }
    /* "show grants" SSL related stuff */
    if (acl_user->ssl_type == SSL_TYPE_ANY)
      global.append(STRING_WITH_LEN(" REQUIRE SSL"));
    else if (acl_user->ssl_type == SSL_TYPE_X509)
      global.append(STRING_WITH_LEN(" REQUIRE X509"));
    else if (acl_user->ssl_type == SSL_TYPE_SPECIFIED)
    {
      int ssl_options = 0;
      global.append(STRING_WITH_LEN(" REQUIRE "));
      if (acl_user->x509_issuer)
      {
	ssl_options++;
	global.append(STRING_WITH_LEN("ISSUER \'"));
	global.append(acl_user->x509_issuer,strlen(acl_user->x509_issuer));
	global.append('\'');
      }
      if (acl_user->x509_subject)
      {
	if (ssl_options++)
	  global.append(' ');
	global.append(STRING_WITH_LEN("SUBJECT \'"));
	global.append(acl_user->x509_subject,strlen(acl_user->x509_subject),
                      system_charset_info);
	global.append('\'');
      }
      if (acl_user->ssl_cipher)
      {
	if (ssl_options++)
	  global.append(' ');
	global.append(STRING_WITH_LEN("CIPHER '"));
	global.append(acl_user->ssl_cipher,strlen(acl_user->ssl_cipher),
                      system_charset_info);
	global.append('\'');
      }
    }
    if ((want_access & GRANT_ACL) ||
	(acl_user->user_resource.questions ||
         acl_user->user_resource.updates ||
         acl_user->user_resource.conn_per_hour ||
         acl_user->user_resource.user_conn))
    {
      global.append(STRING_WITH_LEN(" WITH"));
      if (want_access & GRANT_ACL)
	global.append(STRING_WITH_LEN(" GRANT OPTION"));
      add_user_option(&global, acl_user->user_resource.questions,
		      "MAX_QUERIES_PER_HOUR", 0);
      add_user_option(&global, acl_user->user_resource.updates,
		      "MAX_UPDATES_PER_HOUR", 0);
      add_user_option(&global, acl_user->user_resource.conn_per_hour,
		      "MAX_CONNECTIONS_PER_HOUR", 0);
      add_user_option(&global, acl_user->user_resource.user_conn,
		      "MAX_USER_CONNECTIONS", 1);
    }
    protocol->prepare_for_resend();
    protocol->store(global.ptr(),global.length(),global.charset());
    if (protocol->write())
    {
      error= -1;
      goto end;
    }
  }

  /* Add database access */
  for (counter=0 ; counter < acl_dbs.elements ; counter++)
  {
    const char *user, *host;

    acl_db=dynamic_element(&acl_dbs,counter,ACL_DB*);
    if (!(user=acl_db->user))
      user= "";
    if (!(host=acl_db->host.hostname))
      host= "";

    /*
      We do not make SHOW GRANTS case-sensitive here (like REVOKE),
      but make it case-insensitive because that's the way they are
      actually applied, and showing fewer privileges than are applied
      would be wrong from a security point of view.
    */

    if (!strcmp(lex_user->user.str,user) &&
	!my_strcasecmp(system_charset_info, lex_user->host.str, host))
    {
      want_access=acl_db->access;
      if (want_access)
      {
	String db(buff,sizeof(buff),system_charset_info);
	db.length(0);
	db.append(STRING_WITH_LEN("GRANT "));

	if (test_all_bits(want_access,(DB_ACLS & ~GRANT_ACL)))
	  db.append(STRING_WITH_LEN("ALL PRIVILEGES"));
	else if (!(want_access & ~GRANT_ACL))
	  db.append(STRING_WITH_LEN("USAGE"));
	else
	{
	  int found=0, cnt;
	  ulong j,test_access= want_access & ~GRANT_ACL;
	  for (cnt=0, j = SELECT_ACL; j <= DB_ACLS; cnt++,j <<= 1)
	  {
	    if (test_access & j)
	    {
	      if (found)
		db.append(STRING_WITH_LEN(", "));
	      found = 1;
	      db.append(command_array[cnt],command_lengths[cnt]);
	    }
	  }
	}
	db.append (STRING_WITH_LEN(" ON "));
	append_identifier(thd, &db, acl_db->db, strlen(acl_db->db));
	db.append (STRING_WITH_LEN(".* TO '"));
	db.append(lex_user->user.str, lex_user->user.length,
		  system_charset_info);
	db.append (STRING_WITH_LEN("'@'"));
	// host and lex_user->host are equal except for case
	db.append(host, strlen(host), system_charset_info);
	db.append ('\'');
	if (want_access & GRANT_ACL)
	  db.append(STRING_WITH_LEN(" WITH GRANT OPTION"));
	protocol->prepare_for_resend();
	protocol->store(db.ptr(),db.length(),db.charset());
	if (protocol->write())
	{
	  error= -1;
	  goto end;
	}
      }
    }
  }

  /* Add table & column access */
  for (index=0 ; index < column_priv_hash.records ; index++)
  {
    const char *user, *host;
    GRANT_TABLE *grant_table= (GRANT_TABLE*)
      my_hash_element(&column_priv_hash, index);

    if (!(user=grant_table->user))
      user= "";
    if (!(host= grant_table->host.hostname))
      host= "";

    /*
      We do not make SHOW GRANTS case-sensitive here (like REVOKE),
      but make it case-insensitive because that's the way they are
      actually applied, and showing fewer privileges than are applied
      would be wrong from a security point of view.
    */

    if (!strcmp(lex_user->user.str,user) &&
	!my_strcasecmp(system_charset_info, lex_user->host.str, host))
    {
      ulong table_access= grant_table->privs;
      if ((table_access | grant_table->cols) != 0)
      {
	String global(buff, sizeof(buff), system_charset_info);
	ulong test_access= (table_access | grant_table->cols) & ~GRANT_ACL;

	global.length(0);
	global.append(STRING_WITH_LEN("GRANT "));

	if (test_all_bits(table_access, (TABLE_ACLS & ~GRANT_ACL)))
	  global.append(STRING_WITH_LEN("ALL PRIVILEGES"));
	else if (!test_access)
	  global.append(STRING_WITH_LEN("USAGE"));
	else
	{
          /* Add specific column access */
	  int found= 0;
	  ulong j;

	  for (counter= 0, j= SELECT_ACL; j <= TABLE_ACLS; counter++, j<<= 1)
	  {
	    if (test_access & j)
	    {
	      if (found)
		global.append(STRING_WITH_LEN(", "));
	      found= 1;
	      global.append(command_array[counter],command_lengths[counter]);

	      if (grant_table->cols)
	      {
		uint found_col= 0;
		for (uint col_index=0 ;
		     col_index < grant_table->hash_columns.records ;
		     col_index++)
		{
		  GRANT_COLUMN *grant_column = (GRANT_COLUMN*)
                    my_hash_element(&grant_table->hash_columns,col_index);
		  if (grant_column->rights & j)
		  {
		    if (!found_col)
		    {
		      found_col= 1;
		      /*
			If we have a duplicated table level privilege, we
			must write the access privilege name again.
		      */
		      if (table_access & j)
		      {
			global.append(STRING_WITH_LEN(", "));
			global.append(command_array[counter],
				      command_lengths[counter]);
		      }
		      global.append(STRING_WITH_LEN(" ("));
		    }
		    else
		      global.append(STRING_WITH_LEN(", "));
		    global.append(grant_column->column,
				  grant_column->key_length,
				  system_charset_info);
		  }
		}
		if (found_col)
		  global.append(')');
	      }
	    }
	  }
	}
	global.append(STRING_WITH_LEN(" ON "));
	append_identifier(thd, &global, grant_table->db,
			  strlen(grant_table->db));
	global.append('.');
	append_identifier(thd, &global, grant_table->tname,
			  strlen(grant_table->tname));
	global.append(STRING_WITH_LEN(" TO '"));
	global.append(lex_user->user.str, lex_user->user.length,
		      system_charset_info);
	global.append(STRING_WITH_LEN("'@'"));
	// host and lex_user->host are equal except for case
	global.append(host, strlen(host), system_charset_info);
	global.append('\'');
	if (table_access & GRANT_ACL)
	  global.append(STRING_WITH_LEN(" WITH GRANT OPTION"));
	protocol->prepare_for_resend();
	protocol->store(global.ptr(),global.length(),global.charset());
	if (protocol->write())
	{
	  error= -1;
	  break;
	}
      }
    }
  }

  if (show_routine_grants(thd, lex_user, &proc_priv_hash, 
                          STRING_WITH_LEN("PROCEDURE"), buff, sizeof(buff)))
  {
    error= -1;
    goto end;
  }

  if (show_routine_grants(thd, lex_user, &func_priv_hash,
                          STRING_WITH_LEN("FUNCTION"), buff, sizeof(buff)))
  {
    error= -1;
    goto end;
  }

  if (show_proxy_grants(thd, lex_user, buff, sizeof(buff)))
  {
    error= -1;
    goto end;
  }

end:
  mysql_mutex_unlock(&acl_cache->lock);
  mysql_rwlock_unlock(&LOCK_grant);

  my_eof(thd);
  DBUG_RETURN(error);
}

static int show_routine_grants(THD* thd, LEX_USER *lex_user, HASH *hash,
                               const char *type, int typelen,
                               char *buff, int buffsize)
{
  uint counter, index;
  int error= 0;
  Protocol *protocol= thd->protocol;
  /* Add routine access */
  for (index=0 ; index < hash->records ; index++)
  {
    const char *user, *host;
    GRANT_NAME *grant_proc= (GRANT_NAME*) my_hash_element(hash, index);

    if (!(user=grant_proc->user))
      user= "";
    if (!(host= grant_proc->host.hostname))
      host= "";

    /*
      We do not make SHOW GRANTS case-sensitive here (like REVOKE),
      but make it case-insensitive because that's the way they are
      actually applied, and showing fewer privileges than are applied
      would be wrong from a security point of view.
    */

    if (!strcmp(lex_user->user.str,user) &&
	!my_strcasecmp(system_charset_info, lex_user->host.str, host))
    {
      ulong proc_access= grant_proc->privs;
      if (proc_access != 0)
      {
	String global(buff, buffsize, system_charset_info);
	ulong test_access= proc_access & ~GRANT_ACL;

	global.length(0);
	global.append(STRING_WITH_LEN("GRANT "));

	if (!test_access)
 	  global.append(STRING_WITH_LEN("USAGE"));
	else
	{
          /* Add specific procedure access */
	  int found= 0;
	  ulong j;

	  for (counter= 0, j= SELECT_ACL; j <= PROC_ACLS; counter++, j<<= 1)
	  {
	    if (test_access & j)
	    {
	      if (found)
		global.append(STRING_WITH_LEN(", "));
	      found= 1;
	      global.append(command_array[counter],command_lengths[counter]);
	    }
	  }
	}
	global.append(STRING_WITH_LEN(" ON "));
        global.append(type,typelen);
        global.append(' ');
	append_identifier(thd, &global, grant_proc->db,
			  strlen(grant_proc->db));
	global.append('.');
	append_identifier(thd, &global, grant_proc->tname,
			  strlen(grant_proc->tname));
	global.append(STRING_WITH_LEN(" TO '"));
	global.append(lex_user->user.str, lex_user->user.length,
		      system_charset_info);
	global.append(STRING_WITH_LEN("'@'"));
	// host and lex_user->host are equal except for case
	global.append(host, strlen(host), system_charset_info);
	global.append('\'');
	if (proc_access & GRANT_ACL)
	  global.append(STRING_WITH_LEN(" WITH GRANT OPTION"));
	protocol->prepare_for_resend();
	protocol->store(global.ptr(),global.length(),global.charset());
	if (protocol->write())
	{
	  error= -1;
	  break;
	}
      }
    }
  }
  return error;
}

/*
  Make a clear-text version of the requested privilege.
*/

void get_privilege_desc(char *to, uint max_length, ulong access)
{
  uint pos;
  char *start=to;
  DBUG_ASSERT(max_length >= 30);		// For end ',' removal

  if (access)
  {
    max_length--;				// Reserve place for end-zero
    for (pos=0 ; access ; pos++, access>>=1)
    {
      if ((access & 1) &&
	  command_lengths[pos] + (uint) (to-start) < max_length)
      {
	to= strmov(to, command_array[pos]);
	*to++=',';
      }
    }
    to--;					// Remove end ','
  }
  *to=0;
}


void get_mqh(const char *user, const char *host, USER_CONN *uc)
{
  ACL_USER *acl_user;

  mysql_mutex_lock(&acl_cache->lock);

  if (initialized && (acl_user= find_acl_user(host,user, FALSE)))
    uc->user_resources= acl_user->user_resource;
  else
    bzero((char*) &uc->user_resources, sizeof(uc->user_resources));

  mysql_mutex_unlock(&acl_cache->lock);
}

/*
  Open the grant tables.

  SYNOPSIS
    open_grant_tables()
    thd                         The current thread.
    tables (out)                The 4 elements array for the opened tables.

  DESCRIPTION
    Tables are numbered as follows:
    0 user
    1 db
    2 tables_priv
    3 columns_priv

  RETURN
    1           Skip GRANT handling during replication.
    0           OK.
    < 0         Error.
*/

#define GRANT_TABLES 6
int open_grant_tables(THD *thd, TABLE_LIST *tables)
{
  DBUG_ENTER("open_grant_tables");

  if (!initialized)
  {
    my_error(ER_OPTION_PREVENTS_STATEMENT, MYF(0), "--skip-grant-tables");
    DBUG_RETURN(-1);
  }

  tables->init_one_table(C_STRING_WITH_LEN("mysql"),
                         C_STRING_WITH_LEN("user"), "user", TL_WRITE);
  (tables+1)->init_one_table(C_STRING_WITH_LEN("mysql"),
                             C_STRING_WITH_LEN("db"), "db", TL_WRITE);
  (tables+2)->init_one_table(C_STRING_WITH_LEN("mysql"),
                             C_STRING_WITH_LEN("tables_priv"),
                             "tables_priv", TL_WRITE);
  (tables+3)->init_one_table(C_STRING_WITH_LEN("mysql"),
                             C_STRING_WITH_LEN("columns_priv"),
                             "columns_priv", TL_WRITE);
  (tables+4)->init_one_table(C_STRING_WITH_LEN("mysql"),
                             C_STRING_WITH_LEN("procs_priv"),
                             "procs_priv", TL_WRITE);
  (tables+5)->init_one_table(C_STRING_WITH_LEN("mysql"),
                             C_STRING_WITH_LEN("proxies_priv"),
                             "proxies_priv", TL_WRITE);
  tables[5].open_strategy= TABLE_LIST::OPEN_IF_EXISTS;

  tables->next_local= tables->next_global= tables + 1;
  (tables+1)->next_local= (tables+1)->next_global= tables + 2;
  (tables+2)->next_local= (tables+2)->next_global= tables + 3;
  (tables+3)->next_local= (tables+3)->next_global= tables + 4;
  (tables+4)->next_local= (tables+4)->next_global= tables + 5;

#ifdef HAVE_REPLICATION
  /*
    GRANT and REVOKE are applied the slave in/exclusion rules as they are
    some kind of updates to the mysql.% tables.
  */
  if (thd->slave_thread && rpl_filter->is_on())
  {
    /*
      The tables must be marked "updating" so that tables_ok() takes them into
      account in tests.
    */
    tables[0].updating= tables[1].updating= tables[2].updating=
      tables[3].updating= tables[4].updating= tables[5].updating= 1;
    if (!(thd->spcont || rpl_filter->tables_ok(0, tables)))
      DBUG_RETURN(1);
    tables[0].updating= tables[1].updating= tables[2].updating=
      tables[3].updating= tables[4].updating= tables[5].updating= 0;
  }
#endif

  if (open_and_lock_tables(thd, tables, FALSE, MYSQL_LOCK_IGNORE_TIMEOUT))
  {						// This should never happen
    DBUG_RETURN(-1);
  }

  DBUG_RETURN(0);
}

ACL_USER *check_acl_user(LEX_USER *user_name,
			 uint *acl_acl_userdx)
{
  ACL_USER *acl_user= 0;
  uint counter;

  mysql_mutex_assert_owner(&acl_cache->lock);

  for (counter= 0 ; counter < acl_users.elements ; counter++)
  {
    const char *user,*host;
    acl_user= dynamic_element(&acl_users, counter, ACL_USER*);
    if (!(user=acl_user->user))
      user= "";
    if (!(host=acl_user->host.hostname))
      host= "";
    if (!strcmp(user_name->user.str,user) &&
	!my_strcasecmp(system_charset_info, user_name->host.str, host))
      break;
  }
  if (counter == acl_users.elements)
    return 0;

  *acl_acl_userdx= counter;
  return acl_user;
}

/*
  Modify a privilege table.

  SYNOPSIS
    modify_grant_table()
    table                       The table to modify.
    host_field                  The host name field.
    user_field                  The user name field.
    user_to                     The new name for the user if to be renamed,
                                NULL otherwise.

  DESCRIPTION
  Update user/host in the current record if user_to is not NULL.
  Delete the current record if user_to is NULL.

  RETURN
    0           OK.
    != 0        Error.
*/

static int modify_grant_table(TABLE *table, Field *host_field,
                              Field *user_field, LEX_USER *user_to)
{
  int error;
  DBUG_ENTER("modify_grant_table");

  if (user_to)
  {
    /* rename */
    store_record(table, record[1]);
    host_field->store(user_to->host.str, user_to->host.length,
                      system_charset_info);
    user_field->store(user_to->user.str, user_to->user.length,
                      system_charset_info);
    if ((error= table->file->ha_update_row(table->record[1], 
                                           table->record[0])) &&
        error != HA_ERR_RECORD_IS_THE_SAME)
      table->file->print_error(error, MYF(0));
    else
      error= 0;
  }
  else
  {
    /* delete */
    if ((error=table->file->ha_delete_row(table->record[0])))
      table->file->print_error(error, MYF(0));
  }

  DBUG_RETURN(error);
}

/*
  Handle a privilege table.

  SYNOPSIS
    handle_grant_table()
    tables                      The array with the four open tables.
    table_no                    The number of the table to handle (0..4).
    drop                        If user_from is to be dropped.
    user_from                   The the user to be searched/dropped/renamed.
    user_to                     The new name for the user if to be renamed,
                                NULL otherwise.

  DESCRIPTION
    Scan through all records in a grant table and apply the requested
    operation. For the "user" table, a single index access is sufficient,
    since there is an unique index on (host, user).
    Delete from grant table if drop is true.
    Update in grant table if drop is false and user_to is not NULL.
    Search in grant table if drop is false and user_to is NULL.
    Tables are numbered as follows:
    0 user
    1 db
    2 tables_priv
    3 columns_priv
    4 procs_priv

  RETURN
    > 0         At least one record matched.
    0           OK, but no record matched.
    < 0         Error.
*/

static int handle_grant_table(TABLE_LIST *tables, uint table_no, bool drop,
                              LEX_USER *user_from, LEX_USER *user_to)
{
  int result= 0;
  int error;
  TABLE *table= tables[table_no].table;
  Field *host_field= table->field[0];
  Field *user_field= table->field[table_no && table_no != 5 ? 2 : 1];
  char *host_str= user_from->host.str;
  char *user_str= user_from->user.str;
  const char *host;
  const char *user;
  uchar user_key[MAX_KEY_LENGTH];
  uint key_prefix_length;
  DBUG_ENTER("handle_grant_table");
  THD *thd= current_thd;

  table->use_all_columns();
  if (! table_no) // mysql.user table
  {
    /*
      The 'user' table has an unique index on (host, user).
      Thus, we can handle everything with a single index access.
      The host- and user fields are consecutive in the user table records.
      So we set host- and user fields of table->record[0] and use the
      pointer to the host field as key.
      index_read_idx() will replace table->record[0] (its first argument)
      by the searched record, if it exists.
    */
    DBUG_PRINT("info",("read table: '%s'  search: '%s'@'%s'",
                       table->s->table_name.str, user_str, host_str));
    host_field->store(host_str, user_from->host.length, system_charset_info);
    user_field->store(user_str, user_from->user.length, system_charset_info);

    key_prefix_length= (table->key_info->key_part[0].store_length +
                        table->key_info->key_part[1].store_length);
    key_copy(user_key, table->record[0], table->key_info, key_prefix_length);

    if ((error= table->file->ha_index_read_idx_map(table->record[0], 0,
                                                   user_key, (key_part_map)3,
                                                   HA_READ_KEY_EXACT)))
    {
      if (error != HA_ERR_KEY_NOT_FOUND && error != HA_ERR_END_OF_FILE)
      {
        table->file->print_error(error, MYF(0));
        result= -1;
      }
    }
    else
    {
      /* If requested, delete or update the record. */
      result= ((drop || user_to) &&
               modify_grant_table(table, host_field, user_field, user_to)) ?
        -1 : 1; /* Error or found. */
    }
    DBUG_PRINT("info",("read result: %d", result));
  }
  else
  {
    /*
      The non-'user' table do not have indexes on (host, user).
      And their host- and user fields are not consecutive.
      Thus, we need to do a table scan to find all matching records.
    */
    if ((error= table->file->ha_rnd_init(1)))
    {
      table->file->print_error(error, MYF(0));
      result= -1;
    }
    else
    {
#ifdef EXTRA_DEBUG
      DBUG_PRINT("info",("scan table: '%s'  search: '%s'@'%s'",
                         table->s->table_name.str, user_str, host_str));
#endif
      while ((error= table->file->ha_rnd_next(table->record[0])) != 
             HA_ERR_END_OF_FILE)
      {
        if (error)
        {
          /* Most probable 'deleted record'. */
          DBUG_PRINT("info",("scan error: %d", error));
          continue;
        }
        if (! (host= get_field(thd->mem_root, host_field)))
          host= "";
        if (! (user= get_field(thd->mem_root, user_field)))
          user= "";

#ifdef EXTRA_DEBUG
        if (table_no != 5)
        {
          DBUG_PRINT("loop",("scan fields: '%s'@'%s' '%s' '%s' '%s'",
                             user, host,
                             get_field(thd->mem_root, table->field[1]) /*db*/,
                             get_field(thd->mem_root, table->field[3]) /*table*/,
                             get_field(thd->mem_root,
                                       table->field[4]) /*column*/));
        }
#endif
        if (strcmp(user_str, user) ||
            my_strcasecmp(system_charset_info, host_str, host))
          continue;

        /* If requested, delete or update the record. */
        result= ((drop || user_to) &&
                 modify_grant_table(table, host_field, user_field, user_to)) ?
          -1 : result ? result : 1; /* Error or keep result or found. */
        /* If search is requested, we do not need to search further. */
        if (! drop && ! user_to)
          break ;
      }
      (void) table->file->ha_rnd_end();
      DBUG_PRINT("info",("scan result: %d", result));
    }
  }

  DBUG_RETURN(result);
}


/**
  Handle an in-memory privilege structure.

  @param struct_no  The number of the structure to handle (0..5).
  @param drop       If user_from is to be dropped.
  @param user_from  The the user to be searched/dropped/renamed.
  @param user_to    The new name for the user if to be renamed, NULL otherwise.

  @note
    Scan through all elements in an in-memory grant structure and apply
    the requested operation.
    Delete from grant structure if drop is true.
    Update in grant structure if drop is false and user_to is not NULL.
    Search in grant structure if drop is false and user_to is NULL.
    Structures are enumerated as follows:
    0 ACL_USER
    1 ACL_DB
    2 COLUMN_PRIVILEGES_HASH
    3 PROC_PRIVILEGES_HASH
    4 FUNC_PRIVILEGES_HASH
    5 PROXY_USERS_ACL

  @retval > 0  At least one element matched.
  @retval 0    OK, but no element matched.
*/

static int handle_grant_struct(enum enum_acl_lists struct_no, bool drop,
                               LEX_USER *user_from, LEX_USER *user_to)
{
  int result= 0;
  uint idx;
  uint elements;
  const char *user;
  const char *host;
  ACL_USER *acl_user= NULL;
  ACL_DB *acl_db= NULL;
  ACL_PROXY_USER *acl_proxy_user= NULL;
  GRANT_NAME *grant_name= NULL;
  HASH *grant_name_hash= NULL;
  DBUG_ENTER("handle_grant_struct");
  DBUG_PRINT("info",("scan struct: %u  search: '%s'@'%s'",
                     struct_no, user_from->user.str, user_from->host.str));

  LINT_INIT(user);
  LINT_INIT(host);

  mysql_mutex_assert_owner(&acl_cache->lock);

  /* Get the number of elements in the in-memory structure. */
  switch (struct_no) {
  case USER_ACL:
    elements= acl_users.elements;
    break;
  case DB_ACL:
    elements= acl_dbs.elements;
    break;
  case COLUMN_PRIVILEGES_HASH:
    grant_name_hash= &column_priv_hash;
    elements= grant_name_hash->records;
    break;
  case PROC_PRIVILEGES_HASH:
    grant_name_hash= &proc_priv_hash;
    elements= grant_name_hash->records;
    break;
  case FUNC_PRIVILEGES_HASH:
    grant_name_hash= &func_priv_hash;
    elements= grant_name_hash->records;
    break;
  case PROXY_USERS_ACL:
    elements= acl_proxy_users.elements;
    break;
  default:
    DBUG_ASSERT(0);
    return -1;
  }

#ifdef EXTRA_DEBUG
    DBUG_PRINT("loop",("scan struct: %u  search    user: '%s'  host: '%s'",
                       struct_no, user_from->user.str, user_from->host.str));
#endif
  /* Loop over all elements. */
  for (idx= 0; idx < elements; idx++)
  {
    /*
      Get a pointer to the element.
    */
    switch (struct_no) {
    case USER_ACL:
      acl_user= dynamic_element(&acl_users, idx, ACL_USER*);
      user= acl_user->user;
      host= acl_user->host.hostname;
    break;

    case DB_ACL:
      acl_db= dynamic_element(&acl_dbs, idx, ACL_DB*);
      user= acl_db->user;
      host= acl_db->host.hostname;
      break;

    case COLUMN_PRIVILEGES_HASH:
    case PROC_PRIVILEGES_HASH:
    case FUNC_PRIVILEGES_HASH:
      grant_name= (GRANT_NAME*) my_hash_element(grant_name_hash, idx);
      user= grant_name->user;
      host= grant_name->host.hostname;
      break;

    case PROXY_USERS_ACL:
      acl_proxy_user= dynamic_element(&acl_proxy_users, idx, ACL_PROXY_USER*);
      user= acl_proxy_user->get_user();
      host= acl_proxy_user->get_host();
      break;

    default:
      DBUG_ASSERT(0);
    }
    if (! user)
      user= "";
    if (! host)
      host= "";

#ifdef EXTRA_DEBUG
    DBUG_PRINT("loop",("scan struct: %u  index: %u  user: '%s'  host: '%s'",
                       struct_no, idx, user, host));
#endif
    if (strcmp(user_from->user.str, user) ||
        my_strcasecmp(system_charset_info, user_from->host.str, host))
      continue;

    result= 1; /* At least one element found. */
    if ( drop )
    {
      switch ( struct_no ) {
      case USER_ACL:
        delete_dynamic_element(&acl_users, idx);
        break;

      case DB_ACL:
        delete_dynamic_element(&acl_dbs, idx);
        break;

      case COLUMN_PRIVILEGES_HASH:
      case PROC_PRIVILEGES_HASH:
      case FUNC_PRIVILEGES_HASH:
        my_hash_delete(grant_name_hash, (uchar*) grant_name);
	break;

      case PROXY_USERS_ACL:
        delete_dynamic_element(&acl_proxy_users, idx);
        break;

      }
      elements--;
      /*
        - If we are iterating through an array then we just have moved all
          elements after the current element one position closer to its head.
          This means that we have to take another look at the element at
          current position as it is a new element from the array's tail.
        - If we are iterating through a hash the current element was replaced
          with one of elements from the tail. So we also have to take a look
          at the new element in current position.
          Note that in our HASH implementation hash_delete() won't move any
          elements with position after current one to position before the
          current (i.e. from the tail to the head), so it is safe to continue
          iteration without re-starting.
      */
      idx--;
    }
    else if ( user_to )
    {
      switch ( struct_no ) {
      case USER_ACL:
        acl_user->user= strdup_root(&mem, user_to->user.str);
        acl_user->host.hostname= strdup_root(&mem, user_to->host.str);
        break;

      case DB_ACL:
        acl_db->user= strdup_root(&mem, user_to->user.str);
        acl_db->host.hostname= strdup_root(&mem, user_to->host.str);
        break;

      case COLUMN_PRIVILEGES_HASH:
      case PROC_PRIVILEGES_HASH:
      case FUNC_PRIVILEGES_HASH:
        {
          /*
            Save old hash key and its length to be able properly update
            element position in hash.
          */
          char *old_key= grant_name->hash_key;
          size_t old_key_length= grant_name->key_length;

          /*
            Update the grant structure with the new user name and host name.
          */
          grant_name->set_user_details(user_to->host.str, grant_name->db,
                                       user_to->user.str, grant_name->tname,
                                       TRUE);

          /*
            Since username is part of the hash key, when the user name
            is renamed, the hash key is changed. Update the hash to
            ensure that the position matches the new hash key value
          */
          my_hash_update(grant_name_hash, (uchar*) grant_name, (uchar*) old_key,
                         old_key_length);
          /*
            hash_update() operation could have moved element from the tail
            of the hash to the current position. So we need to take a look
            at the element in current position once again.
            Thanks to the fact that hash_update() for our HASH implementation
            won't move any elements from the tail of the hash to the positions
            before the current one (a.k.a. head) it is safe to continue
            iteration without restarting.
          */
          idx--;
          break;
        }

      case PROXY_USERS_ACL:
        acl_proxy_user->set_user (&mem, user_to->user.str);
        acl_proxy_user->set_host (&mem, user_to->host.str);
        break;
      }
    }
    else
    {
      /* If search is requested, we do not need to search further. */
      break;
    }
  }
#ifdef EXTRA_DEBUG
  DBUG_PRINT("loop",("scan struct: %u  result %d", struct_no, result));
#endif

  DBUG_RETURN(result);
}


/*
  Handle all privilege tables and in-memory privilege structures.

  SYNOPSIS
    handle_grant_data()
    tables                      The array with the four open tables.
    drop                        If user_from is to be dropped.
    user_from                   The the user to be searched/dropped/renamed.
    user_to                     The new name for the user if to be renamed,
                                NULL otherwise.

  DESCRIPTION
    Go through all grant tables and in-memory grant structures and apply
    the requested operation.
    Delete from grant data if drop is true.
    Update in grant data if drop is false and user_to is not NULL.
    Search in grant data if drop is false and user_to is NULL.

  RETURN
    > 0         At least one element matched.
    0           OK, but no element matched.
    < 0         Error.
*/

static int handle_grant_data(TABLE_LIST *tables, bool drop,
                             LEX_USER *user_from, LEX_USER *user_to)
{
  int result= 0;
  int found;
  DBUG_ENTER("handle_grant_data");

  /* Handle user table. */
  if ((found= handle_grant_table(tables, 0, drop, user_from, user_to)) < 0)
  {
    /* Handle of table failed, don't touch the in-memory array. */
    result= -1;
  }
  else
  {
    /* Handle user array. */
    if ((handle_grant_struct(USER_ACL, drop, user_from, user_to)) || found)
    {
      result= 1; /* At least one record/element found. */
      /* If search is requested, we do not need to search further. */
      if (! drop && ! user_to)
        goto end;
    }
  }

  /* Handle db table. */
  if ((found= handle_grant_table(tables, 1, drop, user_from, user_to)) < 0)
  {
    /* Handle of table failed, don't touch the in-memory array. */
    result= -1;
  }
  else
  {
    /* Handle db array. */
    if (((handle_grant_struct(DB_ACL, drop, user_from, user_to) && ! result) ||
         found) && ! result)
    {
      result= 1; /* At least one record/element found. */
      /* If search is requested, we do not need to search further. */
      if (! drop && ! user_to)
        goto end;
    }
  }

  /* Handle stored routines table. */
  if ((found= handle_grant_table(tables, 4, drop, user_from, user_to)) < 0)
  {
    /* Handle of table failed, don't touch in-memory array. */
    result= -1;
  }
  else
  {
    /* Handle procs array. */
    if (((handle_grant_struct(PROC_PRIVILEGES_HASH, drop, user_from, user_to) && ! result) ||
         found) && ! result)
    {
      result= 1; /* At least one record/element found. */
      /* If search is requested, we do not need to search further. */
      if (! drop && ! user_to)
        goto end;
    }
    /* Handle funcs array. */
    if (((handle_grant_struct(FUNC_PRIVILEGES_HASH, drop, user_from, user_to) && ! result) ||
         found) && ! result)
    {
      result= 1; /* At least one record/element found. */
      /* If search is requested, we do not need to search further. */
      if (! drop && ! user_to)
        goto end;
    }
  }

  /* Handle tables table. */
  if ((found= handle_grant_table(tables, 2, drop, user_from, user_to)) < 0)
  {
    /* Handle of table failed, don't touch columns and in-memory array. */
    result= -1;
  }
  else
  {
    if (found && ! result)
    {
      result= 1; /* At least one record found. */
      /* If search is requested, we do not need to search further. */
      if (! drop && ! user_to)
        goto end;
    }

    /* Handle columns table. */
    if ((found= handle_grant_table(tables, 3, drop, user_from, user_to)) < 0)
    {
      /* Handle of table failed, don't touch the in-memory array. */
      result= -1;
    }
    else
    {
      /* Handle columns hash. */
      if (((handle_grant_struct(COLUMN_PRIVILEGES_HASH, drop, user_from, user_to) && ! result) ||
           found) && ! result)
        result= 1; /* At least one record/element found. */
    }
  }

  /* Handle proxies_priv table. */
  if (tables[5].table)
  {
    if ((found= handle_grant_table(tables, 5, drop, user_from, user_to)) < 0)
    {
      /* Handle of table failed, don't touch the in-memory array. */
      result= -1;
    }
    else
    {
      /* Handle proxies_priv array. */
      if ((handle_grant_struct(PROXY_USERS_ACL, drop, user_from, user_to) && !result) ||
          found)
        result= 1; /* At least one record/element found. */
    }
  }
 end:
  DBUG_RETURN(result);
}


static void append_user(String *str, LEX_USER *user)
{
  if (str->length())
    str->append(',');
  str->append('\'');
  str->append(user->user.str);
  str->append(STRING_WITH_LEN("'@'"));
  str->append(user->host.str);
  str->append('\'');
}


/*
  Create a list of users.

  SYNOPSIS
    mysql_create_user()
    thd                         The current thread.
    list                        The users to create.

  RETURN
    FALSE       OK.
    TRUE        Error.
*/

bool mysql_create_user(THD *thd, List <LEX_USER> &list)
{
  int result;
  String wrong_users;
  LEX_USER *user_name, *tmp_user_name;
  List_iterator <LEX_USER> user_list(list);
  TABLE_LIST tables[GRANT_TABLES];
  bool some_users_created= FALSE;
  bool save_binlog_row_based;
  DBUG_ENTER("mysql_create_user");

  /*
    This statement will be replicated as a statement, even when using
    row-based replication.  The flag will be reset at the end of the
    statement.
  */
  if ((save_binlog_row_based= thd->is_current_stmt_binlog_format_row()))
    thd->clear_current_stmt_binlog_format_row();

  /* CREATE USER may be skipped on replication client. */
  if ((result= open_grant_tables(thd, tables)))
  {
    /* Restore the state of binlog format */
    DBUG_ASSERT(!thd->is_current_stmt_binlog_format_row());
    if (save_binlog_row_based)
      thd->set_current_stmt_binlog_format_row();
    DBUG_RETURN(result != 1);
  }

  mysql_rwlock_wrlock(&LOCK_grant);
  mysql_mutex_lock(&acl_cache->lock);

  while ((tmp_user_name= user_list++))
  {
    if (!(user_name= get_current_user(thd, tmp_user_name)))
    {
      result= TRUE;
      continue;
    }

    /*
      Search all in-memory structures and grant tables
      for a mention of the new user name.
    */
    if (handle_grant_data(tables, 0, user_name, NULL))
    {
      append_user(&wrong_users, user_name);
      result= TRUE;
      continue;
    }

    some_users_created= TRUE;
    if (replace_user_table(thd, tables[0].table, *user_name, 0, 0, 1, 0))
    {
      append_user(&wrong_users, user_name);
      result= TRUE;
    }
  }

  mysql_mutex_unlock(&acl_cache->lock);

  if (result)
    my_error(ER_CANNOT_USER, MYF(0), "CREATE USER", wrong_users.c_ptr_safe());

  if (some_users_created)
    result |= write_bin_log(thd, FALSE, thd->query(), thd->query_length());

  mysql_rwlock_unlock(&LOCK_grant);
  /* Restore the state of binlog format */
  DBUG_ASSERT(!thd->is_current_stmt_binlog_format_row());
  if (save_binlog_row_based)
    thd->set_current_stmt_binlog_format_row();
  DBUG_RETURN(result);
}


/*
  Drop a list of users and all their privileges.

  SYNOPSIS
    mysql_drop_user()
    thd                         The current thread.
    list                        The users to drop.

  RETURN
    FALSE       OK.
    TRUE        Error.
*/

bool mysql_drop_user(THD *thd, List <LEX_USER> &list)
{
  int result;
  String wrong_users;
  LEX_USER *user_name, *tmp_user_name;
  List_iterator <LEX_USER> user_list(list);
  TABLE_LIST tables[GRANT_TABLES];
  bool some_users_deleted= FALSE;
  ulonglong old_sql_mode= thd->variables.sql_mode;
  bool save_binlog_row_based;
  DBUG_ENTER("mysql_drop_user");

  /*
    This statement will be replicated as a statement, even when using
    row-based replication.  The flag will be reset at the end of the
    statement.
  */
  if ((save_binlog_row_based= thd->is_current_stmt_binlog_format_row()))
    thd->clear_current_stmt_binlog_format_row();

  /* DROP USER may be skipped on replication client. */
  if ((result= open_grant_tables(thd, tables)))
  {
    /* Restore the state of binlog format */
    DBUG_ASSERT(!thd->is_current_stmt_binlog_format_row());
    if (save_binlog_row_based)
      thd->set_current_stmt_binlog_format_row();
    DBUG_RETURN(result != 1);
  }

  thd->variables.sql_mode&= ~MODE_PAD_CHAR_TO_FULL_LENGTH;

  mysql_rwlock_wrlock(&LOCK_grant);
  mysql_mutex_lock(&acl_cache->lock);

  while ((tmp_user_name= user_list++))
  {
    if (!(user_name= get_current_user(thd, tmp_user_name)))
    {
      result= TRUE;
      continue;
    }  
    if (handle_grant_data(tables, 1, user_name, NULL) <= 0)
    {
      append_user(&wrong_users, user_name);
      result= TRUE;
      continue;
    }
    some_users_deleted= TRUE;
  }

  /* Rebuild 'acl_check_hosts' since 'acl_users' has been modified */
  rebuild_check_host();

  mysql_mutex_unlock(&acl_cache->lock);

  if (result)
    my_error(ER_CANNOT_USER, MYF(0), "DROP USER", wrong_users.c_ptr_safe());

  if (some_users_deleted)
    result |= write_bin_log(thd, FALSE, thd->query(), thd->query_length());

  mysql_rwlock_unlock(&LOCK_grant);
  thd->variables.sql_mode= old_sql_mode;
  /* Restore the state of binlog format */
  DBUG_ASSERT(!thd->is_current_stmt_binlog_format_row());
  if (save_binlog_row_based)
    thd->set_current_stmt_binlog_format_row();
  DBUG_RETURN(result);
}


/*
  Rename a user.

  SYNOPSIS
    mysql_rename_user()
    thd                         The current thread.
    list                        The user name pairs: (from, to).

  RETURN
    FALSE       OK.
    TRUE        Error.
*/

bool mysql_rename_user(THD *thd, List <LEX_USER> &list)
{
  int result;
  String wrong_users;
  LEX_USER *user_from, *tmp_user_from;
  LEX_USER *user_to, *tmp_user_to;
  List_iterator <LEX_USER> user_list(list);
  TABLE_LIST tables[GRANT_TABLES];
  bool some_users_renamed= FALSE;
  bool save_binlog_row_based;
  DBUG_ENTER("mysql_rename_user");

  /*
    This statement will be replicated as a statement, even when using
    row-based replication.  The flag will be reset at the end of the
    statement.
  */
  if ((save_binlog_row_based= thd->is_current_stmt_binlog_format_row()))
    thd->clear_current_stmt_binlog_format_row();

  /* RENAME USER may be skipped on replication client. */
  if ((result= open_grant_tables(thd, tables)))
  {
    /* Restore the state of binlog format */
    DBUG_ASSERT(!thd->is_current_stmt_binlog_format_row());
    if (save_binlog_row_based)
      thd->set_current_stmt_binlog_format_row();
    DBUG_RETURN(result != 1);
  }

  mysql_rwlock_wrlock(&LOCK_grant);
  mysql_mutex_lock(&acl_cache->lock);

  while ((tmp_user_from= user_list++))
  {
    if (!(user_from= get_current_user(thd, tmp_user_from)))
    {
      result= TRUE;
      continue;
    }  
    tmp_user_to= user_list++;
    if (!(user_to= get_current_user(thd, tmp_user_to)))
    {
      result= TRUE;
      continue;
    }  
    DBUG_ASSERT(user_to != 0); /* Syntax enforces pairs of users. */

    /*
      Search all in-memory structures and grant tables
      for a mention of the new user name.
    */
    if (handle_grant_data(tables, 0, user_to, NULL) ||
        handle_grant_data(tables, 0, user_from, user_to) <= 0)
    {
      append_user(&wrong_users, user_from);
      result= TRUE;
      continue;
    }
    some_users_renamed= TRUE;
  }
  
  /* Rebuild 'acl_check_hosts' since 'acl_users' has been modified */
  rebuild_check_host();

  mysql_mutex_unlock(&acl_cache->lock);

  if (result)
    my_error(ER_CANNOT_USER, MYF(0), "RENAME USER", wrong_users.c_ptr_safe());
  
  if (some_users_renamed && mysql_bin_log.is_open())
    result |= write_bin_log(thd, FALSE, thd->query(), thd->query_length());

  mysql_rwlock_unlock(&LOCK_grant);
  /* Restore the state of binlog format */
  DBUG_ASSERT(!thd->is_current_stmt_binlog_format_row());
  if (save_binlog_row_based)
    thd->set_current_stmt_binlog_format_row();
  DBUG_RETURN(result);
}


/*
  Revoke all privileges from a list of users.

  SYNOPSIS
    mysql_revoke_all()
    thd                         The current thread.
    list                        The users to revoke all privileges from.

  RETURN
    > 0         Error. Error message already sent.
    0           OK.
    < 0         Error. Error message not yet sent.
*/

bool mysql_revoke_all(THD *thd,  List <LEX_USER> &list)
{
  uint counter, revoked, is_proc;
  int result;
  ACL_DB *acl_db;
  TABLE_LIST tables[GRANT_TABLES];
  bool save_binlog_row_based;
  DBUG_ENTER("mysql_revoke_all");

  /*
    This statement will be replicated as a statement, even when using
    row-based replication.  The flag will be reset at the end of the
    statement.
  */
  if ((save_binlog_row_based= thd->is_current_stmt_binlog_format_row()))
    thd->clear_current_stmt_binlog_format_row();

  if ((result= open_grant_tables(thd, tables)))
  {
    /* Restore the state of binlog format */
    DBUG_ASSERT(!thd->is_current_stmt_binlog_format_row());
    if (save_binlog_row_based)
      thd->set_current_stmt_binlog_format_row();
    DBUG_RETURN(result != 1);
  }

  mysql_rwlock_wrlock(&LOCK_grant);
  mysql_mutex_lock(&acl_cache->lock);

  LEX_USER *lex_user, *tmp_lex_user;
  List_iterator <LEX_USER> user_list(list);
  while ((tmp_lex_user= user_list++))
  {
    if (!(lex_user= get_current_user(thd, tmp_lex_user)))
    {
      result= -1;
      continue;
    }  
    if (!find_acl_user(lex_user->host.str, lex_user->user.str, TRUE))
    {
      result= -1;
      continue;
    }

    if (replace_user_table(thd, tables[0].table,
			   *lex_user, ~(ulong)0, 1, 0, 0))
    {
      result= -1;
      continue;
    }

    /* Remove db access privileges */
    /*
      Because acl_dbs and column_priv_hash shrink and may re-order
      as privileges are removed, removal occurs in a repeated loop
      until no more privileges are revoked.
     */
    do
    {
      for (counter= 0, revoked= 0 ; counter < acl_dbs.elements ; )
      {
	const char *user,*host;

	acl_db=dynamic_element(&acl_dbs,counter,ACL_DB*);
	if (!(user=acl_db->user))
	  user= "";
	if (!(host=acl_db->host.hostname))
	  host= "";

	if (!strcmp(lex_user->user.str,user) &&
            !strcmp(lex_user->host.str, host))
	{
	  if (!replace_db_table(tables[1].table, acl_db->db, *lex_user,
                                ~(ulong)0, 1))
	  {
	    /*
	      Don't increment counter as replace_db_table deleted the
	      current element in acl_dbs.
	     */
	    revoked= 1;
	    continue;
	  }
	  result= -1; // Something went wrong
	}
	counter++;
      }
    } while (revoked);

    /* Remove column access */
    do
    {
      for (counter= 0, revoked= 0 ; counter < column_priv_hash.records ; )
      {
	const char *user,*host;
        GRANT_TABLE *grant_table=
          (GRANT_TABLE*) my_hash_element(&column_priv_hash, counter);
	if (!(user=grant_table->user))
	  user= "";
	if (!(host=grant_table->host.hostname))
	  host= "";

	if (!strcmp(lex_user->user.str,user) &&
            !strcmp(lex_user->host.str, host))
	{
	  if (replace_table_table(thd,grant_table,tables[2].table,*lex_user,
				  grant_table->db,
				  grant_table->tname,
				  ~(ulong)0, 0, 1))
	  {
	    result= -1;
	  }
	  else
	  {
	    if (!grant_table->cols)
	    {
	      revoked= 1;
	      continue;
	    }
	    List<LEX_COLUMN> columns;
	    if (!replace_column_table(grant_table,tables[3].table, *lex_user,
				      columns,
				      grant_table->db,
				      grant_table->tname,
				      ~(ulong)0, 1))
	    {
	      revoked= 1;
	      continue;
	    }
	    result= -1;
	  }
	}
	counter++;
      }
    } while (revoked);

    /* Remove procedure access */
    for (is_proc=0; is_proc<2; is_proc++) do {
      HASH *hash= is_proc ? &proc_priv_hash : &func_priv_hash;
      for (counter= 0, revoked= 0 ; counter < hash->records ; )
      {
	const char *user,*host;
        GRANT_NAME *grant_proc= (GRANT_NAME*) my_hash_element(hash, counter);
	if (!(user=grant_proc->user))
	  user= "";
	if (!(host=grant_proc->host.hostname))
	  host= "";

	if (!strcmp(lex_user->user.str,user) &&
            !strcmp(lex_user->host.str, host))
	{
	  if (replace_routine_table(thd,grant_proc,tables[4].table,*lex_user,
				  grant_proc->db,
				  grant_proc->tname,
                                  is_proc,
				  ~(ulong)0, 1) == 0)
	  {
	    revoked= 1;
	    continue;
	  }
	  result= -1;	// Something went wrong
	}
	counter++;
      }
    } while (revoked);
  }

  mysql_mutex_unlock(&acl_cache->lock);

  if (result)
    my_message(ER_REVOKE_GRANTS, ER(ER_REVOKE_GRANTS), MYF(0));

  result= result |
    write_bin_log(thd, FALSE, thd->query(), thd->query_length());

  mysql_rwlock_unlock(&LOCK_grant);
  /* Restore the state of binlog format */
  DBUG_ASSERT(!thd->is_current_stmt_binlog_format_row());
  if (save_binlog_row_based)
    thd->set_current_stmt_binlog_format_row();

  DBUG_RETURN(result);
}




/**
  If the defining user for a routine does not exist, then the ACL lookup
  code should raise two errors which we should intercept.  We convert the more
  descriptive error into a warning, and consume the other.

  If any other errors are raised, then we set a flag that should indicate
  that there was some failure we should complain at a higher level.
*/
class Silence_routine_definer_errors : public Internal_error_handler
{
public:
  Silence_routine_definer_errors()
    : is_grave(FALSE)
  {}

  virtual ~Silence_routine_definer_errors()
  {}

  virtual bool handle_condition(THD *thd,
                                uint sql_errno,
                                const char* sqlstate,
                                MYSQL_ERROR::enum_warning_level level,
                                const char* msg,
                                MYSQL_ERROR ** cond_hdl);

  bool has_errors() { return is_grave; }

private:
  bool is_grave;
};

bool
Silence_routine_definer_errors::handle_condition(
  THD *thd,
  uint sql_errno,
  const char*,
  MYSQL_ERROR::enum_warning_level level,
  const char* msg,
  MYSQL_ERROR ** cond_hdl)
{
  *cond_hdl= NULL;
  if (level == MYSQL_ERROR::WARN_LEVEL_ERROR)
  {
    switch (sql_errno)
    {
      case ER_NONEXISTING_PROC_GRANT:
        /* Convert the error into a warning. */
        push_warning(thd, MYSQL_ERROR::WARN_LEVEL_WARN,
                     sql_errno, msg);
        return TRUE;
      default:
        is_grave= TRUE;
    }
  }

  return FALSE;
}


/**
  Revoke privileges for all users on a stored procedure.  Use an error handler
  that converts errors about missing grants into warnings.

  @param
    thd                         The current thread.
  @param
    db				DB of the stored procedure
  @param
    name			Name of the stored procedure

  @retval
    0           OK.
  @retval
    < 0         Error. Error message not yet sent.
*/

bool sp_revoke_privileges(THD *thd, const char *sp_db, const char *sp_name,
                          bool is_proc)
{
  uint counter, revoked;
  int result;
  TABLE_LIST tables[GRANT_TABLES];
  HASH *hash= is_proc ? &proc_priv_hash : &func_priv_hash;
  Silence_routine_definer_errors error_handler;
  bool save_binlog_row_based;
  DBUG_ENTER("sp_revoke_privileges");

  if ((result= open_grant_tables(thd, tables)))
    DBUG_RETURN(result != 1);

  /* Be sure to pop this before exiting this scope! */
  thd->push_internal_handler(&error_handler);

  mysql_rwlock_wrlock(&LOCK_grant);
  mysql_mutex_lock(&acl_cache->lock);

  /*
    This statement will be replicated as a statement, even when using
    row-based replication.  The flag will be reset at the end of the
    statement.
  */
  if ((save_binlog_row_based= thd->is_current_stmt_binlog_format_row()))
    thd->clear_current_stmt_binlog_format_row();

  /* Remove procedure access */
  do
  {
    for (counter= 0, revoked= 0 ; counter < hash->records ; )
    {
      GRANT_NAME *grant_proc= (GRANT_NAME*) my_hash_element(hash, counter);
      if (!my_strcasecmp(&my_charset_utf8_bin, grant_proc->db, sp_db) &&
	  !my_strcasecmp(system_charset_info, grant_proc->tname, sp_name))
      {
        LEX_USER lex_user;
	lex_user.user.str= grant_proc->user;
	lex_user.user.length= strlen(grant_proc->user);
	lex_user.host.str= grant_proc->host.hostname ?
	  grant_proc->host.hostname : (char*)"";
	lex_user.host.length= grant_proc->host.hostname ?
	  strlen(grant_proc->host.hostname) : 0;

	if (replace_routine_table(thd,grant_proc,tables[4].table,lex_user,
				  grant_proc->db, grant_proc->tname,
                                  is_proc, ~(ulong)0, 1) == 0)
	{
	  revoked= 1;
	  continue;
	}
      }
      counter++;
    }
  } while (revoked);

  mysql_mutex_unlock(&acl_cache->lock);
  mysql_rwlock_unlock(&LOCK_grant);

  thd->pop_internal_handler();
  /* Restore the state of binlog format */
  DBUG_ASSERT(!thd->is_current_stmt_binlog_format_row());
  if (save_binlog_row_based)
    thd->set_current_stmt_binlog_format_row();

  DBUG_RETURN(error_handler.has_errors());
}


/**
  Grant EXECUTE,ALTER privilege for a stored procedure

  @param thd The current thread.
  @param sp_db
  @param sp_name
  @param is_proc

  @return
    @retval FALSE Success
    @retval TRUE An error occured. Error message not yet sent.
*/

bool sp_grant_privileges(THD *thd, const char *sp_db, const char *sp_name,
                         bool is_proc)
{
  Security_context *sctx= thd->security_ctx;
  LEX_USER *combo;
  TABLE_LIST tables[1];
  List<LEX_USER> user_list;
  bool result;
  ACL_USER *au;
  char passwd_buff[SCRAMBLED_PASSWORD_CHAR_LENGTH+1];
  Dummy_error_handler error_handler;
  DBUG_ENTER("sp_grant_privileges");

  if (!(combo=(LEX_USER*) thd->alloc(sizeof(st_lex_user))))
    DBUG_RETURN(TRUE);

  combo->user.str= sctx->user;

  mysql_mutex_lock(&acl_cache->lock);

  if ((au= find_acl_user(combo->host.str=(char*)sctx->host_or_ip,combo->user.str,FALSE)))
    goto found_acl;
  if ((au= find_acl_user(combo->host.str=(char*)sctx->host, combo->user.str,FALSE)))
    goto found_acl;
  if ((au= find_acl_user(combo->host.str=(char*)sctx->ip, combo->user.str,FALSE)))
    goto found_acl;
  if((au= find_acl_user(combo->host.str=(char*)"%", combo->user.str, FALSE)))
    goto found_acl;

  mysql_mutex_unlock(&acl_cache->lock);
  DBUG_RETURN(TRUE);

 found_acl:
  mysql_mutex_unlock(&acl_cache->lock);

  bzero((char*)tables, sizeof(TABLE_LIST));
  user_list.empty();

  tables->db= (char*)sp_db;
  tables->table_name= tables->alias= (char*)sp_name;

  thd->make_lex_string(&combo->user,
                       combo->user.str, strlen(combo->user.str), 0);
  thd->make_lex_string(&combo->host,
                       combo->host.str, strlen(combo->host.str), 0);

  combo->password= empty_lex_str;
  combo->plugin= empty_lex_str;
  combo->auth= empty_lex_str;

  if(au)
  {
    if (au->salt_len)
    {
      if (au->salt_len == SCRAMBLE_LENGTH)
      {
        make_password_from_salt(passwd_buff, au->salt);
        combo->password.length= SCRAMBLED_PASSWORD_CHAR_LENGTH;
      }
      else if (au->salt_len == SCRAMBLE_LENGTH_323)
      {
        make_password_from_salt_323(passwd_buff, (ulong *) au->salt);
        combo->password.length= SCRAMBLED_PASSWORD_CHAR_LENGTH_323;
      }
      else
      {
        push_warning_printf(thd, MYSQL_ERROR::WARN_LEVEL_WARN, ER_PASSWD_LENGTH,
                            ER(ER_PASSWD_LENGTH), SCRAMBLED_PASSWORD_CHAR_LENGTH);
        return TRUE;
      }
      combo->password.str= passwd_buff;
    }

    if (au->plugin.str != native_password_plugin_name.str &&
        au->plugin.str != old_password_plugin_name.str)
    {
      combo->plugin= au->plugin;
      combo->auth= au->auth_string;
    }
  }

  if (user_list.push_back(combo))
    DBUG_RETURN(TRUE);

  thd->lex->ssl_type= SSL_TYPE_NOT_SPECIFIED;
  thd->lex->ssl_cipher= thd->lex->x509_subject= thd->lex->x509_issuer= 0;
  bzero((char*) &thd->lex->mqh, sizeof(thd->lex->mqh));

  /*
    Only care about whether the operation failed or succeeded
    as all errors will be handled later.
  */
  thd->push_internal_handler(&error_handler);
  result= mysql_routine_grant(thd, tables, is_proc, user_list,
                              DEFAULT_CREATE_PROC_ACLS, FALSE, FALSE);
  thd->pop_internal_handler();
  DBUG_RETURN(result);
}


/*****************************************************************************
  Instantiate used templates
*****************************************************************************/

#ifdef HAVE_EXPLICIT_TEMPLATE_INSTANTIATION
template class List_iterator<LEX_COLUMN>;
template class List_iterator<LEX_USER>;
template class List<LEX_COLUMN>;
template class List<LEX_USER>;
#endif

/**
  Validate if a user can proxy as another user

  @thd                     current thread
  @param user              the logged in user (proxy user)
  @param authenticated_as  the effective user a plugin is trying to 
                           impersonate as (proxied user)
  @return                  proxy user definition
    @retval NULL           proxy user definition not found or not applicable
    @retval non-null       the proxy user data
*/

static ACL_PROXY_USER *
acl_find_proxy_user(const char *user, const char *host, const char *ip, 
                    const char *authenticated_as, bool *proxy_used)
{
  uint i;
  /* if the proxied and proxy user are the same return OK */
  DBUG_ENTER("acl_find_proxy_user");
  DBUG_PRINT("info", ("user=%s host=%s ip=%s authenticated_as=%s",
                      user, host, ip, authenticated_as));

  if (!strcmp(authenticated_as, user))
  {
    DBUG_PRINT ("info", ("user is the same as authenticated_as"));
    DBUG_RETURN (NULL);
  }

  *proxy_used= TRUE; 
  for (i=0; i < acl_proxy_users.elements; i++)
  {
    ACL_PROXY_USER *proxy= dynamic_element(&acl_proxy_users, i, 
                                           ACL_PROXY_USER *);
    if (proxy->matches(host, user, ip, authenticated_as))
      DBUG_RETURN(proxy);
  }

  DBUG_RETURN(NULL);
}


bool
acl_check_proxy_grant_access(THD *thd, const char *host, const char *user,
                             bool with_grant)
{
  DBUG_ENTER("acl_check_proxy_grant_access");
  DBUG_PRINT("info", ("user=%s host=%s with_grant=%d", user, host, 
                      (int) with_grant));
  if (!initialized)
  {
    my_error(ER_OPTION_PREVENTS_STATEMENT, MYF(0), "--skip-grant-tables");
    DBUG_RETURN(1);
  }

  /* replication slave thread can do anything */
  if (thd->slave_thread)
  {
    DBUG_PRINT("info", ("replication slave"));
    DBUG_RETURN(FALSE);
  }

  /*
    one can grant proxy for self to others.
    Security context in THD contains two pairs of (user,host):
    1. (user,host) pair referring to inbound connection.
    2. (priv_user,priv_host) pair obtained from mysql.user table after doing
        authnetication of incoming connection.
    Privileges should be checked wrt (priv_user, priv_host) tuple, because
    (user,host) pair obtained from inbound connection may have different
    values than what is actually stored in mysql.user table and while granting
    or revoking proxy privilege, user is expected to provide entries mentioned
    in mysql.user table.
  */
  if (!strcmp(thd->security_ctx->priv_user, user) &&
      !my_strcasecmp(system_charset_info, host,
                     thd->security_ctx->priv_host))
  {
    DBUG_PRINT("info", ("strcmp (%s, %s) my_casestrcmp (%s, %s) equal", 
                        thd->security_ctx->priv_user, user,
                        host, thd->security_ctx->priv_host));
    DBUG_RETURN(FALSE);
  }

  /* check for matching WITH PROXY rights */
  for (uint i=0; i < acl_proxy_users.elements; i++)
  {
    ACL_PROXY_USER *proxy= dynamic_element(&acl_proxy_users, i, 
                                           ACL_PROXY_USER *);
    if (proxy->matches(thd->security_ctx->host,
                       thd->security_ctx->user,
                       thd->security_ctx->ip,
                       user) &&
        proxy->get_with_grant())
    {
      DBUG_PRINT("info", ("found"));
      DBUG_RETURN(FALSE);
    }
  }

  my_error(ER_ACCESS_DENIED_NO_PASSWORD_ERROR, MYF(0),
           thd->security_ctx->user,
           thd->security_ctx->host_or_ip);
  DBUG_RETURN(TRUE);
}


static bool
show_proxy_grants(THD *thd, LEX_USER *user, char *buff, size_t buffsize)
{
  Protocol *protocol= thd->protocol;
  int error= 0;

  for (uint i=0; i < acl_proxy_users.elements; i++)
  {
    ACL_PROXY_USER *proxy= dynamic_element(&acl_proxy_users, i,
                                           ACL_PROXY_USER *);
    if (proxy->granted_on(user->host.str, user->user.str))
    {
      String global(buff, buffsize, system_charset_info);
      global.length(0);
      proxy->print_grant(&global);
      protocol->prepare_for_resend();
      protocol->store(global.ptr(), global.length(), global.charset());
      if (protocol->write())
      {
        error= -1;
        break;
      }
    }
  }
  return error;
}


#endif /*NO_EMBEDDED_ACCESS_CHECKS */


int wild_case_compare(CHARSET_INFO *cs, const char *str,const char *wildstr)
{
  reg3 int flag;
  DBUG_ENTER("wild_case_compare");
  DBUG_PRINT("enter",("str: '%s'  wildstr: '%s'",str,wildstr));
  while (*wildstr)
  {
    while (*wildstr && *wildstr != wild_many && *wildstr != wild_one)
    {
      if (*wildstr == wild_prefix && wildstr[1])
	wildstr++;
      if (my_toupper(cs, *wildstr++) !=
          my_toupper(cs, *str++)) DBUG_RETURN(1);
    }
    if (! *wildstr ) DBUG_RETURN (*str != 0);
    if (*wildstr++ == wild_one)
    {
      if (! *str++) DBUG_RETURN (1);	/* One char; skip */
    }
    else
    {						/* Found '*' */
      if (!*wildstr) DBUG_RETURN(0);		/* '*' as last char: OK */
      flag=(*wildstr != wild_many && *wildstr != wild_one);
      do
      {
	if (flag)
	{
	  char cmp;
	  if ((cmp= *wildstr) == wild_prefix && wildstr[1])
	    cmp=wildstr[1];
	  cmp=my_toupper(cs, cmp);
	  while (*str && my_toupper(cs, *str) != cmp)
	    str++;
	  if (!*str) DBUG_RETURN (1);
	}
	if (wild_case_compare(cs, str,wildstr) == 0) DBUG_RETURN (0);
      } while (*str++);
      DBUG_RETURN(1);
    }
  }
  DBUG_RETURN (*str != '\0');
}


#ifndef NO_EMBEDDED_ACCESS_CHECKS
static bool update_schema_privilege(THD *thd, TABLE *table, char *buff,
                                    const char* db, const char* t_name,
                                    const char* column, uint col_length,
                                    const char *priv, uint priv_length,
                                    const char* is_grantable)
{
  int i= 2;
  CHARSET_INFO *cs= system_charset_info;
  restore_record(table, s->default_values);
  table->field[0]->store(buff, (uint) strlen(buff), cs);
  table->field[1]->store(STRING_WITH_LEN("def"), cs);
  if (db)
    table->field[i++]->store(db, (uint) strlen(db), cs);
  if (t_name)
    table->field[i++]->store(t_name, (uint) strlen(t_name), cs);
  if (column)
    table->field[i++]->store(column, col_length, cs);
  table->field[i++]->store(priv, priv_length, cs);
  table->field[i]->store(is_grantable, strlen(is_grantable), cs);
  return schema_table_store_record(thd, table);
}
#endif


int fill_schema_user_privileges(THD *thd, TABLE_LIST *tables, COND *cond)
{
#ifndef NO_EMBEDDED_ACCESS_CHECKS
  int error= 0;
  uint counter;
  ACL_USER *acl_user;
  ulong want_access;
  char buff[100];
  TABLE *table= tables->table;
  bool no_global_access= check_access(thd, SELECT_ACL, "mysql",
                                      NULL, NULL, 1, 1);
  char *curr_host= thd->security_ctx->priv_host_name();
  DBUG_ENTER("fill_schema_user_privileges");

  if (!initialized)
    DBUG_RETURN(0);
  mysql_mutex_lock(&acl_cache->lock);

  for (counter=0 ; counter < acl_users.elements ; counter++)
  {
    const char *user,*host, *is_grantable="YES";
    acl_user=dynamic_element(&acl_users,counter,ACL_USER*);
    if (!(user=acl_user->user))
      user= "";
    if (!(host=acl_user->host.hostname))
      host= "";

    if (no_global_access &&
        (strcmp(thd->security_ctx->priv_user, user) ||
         my_strcasecmp(system_charset_info, curr_host, host)))
      continue;
      
    want_access= acl_user->access;
    if (!(want_access & GRANT_ACL))
      is_grantable= "NO";

    strxmov(buff,"'",user,"'@'",host,"'",NullS);
    if (!(want_access & ~GRANT_ACL))
    {
      if (update_schema_privilege(thd, table, buff, 0, 0, 0, 0,
                                  STRING_WITH_LEN("USAGE"), is_grantable))
      {
        error= 1;
        goto err;
      }
    }
    else
    {
      uint priv_id;
      ulong j,test_access= want_access & ~GRANT_ACL;
      for (priv_id=0, j = SELECT_ACL;j <= GLOBAL_ACLS; priv_id++,j <<= 1)
      {
	if (test_access & j)
        {
          if (update_schema_privilege(thd, table, buff, 0, 0, 0, 0, 
                                      command_array[priv_id],
                                      command_lengths[priv_id], is_grantable))
          {
            error= 1;
            goto err;
          }
        }
      }
    }
  }
err:
  mysql_mutex_unlock(&acl_cache->lock);

  DBUG_RETURN(error);
#else
  return(0);
#endif
}


int fill_schema_schema_privileges(THD *thd, TABLE_LIST *tables, COND *cond)
{
#ifndef NO_EMBEDDED_ACCESS_CHECKS
  int error= 0;
  uint counter;
  ACL_DB *acl_db;
  ulong want_access;
  char buff[100];
  TABLE *table= tables->table;
  bool no_global_access= check_access(thd, SELECT_ACL, "mysql",
                                      NULL, NULL, 1, 1);
  char *curr_host= thd->security_ctx->priv_host_name();
  DBUG_ENTER("fill_schema_schema_privileges");

  if (!initialized)
    DBUG_RETURN(0);
  mysql_mutex_lock(&acl_cache->lock);

  for (counter=0 ; counter < acl_dbs.elements ; counter++)
  {
    const char *user, *host, *is_grantable="YES";

    acl_db=dynamic_element(&acl_dbs,counter,ACL_DB*);
    if (!(user=acl_db->user))
      user= "";
    if (!(host=acl_db->host.hostname))
      host= "";

    if (no_global_access &&
        (strcmp(thd->security_ctx->priv_user, user) ||
         my_strcasecmp(system_charset_info, curr_host, host)))
      continue;

    want_access=acl_db->access;
    if (want_access)
    {
      if (!(want_access & GRANT_ACL))
      {
        is_grantable= "NO";
      }
      strxmov(buff,"'",user,"'@'",host,"'",NullS);
      if (!(want_access & ~GRANT_ACL))
      {
        if (update_schema_privilege(thd, table, buff, acl_db->db, 0, 0,
                                    0, STRING_WITH_LEN("USAGE"), is_grantable))
        {
          error= 1;
          goto err;
        }
      }
      else
      {
        int cnt;
        ulong j,test_access= want_access & ~GRANT_ACL;
        for (cnt=0, j = SELECT_ACL; j <= DB_ACLS; cnt++,j <<= 1)
          if (test_access & j)
          {
            if (update_schema_privilege(thd, table, buff, acl_db->db, 0, 0, 0,
                                        command_array[cnt], command_lengths[cnt],
                                        is_grantable))
            {
              error= 1;
              goto err;
            }
          }
      }
    }
  }
err:
  mysql_mutex_unlock(&acl_cache->lock);

  DBUG_RETURN(error);
#else
  return (0);
#endif
}


int fill_schema_table_privileges(THD *thd, TABLE_LIST *tables, COND *cond)
{
#ifndef NO_EMBEDDED_ACCESS_CHECKS
  int error= 0;
  uint index;
  char buff[100];
  TABLE *table= tables->table;
  bool no_global_access= check_access(thd, SELECT_ACL, "mysql",
                                      NULL, NULL, 1, 1);
  char *curr_host= thd->security_ctx->priv_host_name();
  DBUG_ENTER("fill_schema_table_privileges");

  mysql_rwlock_rdlock(&LOCK_grant);

  for (index=0 ; index < column_priv_hash.records ; index++)
  {
    const char *user, *host, *is_grantable= "YES";
    GRANT_TABLE *grant_table= (GRANT_TABLE*) my_hash_element(&column_priv_hash,
							  index);
    if (!(user=grant_table->user))
      user= "";
    if (!(host= grant_table->host.hostname))
      host= "";

    if (no_global_access &&
        (strcmp(thd->security_ctx->priv_user, user) ||
         my_strcasecmp(system_charset_info, curr_host, host)))
      continue;

    ulong table_access= grant_table->privs;
    if (table_access)
    {
      ulong test_access= table_access & ~GRANT_ACL;
      /*
        We should skip 'usage' privilege on table if
        we have any privileges on column(s) of this table
      */
      if (!test_access && grant_table->cols)
        continue;
      if (!(table_access & GRANT_ACL))
        is_grantable= "NO";

      strxmov(buff, "'", user, "'@'", host, "'", NullS);
      if (!test_access)
      {
        if (update_schema_privilege(thd, table, buff, grant_table->db,
                                    grant_table->tname, 0, 0,
                                    STRING_WITH_LEN("USAGE"), is_grantable))
        {
          error= 1;
          goto err;
        }
      }
      else
      {
        ulong j;
        int cnt;
        for (cnt= 0, j= SELECT_ACL; j <= TABLE_ACLS; cnt++, j<<= 1)
        {
          if (test_access & j)
          {
            if (update_schema_privilege(thd, table, buff, grant_table->db,
                                        grant_table->tname, 0, 0,
                                        command_array[cnt],
                                        command_lengths[cnt], is_grantable))
            {
              error= 1;
              goto err;
            }
          }
        }
      }
    }   
  }
err:
  mysql_rwlock_unlock(&LOCK_grant);

  DBUG_RETURN(error);
#else
  return (0);
#endif
}


int fill_schema_column_privileges(THD *thd, TABLE_LIST *tables, COND *cond)
{
#ifndef NO_EMBEDDED_ACCESS_CHECKS
  int error= 0;
  uint index;
  char buff[100];
  TABLE *table= tables->table;
  bool no_global_access= check_access(thd, SELECT_ACL, "mysql",
                                      NULL, NULL, 1, 1);
  char *curr_host= thd->security_ctx->priv_host_name();
  DBUG_ENTER("fill_schema_table_privileges");

  mysql_rwlock_rdlock(&LOCK_grant);

  for (index=0 ; index < column_priv_hash.records ; index++)
  {
    const char *user, *host, *is_grantable= "YES";
    GRANT_TABLE *grant_table= (GRANT_TABLE*) my_hash_element(&column_priv_hash,
							  index);
    if (!(user=grant_table->user))
      user= "";
    if (!(host= grant_table->host.hostname))
      host= "";

    if (no_global_access &&
        (strcmp(thd->security_ctx->priv_user, user) ||
         my_strcasecmp(system_charset_info, curr_host, host)))
      continue;

    ulong table_access= grant_table->cols;
    if (table_access != 0)
    {
      if (!(grant_table->privs & GRANT_ACL))
        is_grantable= "NO";

      ulong test_access= table_access & ~GRANT_ACL;
      strxmov(buff, "'", user, "'@'", host, "'", NullS);
      if (!test_access)
        continue;
      else
      {
        ulong j;
        int cnt;
        for (cnt= 0, j= SELECT_ACL; j <= TABLE_ACLS; cnt++, j<<= 1)
        {
          if (test_access & j)
          {
            for (uint col_index=0 ;
                 col_index < grant_table->hash_columns.records ;
                 col_index++)
            {
              GRANT_COLUMN *grant_column = (GRANT_COLUMN*)
                my_hash_element(&grant_table->hash_columns,col_index);
              if ((grant_column->rights & j) && (table_access & j))
              {
                if (update_schema_privilege(thd, table, buff, grant_table->db,
                                            grant_table->tname,
                                            grant_column->column,
                                            grant_column->key_length,
                                            command_array[cnt],
                                            command_lengths[cnt], is_grantable))
                {
                  error= 1;
                  goto err;
                }
              }
            }
          }
        }
      }
    }
  }
err:
  mysql_rwlock_unlock(&LOCK_grant);

  DBUG_RETURN(error);
#else
  return (0);
#endif
}


#ifndef NO_EMBEDDED_ACCESS_CHECKS
/*
  fill effective privileges for table

  SYNOPSIS
    fill_effective_table_privileges()
    thd     thread handler
    grant   grants table descriptor
    db      db name
    table   table name
*/

void fill_effective_table_privileges(THD *thd, GRANT_INFO *grant,
                                     const char *db, const char *table)
{
  Security_context *sctx= thd->security_ctx;
  DBUG_ENTER("fill_effective_table_privileges");
  DBUG_PRINT("enter", ("Host: '%s', Ip: '%s', User: '%s', table: `%s`.`%s`",
                       sctx->priv_host, (sctx->ip ? sctx->ip : "(NULL)"),
                       (sctx->priv_user ? sctx->priv_user : "(NULL)"),
                       db, table));
  /* --skip-grants */
  if (!initialized)
  {
    DBUG_PRINT("info", ("skip grants"));
    grant->privilege= ~NO_ACCESS;             // everything is allowed
    DBUG_PRINT("info", ("privilege 0x%lx", grant->privilege));
    DBUG_VOID_RETURN;
  }

  /* global privileges */
  grant->privilege= sctx->master_access;

  if (!sctx->priv_user)
  {
    DBUG_PRINT("info", ("privilege 0x%lx", grant->privilege));
    DBUG_VOID_RETURN;                         // it is slave
  }

  /* db privileges */
  grant->privilege|= acl_get(sctx->host, sctx->ip, sctx->priv_user, db, 0);

  /* table privileges */
  mysql_rwlock_rdlock(&LOCK_grant);
  if (grant->version != grant_version)
  {
    grant->grant_table=
      table_hash_search(sctx->host, sctx->ip, db,
			sctx->priv_user,
			table, 0);              /* purecov: inspected */
    grant->version= grant_version;              /* purecov: inspected */
  }
  if (grant->grant_table != 0)
  {
    grant->privilege|= grant->grant_table->privs;
  }
  mysql_rwlock_unlock(&LOCK_grant);

  DBUG_PRINT("info", ("privilege 0x%lx", grant->privilege));
  DBUG_VOID_RETURN;
}

#else /* NO_EMBEDDED_ACCESS_CHECKS */

/****************************************************************************
 Dummy wrappers when we don't have any access checks
****************************************************************************/

bool check_routine_level_acl(THD *thd, const char *db, const char *name,
                             bool is_proc)
{
  return FALSE;
}

#endif

struct ACL_internal_schema_registry_entry
{
  const LEX_STRING *m_name;
  const ACL_internal_schema_access *m_access;
};

/**
  Internal schema registered.
  Currently, this is only:
  - performance_schema
  - information_schema,
  This can be reused later for:
  - mysql
*/
static ACL_internal_schema_registry_entry registry_array[2];
static uint m_registry_array_size= 0;

/**
  Add an internal schema to the registry.
  @param name the schema name
  @param access the schema ACL specific rules
*/
void ACL_internal_schema_registry::register_schema
  (const LEX_STRING *name, const ACL_internal_schema_access *access)
{
  DBUG_ASSERT(m_registry_array_size < array_elements(registry_array));

  /* Not thread safe, and does not need to be. */
  registry_array[m_registry_array_size].m_name= name;
  registry_array[m_registry_array_size].m_access= access;
  m_registry_array_size++;
}

/**
  Search per internal schema ACL by name.
  @param name a schema name
  @return per schema rules, or NULL
*/
const ACL_internal_schema_access *
ACL_internal_schema_registry::lookup(const char *name)
{
  DBUG_ASSERT(name != NULL);

  uint i;

  for (i= 0; i<m_registry_array_size; i++)
  {
    if (my_strcasecmp(system_charset_info, registry_array[i].m_name->str,
                      name) == 0)
      return registry_array[i].m_access;
  }
  return NULL;
}

/**
  Get a cached internal schema access.
  @param grant_internal_info the cache
  @param schema_name the name of the internal schema
*/
const ACL_internal_schema_access *
get_cached_schema_access(GRANT_INTERNAL_INFO *grant_internal_info,
                         const char *schema_name)
{
  if (grant_internal_info)
  {
    if (! grant_internal_info->m_schema_lookup_done)
    {
      grant_internal_info->m_schema_access=
        ACL_internal_schema_registry::lookup(schema_name);
      grant_internal_info->m_schema_lookup_done= TRUE;
    }
    return grant_internal_info->m_schema_access;
  }
  return ACL_internal_schema_registry::lookup(schema_name);
}

/**
  Get a cached internal table access.
  @param grant_internal_info the cache
  @param schema_name the name of the internal schema
  @param table_name the name of the internal table
*/
const ACL_internal_table_access *
get_cached_table_access(GRANT_INTERNAL_INFO *grant_internal_info,
                        const char *schema_name,
                        const char *table_name)
{
  DBUG_ASSERT(grant_internal_info);
  if (! grant_internal_info->m_table_lookup_done)
  {
    const ACL_internal_schema_access *schema_access;
    schema_access= get_cached_schema_access(grant_internal_info, schema_name);
    if (schema_access)
      grant_internal_info->m_table_access= schema_access->lookup(table_name);
    grant_internal_info->m_table_lookup_done= TRUE;
  }
  return grant_internal_info->m_table_access;
}


/****************************************************************************
   AUTHENTICATION CODE
   including initial connect handshake, invoking appropriate plugins,
   client-server plugin negotiation, COM_CHANGE_USER, and native
   MySQL authentication plugins.
****************************************************************************/

/* few defines to have less ifdef's in the code below */
#ifdef EMBEDDED_LIBRARY
#undef HAVE_OPENSSL
#ifdef NO_EMBEDDED_ACCESS_CHECKS
#define initialized 0
#define check_for_max_user_connections(X,Y)   0
#define get_or_create_user_conn(A,B,C,D) 0
#endif
#endif
#ifndef HAVE_OPENSSL
#define ssl_acceptor_fd 0
#define sslaccept(A,B,C,D) 1
#endif

/**
  The internal version of what plugins know as MYSQL_PLUGIN_VIO,
  basically the context of the authentication session
*/
struct MPVIO_EXT :public MYSQL_PLUGIN_VIO
{
  MYSQL_SERVER_AUTH_INFO auth_info;
  THD *thd;
  ACL_USER *acl_user;       ///< a copy, independent from acl_users array
  plugin_ref plugin;        ///< what plugin we're under
  LEX_STRING db;            ///< db name from the handshake packet
  /** when restarting a plugin this caches the last client reply */
  struct {
    char *plugin, *pkt;     ///< pointers into NET::buff
    uint pkt_len;
  } cached_client_reply;
  /** this caches the first plugin packet for restart request on the client */
  struct {
    char *pkt;
    uint pkt_len;
  } cached_server_packet;
  int packets_read, packets_written; ///< counters for send/received packets
  uint connect_errors;      ///< if there were connect errors for this host
  bool make_it_fail;
  /** when plugin returns a failure this tells us what really happened */
  enum { SUCCESS, FAILURE, RESTART } status;
};

/**
  a helper function to report an access denied error in all the proper places
*/
static void login_failed_error(THD *thd)
{
  my_error(access_denied_error_code(thd->password), MYF(0),
           thd->main_security_ctx.user,
           thd->main_security_ctx.host_or_ip,
           thd->password ? ER(ER_YES) : ER(ER_NO));
  general_log_print(thd, COM_CONNECT,
                    ER(access_denied_error_code(thd->password)),
                    thd->main_security_ctx.user,
                    thd->main_security_ctx.host_or_ip,
                    thd->password ? ER(ER_YES) : ER(ER_NO));
  status_var_increment(thd->status_var.access_denied_errors);
  /* 
    Log access denied messages to the error log when log-warnings = 2
    so that the overhead of the general query log is not required to track 
    failed connections.
  */
  if (global_system_variables.log_warnings > 1)
  {
    sql_print_warning(ER(access_denied_error_code(thd->password)),
                      thd->main_security_ctx.user,
                      thd->main_security_ctx.host_or_ip,
                      thd->password ? ER(ER_YES) : ER(ER_NO));      
  }
}

/**
  sends a server handshake initialization packet, the very first packet
  after the connection was established

  Packet format:
   
    Bytes       Content
    -----       ----
    1           protocol version (always 10)
    n           server version string, \0-terminated
    4           thread id
    8           first 8 bytes of the plugin provided data (scramble)
    1           \0 byte, terminating the first part of a scramble
    2           server capabilities (two lower bytes)
    1           server character set
    2           server status
    2           server capabilities (two upper bytes)
    1           length of the scramble
    10          reserved, always 0
    n           rest of the plugin provided data (at least 12 bytes)
    1           \0 byte, terminating the second part of a scramble

  @retval 0 ok
  @retval 1 error
*/
static bool send_server_handshake_packet(MPVIO_EXT *mpvio,
                                         const char *data, uint data_len)
{
  DBUG_ASSERT(mpvio->status == MPVIO_EXT::FAILURE);
  DBUG_ASSERT(data_len <= 255);

  THD *thd= mpvio->thd;
  char *buff= (char *) my_alloca(1 + SERVER_VERSION_LENGTH + 1 + data_len + 64);
  char scramble_buf[SCRAMBLE_LENGTH];
  char *end= buff;
  DBUG_ENTER("send_server_handshake_packet");

  *end++= protocol_version;

  thd->client_capabilities= CLIENT_BASIC_FLAGS;

  if (opt_using_transactions)
    thd->client_capabilities|= CLIENT_TRANSACTIONS;

  thd->client_capabilities|= CAN_CLIENT_COMPRESS;

  if (ssl_acceptor_fd)
  {
    thd->client_capabilities |= CLIENT_SSL;
    thd->client_capabilities |= CLIENT_SSL_VERIFY_SERVER_CERT;
  }

  if (data_len)
  {
    mpvio->cached_server_packet.pkt= (char*)thd->memdup(data, data_len);
    mpvio->cached_server_packet.pkt_len= data_len;
  }

  if (data_len < SCRAMBLE_LENGTH)
  {
    if (data_len)
    {
      /*
        the first packet *must* have at least 20 bytes of a scramble.
        if a plugin provided less, we pad it to 20 with zeros
      */
      memcpy(scramble_buf, data, data_len);
      bzero(scramble_buf + data_len, SCRAMBLE_LENGTH - data_len);
      data= scramble_buf;
    }
    else
    {
      /*
        if the default plugin does not provide the data for the scramble at
        all, we generate a scramble internally anyway, just in case the
        user account (that will be known only later) uses a
        native_password_plugin (which needs a scramble). If we don't send a
        scramble now - wasting 20 bytes in the packet -
        native_password_plugin will have to send it in a separate packet,
        adding one more round trip.
      */
      create_random_string(thd->scramble, SCRAMBLE_LENGTH, &thd->rand);
      data= thd->scramble;
    }
    data_len= SCRAMBLE_LENGTH;
  }

  end= strnmov(end, server_version, SERVER_VERSION_LENGTH) + 1;
  int4store((uchar*) end, mpvio->thd->thread_id);
  end+= 4;

  /*
    Old clients does not understand long scrambles, but can ignore packet
    tail: that's why first part of the scramble is placed here, and second
    part at the end of packet.
  */
  end= (char*) memcpy(end, data, SCRAMBLE_LENGTH_323);
  end+= SCRAMBLE_LENGTH_323;
  *end++= 0;
 
  int2store(end, thd->client_capabilities);
  /* write server characteristics: up to 16 bytes allowed */
  end[2]= (char) default_charset_info->number;
  int2store(end+3, mpvio->thd->server_status);
  int2store(end+5, thd->client_capabilities >> 16);
  end[7]= data_len;
  DBUG_EXECUTE_IF("poison_srv_handshake_scramble_len", end[7]= -100;);
  bzero(end + 8, 10);
  end+= 18;
  /* write scramble tail */
  end= (char*) memcpy(end, data + SCRAMBLE_LENGTH_323,
                      data_len - SCRAMBLE_LENGTH_323);
  end+= data_len - SCRAMBLE_LENGTH_323;
  end= strmake(end, plugin_name(mpvio->plugin)->str,
                    plugin_name(mpvio->plugin)->length);

  int res= my_net_write(&mpvio->thd->net, (uchar*) buff,
                        (size_t) (end - buff + 1)) ||
           net_flush(&mpvio->thd->net);
  my_afree(buff);
  DBUG_RETURN (res);
}

static bool secure_auth(THD *thd)
{
  if (!opt_secure_auth)
    return 0;

  /*
    If the server is running in secure auth mode, short scrambles are 
    forbidden. Extra juggling to report the same error as the old code.
  */
  if (thd->client_capabilities & CLIENT_PROTOCOL_41)
  {
    my_error(ER_SERVER_IS_IN_SECURE_AUTH_MODE, MYF(0),
             thd->security_ctx->user,
             thd->security_ctx->host_or_ip);
    general_log_print(thd, COM_CONNECT, ER(ER_SERVER_IS_IN_SECURE_AUTH_MODE),
                      thd->security_ctx->user,
                      thd->security_ctx->host_or_ip);
  }
  else
  {
    my_error(ER_NOT_SUPPORTED_AUTH_MODE, MYF(0));
    general_log_print(thd, COM_CONNECT, ER(ER_NOT_SUPPORTED_AUTH_MODE));
  }
  return 1;
}

/**
  sends a "change plugin" packet, requesting a client to restart authentication
  using a different authentication plugin

  Packet format:
   
    Bytes       Content
    -----       ----
    1           byte with the value 254
    n           client plugin to use, \0-terminated
    n           plugin provided data

  In a special case of switching from native_password_plugin to
  old_password_plugin, the packet contains only one - the first - byte,
  plugin name is omitted, plugin data aren't needed as the scramble was
  already sent. This one-byte packet is identical to the "use the short
  scramble" packet in the protocol before plugins were introduced.

  @retval 0 ok
  @retval 1 error
*/
static bool send_plugin_request_packet(MPVIO_EXT *mpvio,
                                       const uchar *data, uint data_len)
{
  DBUG_ASSERT(mpvio->packets_written == 1);
  DBUG_ASSERT(mpvio->packets_read == 1);
  NET *net= &mpvio->thd->net;
  static uchar switch_plugin_request_buf[]= { 254 };
  DBUG_ENTER("send_plugin_request_packet");

  mpvio->status= MPVIO_EXT::FAILURE; // the status is no longer RESTART

  const char *client_auth_plugin=
    ((st_mysql_auth *) (plugin_decl(mpvio->plugin)->info))->client_auth_plugin;

  DBUG_ASSERT(client_auth_plugin);

  /*
    we send an old "short 4.0 scramble request", if we need to request a
    client to use 4.0 auth plugin (short scramble) and the scramble was
    already sent to the client

    below, cached_client_reply.plugin is the plugin name that client has used,
    client_auth_plugin is derived from mysql.user table, for the given
    user account, it's the plugin that the client need to use to login.
  */
  bool switch_from_long_to_short_scramble=
    native_password_plugin_name.str == mpvio->cached_client_reply.plugin &&
    client_auth_plugin == old_password_plugin_name.str;

  if (switch_from_long_to_short_scramble)
    DBUG_RETURN (secure_auth(mpvio->thd) ||
                 my_net_write(net, switch_plugin_request_buf, 1) ||
                 net_flush(net));

  /*
    We never request a client to switch from a short to long scramble.
    Plugin-aware clients can do that, but traditionally it meant to
    ask an old 4.0 client to use the new 4.1 authentication protocol.
  */
  bool switch_from_short_to_long_scramble=
    old_password_plugin_name.str == mpvio->cached_client_reply.plugin &&
    client_auth_plugin == native_password_plugin_name.str;

  if (switch_from_short_to_long_scramble)
  {
    my_error(ER_NOT_SUPPORTED_AUTH_MODE, MYF(0));
    general_log_print(mpvio->thd, COM_CONNECT, ER(ER_NOT_SUPPORTED_AUTH_MODE));
    DBUG_RETURN (1);
  }

  DBUG_PRINT("info", ("requesting client to use the %s plugin", 
                      client_auth_plugin));
  DBUG_RETURN(net_write_command(net, switch_plugin_request_buf[0],
                                (uchar*) client_auth_plugin,
                                strlen(client_auth_plugin) + 1,
                                (uchar*) data, data_len));
}

#ifndef NO_EMBEDDED_ACCESS_CHECKS
/**
   Finds acl entry in user database for authentication purposes.
   
   Finds a user and copies it into mpvio. Creates a fake user
   if no matching user account is found.

   @note find_acl_user is not the same, because it doesn't take into
   account the case when user is not empty, but acl_user->user is empty

   @retval 0    found
   @retval 1    error
*/
static bool find_mpvio_user(MPVIO_EXT *mpvio)
{
  Security_context *sctx= mpvio->thd->security_ctx;
  DBUG_ENTER("find_mpvio_user");
  DBUG_ASSERT(mpvio->acl_user == 0);

  mysql_mutex_lock(&acl_cache->lock);
  for (uint i=0; i < acl_users.elements; i++)
  {
    ACL_USER *acl_user_tmp= dynamic_element(&acl_users, i, ACL_USER*);
    if ((!acl_user_tmp->user || !strcmp(sctx->user, acl_user_tmp->user)) &&
        compare_hostname(&acl_user_tmp->host, sctx->host, sctx->ip))
    {
      mpvio->acl_user= acl_user_tmp->copy(mpvio->thd->mem_root);
      break;
    }
  }
  mysql_mutex_unlock(&acl_cache->lock);

  if (!mpvio->acl_user)
  {
    /*
      A matching user was not found. Fake it. Take any user, make the
      authentication fail later.
      This way we get a realistically looking failure, with occasional
      "change auth plugin" requests even for nonexistent users. The ratio
      of "change auth plugin" request will be the same for real and
      nonexistent users.
      Note, that we cannot pick any user at random, it must always be
      the same user account for the incoming sctx->user name.
    */
    ulong nr1=1, nr2=4;
    CHARSET_INFO *cs= &my_charset_latin1;
    cs->coll->hash_sort(cs, (uchar*) sctx->user, strlen(sctx->user), &nr1, &nr2);

<<<<<<< HEAD
    mysql_mutex_lock(&acl_cache->lock);
=======
    pthread_mutex_lock(&acl_cache->lock);
    if (!acl_users.elements)
    {
      pthread_mutex_unlock(&acl_cache->lock);
      login_failed_error(mpvio->thd);
      return 1;
    }
>>>>>>> 6d7d8dd9
    uint i= nr1 % acl_users.elements;
    ACL_USER *acl_user_tmp= dynamic_element(&acl_users, i, ACL_USER*);
    mpvio->acl_user= acl_user_tmp->copy(mpvio->thd->mem_root);
    mysql_mutex_unlock(&acl_cache->lock);

    mpvio->make_it_fail= true;
  }

  /* user account requires non-default plugin and the client is too old */
  if (mpvio->acl_user->plugin.str != native_password_plugin_name.str &&
      mpvio->acl_user->plugin.str != old_password_plugin_name.str &&
      !(mpvio->thd->client_capabilities & CLIENT_PLUGIN_AUTH))
  {
    DBUG_ASSERT(my_strcasecmp(system_charset_info, mpvio->acl_user->plugin.str,
                              native_password_plugin_name.str));
    DBUG_ASSERT(my_strcasecmp(system_charset_info, mpvio->acl_user->plugin.str,
                              old_password_plugin_name.str));
    my_error(ER_NOT_SUPPORTED_AUTH_MODE, MYF(0));
    general_log_print(mpvio->thd, COM_CONNECT, ER(ER_NOT_SUPPORTED_AUTH_MODE));
    DBUG_RETURN (1);
  }

  mpvio->auth_info.user_name= sctx->user;
  mpvio->auth_info.user_name_length= strlen(sctx->user);
  mpvio->auth_info.auth_string= mpvio->acl_user->auth_string.str;
  mpvio->auth_info.auth_string_length= (unsigned long) mpvio->acl_user->auth_string.length;
  strmake_buf(mpvio->auth_info.authenticated_as, mpvio->acl_user->user ?
              mpvio->acl_user->user : "");

  DBUG_PRINT("info", ("exit: user=%s, auth_string=%s, authenticated as=%s"
                      "plugin=%s",
                      mpvio->auth_info.user_name,
                      mpvio->auth_info.auth_string,
                      mpvio->auth_info.authenticated_as,
                      mpvio->acl_user->plugin.str));
  DBUG_RETURN(0);
}
#endif

/* the packet format is described in send_change_user_packet() */
static bool parse_com_change_user_packet(MPVIO_EXT *mpvio, uint packet_length)
{
  THD *thd= mpvio->thd;
  NET *net= &thd->net;
  Security_context *sctx= thd->security_ctx;

  char *user= (char*) net->read_pos;
  char *end= user + packet_length;
  /* Safe because there is always a trailing \0 at the end of the packet */
  char *passwd= strend(user) + 1;
  uint user_len= passwd - user - 1;
  char *db= passwd;
  char db_buff[SAFE_NAME_LEN + 1];            // buffer to store db in utf8
  char user_buff[USERNAME_LENGTH + 1];	      // buffer to store user in utf8
  uint dummy_errors;
  DBUG_ENTER ("parse_com_change_user_packet");

  if (passwd >= end)
  {
    my_message(ER_UNKNOWN_COM_ERROR, ER(ER_UNKNOWN_COM_ERROR), MYF(0));
    DBUG_RETURN (1);
  }

  /*
    Old clients send null-terminated string as password; new clients send
    the size (1 byte) + string (not null-terminated). Hence in case of empty
    password both send '\0'.

    This strlen() can't be easily deleted without changing protocol.

    Cast *passwd to an unsigned char, so that it doesn't extend the sign for
    *passwd > 127 and become 2**32-127+ after casting to uint.
  */
  uint passwd_len= (thd->client_capabilities & CLIENT_SECURE_CONNECTION ?
                    (uchar) (*passwd++) : strlen(passwd));

  db+= passwd_len + 1;
  /*
    Database name is always NUL-terminated, so in case of empty database
    the packet must contain at least the trailing '\0'.
  */
  if (db >= end)
  {
    my_message(ER_UNKNOWN_COM_ERROR, ER(ER_UNKNOWN_COM_ERROR), MYF(0));
    DBUG_RETURN (1);
  }

  uint db_len= strlen(db);

  char *ptr= db + db_len + 1;

  if (ptr + 1 < end)
  {
    if (thd_init_client_charset(thd, uint2korr(ptr)))
      DBUG_RETURN(1);
    thd->update_charset();
  }

  /* Convert database and user names to utf8 */
  db_len= copy_and_convert(db_buff, sizeof(db_buff) - 1, system_charset_info,
                           db, db_len, thd->charset(), &dummy_errors);

  user_len= copy_and_convert(user_buff, sizeof(user_buff) - 1,
                             system_charset_info, user, user_len,
                             thd->charset(), &dummy_errors);

  if (!(sctx->user= my_strndup(user_buff, user_len, MYF(MY_WME))))
    DBUG_RETURN(1);

  /* Clear variables that are allocated */
  thd->user_connect= 0;
  strmake_buf(sctx->priv_user, sctx->user);

  if (thd->make_lex_string(&mpvio->db, db_buff, db_len, 0) == 0)
    DBUG_RETURN(1); /* The error is set by make_lex_string(). */

  /*
    Clear thd->db as it points to something, that will be freed when
    connection is closed. We don't want to accidentally free a wrong
    pointer if connect failed.
  */
  thd->reset_db(NULL, 0);

  if (!initialized)
  {
    // if mysqld's been started with --skip-grant-tables option
    mpvio->status= MPVIO_EXT::SUCCESS;
    DBUG_RETURN(0);
  }

#ifndef NO_EMBEDDED_ACCESS_CHECKS
  thd->password= passwd_len > 0;
  if (find_mpvio_user(mpvio))
    DBUG_RETURN(1);

  char *client_plugin;
  if (thd->client_capabilities & CLIENT_PLUGIN_AUTH)
  {
    client_plugin= ptr + 2;
    if (client_plugin >= end)
    {
      my_message(ER_UNKNOWN_COM_ERROR, ER(ER_UNKNOWN_COM_ERROR), MYF(0));
      DBUG_RETURN(1);
    }
    client_plugin= fix_plugin_ptr(client_plugin);
  }
  else
  {
    if (thd->client_capabilities & CLIENT_SECURE_CONNECTION)
      client_plugin= native_password_plugin_name.str;
    else
    {
      client_plugin=  old_password_plugin_name.str;
      /*
        For a passwordless accounts we use native_password_plugin.
        But when an old 4.0 client connects to it, we change it to
        old_password_plugin, otherwise MySQL will think that server 
        and client plugins don't match.
      */
      if (mpvio->acl_user->auth_string.length == 0)
        mpvio->acl_user->plugin= old_password_plugin_name;
    }
  }

  DBUG_PRINT("info", ("client_plugin=%s, restart", client_plugin));
  /* 
    Remember the data part of the packet, to present it to plugin in 
    read_packet() 
  */
  mpvio->cached_client_reply.pkt= passwd;
  mpvio->cached_client_reply.pkt_len= passwd_len;
  mpvio->cached_client_reply.plugin= client_plugin;
  mpvio->status= MPVIO_EXT::RESTART;
#endif

  DBUG_RETURN (0);
}


/* the packet format is described in send_client_reply_packet() */
static ulong parse_client_handshake_packet(MPVIO_EXT *mpvio,
                                           uchar **buff, ulong pkt_len)
{
#ifndef EMBEDDED_LIBRARY
  THD *thd= mpvio->thd;
  NET *net= &thd->net;
  char *end;
  DBUG_ASSERT(mpvio->status == MPVIO_EXT::FAILURE);

  if (pkt_len < MIN_HANDSHAKE_SIZE)
    return packet_error;

  /*
    Protocol buffer is guaranteed to always end with \0. (see my_net_read())
    As the code below depends on this, lets check that.
  */
  DBUG_ASSERT(net->read_pos[pkt_len] == 0);

  if (mpvio->connect_errors)
    reset_host_errors(thd->main_security_ctx.ip);

  ulong client_capabilities= uint2korr(net->read_pos);
  if (client_capabilities & CLIENT_PROTOCOL_41)
  {
    if (pkt_len < 4)
      return packet_error;
    client_capabilities|= ((ulong) uint2korr(net->read_pos+2)) << 16;
  }

  /* Disable those bits which are not supported by the client. */
  thd->client_capabilities&= client_capabilities;

  DBUG_PRINT("info", ("client capabilities: %lu", thd->client_capabilities));
  if (thd->client_capabilities & CLIENT_SSL)
  {
    unsigned long errptr __attribute__((unused));

    /* Do the SSL layering. */
    if (!ssl_acceptor_fd)
      return packet_error;

    DBUG_PRINT("info", ("IO layer change in progress..."));
    if (sslaccept(ssl_acceptor_fd, net->vio, net->read_timeout, &errptr))
    {
      DBUG_PRINT("error", ("Failed to accept new SSL connection"));
      return packet_error;
    }

    DBUG_PRINT("info", ("Reading user information over SSL layer"));
    pkt_len= my_net_read(net);
    if (pkt_len == packet_error || pkt_len < NORMAL_HANDSHAKE_SIZE)
    {
      DBUG_PRINT("error", ("Failed to read user information (pkt_len= %lu)",
			   pkt_len));
      return packet_error;
    }
  }

  if (client_capabilities & CLIENT_PROTOCOL_41)
  {
    if (pkt_len < 32)
      return packet_error;
    thd->max_client_packet_length= uint4korr(net->read_pos+4);
    DBUG_PRINT("info", ("client_character_set: %d", (uint) net->read_pos[8]));
    if (thd_init_client_charset(thd, (uint) net->read_pos[8]))
      return packet_error;
    thd->update_charset();
    end= (char*) net->read_pos+32;
  }
  else
  {
    if (pkt_len < 5)
      return packet_error;
    thd->max_client_packet_length= uint3korr(net->read_pos+2);
    end= (char*) net->read_pos+5;
  }

  if (end >= (char*) net->read_pos+ pkt_len +2)
    return packet_error;

  if (thd->client_capabilities & CLIENT_IGNORE_SPACE)
    thd->variables.sql_mode|= MODE_IGNORE_SPACE;
  if (thd->client_capabilities & CLIENT_INTERACTIVE)
    thd->variables.net_wait_timeout= thd->variables.net_interactive_timeout;

  if (end >= (char*) net->read_pos+ pkt_len +2)
    return packet_error;

  if ((thd->client_capabilities & CLIENT_TRANSACTIONS) &&
      opt_using_transactions)
    net->return_status= &thd->server_status;

  char *user= end;
  char *passwd= strend(user)+1;
  uint user_len= passwd - user - 1, db_len;
  char *db= passwd;
  char db_buff[SAFE_NAME_LEN + 1];      // buffer to store db in utf8
  char user_buff[USERNAME_LENGTH + 1];	// buffer to store user in utf8
  uint dummy_errors;

  /*
    Old clients send null-terminated string as password; new clients send
    the size (1 byte) + string (not null-terminated). Hence in case of empty
    password both send '\0'.

    This strlen() can't be easily deleted without changing protocol.

    Cast *passwd to an unsigned char, so that it doesn't extend the sign for
    *passwd > 127 and become 2**32-127+ after casting to uint.
  */
  uint passwd_len= thd->client_capabilities & CLIENT_SECURE_CONNECTION ?
                   (uchar)(*passwd++) : strlen(passwd);

  db= thd->client_capabilities & CLIENT_CONNECT_WITH_DB ?
    db + passwd_len + 1 : 0;

  if (passwd + passwd_len + test(db) > (char *)net->read_pos + pkt_len)
    return packet_error;

  /* strlen() can't be easily deleted without changing protocol */
  db_len= db ? strlen(db) : 0;

  char *client_plugin= passwd + passwd_len + (db ? db_len + 1 : 0);

  /* Since 4.1 all database names are stored in utf8 */
  if (db)
  {
    db_len= copy_and_convert(db_buff, sizeof(db_buff) - 1, system_charset_info,
                             db, db_len, thd->charset(), &dummy_errors);
    db= db_buff;
  }

  user_len= copy_and_convert(user_buff, sizeof(user_buff) - 1,
                             system_charset_info, user, user_len,
                             thd->charset(), &dummy_errors);
  user= user_buff;

  /* If username starts and ends in "'", chop them off */
  if (user_len > 1 && user[0] == '\'' && user[user_len - 1] == '\'')
  {
    user++;
    user_len-= 2;
  }

  /*
    Clip username to allowed length in characters (not bytes).  This is
    mostly for backward compatibility (to truncate long usernames, as
    old 5.1 did)
  */
  {
    CHARSET_INFO *cs= system_charset_info;
    int           err;

    user_len= (uint) cs->cset->well_formed_len(cs, user, user + user_len,
                                               username_char_length, &err);
    user[user_len]= '\0';
  }

  Security_context *sctx= thd->security_ctx;

  if (thd->make_lex_string(&mpvio->db, db, db_len, 0) == 0)
    return packet_error; /* The error is set by make_lex_string(). */
  my_free(sctx->user);
  if (!(sctx->user= my_strndup(user, user_len, MYF(MY_WME))))
    return packet_error; /* The error is set by my_strdup(). */


  /*
    Clear thd->db as it points to something, that will be freed when
    connection is closed. We don't want to accidentally free a wrong
    pointer if connect failed.
  */
  thd->reset_db(NULL, 0);

  if (!initialized)
  {
    // if mysqld's been started with --skip-grant-tables option
    mpvio->status= MPVIO_EXT::SUCCESS;
    return packet_error;
  }

  thd->password= passwd_len > 0;
  if (find_mpvio_user(mpvio))
    return packet_error;

  if ((thd->client_capabilities & CLIENT_PLUGIN_AUTH) &&
      (client_plugin < (char *)net->read_pos + pkt_len))
  {
    client_plugin= fix_plugin_ptr(client_plugin);
  }
  else
  {
    /* Some clients lie. Sad, but true */
    thd->client_capabilities &= ~CLIENT_PLUGIN_AUTH;

    if (thd->client_capabilities & CLIENT_SECURE_CONNECTION)
      client_plugin= native_password_plugin_name.str;
    else
    {
      client_plugin=  old_password_plugin_name.str;
      /*
        For a passwordless accounts we use native_password_plugin.
        But when an old 4.0 client connects to it, we change it to
        old_password_plugin, otherwise MySQL will think that server 
        and client plugins don't match.
      */
      if (mpvio->acl_user->auth_string.length == 0)
        mpvio->acl_user->plugin= old_password_plugin_name;
    }
  }
  
  /*
    if the acl_user needs a different plugin to authenticate
    (specified in GRANT ... AUTHENTICATED VIA plugin_name ..)
    we need to restart the authentication in the server.
    But perhaps the client has already used the correct plugin -
    in that case the authentication on the client may not need to be
    restarted and a server auth plugin will read the data that the client
    has just send. Cache them to return in the next server_mpvio_read_packet().
  */
  if (my_strcasecmp(system_charset_info, mpvio->acl_user->plugin.str,
                    plugin_name(mpvio->plugin)->str) != 0)
  {
    mpvio->cached_client_reply.pkt= passwd;
    mpvio->cached_client_reply.pkt_len= passwd_len;
    mpvio->cached_client_reply.plugin= client_plugin;
    mpvio->status= MPVIO_EXT::RESTART;
    return packet_error;
  }

  /*
    ok, we don't need to restart the authentication on the server.
    but if the client used the wrong plugin, we need to restart
    the authentication on the client. Do it here, the server plugin
    doesn't need to know.
  */
  const char *client_auth_plugin=
    ((st_mysql_auth *) (plugin_decl(mpvio->plugin)->info))->client_auth_plugin;

  if (client_auth_plugin &&
      my_strcasecmp(system_charset_info, client_plugin, client_auth_plugin))
  {
    mpvio->cached_client_reply.plugin= client_plugin;
    if (send_plugin_request_packet(mpvio,
                                   (uchar*) mpvio->cached_server_packet.pkt,
                                   mpvio->cached_server_packet.pkt_len))
      return packet_error;

    passwd_len= my_net_read(&thd->net);
    passwd= (char*)thd->net.read_pos;
  }

  *buff= (uchar*) passwd;
  return passwd_len;
#else
  return 0;
#endif
}


/**
  vio->write_packet() callback method for server authentication plugins

  This function is called by a server authentication plugin, when it wants
  to send data to the client.

  It transparently wraps the data into a handshake packet,
  and handles plugin negotiation with the client. If necessary,
  it escapes the plugin data, if it starts with a mysql protocol packet byte.
*/
static int server_mpvio_write_packet(MYSQL_PLUGIN_VIO *param,
                                   const uchar *packet, int packet_len)
{
  MPVIO_EXT *mpvio= (MPVIO_EXT *) param;
  int res;
  DBUG_ENTER("server_mpvio_write_packet");

  /* reset cached_client_reply */
  mpvio->cached_client_reply.pkt= 0;

  /* for the 1st packet we wrap plugin data into the handshake packet */
  if (mpvio->packets_written == 0)
    res= send_server_handshake_packet(mpvio, (char*) packet, packet_len);
  else if (mpvio->status == MPVIO_EXT::RESTART)
    res= send_plugin_request_packet(mpvio, packet, packet_len);
  else if (packet_len > 0 && (*packet == 1 || *packet == 255 || *packet == 254))
  {
    /*
      we cannot allow plugin data packet to start from 255 or 254 -
      as the client will treat it as an error or "change plugin" packet.
      We'll escape these bytes with \1. Consequently, we
      have to escape \1 byte too.
    */
    res= net_write_command(&mpvio->thd->net, 1, (uchar*)"", 0,
                           packet, packet_len);
  }
  else
  {
    res= my_net_write(&mpvio->thd->net, packet, packet_len) ||
         net_flush(&mpvio->thd->net);
  }
  mpvio->packets_written++;
  DBUG_RETURN(res);
}

/**
  vio->read_packet() callback method for server authentication plugins

  This function is called by a server authentication plugin, when it wants
  to read data from the client.

  It transparently extracts the client plugin data, if embedded into
  a client authentication handshake packet, and handles plugin negotiation
  with the client, if necessary.
*/
static int server_mpvio_read_packet(MYSQL_PLUGIN_VIO *param, uchar **buf)
{
  MPVIO_EXT *mpvio= (MPVIO_EXT *) param;
  ulong pkt_len;
  DBUG_ENTER("server_mpvio_read_packet");
  if (mpvio->packets_written == 0)
  {
    /*
      plugin wants to read the data without sending anything first.
      send an empty packet to force a server handshake packet to be sent
    */
    if (server_mpvio_write_packet(mpvio, 0, 0))
      pkt_len= packet_error;
    else
      pkt_len= my_net_read(&mpvio->thd->net);
  }
  else if (mpvio->cached_client_reply.pkt)
  {
    DBUG_ASSERT(mpvio->status == MPVIO_EXT::RESTART);
    DBUG_ASSERT(mpvio->packets_read > 0);
    /*
      if the have the data cached from the last server_mpvio_read_packet
      (which can be the case if it's a restarted authentication)
      and a client has used the correct plugin, then we can return the
      cached data straight away and avoid one round trip.
    */
    const char *client_auth_plugin=
      ((st_mysql_auth *) (plugin_decl(mpvio->plugin)->info))->client_auth_plugin;
    if (client_auth_plugin == 0 ||
        my_strcasecmp(system_charset_info, mpvio->cached_client_reply.plugin,
                      client_auth_plugin) == 0)
    {
      mpvio->status= MPVIO_EXT::FAILURE;
      *buf= (uchar*) mpvio->cached_client_reply.pkt;
      mpvio->cached_client_reply.pkt= 0;
      mpvio->packets_read++;

      if (mpvio->make_it_fail)
        goto err;

      DBUG_RETURN ((int) mpvio->cached_client_reply.pkt_len);
    }

    /*
      But if the client has used the wrong plugin, the cached data are
      useless. Furthermore, we have to send a "change plugin" request
      to the client.
    */
    if (server_mpvio_write_packet(mpvio, 0, 0))
      pkt_len= packet_error;
    else
      pkt_len= my_net_read(&mpvio->thd->net);
  }
  else
    pkt_len= my_net_read(&mpvio->thd->net);

  if (pkt_len == packet_error)
    goto err;

  mpvio->packets_read++;

  /*
    the 1st packet has the plugin data wrapped into the client authentication
    handshake packet
  */
  if (mpvio->packets_read == 1)
  {
    pkt_len= parse_client_handshake_packet(mpvio, buf, pkt_len);
    if (pkt_len == packet_error)
      goto err;
  }
  else
    *buf= mpvio->thd->net.read_pos;

  if (mpvio->make_it_fail)
    goto err;

  DBUG_RETURN((int)pkt_len);

err:
  if (mpvio->status == MPVIO_EXT::FAILURE)
  {
    inc_host_errors(mpvio->thd->security_ctx->ip);
    if (!mpvio->thd->is_error())
    {
      if (mpvio->make_it_fail)
        login_failed_error(mpvio->thd);
      else
        my_error(ER_HANDSHAKE_ERROR, MYF(0));
    }
  }
  DBUG_RETURN(-1);
}

/**
  fills MYSQL_PLUGIN_VIO_INFO structure with the information about the
  connection
*/
static void server_mpvio_info(MYSQL_PLUGIN_VIO *vio,
                              MYSQL_PLUGIN_VIO_INFO *info)
{
  MPVIO_EXT *mpvio= (MPVIO_EXT *) vio;
  mpvio_info(mpvio->thd->net.vio, info);
}

static bool acl_check_ssl(THD *thd, const ACL_USER *acl_user)
{
#ifdef HAVE_OPENSSL
  Vio *vio= thd->net.vio;
  SSL *ssl= (SSL *) vio->ssl_arg;
  X509 *cert;
#endif

  /*
    At this point we know that user is allowed to connect
    from given host by given username/password pair. Now
    we check if SSL is required, if user is using SSL and
    if X509 certificate attributes are OK
  */
  switch (acl_user->ssl_type) {
  case SSL_TYPE_NOT_SPECIFIED:                  // Impossible
  case SSL_TYPE_NONE:                           // SSL is not required
    return 0;
#ifdef HAVE_OPENSSL
  case SSL_TYPE_ANY:                            // Any kind of SSL is ok
    return vio_type(vio) != VIO_TYPE_SSL;
  case SSL_TYPE_X509: /* Client should have any valid certificate. */
    /*
      Connections with non-valid certificates are dropped already
      in sslaccept() anyway, so we do not check validity here.

      We need to check for absence of SSL because without SSL
      we should reject connection.
    */
    if (vio_type(vio) == VIO_TYPE_SSL &&
        SSL_get_verify_result(ssl) == X509_V_OK &&
        (cert= SSL_get_peer_certificate(ssl)))
    {
      X509_free(cert);
      return 0;
    }
    return 1;
  case SSL_TYPE_SPECIFIED: /* Client should have specified attrib */
    /* If a cipher name is specified, we compare it to actual cipher in use. */
    if (vio_type(vio) != VIO_TYPE_SSL ||
        SSL_get_verify_result(ssl) != X509_V_OK)
      return 1;
    if (acl_user->ssl_cipher)
    {
      DBUG_PRINT("info", ("comparing ciphers: '%s' and '%s'",
                         acl_user->ssl_cipher, SSL_get_cipher(ssl)));
      if (strcmp(acl_user->ssl_cipher, SSL_get_cipher(ssl)))
      {
        if (global_system_variables.log_warnings)
          sql_print_information("X509 ciphers mismatch: should be '%s' but is '%s'",
                            acl_user->ssl_cipher, SSL_get_cipher(ssl));
        return 1;
      }
    }
    /* Prepare certificate (if exists) */
    if (!(cert= SSL_get_peer_certificate(ssl)))
      return 1;
    /* If X509 issuer is specified, we check it... */
    if (acl_user->x509_issuer)
    {
      char *ptr= X509_NAME_oneline(X509_get_issuer_name(cert), 0, 0);
      DBUG_PRINT("info", ("comparing issuers: '%s' and '%s'",
                         acl_user->x509_issuer, ptr));
      if (strcmp(acl_user->x509_issuer, ptr))
      {
        if (global_system_variables.log_warnings)
          sql_print_information("X509 issuer mismatch: should be '%s' "
                            "but is '%s'", acl_user->x509_issuer, ptr);
        free(ptr);
        X509_free(cert);
        return 1;
      }
      free(ptr);
    }
    /* X509 subject is specified, we check it .. */
    if (acl_user->x509_subject)
    {
      char *ptr= X509_NAME_oneline(X509_get_subject_name(cert), 0, 0);
      DBUG_PRINT("info", ("comparing subjects: '%s' and '%s'",
                         acl_user->x509_subject, ptr));
      if (strcmp(acl_user->x509_subject, ptr))
      {
        if (global_system_variables.log_warnings)
          sql_print_information("X509 subject mismatch: should be '%s' but is '%s'",
                          acl_user->x509_subject, ptr);
        free(ptr);
        X509_free(cert);
        return 1;
      }
      free(ptr);
    }
    X509_free(cert);
    return 0;
#else  /* HAVE_OPENSSL */
  default:
    /*
      If we don't have SSL but SSL is required for this user the 
      authentication should fail.
    */
    return 1;
#endif /* HAVE_OPENSSL */
  }
  return 1;
}


static int do_auth_once(THD *thd, const LEX_STRING *auth_plugin_name,
                        MPVIO_EXT *mpvio)
{
  int res= CR_OK, old_status= MPVIO_EXT::FAILURE;
  bool unlock_plugin= false;
  plugin_ref plugin= NULL;

  if (auth_plugin_name->str == native_password_plugin_name.str)
    plugin= native_password_plugin;
#ifndef EMBEDDED_LIBRARY
  else if (auth_plugin_name->str == old_password_plugin_name.str)
    plugin= old_password_plugin;
  else if ((plugin= my_plugin_lock_by_name(thd, auth_plugin_name,
                                           MYSQL_AUTHENTICATION_PLUGIN)))
    unlock_plugin= true;
#endif

  mpvio->plugin= plugin;
  old_status= mpvio->status;

  if (plugin)
  {
    st_mysql_auth *auth= (st_mysql_auth *) plugin_decl(plugin)->info;
    switch (auth->interface_version) {
    case 0x0200:
      res= auth->authenticate_user(mpvio, &mpvio->auth_info);
      break;
    case 0x0100:
      {
        MYSQL_SERVER_AUTH_INFO_0x0100 compat;
        compat.downgrade(&mpvio->auth_info);
        res= auth->authenticate_user(mpvio, (MYSQL_SERVER_AUTH_INFO *)&compat);
        compat.upgrade(&mpvio->auth_info);
      }
      break;
    default: DBUG_ASSERT(0);
    }

    if (unlock_plugin)
      plugin_unlock(thd, plugin);
  }
  else
  {
    /* Server cannot load the required plugin. */
    my_error(ER_PLUGIN_IS_NOT_LOADED, MYF(0), auth_plugin_name->str);
    res= CR_ERROR;
  }

  /*
    If the status was MPVIO_EXT::RESTART before the authenticate_user() call
    it can never be MPVIO_EXT::RESTART after the call, because any call
    to write_packet() or read_packet() will reset the status.

    But (!) if a plugin never called a read_packet() or write_packet(), the
    status will stay unchanged. We'll fix it, by resetting the status here.
  */
  if (old_status == MPVIO_EXT::RESTART && mpvio->status == MPVIO_EXT::RESTART)
    mpvio->status= MPVIO_EXT::FAILURE; // reset to the default

  return res;
}


/**
  Perform the handshake, authorize the client and update thd sctx variables.

  @param thd                     thread handle
  @param connect_errors          number of previous failed connect attemps
                                 from this host
  @param com_change_user_pkt_len size of the COM_CHANGE_USER packet
                                 (without the first, command, byte) or 0
                                 if it's not a COM_CHANGE_USER (that is, if
                                 it's a new connection)

  @retval 0  success, thd is updated.
  @retval 1  error
*/
bool acl_authenticate(THD *thd, uint connect_errors,
                      uint com_change_user_pkt_len)
{
  int res= CR_OK;
  MPVIO_EXT mpvio;
  const LEX_STRING *auth_plugin_name= default_auth_plugin_name;
  enum  enum_server_command command= com_change_user_pkt_len ? COM_CHANGE_USER
                                                             : COM_CONNECT;
  DBUG_ENTER("acl_authenticate");

  bzero(&mpvio, sizeof(mpvio));
  mpvio.read_packet= server_mpvio_read_packet;
  mpvio.write_packet= server_mpvio_write_packet;
  mpvio.info= server_mpvio_info;
  mpvio.thd= thd;
  mpvio.connect_errors= connect_errors;
  mpvio.status= MPVIO_EXT::FAILURE;
  mpvio.make_it_fail= false;
  mpvio.auth_info.host_or_ip= thd->security_ctx->host_or_ip;
  mpvio.auth_info.host_or_ip_length= 
    (unsigned int) strlen(thd->security_ctx->host_or_ip);

  DBUG_PRINT("info", ("com_change_user_pkt_len=%u", com_change_user_pkt_len));

  if (command == COM_CHANGE_USER)
  {
    mpvio.packets_written++; // pretend that a server handshake packet was sent
    mpvio.packets_read++;    // take COM_CHANGE_USER packet into account

    if (parse_com_change_user_packet(&mpvio, com_change_user_pkt_len))
      DBUG_RETURN(1);

    DBUG_ASSERT(mpvio.status == MPVIO_EXT::RESTART ||
                mpvio.status == MPVIO_EXT::SUCCESS);
  }
  else
  {
    /* mark the thd as having no scramble yet */
    thd->scramble[SCRAMBLE_LENGTH]= 1;

    /*
      perform the first authentication attempt, with the default plugin.
      This sends the server handshake packet, reads the client reply
      with a user name, and performs the authentication if everyone has used
      the correct plugin.
    */

    res= do_auth_once(thd, auth_plugin_name, &mpvio);  
  }

  /*
    retry the authentication, if - after receiving the user name -
    we found that we need to switch to a non-default plugin
  */
  if (mpvio.status == MPVIO_EXT::RESTART)
  {
    DBUG_ASSERT(mpvio.acl_user);
    DBUG_ASSERT(command == COM_CHANGE_USER ||
                my_strcasecmp(system_charset_info, auth_plugin_name->str,
                              mpvio.acl_user->plugin.str));
    auth_plugin_name= &mpvio.acl_user->plugin;
    res= do_auth_once(thd, auth_plugin_name, &mpvio);
  }

  Security_context *sctx= thd->security_ctx;
  const ACL_USER *acl_user= mpvio.acl_user;

  thd->password= mpvio.auth_info.password_used;  // remember for error messages 

  /*
    Log the command here so that the user can check the log
    for the tried logins and also to detect break-in attempts.

    if sctx->user is unset it's protocol failure, bad packet.
  */
  if (sctx->user)
  {
    if (strcmp(sctx->priv_user, sctx->user))
    {
      general_log_print(thd, command, "%s@%s as %s on %s",
                        sctx->user, sctx->host_or_ip,
                        sctx->priv_user[0] ? sctx->priv_user : "anonymous",
                        mpvio.db.str ? mpvio.db.str : (char*) "");
    }
    else
      general_log_print(thd, command, (char*) "%s@%s on %s",
                        sctx->user, sctx->host_or_ip,
                        mpvio.db.str ? mpvio.db.str : (char*) "");
  }

  if (res > CR_OK && mpvio.status != MPVIO_EXT::SUCCESS)
  {
    DBUG_ASSERT(mpvio.status == MPVIO_EXT::FAILURE);

    if (!thd->is_error())
      login_failed_error(thd);
    DBUG_RETURN(1);
  }

  sctx->proxy_user[0]= 0;

  if (initialized) // if not --skip-grant-tables
  {
#ifndef NO_EMBEDDED_ACCESS_CHECKS
    bool is_proxy_user= FALSE;
    const char *auth_user = acl_user->user ? acl_user->user : "";
    ACL_PROXY_USER *proxy_user;
    /* check if the user is allowed to proxy as another user */
    proxy_user= acl_find_proxy_user(auth_user, sctx->host, sctx->ip,
                                    mpvio.auth_info.authenticated_as,
                                          &is_proxy_user);
    if (is_proxy_user)
    {
      ACL_USER *acl_proxy_user;

      /* we need to find the proxy user, but there was none */
      if (!proxy_user)
      {
        if (!thd->is_error())
          login_failed_error(thd);
        DBUG_RETURN(1);
      }

      my_snprintf(sctx->proxy_user, sizeof(sctx->proxy_user) - 1,
                  "'%s'@'%s'", auth_user,
                  acl_user->host.hostname ? acl_user->host.hostname : "");

      /* we're proxying : find the proxy user definition */
      mysql_mutex_lock(&acl_cache->lock);
      acl_proxy_user= find_acl_user(proxy_user->get_proxied_host() ? 
                                    proxy_user->get_proxied_host() : "",
                                    mpvio.auth_info.authenticated_as, TRUE);
      if (!acl_proxy_user)
      {
        if (!thd->is_error())
          login_failed_error(thd);
        mysql_mutex_unlock(&acl_cache->lock);
        DBUG_RETURN(1);
      }
      acl_user= acl_proxy_user->copy(thd->mem_root);
      mysql_mutex_unlock(&acl_cache->lock);
    }
#endif

    sctx->master_access= acl_user->access;
    if (acl_user->user)
      strmake_buf(sctx->priv_user, acl_user->user);
    else
      *sctx->priv_user= 0;

    if (acl_user->host.hostname)
      strmake_buf(sctx->priv_host, acl_user->host.hostname);
    else
      *sctx->priv_host= 0;

    /*
      OK. Let's check the SSL. Historically it was checked after the password,
      as an additional layer, not instead of the password
      (in which case it would've been a plugin too).
    */
    if (acl_check_ssl(thd, acl_user))
    {
      login_failed_error(thd);
      DBUG_RETURN(1);
    }

    /*
      Don't allow the user to connect if he has done too many queries.
      As we are testing max_user_connections == 0 here, it means that we
      can't let the user change max_user_connections from 0 in the server
      without a restart as it would lead to wrong connect counting.
    */
    if ((acl_user->user_resource.questions ||
         acl_user->user_resource.updates ||
         acl_user->user_resource.conn_per_hour ||
         acl_user->user_resource.user_conn || max_user_connections_checking) &&
        get_or_create_user_conn(thd,
          (opt_old_style_user_limits ? sctx->user : sctx->priv_user),
          (opt_old_style_user_limits ? sctx->host_or_ip : sctx->priv_host),
          &acl_user->user_resource))
      DBUG_RETURN(1); // The error is set by get_or_create_user_conn()
  }
  else
    sctx->skip_grants();

  if (thd->user_connect &&
      (thd->user_connect->user_resources.conn_per_hour ||
       thd->user_connect->user_resources.user_conn ||
       max_user_connections_checking) &&
      check_for_max_user_connections(thd, thd->user_connect))
  {
    /* Ensure we don't decrement thd->user_connections->connections twice */
    thd->user_connect= 0;
    status_var_increment(denied_connections);
    DBUG_RETURN(1); // The error is set in check_for_max_user_connections()
  }

  DBUG_PRINT("info",
             ("Capabilities: %lu  packet_length: %ld  Host: '%s'  "
              "Login user: '%s' Priv_user: '%s'  Using password: %s "
              "Access: %lu  db: '%s'",
              thd->client_capabilities, thd->max_client_packet_length,
              sctx->host_or_ip, sctx->user, sctx->priv_user,
              thd->password ? "yes": "no",
              sctx->master_access, mpvio.db.str));

  if (command == COM_CONNECT &&
      !(thd->main_security_ctx.master_access & SUPER_ACL))
  {
    mysql_mutex_lock(&LOCK_connection_count);
    bool count_ok= (*thd->scheduler->connection_count <=
                    *thd->scheduler->max_connections);
    mysql_mutex_unlock(&LOCK_connection_count);
    if (!count_ok)
    {                                         // too many connections
      my_error(ER_CON_COUNT_ERROR, MYF(0));
      DBUG_RETURN(1);
    }
  }

  /*
    This is the default access rights for the current database.  It's
    set to 0 here because we don't have an active database yet (and we
    may not have an active database to set.
  */
  sctx->db_access=0;

  /* Change a database if necessary */
  if (mpvio.db.length)
  {
    if (mysql_change_db(thd, &mpvio.db, FALSE))
    {
      /* mysql_change_db() has pushed the error message. */
      status_var_increment(thd->status_var.access_denied_errors);
      DBUG_RETURN(1);
    }
  }

  thd->net.net_skip_rest_factor= 2;  // skip at most 2*max_packet_size

  if (mpvio.auth_info.external_user[0])
    sctx->external_user= my_strdup(mpvio.auth_info.external_user, MYF(0));

  if (res == CR_OK_HANDSHAKE_COMPLETE)
    thd->stmt_da->disable_status();
  else
    my_ok(thd);

  /* Ready to handle queries */
  DBUG_RETURN(0);
}

/**
  MySQL Server Password Authentication Plugin

  In the MySQL authentication protocol:
  1. the server sends the random scramble to the client
  2. client sends the encrypted password back to the server
  3. the server checks the password.
*/
static int native_password_authenticate(MYSQL_PLUGIN_VIO *vio,
                                        MYSQL_SERVER_AUTH_INFO *info)
{
  uchar *pkt;
  int pkt_len;
  MPVIO_EXT *mpvio= (MPVIO_EXT *) vio;
  THD *thd=mpvio->thd;
  DBUG_ENTER("native_password_authenticate");

  /* generate the scramble, or reuse the old one */
  if (thd->scramble[SCRAMBLE_LENGTH])
  {
    create_random_string(thd->scramble, SCRAMBLE_LENGTH, &thd->rand);
    /* and send it to the client */
    if (mpvio->write_packet(mpvio, (uchar*)thd->scramble, SCRAMBLE_LENGTH + 1))
      DBUG_RETURN(CR_ERROR);
  }

  /* reply and authenticate */

  /*
    <digression>
      This is more complex than it looks.

      The plugin (we) may be called right after the client was connected -
      and will need to send a scramble, read reply, authenticate.

      Or the plugin may be called after another plugin has sent a scramble,
      and read the reply. If the client has used the correct client-plugin,
      we won't need to read anything here from the client, the client
      has already sent a reply with everything we need for authentication.

      Or the plugin may be called after another plugin has sent a scramble,
      and read the reply, but the client has used the wrong client-plugin.
      We'll need to sent a "switch to another plugin" packet to the
      client and read the reply. "Use the short scramble" packet is a special
      case of "switch to another plugin" packet.

      Or, perhaps, the plugin may be called after another plugin has
      done the handshake but did not send a useful scramble. We'll need
      to send a scramble (and perhaps a "switch to another plugin" packet)
      and read the reply.

      Besides, a client may be an old one, that doesn't understand plugins.
      Or doesn't even understand 4.0 scramble.

      And we want to keep the same protocol on the wire  unless non-native
      plugins are involved.

      Anyway, it still looks simple from a plugin point of view:
      "send the scramble, read the reply and authenticate".
      All the magic is transparently handled by the server.
    </digression>
  */

  /* read the reply with the encrypted password */
  if ((pkt_len= mpvio->read_packet(mpvio, &pkt)) < 0)
    DBUG_RETURN(CR_ERROR);
  DBUG_PRINT("info", ("reply read : pkt_len=%d", pkt_len));

#ifdef NO_EMBEDDED_ACCESS_CHECKS
  DBUG_RETURN(CR_OK);
#endif

  if (pkt_len == 0) /* no password */
    DBUG_RETURN(info->auth_string[0] ? CR_ERROR : CR_OK);

  info->password_used= PASSWORD_USED_YES;
  if (pkt_len == SCRAMBLE_LENGTH)
  {
    if (!mpvio->acl_user->salt_len)
      DBUG_RETURN(CR_ERROR);

    if (check_scramble(pkt, thd->scramble, mpvio->acl_user->salt))
      DBUG_RETURN(CR_ERROR);
    else
      DBUG_RETURN(CR_OK);
  }

  inc_host_errors(mpvio->thd->security_ctx->ip);
  my_error(ER_HANDSHAKE_ERROR, MYF(0));
  DBUG_RETURN(CR_ERROR);
}

static int old_password_authenticate(MYSQL_PLUGIN_VIO *vio, 
                                     MYSQL_SERVER_AUTH_INFO *info)
{
  uchar *pkt;
  int pkt_len;
  MPVIO_EXT *mpvio= (MPVIO_EXT *) vio;
  THD *thd=mpvio->thd;

  /* generate the scramble, or reuse the old one */
  if (thd->scramble[SCRAMBLE_LENGTH])
  {
    create_random_string(thd->scramble, SCRAMBLE_LENGTH, &thd->rand);
    /* and send it to the client */
    if (mpvio->write_packet(mpvio, (uchar*)thd->scramble, SCRAMBLE_LENGTH + 1))
      return CR_ERROR;
  }

  /* read the reply and authenticate */
  if ((pkt_len= mpvio->read_packet(mpvio, &pkt)) < 0)
    return CR_ERROR;

#ifdef NO_EMBEDDED_ACCESS_CHECKS
  return CR_OK;
#endif

  /*
    legacy: if switch_from_long_to_short_scramble,
    the password is sent \0-terminated, the pkt_len is always 9 bytes.
    We need to figure out the correct scramble length here.
  */
  if (pkt_len == SCRAMBLE_LENGTH_323 + 1)
    pkt_len= strnlen((char*)pkt, pkt_len);

  if (pkt_len == 0) /* no password */
    return info->auth_string[0] ? CR_ERROR : CR_OK;

  if (secure_auth(thd))
    return CR_ERROR;

  info->password_used= PASSWORD_USED_YES;

  if (pkt_len == SCRAMBLE_LENGTH_323)
  {
    if (!mpvio->acl_user->salt_len)
      return CR_ERROR;

    return check_scramble_323(pkt, thd->scramble,
                             (ulong *) mpvio->acl_user->salt) ? 
                             CR_ERROR : CR_OK;
  }

  inc_host_errors(mpvio->thd->security_ctx->ip);
  my_error(ER_HANDSHAKE_ERROR, MYF(0));
  return CR_ERROR;
}

static struct st_mysql_auth native_password_handler=
{
  MYSQL_AUTHENTICATION_INTERFACE_VERSION,
  native_password_plugin_name.str,
  native_password_authenticate
};

static struct st_mysql_auth old_password_handler=
{
  MYSQL_AUTHENTICATION_INTERFACE_VERSION,
  old_password_plugin_name.str,
  old_password_authenticate
};

maria_declare_plugin(mysql_password)
{
  MYSQL_AUTHENTICATION_PLUGIN,                  /* type constant    */
  &native_password_handler,                     /* type descriptor  */
  native_password_plugin_name.str,              /* Name             */
  "R.J.Silk, Sergei Golubchik",                 /* Author           */
  "Native MySQL authentication",                /* Description      */
  PLUGIN_LICENSE_GPL,                           /* License          */
  NULL,                                         /* Init function    */
  NULL,                                         /* Deinit function  */
  0x0100,                                       /* Version (1.0)    */
  NULL,                                         /* status variables */
  NULL,                                         /* system variables */
  "1.0",                                        /* String version   */
  MariaDB_PLUGIN_MATURITY_BETA                  /* Maturity         */
},
{
  MYSQL_AUTHENTICATION_PLUGIN,                  /* type constant    */
  &old_password_handler,                        /* type descriptor  */
  old_password_plugin_name.str,                 /* Name             */
  "R.J.Silk, Sergei Golubchik",                 /* Author           */
  "Old MySQL-4.0 authentication",               /* Description      */
  PLUGIN_LICENSE_GPL,                           /* License          */
  NULL,                                         /* Init function    */
  NULL,                                         /* Deinit function  */
  0x0100,                                       /* Version (1.0)    */
  NULL,                                         /* status variables */
  NULL,                                         /* system variables */
  "1.0",                                        /* String version   */
  MariaDB_PLUGIN_MATURITY_BETA                  /* Maturity         */
}
maria_declare_plugin_end;<|MERGE_RESOLUTION|>--- conflicted
+++ resolved
@@ -8300,17 +8300,13 @@
     CHARSET_INFO *cs= &my_charset_latin1;
     cs->coll->hash_sort(cs, (uchar*) sctx->user, strlen(sctx->user), &nr1, &nr2);
 
-<<<<<<< HEAD
     mysql_mutex_lock(&acl_cache->lock);
-=======
-    pthread_mutex_lock(&acl_cache->lock);
     if (!acl_users.elements)
     {
-      pthread_mutex_unlock(&acl_cache->lock);
+      mysql_mutex_unlock(&acl_cache->lock);
       login_failed_error(mpvio->thd);
-      return 1;
-    }
->>>>>>> 6d7d8dd9
+      DBUG_RETURN(1);
+    }
     uint i= nr1 % acl_users.elements;
     ACL_USER *acl_user_tmp= dynamic_element(&acl_users, i, ACL_USER*);
     mpvio->acl_user= acl_user_tmp->copy(mpvio->thd->mem_root);
