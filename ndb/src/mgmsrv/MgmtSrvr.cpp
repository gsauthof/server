/* Copyright (C) 2003 MySQL AB

   This program is free software; you can redistribute it and/or modify
   it under the terms of the GNU General Public License as published by
   the Free Software Foundation; either version 2 of the License, or
   (at your option) any later version.

   This program is distributed in the hope that it will be useful,
   but WITHOUT ANY WARRANTY; without even the implied warranty of
   MERCHANTABILITY or FITNESS FOR A PARTICULAR PURPOSE.  See the
   GNU General Public License for more details.

   You should have received a copy of the GNU General Public License
   along with this program; if not, write to the Free Software
   Foundation, Inc., 59 Temple Place, Suite 330, Boston, MA  02111-1307  USA */

#include <ndb_global.h>
#include <pthread.h>

#include "MgmtSrvr.hpp"
#include "MgmtErrorReporter.hpp"
#include <ConfigRetriever.hpp>

#include <NdbOut.hpp>
#include <NdbApiSignal.hpp>
#include <kernel_types.h>
#include <RefConvert.hpp>
#include <BlockNumbers.h>
#include <GlobalSignalNumbers.h>
#include <signaldata/TestOrd.hpp>
#include <signaldata/TamperOrd.hpp>
#include <signaldata/StartOrd.hpp>
#include <signaldata/ApiVersion.hpp>
#include <signaldata/ResumeReq.hpp>
#include <signaldata/SetLogLevelOrd.hpp>
#include <signaldata/EventSubscribeReq.hpp>
#include <signaldata/EventReport.hpp>
#include <signaldata/DumpStateOrd.hpp>
#include <signaldata/BackupSignalData.hpp>
#include <signaldata/GrepImpl.hpp>
#include <signaldata/ManagementServer.hpp>
#include <NdbSleep.h>
#include <EventLogger.hpp>
#include <DebuggerNames.hpp>
#include <ndb_version.h>

#include <SocketServer.hpp>
#include "NodeLogLevel.hpp"
#include <NdbConfig.h>

#include <NdbAutoPtr.hpp>

#include <mgmapi.h>
#include <mgmapi_configuration.hpp>
#include <mgmapi_config_parameters.h>

//#define MGM_SRV_DEBUG
#ifdef MGM_SRV_DEBUG
#define DEBUG(x) do ndbout << x << endl; while(0)
#else
#define DEBUG(x)
#endif

extern int global_flag_send_heartbeat_now;

static
void
CmdBackupCallback(const MgmtSrvr::BackupEvent & event)
{
  char str[255];

  ndbout << endl;
  
  bool ok = false;
  switch(event.Event){
  case MgmtSrvr::BackupEvent::BackupStarted:
    ok = true;
    snprintf(str, sizeof(str), 
	     "Backup %d started", event.Started.BackupId);
    break;
  case MgmtSrvr::BackupEvent::BackupFailedToStart:
    ok = true;
    snprintf(str, sizeof(str), 
	     "Backup failed to start (Error %d)",
	     event.FailedToStart.ErrorCode);
    break;
  case MgmtSrvr::BackupEvent::BackupCompleted:
    ok = true;
    snprintf(str, sizeof(str), 
	     "Backup %d completed", 
	     event.Completed.BackupId);
    ndbout << str << endl;

    snprintf(str, sizeof(str), 
	     " StartGCP: %d StopGCP: %d", 
	     event.Completed.startGCP, event.Completed.stopGCP);
    ndbout << str << endl;

    snprintf(str, sizeof(str), 
	     " #Records: %d #LogRecords: %d", 
	     event.Completed.NoOfRecords, event.Completed.NoOfLogRecords);
    ndbout << str << endl;

    snprintf(str, sizeof(str), 
	     " Data: %d bytes Log: %d bytes", 
	     event.Completed.NoOfBytes, event.Completed.NoOfLogBytes);
    break;
  case MgmtSrvr::BackupEvent::BackupAborted:
    ok = true;
    snprintf(str, sizeof(str), 
	     "Backup %d has been aborted reason %d",
	     event.Aborted.BackupId,
	     event.Aborted.Reason);
    break;
  }
  if(!ok){
    snprintf(str, sizeof(str), "Unknown backup event: %d", event.Event);
  }
  ndbout << str << endl;
}


void *
MgmtSrvr::logLevelThread_C(void* m)
{
  MgmtSrvr *mgm = (MgmtSrvr*)m;
  
  mgm->logLevelThreadRun();
  
  NdbThread_Exit(0);
  /* NOTREACHED */
  return 0;
}

void *
MgmtSrvr::signalRecvThread_C(void *m) 
{
  MgmtSrvr *mgm = (MgmtSrvr*)m;

  mgm->signalRecvThreadRun();

  NdbThread_Exit(0);
  /* NOTREACHED */
  return 0;
}

class SigMatch 
{
public:
  int gsn;
  void (MgmtSrvr::* function)(NdbApiSignal *signal);

  SigMatch() { gsn = 0; function = NULL; };

  SigMatch(int _gsn,
	   void (MgmtSrvr::* _function)(NdbApiSignal *signal)) {
    gsn = _gsn;
    function = _function;
  };
  
  bool check(NdbApiSignal *signal) {
    if(signal->readSignalNumber() == gsn)
      return true;
    return false;
  };
  
};

void
MgmtSrvr::signalRecvThreadRun() 
{
  Vector<SigMatch> siglist;
  siglist.push_back(SigMatch(GSN_MGM_LOCK_CONFIG_REQ,
			     &MgmtSrvr::handle_MGM_LOCK_CONFIG_REQ));
  siglist.push_back(SigMatch(GSN_MGM_UNLOCK_CONFIG_REQ,
			     &MgmtSrvr::handle_MGM_UNLOCK_CONFIG_REQ));
  
  while(!_isStopThread) {
    SigMatch *handler = NULL;
    NdbApiSignal *signal = NULL;
    if(m_signalRecvQueue.waitFor(siglist, handler, signal)) {
      if(handler->function != 0)
	(this->*handler->function)(signal);
    }
  }
};


EventLogger g_EventLogger;

void
MgmtSrvr::logLevelThreadRun() 
{
  NdbMutex* threadMutex = NdbMutex_Create();

  while (!_isStopThread) {
    if (_startedNodeId != 0) {
      NdbMutex_Lock(threadMutex); 

      // Local node
      NodeLogLevel* n = NULL;
      while ((n = _nodeLogLevelList->next()) != NULL) {
	if (n->getNodeId() == _startedNodeId) {
	  setNodeLogLevel(_startedNodeId, n->getLogLevelOrd(), true);
	}
      }
      // Cluster log
      while ((n = _clusterLogLevelList->next()) != NULL) {
	if (n->getNodeId() == _startedNodeId) {
	  setEventReportingLevel(_startedNodeId, n->getLogLevelOrd(), true);
	}
      }
      _startedNodeId = 0;      

      NdbMutex_Unlock(threadMutex);

    } // if (_startedNodeId != 0) {    

    NdbSleep_MilliSleep(_logLevelThreadSleep);  
  } // while (!_isStopThread)
  
  NdbMutex_Destroy(threadMutex);
}

void 
MgmtSrvr::setStatisticsListner(StatisticsListner* listner) 
{
  m_statisticsListner = listner;
}

void
MgmtSrvr::startEventLog() 
{
  g_EventLogger.setCategory("MgmSrvr");

  ndb_mgm_configuration_iterator * iter = ndb_mgm_create_configuration_iterator
    ((ndb_mgm_configuration*)_config->m_configValues, CFG_SECTION_NODE);
  if(iter == 0)
    return ;
  
  if(ndb_mgm_find(iter, CFG_NODE_ID, _ownNodeId) != 0){
    ndb_mgm_destroy_iterator(iter);
    return ;
  }
  
  const char * tmp;
  BaseString logdest;
  char *clusterLog= NdbConfig_ClusterLogFileName(_ownNodeId);
  NdbAutoPtr<char> tmp_aptr(clusterLog);

  if(ndb_mgm_get_string_parameter(iter, CFG_LOG_DESTINATION, &tmp) == 0){
    logdest.assign(tmp);
  }
  ndb_mgm_destroy_iterator(iter);
  
  if(logdest.length() == 0 || logdest == "") {
    logdest.assfmt("FILE:filename=%s,maxsize=1000000,maxfiles=6", 
		   clusterLog);
  }
  if(!g_EventLogger.addHandler(logdest)) {
    ndbout << "Warning: could not add log destination \"" << logdest.c_str() << "\"" << endl;
  }
}

void 
MgmtSrvr::stopEventLog() 
{
  // Nothing yet
}

class ErrorItem 
{
public:
  int _errorCode;
  const BaseString _errorText;
};

bool
MgmtSrvr::setEventLogFilter(int severity) 
{
  bool enabled = true;
  Logger::LoggerLevel level = (Logger::LoggerLevel)severity;
  if (g_EventLogger.isEnable(level)) {
    g_EventLogger.disable(level);
    enabled = false;
  } else {
    g_EventLogger.enable(level);
  }

  return enabled;
}

bool 
MgmtSrvr::isEventLogFilterEnabled(int severity) 
{
  return g_EventLogger.isEnable((Logger::LoggerLevel)severity);
}

static ErrorItem errorTable[] = 
{
  {200, "Backup undefined error"},
  {202, "Backup failed to allocate buffers (check configuration)"}, 
  {203, "Backup failed to setup fs buffers (check configuration)"},
  {204, "Backup failed to allocate tables (check configuration)"},
  {205, "Backup failed to insert file header (check configuration)"},
  {206, "Backup failed to insert table list (check configuration)"},	
  {207, "Backup failed to allocate table memory (check configuration)"},
  {208, "Backup failed to allocate file record (check configuration)"},
  {209, "Backup failed to allocate attribute record (check configuration)"},

  {MgmtSrvr::NO_CONTACT_WITH_PROCESS, "No contact with the process (dead ?)."},
  {MgmtSrvr::PROCESS_NOT_CONFIGURED, "The process is not configured."},
  {MgmtSrvr::WRONG_PROCESS_TYPE, 
   "The process has wrong type. Expected a DB process."},
  {MgmtSrvr::COULD_NOT_ALLOCATE_MEMORY, "Could not allocate memory."},
  {MgmtSrvr::SEND_OR_RECEIVE_FAILED, "Send to process or receive failed."},
  {MgmtSrvr::INVALID_LEVEL, "Invalid level. Should be between 1 and 30."},
  {MgmtSrvr::INVALID_ERROR_NUMBER, "Invalid error number. Should be >= 0."},
  {MgmtSrvr::INVALID_TRACE_NUMBER, "Invalid trace number."},
  {MgmtSrvr::NOT_IMPLEMENTED, "Not implemented."},
  {MgmtSrvr::INVALID_BLOCK_NAME, "Invalid block name"},

  {MgmtSrvr::CONFIG_PARAM_NOT_EXIST, 
   "The configuration parameter does not exist for the process type."},
  {MgmtSrvr::CONFIG_PARAM_NOT_UPDATEABLE, 
   "The configuration parameter is not possible to update."},
  {MgmtSrvr::VALUE_WRONG_FORMAT_INT_EXPECTED, 
   "Incorrect value. Expected integer."},
  {MgmtSrvr::VALUE_TOO_LOW, "Value is too low."},
  {MgmtSrvr::VALUE_TOO_HIGH, "Value is too high."},
  {MgmtSrvr::VALUE_WRONG_FORMAT_BOOL_EXPECTED, 
   "Incorrect value. Expected TRUE or FALSE."},

  {MgmtSrvr::CONFIG_FILE_OPEN_WRITE_ERROR, 
   "Could not open configuration file for writing."},
  {MgmtSrvr::CONFIG_FILE_OPEN_READ_ERROR, 
   "Could not open configuration file for reading."},
  {MgmtSrvr::CONFIG_FILE_WRITE_ERROR, 
   "Write error when writing configuration file."},
  {MgmtSrvr::CONFIG_FILE_READ_ERROR, 
   "Read error when reading configuration file."},
  {MgmtSrvr::CONFIG_FILE_CLOSE_ERROR, "Could not close configuration file."},

  {MgmtSrvr::CONFIG_CHANGE_REFUSED_BY_RECEIVER, 
   "The change was refused by the receiving process."},
  {MgmtSrvr::COULD_NOT_SYNC_CONFIG_CHANGE_AGAINST_PHYSICAL_MEDIUM, 
   "The change could not be synced against physical medium."},
  {MgmtSrvr::CONFIG_FILE_CHECKSUM_ERROR, 
   "The config file is corrupt. Checksum error."},
  {MgmtSrvr::NOT_POSSIBLE_TO_SEND_CONFIG_UPDATE_TO_PROCESS_TYPE, 
   "It is not possible to send an update of a configuration variable "
   "to this kind of process."},
  {5026, "Node shutdown in progress" },
  {5027, "System shutdown in progress" },
  {5028, "Node shutdown would cause system crash" },
  {5029, "Only one shutdown at a time is possible via mgm server" },
  {5060, "Operation not allowed in single user mode." }, 
  {5061, "DB is not in single user mode." },
  {5062, "The specified node is not an API node." },
  {5063, 
   "Cannot enter single user mode. DB nodes in inconsistent startlevel."},
  {MgmtSrvr::NO_CONTACT_WITH_DB_NODES, "No contact with database nodes" }
};

int MgmtSrvr::translateStopRef(Uint32 errCode)
{
  switch(errCode){
  case StopRef::NodeShutdownInProgress:
    return 5026;
    break;
  case StopRef::SystemShutdownInProgress:
    return 5027;
    break;
  case StopRef::NodeShutdownWouldCauseSystemCrash:
    return 5028;
    break;
  }
  return 4999;
}

static int noOfErrorCodes = sizeof(errorTable) / sizeof(ErrorItem);

int 
MgmtSrvr::getNodeCount(enum ndb_mgm_node_type type) const 
{
  int count = 0;
  NodeId nodeId = 0;

  while (getNextNodeId(&nodeId, type)) {
    count++;
  }
  return count;
}

int 
MgmtSrvr::getPort() const {
  const Properties *mgmProps;
  
  ndb_mgm_configuration_iterator * iter = 
    ndb_mgm_create_configuration_iterator(_config->m_configValues, 
					  CFG_SECTION_NODE);
  if(iter == 0)
    return 0;

  if(ndb_mgm_find(iter, CFG_NODE_ID, getOwnNodeId()) != 0){
    ndbout << "Could not retrieve configuration for Node " 
	   << getOwnNodeId() << " in config file." << endl 
	   << "Have you set correct NodeId for this node?" << endl;
    ndb_mgm_destroy_iterator(iter);
    return 0;
  }

  unsigned type;
  if(ndb_mgm_get_int_parameter(iter, CFG_TYPE_OF_SECTION, &type) != 0 ||
     type != NODE_TYPE_MGM){
    ndbout << "Local node id " << getOwnNodeId()
	   << " is not defined as management server" << endl
	   << "Have you set correct NodeId for this node?" << endl;
    ndb_mgm_destroy_iterator(iter);
    return 0;
  }
  
  Uint32 port = 0;
  if(ndb_mgm_get_int_parameter(iter, CFG_MGM_PORT, &port) != 0){
    ndbout << "Could not find PortNumber in the configuration file." << endl;
    ndb_mgm_destroy_iterator(iter);
    return 0;
  }

  ndb_mgm_destroy_iterator(iter);
  
  /*****************
   * Set Stat Port *
   *****************/
#if 0
  if (!mgmProps->get("PortNumberStats", &tmp)){
    ndbout << "Could not find PortNumberStats in the configuration file." 
	   << endl;
    return false;
  }
  glob.port_stats = tmp;
#endif

#if 0
  const char * host;
  if(ndb_mgm_get_string_parameter(iter, mgmProps->get("ExecuteOnComputer", host)){
    ndbout << "Failed to find \"ExecuteOnComputer\" for my node" << endl;
    ndbout << "Unable to verify own hostname" << endl;
    return false;
  }

  const char * hostname;
  {
    const Properties * p;
    char buf[255];
    snprintf(buf, sizeof(buf), "Computer_%s", host.c_str());
    if(!glob.cluster_config->get(buf, &p)){
      ndbout << "Failed to find computer " << host << " in config" << endl;
      ndbout << "Unable to verify own hostname" << endl;
      return false;
    }
    if(!p->get("HostName", &hostname)){
      ndbout << "Failed to find \"HostName\" for computer " << host 
	     << " in config" << endl;
      ndbout << "Unable to verify own hostname" << endl;
      return false;
    }
    if(NdbHost_GetHostName(buf) != 0){
      ndbout << "Unable to get own hostname" << endl;
      ndbout << "Unable to verify own hostname" << endl;
      return false;
    }
  }
  
  const char * ip_address;
  if(mgmProps->get("IpAddress", &ip_address)){
    glob.use_specific_ip = true;
    glob.interface_name = strdup(ip_address);
    return true;
  }
  
  glob.interface_name = strdup(hostname);
#endif

  return port;
}

int 
MgmtSrvr::getStatPort() const {
#if 0
  const Properties *mgmProps;
  if(!getConfig()->get("Node", _ownNodeId, &mgmProps))
    return -1;

  int tmp = -1;
  if(!mgmProps->get("PortNumberStats", (Uint32 *)&tmp))
    return -1;

  return tmp;
#else
  return -1;
#endif
}

/* Constructor */
MgmtSrvr::MgmtSrvr(NodeId nodeId,
		   const BaseString &configFilename,
		   const BaseString &ndb_config_filename,
		   Config * config):
  _blockNumber(1), // Hard coded block number since it makes it easy to send
                   // signals to other management servers.
  _ownReference(0),
  theSignalIdleList(NULL),
  theWaitState(WAIT_SUBSCRIBE_CONF),
  theConfCount(0),
  m_allocated_resources(*this) {

  DBUG_ENTER("MgmtSrvr::MgmtSrvr");

  _config     = NULL;
  _isStatPortActive = false;
  _isClusterLogStatActive = false;

  _isStopThread        = false;
  _logLevelThread      = NULL;
  _logLevelThreadSleep = 500;
  m_signalRecvThread   = NULL;
  _startedNodeId       = 0;

  theFacade = 0;

  m_newConfig = NULL;
  m_configFilename = configFilename;
  setCallback(CmdBackupCallback);
  m_localNdbConfigFilename = ndb_config_filename;

  m_nextConfigGenerationNumber = 0;

  _config = (config == 0 ? readConfig() : config);
  
  theMgmtWaitForResponseCondPtr = NdbCondition_Create();

  m_configMutex = NdbMutex_Create();

  /**
   * Fill the nodeTypes array
   */
  for(Uint32 i = 0; i<MAX_NODES; i++) {
    nodeTypes[i] = (enum ndb_mgm_node_type)-1;
    m_connect_address[i].s_addr= 0;
  }
  {
    ndb_mgm_configuration_iterator * iter = ndb_mgm_create_configuration_iterator
      (config->m_configValues, CFG_SECTION_NODE);
    for(ndb_mgm_first(iter); ndb_mgm_valid(iter); ndb_mgm_next(iter)){
      unsigned type, id;
      if(ndb_mgm_get_int_parameter(iter, CFG_TYPE_OF_SECTION, &type) != 0)
	continue;
      
      if(ndb_mgm_get_int_parameter(iter, CFG_NODE_ID, &id) != 0)
	continue;
      
      MGM_REQUIRE(id < MAX_NODES);
      
      switch(type){
      case NODE_TYPE_DB:
	nodeTypes[id] = NDB_MGM_NODE_TYPE_NDB;
	break;
      case NODE_TYPE_API:
	nodeTypes[id] = NDB_MGM_NODE_TYPE_API;
	break;
      case NODE_TYPE_MGM:
	nodeTypes[id] = NDB_MGM_NODE_TYPE_MGM;
	break;
      case NODE_TYPE_REP:
	nodeTypes[id] = NDB_MGM_NODE_TYPE_REP;
	break;
      case NODE_TYPE_EXT_REP:
      default:
	break;
      }
    }
    ndb_mgm_destroy_iterator(iter);
  }

  m_statisticsListner = NULL;
  
  _nodeLogLevelList    = new NodeLogLevelList();
  _clusterLogLevelList = new NodeLogLevelList();

  _props = NULL;

  _ownNodeId= 0;
  NodeId tmp= nodeId;
  BaseString error_string;
  if (!alloc_node_id(&tmp, NDB_MGM_NODE_TYPE_MGM, 0, 0, error_string)){
    ndbout << "Unable to obtain requested nodeid: "
	   << error_string.c_str() << endl;
    exit(-1);
  }
  _ownNodeId = tmp;


  {
    DBUG_PRINT("info", ("verifyConfig"));
    ConfigRetriever cr(NDB_VERSION, NDB_MGM_NODE_TYPE_MGM);
    if (!cr.verifyConfig(config->m_configValues, _ownNodeId)) {
      ndbout << cr.getErrorString() << endl;
      exit(-1);
    }
  }

  DBUG_VOID_RETURN;
}


//****************************************************************************
//****************************************************************************
bool 
MgmtSrvr::check_start() 
{
  if (_config == 0) {
    DEBUG("MgmtSrvr.cpp: _config is NULL.");
    return false;
  }

  return true;
}

bool 
MgmtSrvr::start(BaseString &error_string)
{
  if (_props == NULL) {
    if (!check_start()) {
      error_string.append("MgmtSrvr.cpp: check_start() failed.");
      return false;
    }
  }
  theFacade= TransporterFacade::theFacadeInstance= new TransporterFacade();
  
  if(theFacade == 0) {
    DEBUG("MgmtSrvr.cpp: theFacade is NULL.");
    error_string.append("MgmtSrvr.cpp: theFacade is NULL.");
    return false;
  }  
  if ( theFacade->start_instance
       (_ownNodeId, (ndb_mgm_configuration*)_config->m_configValues) < 0) {
    DEBUG("MgmtSrvr.cpp: TransporterFacade::start_instance < 0.");
    return false;
  }

  MGM_REQUIRE(_blockNumber == 1);

  // Register ourself at TransporterFacade to be able to receive signals
  // and to be notified when a database process has died.
  _blockNumber = theFacade->open(this,
				 signalReceivedNotification,
				 nodeStatusNotification);
  
  if(_blockNumber == -1){
    DEBUG("MgmtSrvr.cpp: _blockNumber is -1.");
    error_string.append("MgmtSrvr.cpp: _blockNumber is -1.");
    theFacade->stop_instance();
    theFacade = 0;
    return false;
  }
  
  _ownReference = numberToRef(_blockNumber, _ownNodeId);
  
  startEventLog();
  // Set the initial confirmation count for subscribe requests confirm
  // from NDB nodes in the cluster.
  //
  theConfCount = getNodeCount(NDB_MGM_NODE_TYPE_NDB); 

  // Loglevel thread
  _logLevelThread = NdbThread_Create(logLevelThread_C,
				     (void**)this,
				     32768,
				     "MgmtSrvr_Loglevel",
				     NDB_THREAD_PRIO_LOW);

  m_signalRecvThread = NdbThread_Create(signalRecvThread_C,
					(void **)this,
					32768,
					"MgmtSrvr_Service",
					NDB_THREAD_PRIO_LOW);

  return true;
}


//****************************************************************************
//****************************************************************************
MgmtSrvr::~MgmtSrvr() 
{
  while (theSignalIdleList != NULL) {
    freeSignal();
  }

  if(theFacade != 0){
    theFacade->stop_instance();
    theFacade = 0;
  }

  stopEventLog();

  NdbCondition_Destroy(theMgmtWaitForResponseCondPtr);  NdbMutex_Destroy(m_configMutex);

  if(m_newConfig != NULL)
    free(m_newConfig);

  if(_config != NULL)
    delete _config;

  delete _nodeLogLevelList;
  delete _clusterLogLevelList;

  // End set log level thread
  void* res = 0;
  _isStopThread = true;

  if (_logLevelThread != NULL) {
    NdbThread_WaitFor(_logLevelThread, &res);
    NdbThread_Destroy(&_logLevelThread);
  }

  if (m_signalRecvThread != NULL) {
    NdbThread_WaitFor(m_signalRecvThread, &res);
    NdbThread_Destroy(&m_signalRecvThread);
  }
}

//****************************************************************************
//****************************************************************************

int MgmtSrvr::okToSendTo(NodeId processId, bool unCond) 
{
  if (getNodeType(processId) != NDB_MGM_NODE_TYPE_NDB)
    return WRONG_PROCESS_TYPE;
  
  // Check if we have contact with it
  if(unCond){
    if(theFacade->theClusterMgr->getNodeInfo(processId).connected)
      return 0;
    return NO_CONTACT_WITH_PROCESS;
  }
  if (theFacade->get_node_alive(processId) == 0) {
    return NO_CONTACT_WITH_PROCESS;
  } else {
    return 0;
  }
}

/*****************************************************************************
 * Starting and stopping database nodes
 ****************************************************************************/

int 
MgmtSrvr::start(int processId)
{
  int result;
  
  result = okToSendTo(processId, true);
  if (result != 0) {
    return result;
  }
  
  NdbApiSignal* signal = getSignal();
  if (signal == NULL) {
    return COULD_NOT_ALLOCATE_MEMORY;
  }

  StartOrd* const startOrd = CAST_PTR(StartOrd, signal->getDataPtrSend());
  signal->set(TestOrd::TraceAPI, CMVMI, GSN_START_ORD, StartOrd::SignalLength);
  
  startOrd->restartInfo = 0;
  
  result = sendSignal(processId, NO_WAIT, signal, true);
  if (result == -1) {
    return SEND_OR_RECEIVE_FAILED;
  }
  
  return 0;
}

/**
 * Restart one database node
 */
int
MgmtSrvr::restartNode(int processId, bool nostart, 
		      bool initalStart, bool abort,
		      StopCallback callback, void * anyData) 
{
  int result;

  if(m_stopRec.singleUserMode)
    return 5060;

  if(m_stopRec.inUse){
    return 5029;
  }
  
  result = okToSendTo(processId, true);
  if (result != 0) {
    return result;
  }
  
  NdbApiSignal* signal = getSignal();
  if (signal == NULL) {
    return COULD_NOT_ALLOCATE_MEMORY;
  }

  StopReq* const stopReq = CAST_PTR(StopReq, signal->getDataPtrSend());
  signal->set(TestOrd::TraceAPI, NDBCNTR, GSN_STOP_REQ, StopReq::SignalLength);
  
  stopReq->requestInfo = 0;
  StopReq::setSystemStop(stopReq->requestInfo, false);
  StopReq::setPerformRestart(stopReq->requestInfo, true);
  StopReq::setNoStart(stopReq->requestInfo, nostart);
  StopReq::setInitialStart(stopReq->requestInfo, initalStart);
  StopReq::setStopAbort(stopReq->requestInfo, abort);
  stopReq->singleuser = 0;
  stopReq->apiTimeout = 5000;
  stopReq->transactionTimeout = 1000;
  stopReq->readOperationTimeout = 1000;
  stopReq->operationTimeout = 1000;
  stopReq->senderData = 12;
  stopReq->senderRef = _ownReference;

  m_stopRec.singleUserMode = false;
  m_stopRec.sentCount = 1;
  m_stopRec.reply = 0;
  m_stopRec.nodeId = processId;
  m_stopRec.anyData = anyData;
  m_stopRec.callback = callback;
  m_stopRec.inUse = true;
  
  if(callback == NULL){
    Uint32 timeOut = 0;
    timeOut += stopReq->apiTimeout;
    timeOut += stopReq->transactionTimeout;
    timeOut += stopReq->readOperationTimeout;
    timeOut += stopReq->operationTimeout;
    timeOut *= 3;
    result = sendRecSignal(processId, WAIT_STOP, signal, true, timeOut);
  } else {
    result = sendSignal(processId, NO_WAIT, signal, true);
  }
  
  if (result == -1) {
    m_stopRec.inUse = false;
    return SEND_OR_RECEIVE_FAILED;
  }

  if(callback == 0){
    m_stopRec.inUse = false;
    return m_stopRec.reply;
  } else {
    return 0;
  }
}

/**
 * Restart all database nodes
 */
int
MgmtSrvr::restart(bool nostart, bool initalStart, bool abort,
		  int * stopCount, StopCallback callback, void * anyData) 
{
  if(m_stopRec.singleUserMode)
    return 5060;  

  if(m_stopRec.inUse){
    return 5029;
  }
  
  m_stopRec.singleUserMode = false;
  m_stopRec.sentCount = 0;
  m_stopRec.reply = 0;
  m_stopRec.nodeId = 0;
  m_stopRec.anyData = anyData;
  m_stopRec.callback = callback;
  m_stopRec.inUse = true;
  
  /**
   * Restart all database nodes into idle ("no-started") state
   */
  Uint32 timeOut = 0;
  NodeId nodeId = 0;
  NodeBitmask nodes;
  while(getNextNodeId(&nodeId, NDB_MGM_NODE_TYPE_NDB)){
    if(okToSendTo(nodeId, true) == 0){

      NdbApiSignal* signal = getSignal();
      if (signal == NULL) {
	return COULD_NOT_ALLOCATE_MEMORY;
      }
      
      StopReq* const stopReq = CAST_PTR(StopReq, signal->getDataPtrSend());
      signal->set(TestOrd::TraceAPI, NDBCNTR, GSN_STOP_REQ, 
		  StopReq::SignalLength);
      
      stopReq->requestInfo = 0;
      stopReq->singleuser = 0;
      StopReq::setSystemStop(stopReq->requestInfo, true);
      StopReq::setPerformRestart(stopReq->requestInfo, true);
      if (callback == 0) {
	// Start node in idle ("no-started") state
	StopReq::setNoStart(stopReq->requestInfo, 1); 
      } else {
	StopReq::setNoStart(stopReq->requestInfo, nostart); 
      }
      StopReq::setInitialStart(stopReq->requestInfo, initalStart);
      StopReq::setStopAbort(stopReq->requestInfo, abort);
      
      stopReq->apiTimeout = 5000;
      stopReq->transactionTimeout = 1000;
      stopReq->readOperationTimeout = 1000;
      stopReq->operationTimeout = 1000;
      stopReq->senderData = 12;
      stopReq->senderRef = _ownReference;

      timeOut += stopReq->apiTimeout;
      timeOut += stopReq->transactionTimeout;
      timeOut += stopReq->readOperationTimeout;
      timeOut += stopReq->operationTimeout;
      timeOut *= 3;
      
      m_stopRec.sentCount++;
      int res;
      if(callback == 0){
	res = sendSignal(nodeId, WAIT_STOP, signal, true);
      } else {
	res = sendSignal(nodeId, NO_WAIT, signal, true);
      }
      
      if(res != -1){
	nodes.set(nodeId);
      }
    }
  }
  
  if(stopCount != 0){
    * stopCount = m_stopRec.sentCount;
  }

  if(m_stopRec.sentCount == 0){
    m_stopRec.inUse = false;
    return 0;
  }
  
  if(callback != 0){
    return 0;
  }
  
  theFacade->lock_mutex();
  int waitTime = timeOut/m_stopRec.sentCount;
  if (receiveOptimisedResponse(waitTime) != 0) {
    m_stopRec.inUse = false;
    return -1;
  }
  
  /**
   * Here all nodes were correctly stopped,
   * so we wait for all nodes to be contactable
   */
  nodeId = 0;
  NDB_TICKS maxTime = NdbTick_CurrentMillisecond() + waitTime;
  while(getNextNodeId(&nodeId, NDB_MGM_NODE_TYPE_NDB) && nodes.get(nodeId)) {
    enum ndb_mgm_node_status s;
    s = NDB_MGM_NODE_STATUS_NO_CONTACT;
    while (s != NDB_MGM_NODE_STATUS_NOT_STARTED && waitTime > 0) {
      Uint32 startPhase = 0, version = 0, dynamicId = 0, nodeGroup = 0;
      Uint32 connectCount = 0;
      bool system;
      status(nodeId, &s, &version, &startPhase, 
	     &system, &dynamicId, &nodeGroup, &connectCount);
      NdbSleep_MilliSleep(100);  
      waitTime = (maxTime - NdbTick_CurrentMillisecond());
    }
  }
  
  if(nostart){
    m_stopRec.inUse = false;
    return 0;
  }
  
  /**
   * Now we start all database nodes (i.e. we make them non-idle)
   * We ignore the result we get from the start command.
   */
  nodeId = 0;
  while(getNextNodeId(&nodeId, NDB_MGM_NODE_TYPE_NDB) && nodes.get(nodeId)) {
    int result;
    result = start(nodeId);
    DEBUG("Starting node " << nodeId << " with result " << result);
    /**
     * Errors from this call are deliberately ignored.
     * Maybe the user only wanted to restart a subset of the nodes.
     * It is also easy for the user to check which nodes have 
     * started and which nodes have not.
     *
     * if (result != 0) {
     *   m_stopRec.inUse = false;
     *   return result;
     * }
     */
  }
  
  m_stopRec.inUse = false;
  return 0;
}

/*****************************************************************************
 * Version handling
 *****************************************************************************/

int 
MgmtSrvr::versionNode(int processId, bool abort, 
		      VersionCallback callback, void * anyData)
{
  if(m_versionRec.inUse)
    return OPERATION_IN_PROGRESS;

  m_versionRec.callback = callback;
  m_versionRec.inUse = true ;
  ClusterMgr::Node node;
  int version;
  if (getNodeType(processId) == NDB_MGM_NODE_TYPE_MGM) {
    if(m_versionRec.callback != 0)
      m_versionRec.callback(processId, NDB_VERSION, this,0);
  }

  if (getNodeType(processId) == NDB_MGM_NODE_TYPE_NDB) {
    node = theFacade->theClusterMgr->getNodeInfo(processId);
    version = node.m_info.m_version;
    if(theFacade->theClusterMgr->getNodeInfo(processId).connected)
      if(m_versionRec.callback != 0)
	m_versionRec.callback(processId, version, this,0);
      else
	if(m_versionRec.callback != 0)
	  m_versionRec.callback(processId, 0, this,0);
    
  }
  
  if (getNodeType(processId) == NDB_MGM_NODE_TYPE_API) {
    return sendVersionReq(processId);
  }
  m_versionRec.inUse = false ;
  return 0;

}

int 
MgmtSrvr::sendVersionReq(int processId) 
{
  Uint32 ndbnode=0;
  int result;
  for(Uint32 i = 0; i<MAX_NODES; i++) {
    if (getNodeType(i) == NDB_MGM_NODE_TYPE_NDB) {
      if(okToSendTo(i, true) == 0) 
	{
	  ndbnode = i;
	  break;
	}
    }
  }
  
  if (ndbnode == 0) {
    m_versionRec.inUse = false;
    if(m_versionRec.callback != 0)
      m_versionRec.callback(processId, 0, this,0);
    return NO_CONTACT_WITH_CLUSTER;
  }
  
  NdbApiSignal* signal = getSignal();
  if (signal == NULL) {
    m_versionRec.inUse = false;
    if(m_versionRec.callback != 0)
      m_versionRec.callback(processId, 0, this,0);
    return COULD_NOT_ALLOCATE_MEMORY;
  }
  ApiVersionReq* req = CAST_PTR(ApiVersionReq, signal->getDataPtrSend());
  req->senderRef = _ownReference;
  req->nodeId = processId;
  
  signal->set(TestOrd::TraceAPI, QMGR, GSN_API_VERSION_REQ, 
	      ApiVersionReq::SignalLength);
  
  
  //  if(m_versionRec.callback == 0){
  Uint32 timeOut = 0;
  timeOut = 10000;
  result = sendRecSignal(ndbnode, WAIT_VERSION, signal, true, timeOut);
  //} else {
  //result = sendSignal(processId, NO_WAIT, signal, true);
  // }
  
  if (result == -1) {
    m_versionRec.inUse = false;
    if(m_versionRec.callback != 0)
      m_versionRec.callback(processId, 0, this,0);
    m_versionRec.version[processId] = 0;
    return SEND_OR_RECEIVE_FAILED;
  }
  
  m_versionRec.inUse = false;
  return 0;
}

int
MgmtSrvr::version(int * stopCount, bool abort, 
		  VersionCallback callback, void * anyData) 
{
  ClusterMgr::Node node;
  int version;

  if(m_versionRec.inUse)
    return 1;

  m_versionRec.callback = callback;
  m_versionRec.inUse = true ;
  Uint32 i; 
  for(i = 0; i<MAX_NODES; i++) {
    if (getNodeType(i) == NDB_MGM_NODE_TYPE_MGM) {
      m_versionRec.callback(i, NDB_VERSION, this,0);
    }
  }
  for(i = 0; i<MAX_NODES; i++) {
    if (getNodeType(i) == NDB_MGM_NODE_TYPE_NDB) {
      node = theFacade->theClusterMgr->getNodeInfo(i);
      version = node.m_info.m_version;
      if(theFacade->theClusterMgr->getNodeInfo(i).connected)
	m_versionRec.callback(i, version, this,0);
      else
	m_versionRec.callback(i, 0, this,0);
      
    }
  }
  for(i = 0; i<MAX_NODES; i++) {
    if (getNodeType(i) == NDB_MGM_NODE_TYPE_API) {
      return sendVersionReq(i);   
    }
  }
  
  return 0;
}

int 
MgmtSrvr::stopNode(int processId, bool abort, StopCallback callback, 
		   void * anyData) 
		   
{
  if(m_stopRec.singleUserMode)
    return 5060;

  if(m_stopRec.inUse)
    return 5029;

  int result;

  result = okToSendTo(processId, true);
  if (result != 0) {
    return result;
  }
  
  NdbApiSignal* signal = getSignal();
  if (signal == NULL) {
    return COULD_NOT_ALLOCATE_MEMORY;
  }

  StopReq* const stopReq = CAST_PTR(StopReq, signal->getDataPtrSend());
  signal->set(TestOrd::TraceAPI, NDBCNTR, GSN_STOP_REQ, StopReq::SignalLength);
  
  stopReq->requestInfo = 0;
  stopReq->singleuser = 0;
  StopReq::setPerformRestart(stopReq->requestInfo, false);
  StopReq::setSystemStop(stopReq->requestInfo, false);
  StopReq::setStopAbort(stopReq->requestInfo, abort);

  stopReq->apiTimeout = 5000;
  stopReq->transactionTimeout = 1000;
  stopReq->readOperationTimeout = 1000;
  stopReq->operationTimeout = 1000;
  stopReq->senderData = 12;
  stopReq->senderRef = _ownReference;

  m_stopRec.sentCount = 1;
  m_stopRec.reply = 0;
  m_stopRec.nodeId = processId;
  m_stopRec.anyData = anyData;
  m_stopRec.callback = callback;
  m_stopRec.inUse = true;

  if(callback == NULL){
    Uint32 timeOut = 0;
    timeOut += stopReq->apiTimeout;
    timeOut += stopReq->transactionTimeout;
    timeOut += stopReq->readOperationTimeout;
    timeOut += stopReq->operationTimeout;
    timeOut *= 3;
    result = sendRecSignal(processId, WAIT_STOP, signal, true, timeOut);
  } else {
    result = sendSignal(processId, NO_WAIT, signal, true);
  }

  if (result == -1) {
    m_stopRec.inUse = false;
    return SEND_OR_RECEIVE_FAILED;
  }

  if(callback == 0){
    m_stopRec.inUse = false;
    return m_stopRec.reply;
  } else {
    return 0;
  }
}

int
MgmtSrvr::stop(int * stopCount, bool abort, StopCallback callback, 
	       void * anyData) 
{
  if(m_stopRec.singleUserMode)
    return 5060;

  if(m_stopRec.inUse){
    return 5029;
  }
  
  m_stopRec.singleUserMode = false;
  m_stopRec.sentCount = 0;
  m_stopRec.reply = 0;
  m_stopRec.nodeId = 0;
  m_stopRec.anyData = anyData;
  m_stopRec.callback = callback;
  m_stopRec.inUse = true;
  
  NodeId nodeId = 0;
  Uint32 timeOut = 0;
  while(getNextNodeId(&nodeId, NDB_MGM_NODE_TYPE_NDB)){
    if(okToSendTo(nodeId, true) == 0){
  
      NdbApiSignal* signal = getSignal();
      if (signal == NULL) {
	return COULD_NOT_ALLOCATE_MEMORY;
      }
      
      StopReq* const stopReq = CAST_PTR(StopReq, signal->getDataPtrSend());
      signal->set(TestOrd::TraceAPI, NDBCNTR, GSN_STOP_REQ, 
		  StopReq::SignalLength);
      
      stopReq->requestInfo = 0;
      stopReq->singleuser = 0;
      StopReq::setSystemStop(stopReq->requestInfo, true);
      StopReq::setPerformRestart(stopReq->requestInfo, false);
      StopReq::setStopAbort(stopReq->requestInfo, abort);
      
      stopReq->apiTimeout = 5000;
      stopReq->transactionTimeout = 1000;
      stopReq->readOperationTimeout = 1000;
      stopReq->operationTimeout = 1000;
      stopReq->senderData = 12;
      stopReq->senderRef = _ownReference;

      timeOut += stopReq->apiTimeout;
      timeOut += stopReq->transactionTimeout;
      timeOut += stopReq->readOperationTimeout;
      timeOut += stopReq->operationTimeout;
      timeOut *= 3;
      
      m_stopRec.sentCount++;
      if(callback == 0)
	sendSignal(nodeId, WAIT_STOP, signal, true);
      else
	sendSignal(nodeId, NO_WAIT, signal, true);
    }
  }

  if(stopCount != 0)
    * stopCount = m_stopRec.sentCount;
  
  if(m_stopRec.sentCount > 0){
    if(callback == 0){
      theFacade->lock_mutex();
      receiveOptimisedResponse(timeOut / m_stopRec.sentCount);
    } else {
      return 0;
    }
  }
  
  m_stopRec.inUse = false;
  return m_stopRec.reply;
}

/*****************************************************************************
 * Single user mode
 ****************************************************************************/

int
MgmtSrvr::enterSingleUser(int * stopCount, Uint32 singleUserNodeId, 
			  EnterSingleCallback callback, void * anyData) 
{
  if(m_stopRec.singleUserMode) {
    return 5060;
  }

  if (getNodeType(singleUserNodeId) != NDB_MGM_NODE_TYPE_API) {
    return 5062;
  }  
  ClusterMgr::Node node;

  for(Uint32 i = 0; i<MAX_NODES; i++) {
    if (getNodeType(i) == NDB_MGM_NODE_TYPE_NDB) {
      node = theFacade->theClusterMgr->getNodeInfo(i);
      if((node.m_state.startLevel != NodeState::SL_STARTED) && 
	 (node.m_state.startLevel != NodeState::SL_NOTHING)) {
	return 5063;
      }
    }
  }
      
  if(m_stopRec.inUse){
    return 5029;
  }

  if(singleUserNodeId == 0) 
    return 1;
  m_stopRec.singleUserMode =  true;
  m_stopRec.sentCount = 0;
  m_stopRec.reply = 0;
  m_stopRec.nodeId = 0;
  m_stopRec.anyData = anyData;
  m_stopRec.callback = callback;
  m_stopRec.inUse = true;
  
  NodeId nodeId = 0;
  Uint32 timeOut = 0;
  while(getNextNodeId(&nodeId, NDB_MGM_NODE_TYPE_NDB)){
    if(okToSendTo(nodeId, true) == 0){
  
      NdbApiSignal* signal = getSignal();
      if (signal == NULL) {
	return COULD_NOT_ALLOCATE_MEMORY;
      }
      
      StopReq* const stopReq = CAST_PTR(StopReq, signal->getDataPtrSend());
      signal->set(TestOrd::TraceAPI, NDBCNTR, GSN_STOP_REQ, 
		  StopReq::SignalLength);
      
      stopReq->requestInfo = 0;
      stopReq->singleuser = 1;
      stopReq->singleUserApi = singleUserNodeId;
      StopReq::setSystemStop(stopReq->requestInfo, false);
      StopReq::setPerformRestart(stopReq->requestInfo, false);
      StopReq::setStopAbort(stopReq->requestInfo, false);

      stopReq->apiTimeout = 5000;
      stopReq->transactionTimeout = 1000;
      stopReq->readOperationTimeout = 1000;
      stopReq->operationTimeout = 1000;
      stopReq->senderData = 12;
      stopReq->senderRef = _ownReference;
      timeOut += stopReq->apiTimeout;
      timeOut += stopReq->transactionTimeout;
      timeOut += stopReq->readOperationTimeout;
      timeOut += stopReq->operationTimeout;
      timeOut *= 3;
      
      m_stopRec.sentCount++;
      if(callback == 0)
	sendSignal(nodeId, WAIT_STOP, signal, true);
      else
	sendSignal(nodeId, NO_WAIT, signal, true);
    }
  }

  if(stopCount != 0)
    * stopCount = m_stopRec.sentCount;

  if(callback == 0){
    m_stopRec.inUse = false;
    return 0;
    //    return m_stopRec.reply;
  } else {
    return 0;
  }  

  m_stopRec.inUse = false;
  return m_stopRec.reply;
}

int
MgmtSrvr::exitSingleUser(int * stopCount, bool abort, 
			 ExitSingleCallback callback, void * anyData) 
{
  m_stopRec.sentCount = 0;
  m_stopRec.reply = 0;
  m_stopRec.nodeId = 0;
  m_stopRec.anyData = anyData;
  m_stopRec.callback = callback;
  m_stopRec.inUse = true;
  
  NodeId nodeId = 0;
  while(getNextNodeId(&nodeId, NDB_MGM_NODE_TYPE_NDB)){
    if(okToSendTo(nodeId, true) == 0){
  
      NdbApiSignal* signal = getSignal();
      if (signal == NULL) {
	return COULD_NOT_ALLOCATE_MEMORY;
      }
      
      ResumeReq* const resumeReq = 
	CAST_PTR(ResumeReq, signal->getDataPtrSend());
      signal->set(TestOrd::TraceAPI, NDBCNTR, GSN_RESUME_REQ, 
		  StopReq::SignalLength);
      resumeReq->senderData = 12;
      resumeReq->senderRef = _ownReference;

      m_stopRec.sentCount++;
      if(callback == 0)
	sendSignal(nodeId, WAIT_STOP, signal, true);
      else
	sendSignal(nodeId, NO_WAIT, signal, true);
    }
  }

  m_stopRec.singleUserMode = false;

  if(stopCount != 0)
    * stopCount = m_stopRec.sentCount;


  if(callback == 0){
    m_stopRec.inUse = false;
    return m_stopRec.reply;
  } else {
    return 0;
  }  

  m_stopRec.inUse = false;
  return m_stopRec.reply;
}


/*****************************************************************************
 * Status
 ****************************************************************************/

#include <ClusterMgr.hpp>

int 
MgmtSrvr::status(int processId, 
                 ndb_mgm_node_status * _status, 
		 Uint32 * version,
		 Uint32 * _phase, 
		 bool * _system,
		 Uint32 * dynamic,
		 Uint32 * nodegroup,
		 Uint32 * connectCount)
{
  if (getNodeType(processId) == NDB_MGM_NODE_TYPE_API) {
    if(versionNode(processId, false,0,0) ==0)
      * version = m_versionRec.version[processId];
    else
      * version = 0;
  }

  if (getNodeType(processId) == NDB_MGM_NODE_TYPE_MGM) {
    * version = NDB_VERSION;
  }

  const ClusterMgr::Node node = 
    theFacade->theClusterMgr->getNodeInfo(processId);

  if(!node.connected){
    * _status = NDB_MGM_NODE_STATUS_NO_CONTACT;
    return 0;
  }
  
  if (getNodeType(processId) == NDB_MGM_NODE_TYPE_NDB) {
    * version = node.m_info.m_version;
  }

  * dynamic = node.m_state.dynamicId;
  * nodegroup = node.m_state.nodeGroup;
  * connectCount = node.m_info.m_connectCount;
  
  switch(node.m_state.startLevel){
  case NodeState::SL_CMVMI:
    * _status = NDB_MGM_NODE_STATUS_NOT_STARTED;
    * _phase = 0;
    return 0;
    break;
  case NodeState::SL_STARTING:
    * _status     = NDB_MGM_NODE_STATUS_STARTING;
    * _phase = node.m_state.starting.startPhase;
    return 0;
    break;
  case NodeState::SL_STARTED:
    * _status = NDB_MGM_NODE_STATUS_STARTED;
    * _phase = 0;
    return 0;
    break;
  case NodeState::SL_STOPPING_1:
    * _status = NDB_MGM_NODE_STATUS_SHUTTING_DOWN;
    * _phase = 1;
    * _system = node.m_state.stopping.systemShutdown != 0;
    return 0;
    break;
  case NodeState::SL_STOPPING_2:
    * _status = NDB_MGM_NODE_STATUS_SHUTTING_DOWN;
    * _phase = 2;
    * _system = node.m_state.stopping.systemShutdown != 0;
    return 0;
    break;
  case NodeState::SL_STOPPING_3:
    * _status = NDB_MGM_NODE_STATUS_SHUTTING_DOWN;
    * _phase = 3;
    * _system = node.m_state.stopping.systemShutdown != 0;
    return 0;
    break;
  case NodeState::SL_STOPPING_4:
    * _status = NDB_MGM_NODE_STATUS_SHUTTING_DOWN;
    * _phase = 4;
    * _system = node.m_state.stopping.systemShutdown != 0;
    return 0;
    break;
  case NodeState::SL_SINGLEUSER:
    * _status = NDB_MGM_NODE_STATUS_SINGLEUSER;
    * _phase  = 0;
    return 0;
    break;
  default:
    * _status = NDB_MGM_NODE_STATUS_UNKNOWN;
    * _phase = 0;
    return 0;
  }
  
  return -1;
}
 
 
//****************************************************************************
//****************************************************************************
int 
MgmtSrvr::startStatisticEventReporting(int level) 
{
  SetLogLevelOrd ll;
  NodeId nodeId = 0;

  ll.clear();
  ll.setLogLevel(LogLevel::llStatistic, level);

  if (level > 0) {
    _isStatPortActive = true;
  } else {
    _isStatPortActive = false;

    if (_isClusterLogStatActive) {
      return 0;
    }
  }

  while (getNextNodeId(&nodeId, NDB_MGM_NODE_TYPE_NDB)) {
    setEventReportingLevelImpl(nodeId, ll);
  }

  return 0;
}

int 
MgmtSrvr::setEventReportingLevel(int processId, const SetLogLevelOrd & ll,
				 bool isResend) 
{
  for (Uint32 i = 0; i < ll.noOfEntries; i++) {
    if (ll.theCategories[i] == LogLevel::llStatistic) {
      if (ll.theLevels[i] > 0) {
	_isClusterLogStatActive = true;
	break;
      } else {
	_isClusterLogStatActive = false;    
	
	if (_isStatPortActive) {
	  return 0;
	}
	break;
      }
    } // if (ll.theCategories
  } // for (int i = 0

  return setEventReportingLevelImpl(processId, ll, isResend);
}

int 
MgmtSrvr::setEventReportingLevelImpl(int processId, 
				     const SetLogLevelOrd & ll, 
				     bool isResend) 
{
  Uint32 i;
  for(i = 0; i<ll.noOfEntries; i++){
    // Save log level for the cluster log
    if (!isResend) {
      NodeLogLevel* n = NULL;
      bool found = false;
      while ((n = _clusterLogLevelList->next()) != NULL) {
	if (n->getNodeId() == processId &&
	    n->getCategory() == ll.theCategories[i]) {
	  
	  n->setLevel(ll.theLevels[i]);
	  found = true;
	}
      }
      if (!found) {
	_clusterLogLevelList->add(new NodeLogLevel(processId, ll));
      }
    }
  }

  int result = okToSendTo(processId, true);
  if (result != 0) {
    return result;
  }

  NdbApiSignal* signal = getSignal();
  if (signal == NULL) {
    return COULD_NOT_ALLOCATE_MEMORY;
  }

  EventSubscribeReq * dst = 
    CAST_PTR(EventSubscribeReq, signal->getDataPtrSend());
  for(i = 0; i<ll.noOfEntries; i++){
    dst->theCategories[i] = ll.theCategories[i];
    dst->theLevels[i] = ll.theLevels[i];
  }

  dst->noOfEntries = ll.noOfEntries;
  dst->blockRef = _ownReference;
  
  signal->set(TestOrd::TraceAPI, CMVMI, GSN_EVENT_SUBSCRIBE_REQ,
              EventSubscribeReq::SignalLength);
  
  result = sendSignal(processId, WAIT_SUBSCRIBE_CONF, signal, true);
  if (result == -1) {
    return SEND_OR_RECEIVE_FAILED;
  } 
  else {
    // Increment the conf counter
    theConfCount++;
  }

  return 0;
}

//****************************************************************************
//****************************************************************************
int 
MgmtSrvr::setNodeLogLevel(int processId, const SetLogLevelOrd & ll,
			  bool isResend) 
{
  Uint32 i;
  for(i = 0; i<ll.noOfEntries; i++){
    // Save log level for the cluster log
    if (!isResend) {
      NodeLogLevel* n = NULL;
      bool found = false;
      while ((n = _clusterLogLevelList->next()) != NULL) {
	if (n->getNodeId() == processId &&
	    n->getCategory() == ll.theCategories[i]) {
	  
	  n->setLevel(ll.theLevels[i]);
	  found = true;
	}
      }
      if (!found) {
	_clusterLogLevelList->add(new NodeLogLevel(processId, ll));
      }
    }
  }
  
  int result = okToSendTo(processId, true);
  if (result != 0) {
    return result;
  }

  NdbApiSignal* signal = getSignal();
  if (signal == NULL) {
    return COULD_NOT_ALLOCATE_MEMORY;
  }

  SetLogLevelOrd * dst = CAST_PTR(SetLogLevelOrd, signal->getDataPtrSend());

  for(i = 0; i<ll.noOfEntries; i++){
    dst->theCategories[i] = ll.theCategories[i];
    dst->theLevels[i] = ll.theLevels[i];
  }
  
  dst->noOfEntries = ll.noOfEntries;
  
  signal->set(TestOrd::TraceAPI, CMVMI, GSN_SET_LOGLEVELORD,
              SetLogLevelOrd::SignalLength);

  result = sendSignal(processId, NO_WAIT, signal, true);
  if (result == -1) {
    return SEND_OR_RECEIVE_FAILED;
  } 

  return 0;
}


//****************************************************************************
//****************************************************************************

int 
MgmtSrvr::insertError(int processId, int errorNo) 
{
  if (errorNo < 0) {
    return INVALID_ERROR_NUMBER;
  }

  int result;
  result = okToSendTo(processId, true);
  if (result != 0) {
    return result;
  }
  
  NdbApiSignal* signal = getSignal();
  if (signal == NULL) {
    return COULD_NOT_ALLOCATE_MEMORY;
  }

  TamperOrd* const tamperOrd = CAST_PTR(TamperOrd, signal->getDataPtrSend());
  tamperOrd->errorNo = errorNo;
  signal->set(TestOrd::TraceAPI, CMVMI, GSN_TAMPER_ORD, 
              TamperOrd::SignalLength);

  result = sendSignal(processId, NO_WAIT, signal, true);
  if (result == -1) {
    return SEND_OR_RECEIVE_FAILED;
  }

  return 0;
}



//****************************************************************************
//****************************************************************************

int 
MgmtSrvr::setTraceNo(int processId, int traceNo) 
{
  if (traceNo < 0) {
    return INVALID_TRACE_NUMBER;
  }

  int result;
  result = okToSendTo(processId, true);
  if (result != 0) {
    return result;
  }

  NdbApiSignal* signal = getSignal();
  if (signal == NULL) {
    return COULD_NOT_ALLOCATE_MEMORY;
  }

  TestOrd* const testOrd = CAST_PTR(TestOrd, signal->getDataPtrSend());
  testOrd->clear();
  
  // Assume TRACE command causes toggling. Not really defined... ? TODO
  testOrd->setTraceCommand(TestOrd::Toggle, 
			   (TestOrd::TraceSpecification)traceNo);
  signal->set(TestOrd::TraceAPI, CMVMI, GSN_TEST_ORD, TestOrd::SignalLength);

  result = sendSignal(processId, NO_WAIT, signal, true);
  if (result == -1) {
    return SEND_OR_RECEIVE_FAILED;
  }

  return 0;
}

//****************************************************************************
//****************************************************************************

int 
MgmtSrvr::getBlockNumber(const BaseString &blockName) 
{
  short bno = getBlockNo(blockName.c_str());
  if(bno != 0)
    return bno;
  return -1;
}

//****************************************************************************
//****************************************************************************

int 
MgmtSrvr::setSignalLoggingMode(int processId, LogMode mode, 
			       const Vector<BaseString>& blocks)
{
  int result;
  result = okToSendTo(processId, true);
  if (result != 0) {
    return result;
  }

  // Convert from MgmtSrvr format...

  TestOrd::Command command;
  if (mode == Off) {
    command = TestOrd::Off;
  }
  else {
    command = TestOrd::On;
  }

  TestOrd::SignalLoggerSpecification logSpec;
  switch (mode) {
  case In:
    logSpec = TestOrd::InputSignals;
    break;
  case Out:
    logSpec = TestOrd::OutputSignals;
    break;
  case InOut:
    logSpec = TestOrd::InputOutputSignals;
    break;
  case Off:
    // In MgmtSrvr interface it's just possible to switch off all logging, both
    // "in" and "out" (this should probably be changed).
    logSpec = TestOrd::InputOutputSignals;
    break;
  default:
    assert("Unexpected value, MgmtSrvr::setSignalLoggingMode" == 0);
  }

  NdbApiSignal* signal = getSignal();
  if (signal == NULL) {
    return COULD_NOT_ALLOCATE_MEMORY;
  }

  TestOrd* const testOrd = CAST_PTR(TestOrd, signal->getDataPtrSend());
  testOrd->clear();
  
  if (blocks.size() == 0 || blocks[0] == "ALL") {
    // Logg command for all blocks
    testOrd->addSignalLoggerCommand(command, logSpec);
  } else {
    for(unsigned i = 0; i < blocks.size(); i++){
      int blockNumber = getBlockNumber(blocks[i]);
      if (blockNumber == -1) {
        releaseSignal(signal);
        return INVALID_BLOCK_NAME;
      }
      testOrd->addSignalLoggerCommand(blockNumber, command, logSpec);
    } // for
  } // else
  
  signal->set(TestOrd::TraceAPI, CMVMI, GSN_TEST_ORD, TestOrd::SignalLength);
  result = sendSignal(processId, NO_WAIT, signal, true);

  if (result == -1) {
    return SEND_OR_RECEIVE_FAILED;
  }
  return 0;
}


/*****************************************************************************
 * Signal tracing
 *****************************************************************************/
int MgmtSrvr::startSignalTracing(int processId)
{
  int result;
  result = okToSendTo(processId, true);
  if (result != 0) {
    return result;
  }

  NdbApiSignal* signal = getSignal();
  if (signal == NULL) {
    return COULD_NOT_ALLOCATE_MEMORY;
  }

  
  TestOrd* const testOrd = CAST_PTR(TestOrd, signal->getDataPtrSend());
  testOrd->clear();
  testOrd->setTestCommand(TestOrd::On);

  signal->set(TestOrd::TraceAPI, CMVMI, GSN_TEST_ORD, TestOrd::SignalLength);
  result = sendSignal(processId, NO_WAIT, signal, true);
  if (result == -1) {
    return SEND_OR_RECEIVE_FAILED;
  }

  return 0;
}

int 
MgmtSrvr::stopSignalTracing(int processId) 
{
  int result;
  result = okToSendTo(processId, true);
  if (result != 0) {
    return result;
  }

  NdbApiSignal* signal = getSignal();
  if (signal == NULL) {
    return COULD_NOT_ALLOCATE_MEMORY;
  }

  TestOrd* const testOrd = CAST_PTR(TestOrd, signal->getDataPtrSend());
  testOrd->clear();
  testOrd->setTestCommand(TestOrd::Off);

  signal->set(TestOrd::TraceAPI, CMVMI, GSN_TEST_ORD, TestOrd::SignalLength);
  result = sendSignal(processId, NO_WAIT, signal, true);
  if (result == -1) {
    return SEND_OR_RECEIVE_FAILED;
  }

  return 0;
}


/*****************************************************************************
 * Dump state
 *****************************************************************************/

int
MgmtSrvr::dumpState(int processId, const char* args)
{
  // Convert the space separeted args 
  // string to an int array
  Uint32 args_array[25];
  Uint32 numArgs = 0;

  char buf[10];  
  int b  = 0;
  memset(buf, 0, 10);
  for (size_t i = 0; i <= strlen(args); i++){
    if (args[i] == ' ' || args[i] == 0){
      args_array[numArgs] = atoi(buf);
      numArgs++;
      memset(buf, 0, 10);
      b = 0;
    } else {
      buf[b] = args[i];
      b++;
    }    
  }
  
  return dumpState(processId, args_array, numArgs);
}

int
MgmtSrvr::dumpState(int processId, const Uint32 args[], Uint32 no)
{
  int result;
  
  result = okToSendTo(processId, true);
  if (result != 0) {
    return result;
  }
  
  NdbApiSignal* signal = getSignal();
  if (signal == NULL) {
    return COULD_NOT_ALLOCATE_MEMORY;
  }

  const Uint32 len = no > 25 ? 25 : no;
  
  DumpStateOrd * const dumpOrd = 
    CAST_PTR(DumpStateOrd, signal->getDataPtrSend());
  signal->set(TestOrd::TraceAPI, CMVMI, GSN_DUMP_STATE_ORD, len);
  for(Uint32 i = 0; i<25; i++){
    if (i < len)
      dumpOrd->args[i] = args[i];
    else
      dumpOrd->args[i] = 0;
  }
  
  result = sendSignal(processId, NO_WAIT, signal, true);
  if (result == -1) {
    return SEND_OR_RECEIVE_FAILED;
  }
  
  return 0;
}


//****************************************************************************
//****************************************************************************

const char* MgmtSrvr::getErrorText(int errorCode) 
{
  static char text[255];

  for (int i = 0; i < noOfErrorCodes; ++i) {
    if (errorCode == errorTable[i]._errorCode) {
      return errorTable[i]._errorText.c_str();
    }
  }
  
  snprintf(text, 255, "Unknown management server error code %d", errorCode);
  return text;
}

/*****************************************************************************
 * Handle reception of various signals
 *****************************************************************************/

int 
MgmtSrvr::handleSTATISTICS_CONF(NdbApiSignal* signal) 
{
  //ndbout << "MgmtSrvr::handleSTATISTICS_CONF" << endl;

  int x = signal->readData(1);
  //ndbout << "MgmtSrvr::handleSTATISTICS_CONF, x: " << x << endl;
  _statistics._test1 = x;
  return 0;
}

void 
MgmtSrvr::handleReceivedSignal(NdbApiSignal* signal)
{
  // The way of handling a received signal is taken from the Ndb class.
  int returnCode;

  int gsn = signal->readSignalNumber();

  switch (gsn) {
  case GSN_API_VERSION_CONF: {
    if (theWaitState == WAIT_VERSION) {
      const ApiVersionConf * const conf = 
	CAST_CONSTPTR(ApiVersionConf, signal->getDataPtr());
      if(m_versionRec.callback != 0)
	m_versionRec.callback(conf->nodeId, conf->version, this, 0);
      else {
	m_versionRec.version[conf->nodeId]=conf->version;
      }
    } else return;
    theWaitState = NO_WAIT;
  }
    break;
    
  case GSN_STATISTICS_CONF:
    if (theWaitState != WAIT_STATISTICS) {
      g_EventLogger.warning("MgmtSrvr::handleReceivedSignal, unexpected "
			    "signal received, gsn %d, theWaitState = %d",
			    gsn, theWaitState);
      
      return;
    }
    returnCode = handleSTATISTICS_CONF(signal);
    if (returnCode != -1) {
      theWaitState = NO_WAIT;
    }
    break;
    
    
  case GSN_SET_VAR_CONF:
    if (theWaitState != WAIT_SET_VAR) {
      g_EventLogger.warning("MgmtSrvr::handleReceivedSignal, unexpected "
			    "signal received, gsn %d, theWaitState = %d",
			    gsn, theWaitState);
      return;
    }
    theWaitState = NO_WAIT;
    _setVarReqResult = 0;
    break;

  case GSN_SET_VAR_REF:
    if (theWaitState != WAIT_SET_VAR) {
      g_EventLogger.warning("MgmtSrvr::handleReceivedSignal, unexpected "
			    "signal received, gsn %d, theWaitState = %d",
			    gsn, theWaitState);
      return;
    }
    theWaitState = NO_WAIT;
    _setVarReqResult = -1;
    break;

  case GSN_EVENT_SUBSCRIBE_CONF:
    theConfCount--; // OK, we've received a conf message
    if (theConfCount < 0) {
      g_EventLogger.warning("MgmtSrvr::handleReceivedSignal, unexpected "
			    "signal received, gsn %d, theWaitState = %d",
			    gsn, theWaitState);
      theConfCount = 0;
    } 
    break;

  case GSN_EVENT_REP:
    eventReport(refToNode(signal->theSendersBlockRef), signal->getDataPtr());
    break;

  case GSN_STOP_REF:{
    const StopRef * const ref = CAST_CONSTPTR(StopRef, signal->getDataPtr());
    const NodeId nodeId = refToNode(signal->theSendersBlockRef);
    handleStopReply(nodeId, ref->errorCode);
    return;
  }
    break;
    
  case GSN_BACKUP_CONF:{
    const BackupConf * const conf = 
      CAST_CONSTPTR(BackupConf, signal->getDataPtr());
    BackupEvent event;
    event.Event = BackupEvent::BackupStarted;
    event.Started.BackupId = conf->backupId;
    event.Nodes = conf->nodes;
#ifdef VM_TRACE
    ndbout_c("Backup master is %d", refToNode(signal->theSendersBlockRef));
#endif
    backupCallback(event);
  }
    break;

  case GSN_BACKUP_REF:{
    const BackupRef * const ref = 
      CAST_CONSTPTR(BackupRef, signal->getDataPtr());
    Uint32 errCode = ref->errorCode;
    if(ref->errorCode == BackupRef::IAmNotMaster){
      const Uint32 aNodeId = refToNode(ref->masterRef);
#ifdef VM_TRACE
      ndbout_c("I'm not master resending to %d", aNodeId);
#endif
      NdbApiSignal aSignal(_ownReference);
      BackupReq* req = CAST_PTR(BackupReq, aSignal.getDataPtrSend());
      aSignal.set(TestOrd::TraceAPI, BACKUP, GSN_BACKUP_REQ, 
		  BackupReq::SignalLength);
      req->senderData = 19;
      req->backupDataLen = 0;
      
      int i = theFacade->sendSignalUnCond(&aSignal, aNodeId);
      if(i == 0){
	return;
      }
      errCode = 5030;
    }
    BackupEvent event;
    event.Event = BackupEvent::BackupFailedToStart;
    event.FailedToStart.ErrorCode = errCode;
    backupCallback(event);
    break;
  }

  case GSN_BACKUP_ABORT_REP:{
    const BackupAbortRep * const rep = 
      CAST_CONSTPTR(BackupAbortRep, signal->getDataPtr());
    BackupEvent event;
    event.Event = BackupEvent::BackupAborted;
    event.Aborted.Reason = rep->reason;
    event.Aborted.BackupId = rep->backupId;
    backupCallback(event);
  }
  break;

  case GSN_BACKUP_COMPLETE_REP:{
    const BackupCompleteRep * const rep = 
      CAST_CONSTPTR(BackupCompleteRep, signal->getDataPtr());
    BackupEvent event;
    event.Event = BackupEvent::BackupCompleted;
    event.Completed.BackupId = rep->backupId;

    event.Completed.NoOfBytes = rep->noOfBytes;
    event.Completed.NoOfLogBytes = rep->noOfLogBytes;
    event.Completed.NoOfRecords = rep->noOfRecords;
    event.Completed.NoOfLogRecords = rep->noOfLogRecords;

    event.Completed.stopGCP = rep->stopGCP;
    event.Completed.startGCP = rep->startGCP;
    event.Nodes = rep->nodes;

    backupCallback(event);
  }
    break;

  case GSN_MGM_LOCK_CONFIG_REP:
  case GSN_MGM_LOCK_CONFIG_REQ:
  case GSN_MGM_UNLOCK_CONFIG_REP:
  case GSN_MGM_UNLOCK_CONFIG_REQ: {
    m_signalRecvQueue.receive(new NdbApiSignal(*signal));
    break;
  }

  default:
    g_EventLogger.error("Unknown signal received. SignalNumber: "
			"%i from (%d, %x)",
			gsn,
			refToNode(signal->theSendersBlockRef),
			refToBlock(signal->theSendersBlockRef));
  }
  
  if (theWaitState == NO_WAIT) {
    NdbCondition_Signal(theMgmtWaitForResponseCondPtr);
  }
}

/**
 * A database node was either stopped or there was some error
 */
void
MgmtSrvr::handleStopReply(NodeId nodeId, Uint32 errCode)
{
  /**
   * If we are in single user mode and get a stop reply from a
   * DB node, then we have had a node crash.
   * If all DB nodes are gone, and we are still in single user mode,
   * the set m_stopRec.singleUserMode = false; 
   */
  if(m_stopRec.singleUserMode) {
    ClusterMgr::Node node;
    bool failure = true;
    for(Uint32 i = 0; i<MAX_NODES; i++) {
      if (getNodeType(i) == NDB_MGM_NODE_TYPE_NDB) {
	node = theFacade->theClusterMgr->getNodeInfo(i);
	if((node.m_state.startLevel == NodeState::SL_NOTHING))
	  failure = true;
	else
	  failure = false;
      }
    }
    if(failure) {
      m_stopRec.singleUserMode = false;
    }
  }
  if(m_stopRec.inUse == false)
    return;

  if(!(m_stopRec.nodeId == 0 || m_stopRec.nodeId == nodeId))
    goto error;
  
  if(m_stopRec.sentCount <= 0)
    goto error;
  
  if(!(theWaitState == WAIT_STOP || m_stopRec.callback != 0))
    goto error;
  
  if(errCode != 0)
    m_stopRec.reply = translateStopRef(errCode);
 
  m_stopRec.sentCount --;
  if(m_stopRec.sentCount == 0){
    if(theWaitState == WAIT_STOP){
      theWaitState = NO_WAIT;
      NdbCondition_Signal(theMgmtWaitForResponseCondPtr);	
      return;
    }
    if(m_stopRec.callback != 0){
      m_stopRec.inUse = false;
      StopCallback callback = m_stopRec.callback;
      m_stopRec.callback = NULL;
      (* callback)(m_stopRec.nodeId,
		   m_stopRec.anyData,
		   m_stopRec.reply);
      return;
    }
  }
  return;
  
 error:
  if(errCode != 0){
    g_EventLogger.error("Unexpected signal received. SignalNumber: %i from %d",
			GSN_STOP_REF, nodeId);
  }
}

void
MgmtSrvr::handleStatus(NodeId nodeId, bool alive)
{
  if (alive) {
    _startedNodeId = nodeId; // Used by logLevelThreadRun()
    Uint32 theData[25];
    theData[0] = EventReport::Connected;
    theData[1] = nodeId;
  } else {
    handleStopReply(nodeId, 0);
    theConfCount++; // Increment the event subscr conf count because

    Uint32 theData[25];
    theData[0] = EventReport::Disconnected;
    theData[1] = nodeId;

    eventReport(_ownNodeId, theData);
    g_EventLogger.info("Lost connection to node %d", nodeId);
  }
}

//****************************************************************************
//****************************************************************************

void 
MgmtSrvr::signalReceivedNotification(void* mgmtSrvr, 
                                     NdbApiSignal* signal,
				     LinearSectionPtr ptr[3]) 
{
  ((MgmtSrvr*)mgmtSrvr)->handleReceivedSignal(signal);
}


//****************************************************************************
//****************************************************************************
void 
MgmtSrvr::nodeStatusNotification(void* mgmSrv, Uint32 nodeId, 
				 bool alive, bool nfComplete)
{
  if(!(!alive && nfComplete))
    ((MgmtSrvr*)mgmSrv)->handleStatus(nodeId, alive);
}

enum ndb_mgm_node_type 
MgmtSrvr::getNodeType(NodeId nodeId) const 
{
  if(nodeId >= MAX_NODES)
    return (enum ndb_mgm_node_type)-1;
  
  return nodeTypes[nodeId];
}

#ifdef NDB_WIN32
static NdbMutex & f_node_id_mutex = * NdbMutex_Create();
#else
static NdbMutex f_node_id_mutex = NDB_MUTEX_INITIALIZER;
#endif

bool
MgmtSrvr::alloc_node_id(NodeId * nodeId, 
			enum ndb_mgm_node_type type,
			struct sockaddr *client_addr, 
			SOCKET_SIZE_TYPE *client_addr_len,
			BaseString &error_string)
{
  Guard g(&f_node_id_mutex);
#if 0
  ndbout << "MgmtSrvr::getFreeNodeId type=" << type
	 << " *nodeid=" << *nodeId << endl;
#endif

  NodeBitmask connected_nodes(m_reserved_nodes);
  if (theFacade && theFacade->theClusterMgr) {
    for(Uint32 i = 0; i < MAX_NODES; i++)
      if (getNodeType(i) == NDB_MGM_NODE_TYPE_NDB) {
	const ClusterMgr::Node &node= theFacade->theClusterMgr->getNodeInfo(i);
	if (node.connected)
	  connected_nodes.bitOR(node.m_state.m_connected_nodes);
      }
  }

  bool found_matching_id= false;
  bool found_matching_type= false;
  bool found_free_node= false;
  const char *config_hostname = 0;
  struct in_addr config_addr= {0};
  int r_config_addr= -1;
  unsigned type_c= 0;

  ndb_mgm_configuration_iterator iter(*(ndb_mgm_configuration *)_config->m_configValues,
				      CFG_SECTION_NODE);
  for(iter.first(); iter.valid(); iter.next()) {
    unsigned tmp= 0;
    if(iter.get(CFG_NODE_ID, &tmp)) abort();
    if (*nodeId && *nodeId != tmp)
      continue;
    found_matching_id= true;
    if(iter.get(CFG_TYPE_OF_SECTION, &type_c)) abort();
    if(type_c != type)
      continue;
    found_matching_type= true;
    if (connected_nodes.get(tmp))
      continue;
    found_free_node= true;
    if(iter.get(CFG_NODE_HOST, &config_hostname)) abort();

    if (config_hostname && config_hostname[0] != 0 && client_addr) {
      // check hostname compatability
      const void *tmp_in= &(((sockaddr_in*)client_addr)->sin_addr);
      if((r_config_addr= Ndb_getInAddr(&config_addr, config_hostname)) != 0
	 || memcmp(&config_addr, tmp_in, sizeof(config_addr)) != 0) {
	struct in_addr tmp_addr;
	if(Ndb_getInAddr(&tmp_addr, "localhost") != 0
	   || memcmp(&tmp_addr, tmp_in, sizeof(config_addr)) != 0) {
	  // not localhost
#if 0
	  ndbout << "MgmtSrvr::getFreeNodeId compare failed for \"" << config_hostname
		<< "\" id=" << tmp << endl;
#endif
	  continue;
	}
	// connecting through localhost
	// check if config_hostname match hostname
	char my_hostname[256];
	if (gethostname(my_hostname, sizeof(my_hostname)) != 0)
	  continue;
	if(Ndb_getInAddr(&tmp_addr, my_hostname) != 0
	   || memcmp(&tmp_addr, &config_addr, sizeof(config_addr)) != 0) {
	  // no match
	  continue;
	}
      }
    }
    *nodeId= tmp;
    if (client_addr)
      m_connect_address[tmp]= ((struct sockaddr_in *)client_addr)->sin_addr;
    else
      Ndb_getInAddr(&(m_connect_address[tmp]), "localhost");
    m_reserved_nodes.set(tmp);
#if 0
    ndbout << "MgmtSrvr::getFreeNodeId found type=" << type
	   << " *nodeid=" << *nodeId << endl;
#endif
    return true;
  }
<<<<<<< HEAD

  BaseString type_string, type_c_string;
  {
    const char *alias, *str;
    alias= ndb_mgm_get_node_type_alias_string(type, &str);
    type_string.assfmt("%s(%s)", alias, str);
    alias= ndb_mgm_get_node_type_alias_string((enum ndb_mgm_node_type)type_c, &str);
    type_c_string.assfmt("%s(%s)", alias, str);
  }

  if (*nodeId == 0) {
    if (found_matching_id)
      if (found_matching_type)
	if (found_free_node)
	  error_string.appfmt("Connection done from wrong host ip %s.",
			      inet_ntoa(((struct sockaddr_in *)(client_addr))->sin_addr));
	else
	  error_string.appfmt("No free node id found for %s.", type_string.c_str());
      else
	error_string.appfmt("No %s node defined in config file.", type_string.c_str());
    else
      error_string.append("No nodes defined in config file.");
  } else {
    if (found_matching_id)
      if (found_matching_type)
	if (found_free_node) {
	  // have to split these into two since inet_ntoa overwrites itself
	  error_string.appfmt("Connection with id %d done from wrong host ip %s,",
			      *nodeId, inet_ntoa(((struct sockaddr_in *)(client_addr))->sin_addr));
	  error_string.appfmt(" expected %s(%s).", config_hostname,
			      r_config_addr ? "lookup failed" : inet_ntoa(config_addr));
	} else
	  error_string.appfmt("Id %d already allocated by another node.", *nodeId);
      else
	error_string.appfmt("Id %d configured as %s, connect attempted as %s.",
			    *nodeId, type_c_string.c_str(), type_string.c_str());
    else
      error_string.appfmt("No node defined with id=%d in config file.", *nodeId);
  }

=======
  global_flag_send_heartbeat_now= 1;
>>>>>>> 80296131
  return false;
}

bool
MgmtSrvr::getNextNodeId(NodeId * nodeId, enum ndb_mgm_node_type type) const 
{
  NodeId tmp = * nodeId;

  tmp++;
  while(nodeTypes[tmp] != type && tmp < MAX_NODES)
    tmp++;
  
  if(tmp == MAX_NODES){
    return false;
  }

  * nodeId = tmp;
  return true;
}

void
MgmtSrvr::eventReport(NodeId nodeId, const Uint32 * theData)
{
  const EventReport * const eventReport = (EventReport *)&theData[0];

  EventReport::EventType type = eventReport->getEventType();

  if (type == EventReport::TransReportCounters || 
      type == EventReport::OperationReportCounters) {

    if (_isClusterLogStatActive) {
      g_EventLogger.log(type, theData, nodeId);  
    }

    if (_isStatPortActive) {
      char theTime[128];
      struct tm* tm_now;
      time_t now;
      now = time((time_t*)NULL);
#ifdef NDB_WIN32
      tm_now = localtime(&now);
#else
      tm_now = gmtime(&now);
#endif
      
      snprintf(theTime, sizeof(theTime),
	       STATISTIC_DATE,
	       tm_now->tm_year + 1900, 
	       tm_now->tm_mon, 
	       tm_now->tm_mday,
	       tm_now->tm_hour,
	       tm_now->tm_min,
	       tm_now->tm_sec);
      
      char str[255];
      
      if (type == EventReport::TransReportCounters) {
	snprintf(str, sizeof(str),
		 STATISTIC_LINE,
		 theTime,
		 (int)now,
		 nodeId, 
		 theData[1], 
		 theData[2], 
		 theData[3], 
		 //        theData[4], simple reads
		 theData[5], 
		 theData[6], 
		 theData[7], 
		 theData[8]);  
      } else if (type == EventReport::OperationReportCounters) {
	snprintf(str, sizeof(str),
		 OP_STATISTIC_LINE,
		 theTime,
		 (int)now,
		 nodeId, 
		 theData[1]);
      }        

      if(m_statisticsListner != 0){
	m_statisticsListner->println_statistics(str);      
      }
    }
    
    return;

  } // if (type ==

  // Log event
  g_EventLogger.log(type, theData, nodeId);  
      
}

/***************************************************************************
 * Backup
 ***************************************************************************/

MgmtSrvr::BackupCallback
MgmtSrvr::setCallback(BackupCallback aCall)
{
  BackupCallback ret = m_backupCallback;
  m_backupCallback = aCall;
  return ret;
}

int
MgmtSrvr::startBackup(Uint32& backupId, bool waitCompleted)
{
  bool next;
  NodeId nodeId = 0;
  while((next = getNextNodeId(&nodeId, NDB_MGM_NODE_TYPE_NDB)) == true &&
	theFacade->get_node_alive(nodeId) == false);
  
  if(!next) return NO_CONTACT_WITH_DB_NODES;

  NdbApiSignal* signal = getSignal();
  if (signal == NULL) {
    return COULD_NOT_ALLOCATE_MEMORY;
  }

  BackupReq* req = CAST_PTR(BackupReq, signal->getDataPtrSend());
  signal->set(TestOrd::TraceAPI, BACKUP, GSN_BACKUP_REQ, 
	      BackupReq::SignalLength);
  
  req->senderData = 19;
  req->backupDataLen = 0;

  int result;
  if (waitCompleted) {
    result = sendRecSignal(nodeId, WAIT_BACKUP_COMPLETED, signal, true);
  }
  else {
    result = sendRecSignal(nodeId, WAIT_BACKUP_STARTED, signal, true);
  }
  if (result == -1) {
    return SEND_OR_RECEIVE_FAILED;
  }

  if (waitCompleted){
    switch(m_lastBackupEvent.Event){
    case BackupEvent::BackupCompleted:
      backupId = m_lastBackupEvent.Completed.BackupId;
      break;
    case BackupEvent::BackupStarted:
      backupId = m_lastBackupEvent.Started.BackupId;
      break;
    case BackupEvent::BackupFailedToStart:
      return m_lastBackupEvent.FailedToStart.ErrorCode;
    case BackupEvent::BackupAborted:
      return m_lastBackupEvent.Aborted.ErrorCode;
    default:
      return -1;
      break;
    }
  } else {
    switch(m_lastBackupEvent.Event){
    case BackupEvent::BackupCompleted:
      backupId = m_lastBackupEvent.Completed.BackupId;
      break;
    case BackupEvent::BackupStarted:
      backupId = m_lastBackupEvent.Started.BackupId;
      break;
    case BackupEvent::BackupFailedToStart:
      return m_lastBackupEvent.FailedToStart.ErrorCode;
    case BackupEvent::BackupAborted:
      return m_lastBackupEvent.Aborted.ErrorCode;
    default:
      return -1;
      break;
    }
  }
  
  return 0;
}

int 
MgmtSrvr::abortBackup(Uint32 backupId)
{
  bool next;
  NodeId nodeId = 0;
  while((next = getNextNodeId(&nodeId, NDB_MGM_NODE_TYPE_NDB)) == true &&
	theFacade->get_node_alive(nodeId) == false);
  
  if(!next){
    return NO_CONTACT_WITH_DB_NODES;
  }
  
  NdbApiSignal* signal = getSignal();
  if (signal == NULL) {
    return COULD_NOT_ALLOCATE_MEMORY;
  }

  AbortBackupOrd* ord = CAST_PTR(AbortBackupOrd, signal->getDataPtrSend());
  signal->set(TestOrd::TraceAPI, BACKUP, GSN_ABORT_BACKUP_ORD, 
	      AbortBackupOrd::SignalLength);
  
  ord->requestType = AbortBackupOrd::ClientAbort;
  ord->senderData = 19;
  ord->backupId = backupId;
  
  int result = sendSignal(nodeId, NO_WAIT, signal, true);
  if (result == -1) {
    return SEND_OR_RECEIVE_FAILED;
  }
  
  return 0;
}

void
MgmtSrvr::backupCallback(BackupEvent & event)
{
  char str[255];
  
  bool ok = false;
  switch(event.Event){
  case BackupEvent::BackupStarted:
    ok = true;
    snprintf(str, sizeof(str), 
	     "Backup %d started", event.Started.BackupId);
    break;
  case BackupEvent::BackupFailedToStart:
    ok = true;
    snprintf(str, sizeof(str), 
	     "Backup failed to start (Backup error %d)", 
	     event.FailedToStart.ErrorCode);
    break;
  case BackupEvent::BackupCompleted:
    ok = true;
    snprintf(str, sizeof(str), 
	     "Backup %d completed", 
	     event.Completed.BackupId);
    g_EventLogger.info(str);

    snprintf(str, sizeof(str), 
	     " StartGCP: %d StopGCP: %d", 
	     event.Completed.startGCP, event.Completed.stopGCP);
    g_EventLogger.info(str);

    snprintf(str, sizeof(str), 
	     " #Records: %d #LogRecords: %d", 
	     event.Completed.NoOfRecords, event.Completed.NoOfLogRecords);
    g_EventLogger.info(str);

    snprintf(str, sizeof(str), 
	     " Data: %d bytes Log: %d bytes", 
	     event.Completed.NoOfBytes, event.Completed.NoOfLogBytes);
    break;
  case BackupEvent::BackupAborted:
    ok = true;
    snprintf(str, sizeof(str), 
	     "Backup %d has been aborted reason %d",
	     event.Aborted.BackupId,
	     event.Aborted.Reason);
    break;
  }
  if(!ok){
    snprintf(str, sizeof(str), 
	     "Unknown backup event: %d",
	     event.Event);
    
  }
  g_EventLogger.info(str);

  switch (theWaitState){
  case WAIT_BACKUP_STARTED:
    switch(event.Event){
    case BackupEvent::BackupStarted:
    case BackupEvent::BackupFailedToStart:
      m_lastBackupEvent = event;
      theWaitState = NO_WAIT;
      break;
    default:
      snprintf(str, sizeof(str), 
	       "Received event %d in unexpected state WAIT_BACKUP_STARTED",
               event.Event);
      g_EventLogger.info(str);
      return;
    }
      
    break;
  case WAIT_BACKUP_COMPLETED:
    switch(event.Event){
    case BackupEvent::BackupCompleted:
    case BackupEvent::BackupAborted:
    case BackupEvent::BackupFailedToStart:
      m_lastBackupEvent = event;
      theWaitState = NO_WAIT;
      break;
    default:
      snprintf(str, sizeof(str), 
	       "Received event %d in unexpected state WAIT_BACKUP_COMPLETED",
               event.Event);
      g_EventLogger.info(str);
      return;
    }
    break;
  default:
    snprintf(str, sizeof(str), "Received event %d in unexpected state = %d",
             event.Event, theWaitState);
    g_EventLogger.info(str);
    return;
  
  }

  if(m_backupCallback != 0){
    (* m_backupCallback)(event);
  }
}


/*****************************************************************************
 * Global Replication
 *****************************************************************************/

int
MgmtSrvr::repCommand(Uint32* repReqId, Uint32 request, bool waitCompleted)
{
  bool    next;
  NodeId  nodeId = 0;
  
  while((next = getNextNodeId(&nodeId, NDB_MGM_NODE_TYPE_NDB)) == true &&
	theFacade->get_node_alive(nodeId) == false);
  
  if(!next){
    return NO_CONTACT_WITH_DB_NODES;
  }

  NdbApiSignal* signal = getSignal();
  if (signal == NULL) {
    return COULD_NOT_ALLOCATE_MEMORY;
  }

  GrepReq* req = CAST_PTR(GrepReq, signal->getDataPtrSend());
  signal->set(TestOrd::TraceAPI, GREP, GSN_GREP_REQ, GrepReq::SignalLength);
  req->senderRef = _ownReference;
  req->request   = request;

  int result;
  if (waitCompleted)
    result = sendRecSignal(nodeId, NO_WAIT, signal, true);
  else
    result = sendRecSignal(nodeId, NO_WAIT, signal, true);
  if (result == -1) {
    return SEND_OR_RECEIVE_FAILED;
  }

  /**
   * @todo
   * Maybe add that we should receive a confirmation that the 
   * request was received ok.
   * Then we should give the user the correct repReqId.
   */

  *repReqId = 4711;

  return 0;
}


/*****************************************************************************
 * Area 51 ???
 *****************************************************************************/

MgmtSrvr::Area51
MgmtSrvr::getStuff()
{
  Area51 ret;
  ret.theFacade = theFacade;
  ret.theRegistry = theFacade->theTransporterRegistry;
  return ret;
}

NodeId
MgmtSrvr::getPrimaryNode() const {
#if 0
  Uint32 tmp;
  const Properties *prop = NULL;

  getConfig()->get("SYSTEM", &prop);
  if(prop == NULL)
    return 0;

  prop->get("PrimaryMGMNode", &tmp);
  
  return tmp;
#else
  return 0;
#endif
}


MgmtSrvr::Allocated_resources::Allocated_resources(MgmtSrvr &m)
  : m_mgmsrv(m)
{
}

MgmtSrvr::Allocated_resources::~Allocated_resources()
{
  Guard g(&f_node_id_mutex);
  m_mgmsrv.m_reserved_nodes.bitANDC(m_reserved_nodes); 
}

void
MgmtSrvr::Allocated_resources::reserve_node(NodeId id)
{
  m_reserved_nodes.set(id);
}

int
MgmtSrvr::setDbParameter(int node, int param, const char * value,
			 BaseString& msg){
  /**
   * Check parameter
   */
  ndb_mgm_configuration_iterator iter(* _config->m_configValues, 
				      CFG_SECTION_NODE);
  if(iter.first() != 0){
    msg.assign("Unable to find node section (iter.first())");
    return -1;
  }
  
  Uint32 type = NODE_TYPE_DB + 1;
  if(node != 0){
    if(iter.find(CFG_NODE_ID, node) != 0){
      msg.assign("Unable to find node (iter.find())");
      return -1;
    }
    if(iter.get(CFG_TYPE_OF_SECTION, &type) != 0){
      msg.assign("Unable to get node type(iter.get(CFG_TYPE_OF_SECTION))");
      return -1;
    }
  } else {
    do {
      if(iter.get(CFG_TYPE_OF_SECTION, &type) != 0){
	msg.assign("Unable to get node type(iter.get(CFG_TYPE_OF_SECTION))");
	return -1;
      }
      if(type == NODE_TYPE_DB)
	break;
    } while(iter.next() == 0);
  }
  
  if(type != NODE_TYPE_DB){
    msg.assfmt("Invalid node type or no such node (%d %d)", 
	       type, NODE_TYPE_DB);
    return -1;
  }

  int p_type;
  unsigned val_32;
  unsigned long long val_64;
  const char * val_char;
  do {
    p_type = 0;
    if(iter.get(param, &val_32) == 0){
      val_32 = atoi(value);
      break;
    }
    
    p_type++;
    if(iter.get(param, &val_64) == 0){
      val_64 = strtoll(value, 0, 10);
      break;
    }
    p_type++;
    if(iter.get(param, &val_char) == 0){
      val_char = value;
      break;
    }
    msg.assign("Could not get parameter");
    return -1;
  } while(0);
  
  bool res = false;
  do {
    int ret = iter.get(CFG_TYPE_OF_SECTION, &type);
    assert(ret == 0);
    
    if(type != NODE_TYPE_DB)
      continue;
    
    Uint32 node;
    ret = iter.get(CFG_NODE_ID, &node);
    assert(ret == 0);
    
    ConfigValues::Iterator i2(_config->m_configValues->m_config, 
			      iter.m_config);
    switch(p_type){
    case 0:
      res = i2.set(param, val_32);
      ndbout_c("Updateing node %d param: %d to %d",  node, param, val_32);
      break;
    case 1:
      res = i2.set(param, val_64);
      ndbout_c("Updateing node %d param: %d to %Ld",  node, param, val_32);
      break;
    case 2:
      res = i2.set(param, val_char);
      ndbout_c("Updateing node %d param: %d to %s",  node, param, val_char);
      break;
    default:
      abort();
    }
    assert(res);
  } while(node == 0 && iter.next() == 0);

  msg.assign("Success");
  return 0;
}

template class Vector<SigMatch>;
#if __SUNPRO_CC != 0x560
template bool SignalQueue::waitFor<SigMatch>(Vector<SigMatch>&, SigMatch*&, NdbApiSignal*&, unsigned);
#endif<|MERGE_RESOLUTION|>--- conflicted
+++ resolved
@@ -2417,8 +2417,7 @@
 #endif
     return true;
   }
-<<<<<<< HEAD
-
+  global_flag_send_heartbeat_now= 1;
   BaseString type_string, type_c_string;
   {
     const char *alias, *str;
@@ -2458,9 +2457,6 @@
       error_string.appfmt("No node defined with id=%d in config file.", *nodeId);
   }
 
-=======
-  global_flag_send_heartbeat_now= 1;
->>>>>>> 80296131
   return false;
 }
 
