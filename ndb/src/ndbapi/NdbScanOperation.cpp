/* Copyright (C) 2003 MySQL AB

   This program is free software; you can redistribute it and/or modify
   it under the terms of the GNU General Public License as published by
   the Free Software Foundation; either version 2 of the License, or
   (at your option) any later version.

   This program is distributed in the hope that it will be useful,
   but WITHOUT ANY WARRANTY; without even the implied warranty of
   MERCHANTABILITY or FITNESS FOR A PARTICULAR PURPOSE.  See the
   GNU General Public License for more details.

   You should have received a copy of the GNU General Public License
   along with this program; if not, write to the Free Software
   Foundation, Inc., 59 Temple Place, Suite 330, Boston, MA  02111-1307  USA */

#include <ndb_global.h>
#include <Ndb.hpp>
#include <NdbScanOperation.hpp>
#include <NdbIndexScanOperation.hpp>
#include <NdbConnection.hpp>
#include <NdbResultSet.hpp>
#include "NdbApiSignal.hpp"
#include <NdbOut.hpp>
#include "NdbDictionaryImpl.hpp"

#include <NdbRecAttr.hpp>
#include <NdbReceiver.hpp>

#include <stdlib.h>
#include <NdbSqlUtil.hpp>

#include <signaldata/ScanTab.hpp>
#include <signaldata/KeyInfo.hpp>
#include <signaldata/AttrInfo.hpp>
#include <signaldata/TcKeyReq.hpp>

#define DEBUG_NEXT_RESULT 0

NdbScanOperation::NdbScanOperation(Ndb* aNdb) :
  NdbOperation(aNdb),
  m_resultSet(0),
  m_transConnection(NULL)
{
  theParallelism = 0;
  m_allocated_receivers = 0;
  m_prepared_receivers = 0;
  m_api_receivers = 0;
  m_conf_receivers = 0;
  m_sent_receivers = 0;
  m_receivers = 0;
  m_array = new Uint32[1]; // skip if on delete in fix_receivers
  theSCAN_TABREQ = 0;
}

NdbScanOperation::~NdbScanOperation()
{
  for(Uint32 i = 0; i<m_allocated_receivers; i++){
    m_receivers[i]->release();
    theNdb->releaseNdbScanRec(m_receivers[i]);
  }
  delete[] m_array;
  if (m_resultSet)
    delete m_resultSet;
}

NdbResultSet* 
NdbScanOperation::getResultSet()
{
  if (!m_resultSet)
    m_resultSet = new NdbResultSet(this);

  return m_resultSet;
}



void
NdbScanOperation::setErrorCode(int aErrorCode){
  NdbConnection* tmp = theNdbCon;
  theNdbCon = m_transConnection;
  NdbOperation::setErrorCode(aErrorCode);
  theNdbCon = tmp;
}

void
NdbScanOperation::setErrorCodeAbort(int aErrorCode){
  NdbConnection* tmp = theNdbCon;
  theNdbCon = m_transConnection;
  NdbOperation::setErrorCodeAbort(aErrorCode);
  theNdbCon = tmp;
}

  
/*****************************************************************************
 * int init();
 *
 * Return Value:  Return 0 : init was successful.
 *                Return -1: In all other case.  
 * Remark:        Initiates operation record after allocation.
 *****************************************************************************/
int
NdbScanOperation::init(const NdbTableImpl* tab, NdbConnection* myConnection)
{
  m_transConnection = myConnection;
  //NdbConnection* aScanConnection = theNdb->startTransaction(myConnection);
  NdbConnection* aScanConnection = theNdb->hupp(myConnection);
  if (!aScanConnection){
    setErrorCodeAbort(theNdb->getNdbError().code);
    return -1;
  }

  // NOTE! The hupped trans becomes the owner of the operation
  if(NdbOperation::init(tab, aScanConnection) != 0){
    return -1;
  }
  
  initInterpreter();
  
  theStatus = GetValue;
  theOperationType = OpenScanRequest;
  theNdbCon->theMagicNumber = 0xFE11DF;
  theNoOfTupKeyLeft = tab->m_noOfDistributionKeys;
  return 0;
}

NdbResultSet* NdbScanOperation::readTuples(NdbScanOperation::LockMode lm,
					   Uint32 batch, 
					   Uint32 parallel)
{
  m_ordered = 0;
  Uint32 fragCount = m_currentTable->m_fragmentCount;

  if (parallel > fragCount || parallel == 0) {
     parallel = fragCount;
  }

  // It is only possible to call openScan if 
  //  1. this transcation don't already  contain another scan operation
  //  2. this transaction don't already contain other operations
  //  3. theScanOp contains a NdbScanOperation
  if (theNdbCon->theScanningOp != NULL){
    setErrorCode(4605);
    return 0;
  }

  theNdbCon->theScanningOp = this;
  theLockMode = lm;

  bool lockExcl, lockHoldMode, readCommitted;
  switch(lm){
  case NdbScanOperation::LM_Read:
    lockExcl = false;
    lockHoldMode = true;
    readCommitted = false;
    break;
  case NdbScanOperation::LM_Exclusive:
    lockExcl = true;
    lockHoldMode = true;
    readCommitted = false;
    break;
  case NdbScanOperation::LM_CommittedRead:
    lockExcl = false;
    lockHoldMode = false;
    readCommitted = true;
    break;
  default:
    setErrorCode(4003);
    return 0;
  }

  m_keyInfo = lockExcl ? 1 : 0;

  bool range = false;
  if (m_accessTable->m_indexType == NdbDictionary::Index::OrderedIndex ||
      m_accessTable->m_indexType == NdbDictionary::Index::UniqueOrderedIndex){
    if (m_currentTable == m_accessTable){
      // Old way of scanning indexes, should not be allowed
      m_currentTable = theNdb->theDictionary->
	getTable(m_currentTable->m_primaryTable.c_str());
      assert(m_currentTable != NULL);
    }
    assert (m_currentTable != m_accessTable);
    // Modify operation state
    theStatus = GetValue;
    theOperationType  = OpenRangeScanRequest;
    range = true;
  }
  
  theParallelism = parallel;

  if(fix_receivers(parallel) == -1){
    setErrorCodeAbort(4000);
    return 0;
  }
  
  theSCAN_TABREQ = (!theSCAN_TABREQ ? theNdb->getSignal() : theSCAN_TABREQ);
  if (theSCAN_TABREQ == NULL) {
    setErrorCodeAbort(4000);
    return 0;
  }//if
  
  theSCAN_TABREQ->setSignal(GSN_SCAN_TABREQ);
  ScanTabReq * req = CAST_PTR(ScanTabReq, theSCAN_TABREQ->getDataPtrSend());
  req->apiConnectPtr = theNdbCon->theTCConPtr;
  req->tableId = m_accessTable->m_tableId;
  req->tableSchemaVersion = m_accessTable->m_version;
  req->storedProcId = 0xFFFF;
  req->buddyConPtr = theNdbCon->theBuddyConPtr;
  
  Uint32 reqInfo = 0;
  ScanTabReq::setParallelism(reqInfo, parallel);
  ScanTabReq::setScanBatch(reqInfo, 0);
  ScanTabReq::setLockMode(reqInfo, lockExcl);
  ScanTabReq::setHoldLockFlag(reqInfo, lockHoldMode);
  ScanTabReq::setReadCommittedFlag(reqInfo, readCommitted);
  ScanTabReq::setRangeScanFlag(reqInfo, range);
  req->requestInfo = reqInfo;

  Uint64 transId = theNdbCon->getTransactionId();
  req->transId1 = (Uint32) transId;
  req->transId2 = (Uint32) (transId >> 32);

  NdbApiSignal* tSignal = theSCAN_TABREQ->next();
  if(!tSignal)
  {
    theSCAN_TABREQ->next(tSignal = theNdb->getSignal());
  }
  theLastKEYINFO = tSignal;
  
  tSignal->setSignal(GSN_KEYINFO);
  theKEYINFOptr = ((KeyInfo*)tSignal->getDataPtrSend())->keyData;
  theTotalNrOfKeyWordInSignal= 0;
  
  getFirstATTRINFOScan();
  return getResultSet();
}

int
NdbScanOperation::fix_receivers(Uint32 parallel){
  assert(parallel > 0);
  if(parallel > m_allocated_receivers){
    const Uint32 sz = parallel * (4*sizeof(char*)+sizeof(Uint32));

    Uint32 * tmp = new Uint32[(sz+3)/4];
    // Save old receivers
    memcpy(tmp+parallel, m_receivers, m_allocated_receivers*sizeof(char*));
    delete[] m_array;
    m_array = tmp;
    
    m_prepared_receivers = tmp;
    m_receivers = (NdbReceiver**)(tmp + parallel);
    m_api_receivers = m_receivers + parallel;
    m_conf_receivers = m_api_receivers + parallel;
    m_sent_receivers = m_conf_receivers + parallel;

    // Only get/init "new" receivers
    NdbReceiver* tScanRec;
    for (Uint32 i = m_allocated_receivers; i < parallel; i ++) {
      tScanRec = theNdb->getNdbScanRec();
      if (tScanRec == NULL) {
	setErrorCodeAbort(4000);
	return -1;
      }//if
      m_receivers[i] = tScanRec;
      tScanRec->init(NdbReceiver::NDB_SCANRECEIVER, this);
    }
    m_allocated_receivers = parallel;
  }
  
  reset_receivers(parallel, 0);
  return 0;
}

/**
 * Move receiver from send array to conf:ed array
 */
void
NdbScanOperation::receiver_delivered(NdbReceiver* tRec){
  if(theError.code == 0){
  if(DEBUG_NEXT_RESULT)
    ndbout_c("receiver_delivered");

    Uint32 idx = tRec->m_list_index;
    Uint32 last = m_sent_receivers_count - 1;
    if(idx != last){
      NdbReceiver * move = m_sent_receivers[last];
      m_sent_receivers[idx] = move;
      move->m_list_index = idx;
    }
    m_sent_receivers_count = last;
    
    last = m_conf_receivers_count;
    m_conf_receivers[last] = tRec;
    m_conf_receivers_count = last + 1;
    tRec->m_list_index = last;
    tRec->m_current_row = 0;
  }
}

/**
 * Remove receiver as it's completed
 */
void
NdbScanOperation::receiver_completed(NdbReceiver* tRec){
  if(theError.code == 0){
    if(DEBUG_NEXT_RESULT)
      ndbout_c("receiver_completed");
    
    Uint32 idx = tRec->m_list_index;
    Uint32 last = m_sent_receivers_count - 1;
    if(idx != last){
      NdbReceiver * move = m_sent_receivers[last];
      m_sent_receivers[idx] = move;
      move->m_list_index = idx;
    }
    m_sent_receivers_count = last;
  }
}

/*****************************************************************************
 * int getFirstATTRINFOScan( U_int32 aData )
 *
 * Return Value:  Return 0:   Successful
 *      	  Return -1:  All other cases
 * Parameters:    None: 	   Only allocate the first signal.
 * Remark:        When a scan is defined we need to use this method instead 
 *                of insertATTRINFO for the first signal. 
 *                This is because we need not to mess up the code in 
 *                insertATTRINFO with if statements since we are not 
 *                interested in the TCKEYREQ signal.
 *****************************************************************************/
int
NdbScanOperation::getFirstATTRINFOScan()
{
  NdbApiSignal* tSignal;

  tSignal = theNdb->getSignal();
  if (tSignal == NULL){
    setErrorCodeAbort(4000);      
    return -1;    
  }
  tSignal->setSignal(m_attrInfoGSN);
  theAI_LenInCurrAI = 8;
  theATTRINFOptr = &tSignal->getDataPtrSend()[8];
  theFirstATTRINFO = tSignal;
  theCurrentATTRINFO = tSignal;
  theCurrentATTRINFO->next(NULL);

  return 0;
}

/**
 * Constats for theTupleKeyDefined[][0]
 */
#define SETBOUND_EQ 1
#define FAKE_PTR 2
#define API_PTR 3

#define WAITFOR_SCAN_TIMEOUT 120000

int
NdbScanOperation::executeCursor(int nodeId){
  NdbConnection * tCon = theNdbCon;
  TransporterFacade* tp = TransporterFacade::instance();
  Guard guard(tp->theMutexPtr);

  Uint32 magic = tCon->theMagicNumber;
  Uint32 seq = tCon->theNodeSequence;

  if (tp->get_node_alive(nodeId) &&
      (tp->getNodeSequence(nodeId) == seq)) {

    /**
     * Only call prepareSendScan first time (incase of restarts)
     *   - check with theMagicNumber
     */
    tCon->theMagicNumber = 0x37412619;
    if(magic != 0x37412619 && 
       prepareSendScan(tCon->theTCConPtr, tCon->theTransactionId) == -1)
      return -1;
    
    
    if (doSendScan(nodeId) == -1)
      return -1;

    return 0;
  } else {
    if (!(tp->get_node_stopping(nodeId) &&
	  (tp->getNodeSequence(nodeId) == seq))){
      TRACE_DEBUG("The node is hard dead when attempting to start a scan");
      setErrorCode(4029);
      tCon->theReleaseOnClose = true;
    } else {
      TRACE_DEBUG("The node is stopping when attempting to start a scan");
      setErrorCode(4030);
    }//if
    tCon->theCommitStatus = NdbConnection::Aborted;
  }//if
  return -1;
}

int NdbScanOperation::nextResult(bool fetchAllowed)
{
  if(m_ordered)
    return ((NdbIndexScanOperation*)this)->next_result_ordered(fetchAllowed);
  
  /**
   * Check current receiver
   */
  int retVal = 2;
  Uint32 idx = m_current_api_receiver;
  Uint32 last = m_api_receivers_count;

  if(DEBUG_NEXT_RESULT)
    ndbout_c("nextResult(%d) idx=%d last=%d", fetchAllowed, idx, last);
  
  /**
   * Check next buckets
   */
  for(; idx < last; idx++){
    NdbReceiver* tRec = m_api_receivers[idx];
    if(tRec->nextResult()){
      tRec->copyout(theReceiver);      
      retVal = 0;
      break;
    }
  }
    
  /**
   * We have advanced atleast one bucket
   */
  if(!fetchAllowed || !retVal){
    m_current_api_receiver = idx;
    if(DEBUG_NEXT_RESULT) ndbout_c("return %d", retVal);
    return retVal;
  }
  
  Uint32 nodeId = theNdbCon->theDBnode;
  TransporterFacade* tp = TransporterFacade::instance();
  Guard guard(tp->theMutexPtr);
  Uint32 seq = theNdbCon->theNodeSequence;
  if(seq == tp->getNodeSequence(nodeId) && send_next_scan(idx, false) == 0){
      
    idx = m_current_api_receiver;
    last = m_api_receivers_count;
      
    do {
      if(theError.code){
	setErrorCode(theError.code);
	if(DEBUG_NEXT_RESULT) ndbout_c("return -1");
	return -1;
      }
      
      Uint32 cnt = m_conf_receivers_count;
      Uint32 sent = m_sent_receivers_count;

      if(DEBUG_NEXT_RESULT)
	ndbout_c("idx=%d last=%d cnt=%d sent=%d", idx, last, cnt, sent);
	
      if(cnt > 0){
	/**
	 * Just move completed receivers
	 */
	memcpy(m_api_receivers+last, m_conf_receivers, cnt * sizeof(char*));
	last += cnt;
	m_conf_receivers_count = 0;
      } else if(retVal == 2 && sent > 0){
	/**
	 * No completed...
	 */
	theNdb->theWaiter.m_node = nodeId;
	theNdb->theWaiter.m_state = WAIT_SCAN;
	int return_code = theNdb->receiveResponse(WAITFOR_SCAN_TIMEOUT);
	if (return_code == 0 && seq == tp->getNodeSequence(nodeId)) {
	  continue;
	} else {
	  idx = last;
	  retVal = -2; //return_code;
	}
      } else if(retVal == 2){
	/**
	 * No completed & no sent -> EndOfData
	 */
	theError.code = -1; // make sure user gets error if he tries again
	if(DEBUG_NEXT_RESULT) ndbout_c("return 1");
	return 1;
      }
	
      if(retVal == 0)
	break;
	
      for(; idx < last; idx++){
	NdbReceiver* tRec = m_api_receivers[idx];
	if(tRec->nextResult()){
	  tRec->copyout(theReceiver);      
	  retVal = 0;
	  break;
	}
      }
    } while(retVal == 2);
  } else {
    retVal = -3;
  }
    
  m_api_receivers_count = last;
  m_current_api_receiver = idx;
    
  switch(retVal){
  case 0:
  case 1:
  case 2:
    if(DEBUG_NEXT_RESULT) ndbout_c("return %d", retVal);
    return retVal;
  case -1:
    setErrorCode(4008); // Timeout
    break;
  case -2:
    setErrorCode(4028); // Node fail
    break;
  case -3: // send_next_scan -> return fail (set error-code self)
    if(theError.code == 0)
      setErrorCode(4028); // seq changed = Node fail
    break;
  }
    
  theNdbCon->theTransactionIsStarted = false;
  theNdbCon->theReleaseOnClose = true;
  if(DEBUG_NEXT_RESULT) ndbout_c("return -1", retVal);
  return -1;
}

int
NdbScanOperation::send_next_scan(Uint32 cnt, bool stopScanFlag){  
  if(cnt > 0)
  {
    NdbApiSignal tSignal(theNdb->theMyRef);
    tSignal.setSignal(GSN_SCAN_NEXTREQ);
    
    Uint32* theData = tSignal.getDataPtrSend();
    theData[0] = theNdbCon->theTCConPtr;
    theData[1] = stopScanFlag == true ? 1 : 0;
    Uint64 transId = theNdbCon->theTransactionId;
    theData[2] = transId;
    theData[3] = (Uint32) (transId >> 32);
    
    /**
     * Prepare ops
     */
    Uint32 last = m_sent_receivers_count;
    Uint32 * prep_array = (cnt > 21 ? m_prepared_receivers : theData + 4);
    Uint32 sent = 0;
    for(Uint32 i = 0; i<cnt; i++){
      NdbReceiver * tRec = m_api_receivers[i];
      if((prep_array[sent] = tRec->m_tcPtrI) != RNIL)
      {
	m_sent_receivers[last+sent] = tRec;
	tRec->m_list_index = last+sent;
	tRec->prepareSend();
	sent++;
      }
    }
    memmove(m_api_receivers, m_api_receivers+cnt, 
	    (theParallelism-cnt) * sizeof(char*));
    
    int ret = 0;
    if(sent)
    {
      Uint32 nodeId = theNdbCon->theDBnode;
      TransporterFacade * tp = TransporterFacade::instance();
      if(cnt > 21){
	tSignal.setLength(4);
	LinearSectionPtr ptr[3];
	ptr[0].p = prep_array;
	ptr[0].sz = sent;
	ret = tp->sendSignal(&tSignal, nodeId, ptr, 1);
      } else {
	tSignal.setLength(4+sent);
	ret = tp->sendSignal(&tSignal, nodeId);
      }
    }
    
    m_sent_receivers_count = last + sent;
    m_api_receivers_count -= cnt;
    m_current_api_receiver = 0;
    
    return ret;
  }
  return 0;
}

int 
NdbScanOperation::prepareSend(Uint32  TC_ConnectPtr, Uint64  TransactionId)
{
  printf("NdbScanOperation::prepareSend\n");
  abort();
  return 0;
}

int 
NdbScanOperation::doSend(int ProcessorId)
{
  printf("NdbScanOperation::doSend\n");
  return 0;
}

void NdbScanOperation::closeScan()
{
  if(m_transConnection){
    if(DEBUG_NEXT_RESULT)
      ndbout_c("closeScan() theError.code = %d "
	       "m_api_receivers_count = %d "
	       "m_conf_receivers_count = %d "
	       "m_sent_receivers_count = %d",
	       theError.code, 
	       m_api_receivers_count,
	       m_conf_receivers_count,
	       m_sent_receivers_count);
    
    TransporterFacade* tp = TransporterFacade::instance();
    Guard guard(tp->theMutexPtr);
    close_impl(tp);
    
  } while(0);
  
  theNdbCon->theScanningOp = 0;
  theNdb->closeTransaction(theNdbCon);
  
  theNdbCon = 0;
  m_transConnection = NULL;
}

void
NdbScanOperation::execCLOSE_SCAN_REP(){
  m_api_receivers_count = 0;
  m_conf_receivers_count = 0;
  m_sent_receivers_count = 0;
  m_current_api_receiver = m_ordered ? theParallelism : 0;
}

void NdbScanOperation::release()
{
  if(theNdbCon != 0 || m_transConnection != 0){
    closeScan();
  }
  for(Uint32 i = 0; i<m_allocated_receivers; i++){
    m_receivers[i]->release();
  }

  NdbOperation::release();
  
  if(theSCAN_TABREQ)
  {
    theNdb->releaseSignal(theSCAN_TABREQ);
    theSCAN_TABREQ = 0;
  }
}

/***************************************************************************
int prepareSendScan(Uint32 aTC_ConnectPtr,
                    Uint64 aTransactionId)

Return Value:   Return 0 : preparation of send was succesful.
                Return -1: In all other case.   
Parameters:     aTC_ConnectPtr: the Connect pointer to TC.
		aTransactionId:	the Transaction identity of the transaction.
Remark:         Puts the the final data into ATTRINFO signal(s)  after this 
                we know the how many signal to send and their sizes
***************************************************************************/
int NdbScanOperation::prepareSendScan(Uint32 aTC_ConnectPtr,
				      Uint64 aTransactionId){

  if (theInterpretIndicator != 1 ||
      (theOperationType != OpenScanRequest &&
       theOperationType != OpenRangeScanRequest)) {
    setErrorCodeAbort(4005);
    return -1;
  }

  theErrorLine = 0;

  // In preapareSendInterpreted we set the sizes (word 4-8) in the
  // first ATTRINFO signal.
  if (prepareSendInterpreted() == -1)
    return -1;
  
  if(m_ordered){
    ((NdbIndexScanOperation*)this)->fix_get_values();
  }
  
  theCurrentATTRINFO->setLength(theAI_LenInCurrAI);

  /**
   * Prepare all receivers
   */
  theReceiver.prepareSend();
  bool keyInfo = m_keyInfo;
  Uint32 key_size = keyInfo ? m_currentTable->m_keyLenInWords : 0;
  /**
   * The number of records sent by each LQH is calculated and the kernel
   * is informed of this number by updating the SCAN_TABREQ signal
   */
  Uint32 batch_size, batch_byte_size, first_batch_size;
  theReceiver.calculate_batch_size(key_size,
                                   theParallelism,
                                   batch_size,
                                   batch_byte_size,
                                   first_batch_size);
  ScanTabReq * req = CAST_PTR(ScanTabReq, theSCAN_TABREQ->getDataPtrSend());
  ScanTabReq::setScanBatch(req->requestInfo, batch_size);
  req->batch_byte_size= batch_byte_size;
  req->first_batch_size= first_batch_size;

  /**
   * Set keyinfo flag
   *  (Always keyinfo when using blobs)
   */
  Uint32 reqInfo = req->requestInfo;
  ScanTabReq::setKeyinfoFlag(reqInfo, keyInfo);
  req->requestInfo = reqInfo;
  
  for(Uint32 i = 0; i<theParallelism; i++){
    m_receivers[i]->do_get_value(&theReceiver, batch_size, key_size);
  }
  return 0;
}

/*****************************************************************************
int doSend()

Return Value:   Return >0 : send was succesful, returns number of signals sent
                Return -1: In all other case.   
Parameters:     aProcessorId: Receiving processor node
Remark:         Sends the ATTRINFO signal(s)
*****************************************************************************/
int
NdbScanOperation::doSendScan(int aProcessorId)
{
  Uint32 tSignalCount = 0;
  NdbApiSignal* tSignal;
 
  if (theInterpretIndicator != 1 ||
      (theOperationType != OpenScanRequest &&
       theOperationType != OpenRangeScanRequest)) {
      setErrorCodeAbort(4005);
      return -1;
  }
  
  assert(theSCAN_TABREQ != NULL);
  tSignal = theSCAN_TABREQ;
  
  Uint32 tupKeyLen = theTupKeyLen;
  Uint32 len = theTotalNrOfKeyWordInSignal;
  Uint32 aTC_ConnectPtr = theNdbCon->theTCConPtr;
  Uint64 transId = theNdbCon->theTransactionId;
  
  // Update the "attribute info length in words" in SCAN_TABREQ before 
  // sending it. This could not be done in openScan because 
  // we created the ATTRINFO signals after the SCAN_TABREQ signal.
  ScanTabReq * const req = CAST_PTR(ScanTabReq, tSignal->getDataPtrSend());
  req->attrLenKeyLen = (tupKeyLen << 16) | theTotalCurrAI_Len;
  Uint32 tmp = req->requestInfo;
  ScanTabReq::setDistributionKeyFlag(tmp, theDistrKeyIndicator_);
  req->distributionKey = theDistributionKey;
  tSignal->setLength(ScanTabReq::StaticLength + theDistrKeyIndicator_);
  
  TransporterFacade *tp = TransporterFacade::instance();
  LinearSectionPtr ptr[3];
  ptr[0].p = m_prepared_receivers;
  ptr[0].sz = theParallelism;
  if (tp->sendSignal(tSignal, aProcessorId, ptr, 1) == -1) {
    setErrorCode(4002);
    return -1;
  } 

  if (tupKeyLen > 0){
    // must have at least one signal since it contains attrLen for bounds
    assert(theLastKEYINFO != NULL);
    tSignal = theLastKEYINFO;
    tSignal->setLength(KeyInfo::HeaderLength + theTotalNrOfKeyWordInSignal);
    
    assert(theSCAN_TABREQ->next() != NULL);
    tSignal = theSCAN_TABREQ->next();
    
    NdbApiSignal* last;
    do {
      KeyInfo * keyInfo = CAST_PTR(KeyInfo, tSignal->getDataPtrSend());
      keyInfo->connectPtr = aTC_ConnectPtr;
      keyInfo->transId[0] = Uint32(transId);
      keyInfo->transId[1] = Uint32(transId >> 32);
      
      if (tp->sendSignal(tSignal,aProcessorId) == -1){
	setErrorCode(4002);
	return -1;
      }
      
      tSignalCount++;
      last = tSignal;
      tSignal = tSignal->next();
    } while(last != theLastKEYINFO);
  }
  
  tSignal = theFirstATTRINFO;
  while (tSignal != NULL) {
    AttrInfo * attrInfo = CAST_PTR(AttrInfo, tSignal->getDataPtrSend());
    attrInfo->connectPtr = aTC_ConnectPtr;
    attrInfo->transId[0] = Uint32(transId);
    attrInfo->transId[1] = Uint32(transId >> 32);
    
    if (tp->sendSignal(tSignal,aProcessorId) == -1){
      setErrorCode(4002);
      return -1;
    }
    tSignalCount++;
    tSignal = tSignal->next();
  }    
  theStatus = WaitResponse;  

  m_sent_receivers_count = theParallelism;
  if(m_ordered)
  {
    m_current_api_receiver = theParallelism;
    m_api_receivers_count = theParallelism;
  }
  
  return tSignalCount;
}//NdbOperation::doSendScan()

/*****************************************************************************
 * NdbOperation* takeOverScanOp(NdbConnection* updateTrans);
 *
 * Parameters:     The update transactions NdbConnection pointer.
 * Return Value:   A reference to the transferred operation object 
 *                   or NULL if no success.
 * Remark:         Take over the scanning transactions NdbOperation 
 *                 object for a tuple to an update transaction, 
 *                 which is the last operation read in nextScanResult()
 *		   (theNdbCon->thePreviousScanRec)
 *
 *     FUTURE IMPLEMENTATION:   (This note was moved from header file.)
 *     In the future, it will even be possible to transfer 
 *     to a NdbConnection on another Ndb-object.  
 *     In this case the receiving NdbConnection-object must call 
 *     a method receiveOpFromScan to actually receive the information.  
 *     This means that the updating transactions can be placed
 *     in separate threads and thus increasing the parallelism during
 *     the scan process. 
 ****************************************************************************/
int
NdbScanOperation::getKeyFromKEYINFO20(Uint32* data, unsigned size)
{
  Uint32 idx = m_current_api_receiver;
  Uint32 last = m_api_receivers_count;

  Uint32 row;
  NdbReceiver * tRec;
  NdbRecAttr * tRecAttr;
  if(idx < last && (tRec = m_api_receivers[idx]) 
     && ((row = tRec->m_current_row) <= tRec->m_defined_rows)
     && (tRecAttr = tRec->m_rows[row-1])){

    const Uint32 * src = (Uint32*)tRecAttr->aRef();
    memcpy(data, src, 4*size);
    return 0;
  }
  return -1;
}

NdbOperation*
NdbScanOperation::takeOverScanOp(OperationType opType, NdbConnection* pTrans){
  
  Uint32 idx = m_current_api_receiver;
  Uint32 last = m_api_receivers_count;

  Uint32 row;
  NdbReceiver * tRec;
  NdbRecAttr * tRecAttr;
  if(idx < last && (tRec = m_api_receivers[idx]) 
     && ((row = tRec->m_current_row) <= tRec->m_defined_rows)
     && (tRecAttr = tRec->m_rows[row-1])){
    
    NdbOperation * newOp = pTrans->getNdbOperation(m_currentTable);
    if (newOp == NULL){
      return NULL;
    }
    pTrans->theSimpleState = 0;
    
    const Uint32 len = (tRecAttr->attrSize() * tRecAttr->arraySize() + 3)/4-1;

    newOp->theTupKeyLen = len;
    newOp->theOperationType = opType;
    if (opType == DeleteRequest) {
      newOp->theStatus = GetValue;  
    } else {
      newOp->theStatus = SetValue;  
    }
    
    const Uint32 * src = (Uint32*)tRecAttr->aRef();
    const Uint32 tScanInfo = src[len] & 0x3FFFF;
    const Uint32 tTakeOverFragment = src[len] >> 20;
    {
      UintR scanInfo = 0;
      TcKeyReq::setTakeOverScanFlag(scanInfo, 1);
      TcKeyReq::setTakeOverScanFragment(scanInfo, tTakeOverFragment);
      TcKeyReq::setTakeOverScanInfo(scanInfo, tScanInfo);
      newOp->theScanInfo = scanInfo;
    }

    // Copy the first 8 words of key info from KEYINF20 into TCKEYREQ
    TcKeyReq * tcKeyReq = CAST_PTR(TcKeyReq,newOp->theTCREQ->getDataPtrSend());
    Uint32 i = 0;
    for (i = 0; i < TcKeyReq::MaxKeyInfo && i < len; i++) {
      tcKeyReq->keyInfo[i] = * src++;
    }
    
    if(i < len){
      NdbApiSignal* tSignal = theNdb->getSignal();
      newOp->theTCREQ->next(tSignal); 
      
      Uint32 left = len - i;
      while(tSignal && left > KeyInfo::DataLength){
	tSignal->setSignal(GSN_KEYINFO);
	KeyInfo * keyInfo = CAST_PTR(KeyInfo, tSignal->getDataPtrSend());
	memcpy(keyInfo->keyData, src, 4 * KeyInfo::DataLength);
	src += KeyInfo::DataLength;
	left -= KeyInfo::DataLength;

	tSignal->next(theNdb->getSignal());
	tSignal = tSignal->next();
      }

      if(tSignal && left > 0){
	tSignal->setSignal(GSN_KEYINFO);
	KeyInfo * keyInfo = CAST_PTR(KeyInfo, tSignal->getDataPtrSend());
	memcpy(keyInfo->keyData, src, 4 * left);
      }      
    }
    // create blob handles automatically
    if (opType == DeleteRequest && m_currentTable->m_noOfBlobs != 0) {
      for (unsigned i = 0; i < m_currentTable->m_columns.size(); i++) {
	NdbColumnImpl* c = m_currentTable->m_columns[i];
	assert(c != 0);
	if (c->getBlobType()) {
	  if (newOp->getBlobHandle(pTrans, c) == NULL)
	    return NULL;
	}
      }
    }
    
    return newOp;
  }
  return 0;
}

NdbBlob*
NdbScanOperation::getBlobHandle(const char* anAttrName)
{
  m_keyInfo = 1;
  return NdbOperation::getBlobHandle(m_transConnection, 
				     m_currentTable->getColumn(anAttrName));
}

NdbBlob*
NdbScanOperation::getBlobHandle(Uint32 anAttrId)
{
  m_keyInfo = 1;
  return NdbOperation::getBlobHandle(m_transConnection, 
				     m_currentTable->getColumn(anAttrId));
}

NdbIndexScanOperation::NdbIndexScanOperation(Ndb* aNdb)
  : NdbScanOperation(aNdb)
{
}

NdbIndexScanOperation::~NdbIndexScanOperation(){
}

int
NdbIndexScanOperation::setBound(const char* anAttrName, int type, 
				const void* aValue, Uint32 len)
{
  return setBound(m_accessTable->getColumn(anAttrName), type, aValue, len);
}

int
NdbIndexScanOperation::setBound(Uint32 anAttrId, int type, 
				const void* aValue, Uint32 len)
{
  return setBound(m_accessTable->getColumn(anAttrId), type, aValue, len);
}

int
NdbIndexScanOperation::equal_impl(const NdbColumnImpl* anAttrObject, 
				  const char* aValue, 
				  Uint32 len){
  return setBound(anAttrObject, BoundEQ, aValue, len);
}

NdbRecAttr*
NdbIndexScanOperation::getValue_impl(const NdbColumnImpl* attrInfo, 
				     char* aValue){
  if(!m_ordered){
    return NdbScanOperation::getValue_impl(attrInfo, aValue);
  }
  
  int id = attrInfo->m_attrId;                // In "real" table
  assert(m_accessTable->m_index);
  int sz = (int)m_accessTable->m_index->m_key_ids.size();
  if(id >= sz || (id = m_accessTable->m_index->m_key_ids[id]) == -1){
    return NdbScanOperation::getValue_impl(attrInfo, aValue);
  }
  
  assert(id < NDB_MAX_NO_OF_ATTRIBUTES_IN_KEY);
  Uint32 marker = theTupleKeyDefined[id][0];
  
  if(marker == SETBOUND_EQ){
    return NdbScanOperation::getValue_impl(attrInfo, aValue);
  } else if(marker == API_PTR){
    return NdbScanOperation::getValue_impl(attrInfo, aValue);
  }
  
  assert(marker == FAKE_PTR);
  
  UintPtr oldVal;
  oldVal = theTupleKeyDefined[id][1];
#if (SIZEOF_CHARP == 8)
  oldVal = oldVal | (((UintPtr)theTupleKeyDefined[id][2]) << 32);
#endif
  theTupleKeyDefined[id][0] = API_PTR;

  NdbRecAttr* tmp = (NdbRecAttr*)oldVal;
  tmp->setup(attrInfo, aValue);

  return tmp;
}

#include <AttributeHeader.hpp>
/*
 * Define bound on index column in range scan.
 */
int
NdbIndexScanOperation::setBound(const NdbColumnImpl* tAttrInfo, 
				int type, const void* aValue, Uint32 len)
{
  if (theOperationType == OpenRangeScanRequest &&
      (0 <= type && type <= 4) &&
      len <= 8000) {
    // insert bound type
    Uint32 currLen = theTotalNrOfKeyWordInSignal;
    Uint32 remaining = KeyInfo::DataLength - currLen;
    Uint32 sizeInBytes = tAttrInfo->m_attrSize * tAttrInfo->m_arraySize;
    bool tDistrKey = tAttrInfo->m_distributionKey;

    len = aValue != NULL ? sizeInBytes : 0;
    if (len != sizeInBytes && (len != 0)) {
      setErrorCodeAbort(4209);
      return -1;
    }
    
    // normalize char bound
    CHARSET_INFO* cs = tAttrInfo->m_cs;
    Uint64 xfrmData[1001];
    if (cs != NULL && aValue != NULL) {
      // current limitation: strxfrm does not increase length
      assert(cs->strxfrm_multiply <= 1);
      ((Uint32*)xfrmData)[len >> 2] = 0;
      unsigned n =
	(*cs->coll->strnxfrm)(cs,
                            (uchar*)xfrmData, sizeof(xfrmData),
                            (const uchar*)aValue, len);
      
      while (n < len)
        ((uchar*)xfrmData)[n++] = 0x20;

      if(len & 3)
      {
	len += (4 - (len & 3));
      }

      aValue = (char*)xfrmData;
    }

    // insert attribute header
    Uint32 tIndexAttrId = tAttrInfo->m_attrId;
    Uint32 sizeInWords = (len + 3) / 4;
    AttributeHeader ah(tIndexAttrId, sizeInWords);
    const Uint32 ahValue = ah.m_value;

    const Uint32 align = (UintPtr(aValue) & 7);
    const bool aligned = (tDistrKey && type == BoundEQ) ? 
      (align == 0) : (align & 3) == 0;

    const bool nobytes = (len & 0x3) == 0;
    const Uint32 totalLen = 2 + sizeInWords;
    Uint32 tupKeyLen = theTupKeyLen;
    if(remaining > totalLen && aligned && nobytes){
      Uint32 * dst = theKEYINFOptr + currLen;
      * dst ++ = type;
      * dst ++ = ahValue;
      memcpy(dst, aValue, 4 * sizeInWords);
      theTotalNrOfKeyWordInSignal = currLen + totalLen;
    } else {
      if(!aligned || !nobytes){
	Uint32 *tempData = (Uint32*)xfrmData;
	tempData[0] = type;
	tempData[1] = ahValue;
	tempData[2 + (len >> 2)] = 0;
        memcpy(tempData+2, aValue, len);
	
	insertBOUNDS(tempData, 2+sizeInWords);
      } else {
	Uint32 buf[2] = { type, ahValue };
	insertBOUNDS(buf, 2);
	insertBOUNDS((Uint32*)aValue, sizeInWords);
      }
    }
    theTupKeyLen = tupKeyLen + totalLen;

    /**
     * Do sorted stuff
     */

    /**
     * The primary keys for an ordered index is defined in the beginning
     * so it's safe to use [tIndexAttrId] 
     * (instead of looping as is NdbOperation::equal_impl)
     */
    if(type == BoundEQ && tDistrKey)
    {
      theNoOfTupKeyLeft--;
      return handle_distribution_key((Uint64*)aValue, sizeInWords);
    }
    return 0;
  } else {
    setErrorCodeAbort(4228);    // XXX wrong code
    return -1;
  }
}

int
NdbIndexScanOperation::insertBOUNDS(Uint32 * data, Uint32 sz){
  Uint32 len;
  Uint32 remaining = KeyInfo::DataLength - theTotalNrOfKeyWordInSignal;
  Uint32 * dst = theKEYINFOptr + theTotalNrOfKeyWordInSignal;
  do {
    len = (sz < remaining ? sz : remaining);
    memcpy(dst, data, 4 * len);
    
    if(sz >= remaining){
      NdbApiSignal* tCurr = theLastKEYINFO;
      tCurr->setLength(KeyInfo::MaxSignalLength);
      NdbApiSignal* tSignal = tCurr->next();
      if(tSignal)
	;
      else if((tSignal = theNdb->getSignal()) != 0)
      {
	tCurr->next(tSignal);
	tSignal->setSignal(GSN_KEYINFO);
      } else {
	goto error;
      }
      theLastKEYINFO = tSignal;
      theKEYINFOptr = dst = ((KeyInfo*)tSignal->getDataPtrSend())->keyData;
      remaining = KeyInfo::DataLength;
      sz -= len;
      data += len;
    } else {
      len = (KeyInfo::DataLength - remaining) + len;
      break;
    }
  } while(true);   
  theTotalNrOfKeyWordInSignal = len;
  return 0;

error:
  setErrorCodeAbort(4228);    // XXX wrong code
  return -1;
}

NdbResultSet*
NdbIndexScanOperation::readTuples(LockMode lm,
				  Uint32 batch,
				  Uint32 parallel,
				  bool order_by){
  NdbResultSet * rs = NdbScanOperation::readTuples(lm, batch, 0);
  if(rs && order_by){
    m_ordered = 1;
    Uint32 cnt = m_accessTable->getNoOfColumns() - 1;
    m_sort_columns = cnt; // -1 for NDB$NODE
    m_current_api_receiver = m_sent_receivers_count;
    m_api_receivers_count = m_sent_receivers_count;
    
    m_sort_columns = cnt;
    for(Uint32 i = 0; i<cnt; i++){
      const NdbColumnImpl* key = m_accessTable->m_index->m_columns[i];
      const NdbColumnImpl* col = m_currentTable->getColumn(key->m_keyInfoPos);
      NdbRecAttr* tmp = NdbScanOperation::getValue_impl(col, (char*)-1);
      UintPtr newVal = UintPtr(tmp);
      theTupleKeyDefined[i][0] = FAKE_PTR;
      theTupleKeyDefined[i][1] = (newVal & 0xFFFFFFFF);
#if (SIZEOF_CHARP == 8)
      theTupleKeyDefined[i][2] = (newVal >> 32);
#endif
    }
  }
  m_this_bound_start = 0;
  m_first_bound_word = theKEYINFOptr;
  
  return rs;
}

void
NdbIndexScanOperation::fix_get_values(){
  /**
   * Loop through all getValues and set buffer pointer to "API" pointer
   */
  NdbRecAttr * curr = theReceiver.theFirstRecAttr;
  Uint32 cnt = m_accessTable->getNoOfColumns() - 1;
  assert(cnt <  NDB_MAX_NO_OF_ATTRIBUTES_IN_KEY);
  
  const NdbIndexImpl * idx = m_accessTable->m_index;
  const NdbTableImpl * tab = m_currentTable;
  for(Uint32 i = 0; i<cnt; i++){
    Uint32 val = theTupleKeyDefined[i][0];
    switch(val){
    case FAKE_PTR:
      curr->setup(curr->m_column, 0);
    case API_PTR:
      curr = curr->next();
      break;
    case SETBOUND_EQ:
      break;
#ifdef VM_TRACE
    default:
      abort();
#endif
    }
  }
}

int
NdbIndexScanOperation::compare(Uint32 skip, Uint32 cols, 
			       const NdbReceiver* t1, 
			       const NdbReceiver* t2){

  NdbRecAttr * r1 = t1->m_rows[t1->m_current_row];
  NdbRecAttr * r2 = t2->m_rows[t2->m_current_row];

  r1 = (skip ? r1->next() : r1);
  r2 = (skip ? r2->next() : r2);
  
  while(cols > 0){
    Uint32 * d1 = (Uint32*)r1->aRef();
    Uint32 * d2 = (Uint32*)r2->aRef();
    unsigned r1_null = r1->isNULL();
    if((r1_null ^ (unsigned)r2->isNULL())){
      return (r1_null ? -1 : 1);
    }
    const NdbColumnImpl & col = NdbColumnImpl::getImpl(* r1->m_column);
    Uint32 size = (r1->theAttrSize * r1->theArraySize + 3) / 4;
    if(!r1_null){
      const NdbSqlUtil::Type& sqlType = NdbSqlUtil::getType(col.m_extType);
      int r = (*sqlType.m_cmp)(col.m_cs, d1, d2, size, size);
      if(r){
	assert(r != NdbSqlUtil::CmpUnknown);
	return r;
      }
    }
    cols--;
    r1 = r1->next();
    r2 = r2->next();
  }
  return 0;
}

int
NdbIndexScanOperation::next_result_ordered(bool fetchAllowed){
  
  Uint32 u_idx = 0, u_last = 0;
  Uint32 s_idx   = m_current_api_receiver; // first sorted
  Uint32 s_last  = theParallelism;         // last sorted

  NdbReceiver** arr = m_api_receivers;
  NdbReceiver* tRec = arr[s_idx];
  
  if(DEBUG_NEXT_RESULT) ndbout_c("nextOrderedResult(%d) nextResult: %d",
				 fetchAllowed, 
				 (s_idx < s_last ? tRec->nextResult() : 0));
  
  if(DEBUG_NEXT_RESULT) ndbout_c("u=[%d %d] s=[%d %d]", 
				 u_idx, u_last,
				 s_idx, s_last);
  
  bool fetchNeeded = (s_idx == s_last) || !tRec->nextResult();
  
  if(fetchNeeded){
    if(fetchAllowed){
      if(DEBUG_NEXT_RESULT) ndbout_c("performing fetch...");
      TransporterFacade* tp = TransporterFacade::instance();
      Guard guard(tp->theMutexPtr);
      Uint32 seq = theNdbCon->theNodeSequence;
      Uint32 nodeId = theNdbCon->theDBnode;
      if(seq == tp->getNodeSequence(nodeId) && !send_next_scan_ordered(s_idx)){
	Uint32 tmp = m_sent_receivers_count;
	s_idx = m_current_api_receiver; 
	while(m_sent_receivers_count > 0 && !theError.code){
	  theNdb->theWaiter.m_node = nodeId;
	  theNdb->theWaiter.m_state = WAIT_SCAN;
	  int return_code = theNdb->receiveResponse(WAITFOR_SCAN_TIMEOUT);
	  if (return_code == 0 && seq == tp->getNodeSequence(nodeId)) {
	    continue;
	  }
	  if(DEBUG_NEXT_RESULT) ndbout_c("return -1");
	  return -1;
	}
	
	u_idx = 0;
	u_last = m_conf_receivers_count;
	m_conf_receivers_count = 0;
	memcpy(arr, m_conf_receivers, u_last * sizeof(char*));
	
	if(DEBUG_NEXT_RESULT) ndbout_c("sent: %d recv: %d", tmp, u_last);
	if(theError.code){
	  setErrorCode(theError.code);
	  if(DEBUG_NEXT_RESULT) ndbout_c("return -1");
	  return -1;
	}
      }
    } else {
      if(DEBUG_NEXT_RESULT) ndbout_c("return 2");
      return 2;
    }
  } else {
    u_idx = s_idx;
    u_last = s_idx + 1;
    s_idx++;
  }
  
  if(DEBUG_NEXT_RESULT) ndbout_c("u=[%d %d] s=[%d %d]", 
				 u_idx, u_last,
				 s_idx, s_last);


  Uint32 cols = m_sort_columns;
  Uint32 skip = m_keyInfo;
  while(u_idx < u_last){
    u_last--;
    tRec = arr[u_last];
    
    // Do binary search instead to find place
    Uint32 place = s_idx;
    for(; place < s_last; place++){
      if(compare(skip, cols, tRec, arr[place]) <= 0){
	break;
      }
    }
    
    if(place != s_idx){
      if(DEBUG_NEXT_RESULT) 
	ndbout_c("memmove(%d, %d, %d)", s_idx-1, s_idx, (place - s_idx));
      memmove(arr+s_idx-1, arr+s_idx, sizeof(char*)*(place - s_idx));
    }
    
    if(DEBUG_NEXT_RESULT) ndbout_c("putting %d @ %d", u_last, place - 1);
    m_api_receivers[place-1] = tRec;
    s_idx--;
  }

  if(DEBUG_NEXT_RESULT) ndbout_c("u=[%d %d] s=[%d %d]", 
				 u_idx, u_last,
				 s_idx, s_last);
  
  m_current_api_receiver = s_idx;
  
  if(DEBUG_NEXT_RESULT)
    for(Uint32 i = s_idx; i<s_last; i++)
      ndbout_c("%p", arr[i]);
  
  tRec = m_api_receivers[s_idx];    
  if(s_idx < s_last && tRec->nextResult()){
    tRec->copyout(theReceiver);      
    if(DEBUG_NEXT_RESULT) ndbout_c("return 0");
    return 0;
  }

  theError.code = -1;
  if(DEBUG_NEXT_RESULT) ndbout_c("return 1");
  return 1;
}

int
NdbIndexScanOperation::send_next_scan_ordered(Uint32 idx){  
  if(idx == theParallelism)
    return 0;
  
  NdbReceiver* tRec = m_api_receivers[idx];
  NdbApiSignal tSignal(theNdb->theMyRef);
  tSignal.setSignal(GSN_SCAN_NEXTREQ);
  
  Uint32 last = m_sent_receivers_count;
  Uint32* theData = tSignal.getDataPtrSend();
  Uint32* prep_array = theData + 4;
  
  m_current_api_receiver = idx + 1;
  if((prep_array[0] = tRec->m_tcPtrI) == RNIL)
  {
    if(DEBUG_NEXT_RESULT)
      ndbout_c("receiver completed, don't send");
    return 0;
  }
  
  theData[0] = theNdbCon->theTCConPtr;
  theData[1] = 0;
  Uint64 transId = theNdbCon->theTransactionId;
  theData[2] = transId;
  theData[3] = (Uint32) (transId >> 32);
  
  /**
   * Prepare ops
   */
  m_sent_receivers[last] = tRec;
  tRec->m_list_index = last;
  tRec->prepareSend();
  m_sent_receivers_count = last + 1;
  
  Uint32 nodeId = theNdbCon->theDBnode;
  TransporterFacade * tp = TransporterFacade::instance();
  tSignal.setLength(4+1);
  return tp->sendSignal(&tSignal, nodeId);
}

int
NdbScanOperation::close_impl(TransporterFacade* tp){
  Uint32 seq = theNdbCon->theNodeSequence;
  Uint32 nodeId = theNdbCon->theDBnode;
  
  if(seq != tp->getNodeSequence(nodeId))
  {
    theNdbCon->theReleaseOnClose = true;
    return -1;
  }
  
  /**
   * Wait for outstanding
   */
  while(theError.code == 0 && m_sent_receivers_count)
  {
    theNdb->theWaiter.m_node = nodeId;
    theNdb->theWaiter.m_state = WAIT_SCAN;
    int return_code = theNdb->receiveResponse(WAITFOR_SCAN_TIMEOUT);
    switch(return_code){
    case 0:
      break;
    case -1:
      setErrorCode(4008);
    case -2:
      m_api_receivers_count = 0;
      m_conf_receivers_count = 0;
      m_sent_receivers_count = 0;
      theNdbCon->theReleaseOnClose = true;
      return -1;
    }
  }

  /**
   * move all conf'ed into api
   *   so that send_next_scan can check if they needs to be closed
   */
  Uint32 api = m_api_receivers_count;
  Uint32 conf = m_conf_receivers_count;

  if(m_ordered)
  {
    /**
     * Ordered scan, keep the m_api_receivers "to the right"
     */
    memmove(m_api_receivers, m_api_receivers+m_current_api_receiver, 
	    (theParallelism - m_current_api_receiver) * sizeof(char*));
    api = (theParallelism - m_current_api_receiver);
    m_api_receivers_count = api;
  }
  
  if(DEBUG_NEXT_RESULT)
    ndbout_c("close_impl: [order api conf sent curr parr] %d %d %d %d %d %d",
	     m_ordered, api, conf, 
	     m_sent_receivers_count, m_current_api_receiver, theParallelism);
  
  if(api+conf)
  {
    /**
     * There's something to close
     *   setup m_api_receivers (for send_next_scan)
     */
    memcpy(m_api_receivers+api, m_conf_receivers, conf * sizeof(char*));
    m_api_receivers_count = api + conf;
    m_conf_receivers_count = 0;
  }
  
  // Send close scan
  if(send_next_scan(api+conf, true) == -1)
  {
    theNdbCon->theReleaseOnClose = true;
    return -1;
  }
  
  /**
   * wait for close scan conf
   */
  while(m_sent_receivers_count+m_api_receivers_count+m_conf_receivers_count)
  {
    theNdb->theWaiter.m_node = nodeId;
    theNdb->theWaiter.m_state = WAIT_SCAN;
    int return_code = theNdb->receiveResponse(WAITFOR_SCAN_TIMEOUT);
    switch(return_code){
    case 0:
      break;
    case -1:
      setErrorCode(4008);
    case -2:
      m_api_receivers_count = 0;
      m_conf_receivers_count = 0;
      m_sent_receivers_count = 0;
      theNdbCon->theReleaseOnClose = true;
      return -1;
    }
  }
  
  return 0;
}

void
NdbScanOperation::reset_receivers(Uint32 parallell, Uint32 ordered){
  for(Uint32 i = 0; i<parallell; i++){
    m_receivers[i]->m_list_index = i;
    m_prepared_receivers[i] = m_receivers[i]->getId();
    m_sent_receivers[i] = m_receivers[i];
    m_conf_receivers[i] = 0;
    m_api_receivers[i] = 0;
    m_receivers[i]->prepareSend();
  }
  
  m_api_receivers_count = 0;
  m_current_api_receiver = 0;
  m_sent_receivers_count = 0;
  m_conf_receivers_count = 0;
}

int
NdbScanOperation::restart()
{
  
  TransporterFacade* tp = TransporterFacade::instance();
  Guard guard(tp->theMutexPtr);
  Uint32 nodeId = theNdbCon->theDBnode;
  
  {
    int res;
    if((res= close_impl(tp)))
    {
      return res;
    }
  }
  
  /**
   * Reset receivers
   */
  reset_receivers(theParallelism, m_ordered);
  
  theError.code = 0;
  if (doSendScan(nodeId) == -1)
    return -1;
  
  return 0;
}

int
NdbIndexScanOperation::reset_bounds()
{
  int res;
  
  {
    TransporterFacade* tp = TransporterFacade::instance();
    Guard guard(tp->theMutexPtr);
    res= close_impl(tp);
  }

  if(!res)
  {
    theError.code = 0;
    reset_receivers(theParallelism, m_ordered);
    
    theLastKEYINFO = theSCAN_TABREQ->next();
    theKEYINFOptr = ((KeyInfo*)theLastKEYINFO->getDataPtrSend())->keyData;
    theTupKeyLen = 0;
    theTotalNrOfKeyWordInSignal = 0;
    theNoOfTupKeyLeft = m_accessTable->m_noOfDistributionKeys;
    theDistrKeyIndicator_ = 0;
<<<<<<< HEAD
=======
    m_this_bound_start = 0;
    m_first_bound_word = theKEYINFOptr;
>>>>>>> 37eb8e55
    m_transConnection
      ->remove_list((NdbOperation*&)m_transConnection->m_firstExecutedScanOp,
		    this);
    m_transConnection->define_scan_op(this);
    return 0;
  }
  return res;
}

int
NdbIndexScanOperation::set_new_bound()
{
  Uint32 bound_head = * m_first_bound_word;
  bound_head |= (theTupKeyLen - m_this_bound_start) << 16;
  * m_first_bound_word = bound_head;

  m_first_bound_word = theKEYINFOptr;
  m_this_bound_start = theTupKeyLen;
}<|MERGE_RESOLUTION|>--- conflicted
+++ resolved
@@ -231,7 +231,7 @@
   tSignal->setSignal(GSN_KEYINFO);
   theKEYINFOptr = ((KeyInfo*)tSignal->getDataPtrSend())->keyData;
   theTotalNrOfKeyWordInSignal= 0;
-  
+
   getFirstATTRINFOScan();
   return getResultSet();
 }
@@ -1596,11 +1596,8 @@
     theTotalNrOfKeyWordInSignal = 0;
     theNoOfTupKeyLeft = m_accessTable->m_noOfDistributionKeys;
     theDistrKeyIndicator_ = 0;
-<<<<<<< HEAD
-=======
     m_this_bound_start = 0;
     m_first_bound_word = theKEYINFOptr;
->>>>>>> 37eb8e55
     m_transConnection
       ->remove_list((NdbOperation*&)m_transConnection->m_firstExecutedScanOp,
 		    this);
