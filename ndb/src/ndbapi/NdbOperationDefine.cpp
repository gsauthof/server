/* Copyright (C) 2003 MySQL AB

   This program is free software; you can redistribute it and/or modify
   it under the terms of the GNU General Public License as published by
   the Free Software Foundation; version 2 of the License.

   This program is distributed in the hope that it will be useful,
   but WITHOUT ANY WARRANTY; without even the implied warranty of
   MERCHANTABILITY or FITNESS FOR A PARTICULAR PURPOSE.  See the
   GNU General Public License for more details.

   You should have received a copy of the GNU General Public License
   along with this program; if not, write to the Free Software
   Foundation, Inc., 59 Temple Place, Suite 330, Boston, MA  02111-1307  USA */

#include <ndb_global.h>
#include <NdbOperation.hpp>
#include "NdbApiSignal.hpp"
#include <NdbTransaction.hpp>
#include <Ndb.hpp>
#include <NdbRecAttr.hpp>
#include "NdbUtil.hpp"
#include "NdbOut.hpp"
#include "NdbImpl.hpp"
#include <NdbIndexScanOperation.hpp>
#include <NdbBlob.hpp>

#include <Interpreter.hpp>

#include <AttributeHeader.hpp>
#include <signaldata/TcKeyReq.hpp>

/*****************************************************************************
 * int insertTuple();
 *****************************************************************************/
int
NdbOperation::insertTuple()
{
  NdbTransaction* tNdbCon = theNdbCon;
  int tErrorLine = theErrorLine;
  if (theStatus == Init) {
    theStatus = OperationDefined;
    theOperationType = InsertRequest;
    tNdbCon->theSimpleState = 0;
    theErrorLine = tErrorLine++;
    theLockMode = LM_Exclusive;
    return 0; 
  } else {
    setErrorCode(4200);
    return -1;
  }//if
}//NdbOperation::insertTuple()
/******************************************************************************
 * int updateTuple();
 *****************************************************************************/
int
NdbOperation::updateTuple()
{  
  NdbTransaction* tNdbCon = theNdbCon;
  int tErrorLine = theErrorLine;
  if (theStatus == Init) {
    theStatus = OperationDefined;
    tNdbCon->theSimpleState = 0;
    theOperationType = UpdateRequest;  
    theErrorLine = tErrorLine++;
    theLockMode = LM_Exclusive;
    return 0; 
  } else {
    setErrorCode(4200);
    return -1;
  }//if
}//NdbOperation::updateTuple()
/*****************************************************************************
 * int writeTuple();
 *****************************************************************************/
int
NdbOperation::writeTuple()
{  
  NdbTransaction* tNdbCon = theNdbCon;
  int tErrorLine = theErrorLine;
  if (theStatus == Init) {
    theStatus = OperationDefined;
    tNdbCon->theSimpleState = 0;
    theOperationType = WriteRequest;  
    theErrorLine = tErrorLine++;
    theLockMode = LM_Exclusive;
    return 0; 
  } else {
    setErrorCode(4200);
    return -1;
  }//if
}//NdbOperation::writeTuple()
/******************************************************************************
 * int readTuple();
 *****************************************************************************/
int
NdbOperation::readTuple(NdbOperation::LockMode lm)
{ 
  switch(lm) {
  case LM_Read:
    return readTuple();
    break;
  case LM_Exclusive:
    return readTupleExclusive();
    break;
  case LM_CommittedRead:
    return committedRead();
    break;
  default:
    return -1;
  };
}
/******************************************************************************
 * int readTuple();
 *****************************************************************************/
int
NdbOperation::readTuple()
{ 
  NdbTransaction* tNdbCon = theNdbCon;
  int tErrorLine = theErrorLine;
  if (theStatus == Init) {
    theStatus = OperationDefined;
    tNdbCon->theSimpleState = 0;
    theOperationType = ReadRequest;
    theErrorLine = tErrorLine++;
    theLockMode = LM_Read;
    return 0;
  } else {
    setErrorCode(4200);
    return -1;
  }//if
}//NdbOperation::readTuple()

/*****************************************************************************
 * int deleteTuple();
 *****************************************************************************/
int
NdbOperation::deleteTuple()
{
  NdbTransaction* tNdbCon = theNdbCon;
  int tErrorLine = theErrorLine;
  if (theStatus == Init) {
    theStatus = OperationDefined;  
    tNdbCon->theSimpleState = 0;
    theOperationType = DeleteRequest;
    theErrorLine = tErrorLine++;
    theLockMode = LM_Exclusive;
    return 0;
  } else {
    setErrorCode(4200);
    return -1;
  }//if
}//NdbOperation::deleteTuple()

/******************************************************************************
 * int readTupleExclusive();
 *****************************************************************************/
int
NdbOperation::readTupleExclusive()
{ 
  NdbTransaction* tNdbCon = theNdbCon;
  int tErrorLine = theErrorLine;
  if (theStatus == Init) {
    theStatus = OperationDefined;
    tNdbCon->theSimpleState = 0;
    theOperationType = ReadExclusive;
    theErrorLine = tErrorLine++;
    theLockMode = LM_Exclusive;
    return 0;
  } else {
    setErrorCode(4200);
    return -1;
  }//if
}//NdbOperation::readTupleExclusive()

/*****************************************************************************
 * int simpleRead();
 *****************************************************************************/
int
NdbOperation::simpleRead()
{
  /**
   * Currently/still disabled
   */
  return readTuple();
#if 0
  int tErrorLine = theErrorLine;
  if (theStatus == Init) {
    theStatus = OperationDefined;
    theOperationType = ReadRequest;
    theSimpleIndicator = 1;
    theErrorLine = tErrorLine++;
    theLockMode = LM_Read;
    return 0;
  } else {
    setErrorCode(4200);
    return -1;
  }//if
#endif
}//NdbOperation::simpleRead()

/*****************************************************************************
 * int dirtyRead();
 *****************************************************************************/
int
NdbOperation::dirtyRead()
{
  return committedRead();
}//NdbOperation::dirtyRead()

/*****************************************************************************
 * int committedRead();
 *****************************************************************************/
int
NdbOperation::committedRead()
{
  int tErrorLine = theErrorLine;
  if (theStatus == Init) {
    theStatus = OperationDefined;
    theOperationType = ReadRequest;
    theSimpleIndicator = 1;
    theDirtyIndicator = 1;
    theErrorLine = tErrorLine++;
    theLockMode = LM_CommittedRead;
    return 0;
  } else {
    setErrorCode(4200);
    return -1;
  }//if
}//NdbOperation::committedRead()

/*****************************************************************************
 * int dirtyUpdate();
 ****************************************************************************/
int
NdbOperation::dirtyUpdate()
{
  NdbTransaction* tNdbCon = theNdbCon;
  int tErrorLine = theErrorLine;
  if (theStatus == Init) {
    theStatus = OperationDefined;
    theOperationType = UpdateRequest;
    tNdbCon->theSimpleState = 0;
    theSimpleIndicator = 1;
    theDirtyIndicator = 1;
    theErrorLine = tErrorLine++;
    theLockMode = LM_CommittedRead;
    return 0;
  } else {
    setErrorCode(4200);
    return -1;
  }//if
}//NdbOperation::dirtyUpdate()

/******************************************************************************
 * int dirtyWrite();
 *****************************************************************************/
int
NdbOperation::dirtyWrite()
{
  NdbTransaction* tNdbCon = theNdbCon;
  int tErrorLine = theErrorLine;
  if (theStatus == Init) {
    theStatus = OperationDefined;
    theOperationType = WriteRequest;
    tNdbCon->theSimpleState = 0;
    theSimpleIndicator = 1;
    theDirtyIndicator = 1;
    theErrorLine = tErrorLine++;
    theLockMode = LM_CommittedRead;
    return 0;
  } else {
    setErrorCode(4200);
    return -1;
  }//if
}//NdbOperation::dirtyWrite()

/******************************************************************************
 * int interpretedUpdateTuple();
 ****************************************************************************/
int
NdbOperation::interpretedUpdateTuple()
{
  NdbTransaction* tNdbCon = theNdbCon;
  int tErrorLine = theErrorLine;
  if (theStatus == Init) {
    theStatus = OperationDefined;
    tNdbCon->theSimpleState = 0;
    theOperationType = UpdateRequest;
    theAI_LenInCurrAI = 25;
    theLockMode = LM_Exclusive;
    theErrorLine = tErrorLine++;
    initInterpreter();
    return 0;
  } else {
    setErrorCode(4200);
    return -1;
  }//if
}//NdbOperation::interpretedUpdateTuple()

/*****************************************************************************
 * int interpretedDeleteTuple();
 *****************************************************************************/
int
NdbOperation::interpretedDeleteTuple()
{
  NdbTransaction* tNdbCon = theNdbCon;
  int tErrorLine = theErrorLine;
  if (theStatus == Init) {
    theStatus = OperationDefined;
    tNdbCon->theSimpleState = 0;
    theOperationType = DeleteRequest;

    theErrorLine = tErrorLine++;
    theAI_LenInCurrAI = 25;
    theLockMode = LM_Exclusive;
    initInterpreter();
    return 0;
  } else {
    setErrorCode(4200);
    return -1;
  }//if
}//NdbOperation::interpretedDeleteTuple()

void
NdbOperation::setReadLockMode(LockMode lockMode)
{
  /* We only support changing lock mode for read operations at this time. */
  assert(theOperationType == ReadRequest || theOperationType == ReadExclusive);
  switch (lockMode)
  {
    case LM_CommittedRead:
      theOperationType= ReadRequest;
      theSimpleIndicator= 1;
      theDirtyIndicator= 1;
      break;
    case LM_Read:
      theNdbCon->theSimpleState= 0;
      theOperationType= ReadRequest;
      theSimpleIndicator= 0;
      theDirtyIndicator= 0;
      break;
    case LM_Exclusive:
      theNdbCon->theSimpleState= 0;
      theOperationType= ReadExclusive;
      theSimpleIndicator= 0;
      theDirtyIndicator= 0;
      break;
    default:
      /* Not supported / invalid. */
      assert(false);
  }
  theLockMode= lockMode;
}


/******************************************************************************
 * int getValue(AttrInfo* tAttrInfo, char* aRef )
 *
 * Return Value   Return 0 : GetValue was successful.
 *                Return -1: In all other case. 
 * Parameters:    tAttrInfo : Attribute object of the retrieved attribute 
 *                            value.
 * Remark:        Define an attribute to retrieve in query.
 *****************************************************************************/
NdbRecAttr*
NdbOperation::getValue_impl(const NdbColumnImpl* tAttrInfo, char* aValue)
{
  NdbRecAttr* tRecAttr;
  if ((tAttrInfo != NULL) &&
      (theStatus != Init)){
    if (theStatus != GetValue) {
      if (theInterpretIndicator == 1) {
	if (theStatus == FinalGetValue) {
	  ; // Simply continue with getValue
	} else if (theStatus == ExecInterpretedValue) {
	  if (insertATTRINFO(Interpreter::EXIT_OK) == -1)
	    return NULL;
	  theInterpretedSize = theTotalCurrAI_Len -
	    (theInitialReadSize + 5);
	} else if (theStatus == SetValueInterpreted) {
	  theFinalUpdateSize = theTotalCurrAI_Len - 
	    (theInitialReadSize + theInterpretedSize + 5);
	} else {
	  setErrorCodeAbort(4230);
	  return NULL;
	}//if
	// MASV - How would execution come here?
	theStatus = FinalGetValue;
      } else {
	setErrorCodeAbort(4230);
	return NULL;
      }//if
    }//if
    AttributeHeader ah(tAttrInfo->m_attrId, 0);
    if (insertATTRINFO(ah.m_value) != -1) {	
      // Insert Attribute Id into ATTRINFO part. 
      
      /************************************************************************
       * Get a Receive Attribute object and link it into the operation object.
       ***********************************************************************/
      if((tRecAttr = theReceiver.getValue(tAttrInfo, aValue)) != 0){
	theErrorLine++;
	return tRecAttr;
      } else {  
	setErrorCodeAbort(4000);
	return NULL;
      }
    } else {
      return NULL;
    }//if insertATTRINFO failure
  } else {
    if (tAttrInfo == NULL) {
      setErrorCodeAbort(4004);      
      return NULL;
    }//if
  }//if
  setErrorCodeAbort(4200);
  return NULL;
}

/*****************************************************************************
 * int setValue(AttrInfo* tAttrInfo, char* aValue, Uint32 len)
 *
 * Return Value:  Return 0 : SetValue was succesful.
 *                Return -1: In all other case.   
 * Parameters:    tAttrInfo : Attribute object where the attribute 
 *                            info exists.
 *                aValue : Reference to the variable with the new value.
 *		  len    : Length of the value
 * Remark:        Define a attribute to set in a query.
******************************************************************************/
int
NdbOperation::setValue( const NdbColumnImpl* tAttrInfo, 
			const char* aValuePassed, Uint32 len)
{
  DBUG_ENTER("NdbOperation::setValue");
  DBUG_PRINT("enter", ("col: %s  op: %d  val: 0x%lx  len: %u",
                       tAttrInfo->m_name.c_str(),
                       theOperationType,
                       (long) aValuePassed, len));
  if (aValuePassed != NULL)
    DBUG_DUMP("value", (char*)aValuePassed, len);

  int tReturnCode;
  Uint32 tAttrId;
  Uint32 tData;
  Uint32 tempData[2000];
  OperationType tOpType = theOperationType;
  OperationStatus tStatus = theStatus;

  
  if ((tOpType == UpdateRequest) ||
      (tOpType == WriteRequest)) {
    if (theInterpretIndicator == 0) {
      if (tStatus == SetValue) {
        ;
      } else {
        setErrorCodeAbort(4234);
        DBUG_RETURN(-1);
      }//if
    } else {
      if (tStatus == GetValue) {
        theInitialReadSize = theTotalCurrAI_Len - 5;
      } else if	(tStatus == ExecInterpretedValue) {
	//--------------------------------------------------------------------
	// We insert an exit from interpretation since we are now starting 
	// to set values in the tuple by setValue.
	//--------------------------------------------------------------------
        if (insertATTRINFO(Interpreter::EXIT_OK) == -1){
          DBUG_RETURN(-1);
	}
        theInterpretedSize = theTotalCurrAI_Len - 
          (theInitialReadSize + 5);
      } else if (tStatus == SetValueInterpreted) {
        ; // Simply continue adding new setValue
      } else {
	//--------------------------------------------------------------------
	// setValue used in the wrong context. Application coding error.
	//-------------------------------------------------------------------
        setErrorCodeAbort(4234); //Wrong error code
        DBUG_RETURN(-1);
      }//if
      theStatus = SetValueInterpreted;
    }//if
  } else if (tOpType == InsertRequest) {
    if ((theStatus != SetValue) && (theStatus != OperationDefined)) {
      setErrorCodeAbort(4234);
      DBUG_RETURN(-1);
    }//if
  } else if (tOpType == ReadRequest || tOpType == ReadExclusive) {
    setErrorCodeAbort(4504);
    DBUG_RETURN(-1);
  } else if (tOpType == DeleteRequest) {
    setErrorCodeAbort(4504);
    DBUG_RETURN(-1);
  } else if (tOpType == OpenScanRequest || tOpType == OpenRangeScanRequest) {
    setErrorCodeAbort(4228);
    DBUG_RETURN(-1);
  } else {
    //---------------------------------------------------------------------
    // setValue with undefined operation type. 
    // Probably application coding error.
    //---------------------------------------------------------------------
    setErrorCodeAbort(4108);
    DBUG_RETURN(-1);
  }//if
  if (tAttrInfo == NULL) {
    setErrorCodeAbort(4004);      
    DBUG_RETURN(-1);
  }//if
  if (tAttrInfo->m_pk) {
    if (theOperationType == InsertRequest) {
      DBUG_RETURN(equal_impl(tAttrInfo, aValuePassed, len));
    } else {
      setErrorCodeAbort(4202);      
      DBUG_RETURN(-1);
    }//if
  }//if
  if (len > 8000) {
    setErrorCodeAbort(4216);
    DBUG_RETURN(-1);
  }//if
  
  tAttrId = tAttrInfo->m_attrId;
  const char *aValue = aValuePassed; 
  if (aValue == NULL) {
    if (tAttrInfo->m_nullable) {
      AttributeHeader ah(tAttrId, 0);
      ah.setNULL();
      insertATTRINFO(ah.m_value);
      // Insert Attribute Id with the value
      // NULL into ATTRINFO part. 
      DBUG_RETURN(0);
    } else {
      /***********************************************************************
       * Setting a NULL value on a NOT NULL attribute is not allowed.
       **********************************************************************/
      setErrorCodeAbort(4203);      
      DBUG_RETURN(-1);
    }//if
  }//if
  
  // Insert Attribute Id into ATTRINFO part. 
  const Uint32 sizeInBytes = tAttrInfo->m_attrSize * tAttrInfo->m_arraySize;

#if 0
  tAttrSize = tAttrInfo->theAttrSize;
  tArraySize = tAttrInfo->theArraySize;
  if (tArraySize == 0) {
    setErrorCodeAbort(4201);      
    return -1;
  }//if
  tAttrSizeInBits = tAttrSize*tArraySize;
  tAttrSizeInWords = tAttrSizeInBits >> 5;
#endif
  const Uint32 bitsInLastWord = 8 * (sizeInBytes & 3) ;
  if (len != sizeInBytes && (len != 0)) {
    setErrorCodeAbort(4209);
    DBUG_RETURN(-1);
  }//if
  const Uint32 totalSizeInWords = (sizeInBytes + 3)/4; // Including bits in last word
  const Uint32 sizeInWords = sizeInBytes / 4;          // Excluding bits in last word
<<<<<<< HEAD
  (void) AttributeHeader::init(&ahValue, tAttrId, totalSizeInWords);
  insertATTRINFO( ahValue );
=======
  AttributeHeader ah(tAttrId, totalSizeInWords);
  insertATTRINFO( ah.m_value );
>>>>>>> 750ae98f

  /***********************************************************************
   * Check if the pointer of the value passed is aligned on a 4 byte boundary.
   * If so only assign the pointer to the internal variable aValue. 
   * If it is not aligned then we start by copying the value to tempData and 
   * use this as aValue instead.
   *************************************************************************/
  const int attributeSize = sizeInBytes;
  const int slack = sizeInBytes & 3;
  
  if (((UintPtr)aValue & 3) != 0 || (slack != 0)){
    memcpy(&tempData[0], aValue, attributeSize);
    aValue = (char*)&tempData[0];
    if(slack != 0) {
      char * tmp = (char*)&tempData[0];
      memset(&tmp[attributeSize], 0, (4 - slack));
    }//if
  }//if
  
  tReturnCode = insertATTRINFOloop((Uint32*)aValue, sizeInWords);
  if (tReturnCode == -1) {
    DBUG_RETURN(tReturnCode);
  }//if
  if (bitsInLastWord != 0) {
    tData = *(Uint32*)(aValue + sizeInWords*4);
    tData = convertEndian(tData);
    tData = tData & ((1 << bitsInLastWord) - 1);
    tData = convertEndian(tData);
    tReturnCode = insertATTRINFO(tData);
    if (tReturnCode == -1) {
      DBUG_RETURN(tReturnCode);
    }//if
  }//if
  theErrorLine++;  
  DBUG_RETURN(0);
}//NdbOperation::setValue()

NdbBlob*
NdbOperation::getBlobHandle(NdbTransaction* aCon, const NdbColumnImpl* tAttrInfo)
{
  NdbBlob* tBlob = theBlobList;
  NdbBlob* tLastBlob = NULL;
  while (tBlob != NULL) {
    if (tBlob->theColumn == tAttrInfo)
      return tBlob;
    tLastBlob = tBlob;
    tBlob = tBlob->theNext;
  }
  tBlob = theNdb->getNdbBlob();
  if (tBlob == NULL)
    return NULL;
  if (tBlob->atPrepare(aCon, this, tAttrInfo) == -1) {
    theNdb->releaseNdbBlob(tBlob);
    return NULL;
  }
  if (tLastBlob == NULL)
    theBlobList = tBlob;
  else
    tLastBlob->theNext = tBlob;
  tBlob->theNext = NULL;
  theNdbCon->theBlobFlag = true;
  return tBlob;
}

/****************************************************************************
 * int insertATTRINFO( Uint32 aData );
 *
 * Return Value:   Return 0 : insertATTRINFO was succesful.
 *                 Return -1: In all other case.   
 * Parameters:     aData: the data to insert into ATTRINFO.
 * Remark:         Puts the the data into either TCKEYREQ signal or 
 *                 ATTRINFO signal.
 *****************************************************************************/
int
NdbOperation::insertATTRINFO( Uint32 aData )
{
  NdbApiSignal* tSignal;
  register Uint32 tAI_LenInCurrAI = theAI_LenInCurrAI;
  register Uint32* tAttrPtr = theATTRINFOptr;
  register Uint32 tTotCurrAILen = theTotalCurrAI_Len;

  if (tAI_LenInCurrAI >= 25) {
    Ndb* tNdb = theNdb;
    NdbApiSignal* tFirstAttrinfo = theFirstATTRINFO;
    tAI_LenInCurrAI = 3;
    tSignal = tNdb->getSignal();
    if (tSignal != NULL) {
      tSignal->setSignal(m_attrInfoGSN);
      tAttrPtr = &tSignal->getDataPtrSend()[3];
      if (tFirstAttrinfo == NULL) {
        tSignal->next(NULL);
        theFirstATTRINFO = tSignal;
        theCurrentATTRINFO = tSignal;
      } else {
        NdbApiSignal* tCurrentAttrinfoBeforeUpdate = theCurrentATTRINFO;
        tSignal->next(NULL);
        theCurrentATTRINFO = tSignal;
        tCurrentAttrinfoBeforeUpdate->next(tSignal);
      }//if
    } else {
      goto insertATTRINFO_error1;
    }//if
  }//if
  *tAttrPtr = aData;
  tAttrPtr++;
  tTotCurrAILen++;
  tAI_LenInCurrAI++;
  theTotalCurrAI_Len = tTotCurrAILen;
  theAI_LenInCurrAI = tAI_LenInCurrAI;
  theATTRINFOptr = tAttrPtr;
  return 0;

insertATTRINFO_error1:
  setErrorCodeAbort(4000);
  return -1;

}//NdbOperation::insertATTRINFO()

/*****************************************************************************
 * int insertATTRINFOloop(Uint32* aDataPtr, Uint32 aLength );
 *
 * Return Value:  Return 0 : insertATTRINFO was succesful.
 *                Return -1: In all other case.   
 * Parameters:    aDataPtr: Pointer to the data to insert into ATTRINFO.
 *                aLength: Length of data to be copied
 * Remark:        Puts the the data into either TCKEYREQ signal or 
 *                ATTRINFO signal.
 *****************************************************************************/
int
NdbOperation::insertATTRINFOloop(register const Uint32* aDataPtr, 
				 register Uint32 aLength)
{
  NdbApiSignal* tSignal;
  register Uint32 tAI_LenInCurrAI = theAI_LenInCurrAI;
  register Uint32 tTotCurrAILen = theTotalCurrAI_Len;
  register Uint32* tAttrPtr = theATTRINFOptr;  
  Ndb* tNdb = theNdb;

  while (aLength > 0) {
    if (tAI_LenInCurrAI >= 25) {
      NdbApiSignal* tFirstAttrinfo = theFirstATTRINFO;
      tAI_LenInCurrAI = 3;
      tSignal = tNdb->getSignal();
      if (tSignal != NULL) {
        tSignal->setSignal(m_attrInfoGSN);
        tAttrPtr = &tSignal->getDataPtrSend()[3];
        if (tFirstAttrinfo == NULL) {
          tSignal->next(NULL);
          theFirstATTRINFO = tSignal;
          theCurrentATTRINFO = tSignal;
        } else {
          NdbApiSignal* tCurrentAttrinfoBeforeUpdate = theCurrentATTRINFO;
          tSignal->next(NULL);
          theCurrentATTRINFO = tSignal;
          tCurrentAttrinfoBeforeUpdate->next(tSignal);
        }//if
      } else {
        goto insertATTRINFO_error1;
      }//if
    }//if
    {
      register Uint32 tData = *aDataPtr;
      aDataPtr++;
      aLength--;
      tAI_LenInCurrAI++;
      *tAttrPtr = tData;
      tAttrPtr++;
      tTotCurrAILen++;
    }
  }//while
  theATTRINFOptr = tAttrPtr;
  theTotalCurrAI_Len = tTotCurrAILen;
  theAI_LenInCurrAI = tAI_LenInCurrAI;
  return 0;

insertATTRINFO_error1:
  setErrorCodeAbort(4000);
  return -1;

}//NdbOperation::insertATTRINFOloop()



<|MERGE_RESOLUTION|>--- conflicted
+++ resolved
@@ -561,13 +561,8 @@
   }//if
   const Uint32 totalSizeInWords = (sizeInBytes + 3)/4; // Including bits in last word
   const Uint32 sizeInWords = sizeInBytes / 4;          // Excluding bits in last word
-<<<<<<< HEAD
-  (void) AttributeHeader::init(&ahValue, tAttrId, totalSizeInWords);
-  insertATTRINFO( ahValue );
-=======
   AttributeHeader ah(tAttrId, totalSizeInWords);
   insertATTRINFO( ah.m_value );
->>>>>>> 750ae98f
 
   /***********************************************************************
    * Check if the pointer of the value passed is aligned on a 4 byte boundary.
