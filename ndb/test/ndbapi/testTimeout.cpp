/* Copyright (C) 2003 MySQL AB

   This program is free software; you can redistribute it and/or modify
   it under the terms of the GNU General Public License as published by
   the Free Software Foundation; either version 2 of the License, or
   (at your option) any later version.

   This program is distributed in the hope that it will be useful,
   but WITHOUT ANY WARRANTY; without even the implied warranty of
   MERCHANTABILITY or FITNESS FOR A PARTICULAR PURPOSE.  See the
   GNU General Public License for more details.

   You should have received a copy of the GNU General Public License
   along with this program; if not, write to the Free Software
   Foundation, Inc., 59 Temple Place, Suite 330, Boston, MA  02111-1307  USA */

#include <NDBT.hpp>
#include <NDBT_Test.hpp>
#include <HugoTransactions.hpp>
#include <UtilTransactions.hpp>
#include <random.h>
#include <NdbConfig.hpp>
#include <signaldata/DumpStateOrd.hpp>

#define TIMEOUT (Uint32)3000
Uint32 g_org_timeout = 3000;

int
setTransactionTimeout(NDBT_Context* ctx, NDBT_Step* step){
  NdbRestarter restarter;
  int timeout = ctx->getProperty("TransactionInactiveTimeout",TIMEOUT);

  NdbConfig conf(GETNDB(step)->getNodeId()+1);
  unsigned int nodeId = conf.getMasterNodeId();
  if (!conf.getProperty(nodeId,
			NODE_TYPE_DB, 
			CFG_DB_TRANSACTION_INACTIVE_TIMEOUT,
			&g_org_timeout)){
    return NDBT_FAILED;
  }

  int val[] = { DumpStateOrd::TcSetApplTransactionTimeout, timeout };
  if(restarter.dumpStateAllNodes(val, 2) != 0){
    return NDBT_FAILED;
  }
  
  return NDBT_OK;
}

int
resetTransactionTimeout(NDBT_Context* ctx, NDBT_Step* step){
  NdbRestarter restarter;
  
  int val[] = { DumpStateOrd::TcSetApplTransactionTimeout, g_org_timeout };
  if(restarter.dumpStateAllNodes(val, 2) != 0){
    return NDBT_FAILED;
  }
  
  return NDBT_OK;
}


int runLoadTable(NDBT_Context* ctx, NDBT_Step* step){

  int records = ctx->getNumRecords();
  HugoTransactions hugoTrans(*ctx->getTab());
  if (hugoTrans.loadTable(GETNDB(step), records) != 0){
    return NDBT_FAILED;
  }
  return NDBT_OK;
}

int runClearTable(NDBT_Context* ctx, NDBT_Step* step){
  int records = ctx->getNumRecords();
  
  UtilTransactions utilTrans(*ctx->getTab());
  if (utilTrans.clearTable2(GETNDB(step),  records) != 0){
    return NDBT_FAILED;
  }
  return NDBT_OK;
}


#define CHECK(b) if (!(b)) { \
  ndbout << "ERR: "<< step->getName() \
         << " failed on line " << __LINE__ << endl; \
  result = NDBT_FAILED; \
  break; }

int runTimeoutTrans2(NDBT_Context* ctx, NDBT_Step* step){
  int result = NDBT_OK;
  int loops = ctx->getNumLoops();
  int stepNo = step->getStepNo();
  int mul1 = ctx->getProperty("Op1", (Uint32)0);
  int mul2 = ctx->getProperty("Op2", (Uint32)0);
  int records = ctx->getNumRecords();

  int timeout = ctx->getProperty("TransactionInactiveTimeout",TIMEOUT);

  int minSleep = (int)(timeout * 1.5);
  int maxSleep = timeout * 2;
  
  HugoOperations hugoOps(*ctx->getTab());
  Ndb* pNdb = GETNDB(step);

  for (int l = 0; l<loops && !ctx->isTestStopped() && result == NDBT_OK; l++){
    
    int op1 = 0 + (l + stepNo) * mul1;
    int op2 = 0 + (l + stepNo) * mul2;

    op1 = (op1 % 5);
    op2 = (op2 % 5);

    ndbout << stepNo << ": TransactionInactiveTimeout="<< timeout
	   << ", minSleep="<<minSleep
	   << ", maxSleep="<<maxSleep
	   << ", op1=" << op1
	   << ", op2=" << op2 << endl;;
    
    do{
      // Commit transaction
      CHECK(hugoOps.startTransaction(pNdb) == 0);
      
      switch(op1){
      case 0:
	break;
      case 1:
	if(hugoOps.pkReadRecord(pNdb, stepNo) != 0){
	  g_err << stepNo << ": Fail" << __LINE__ << endl;
	  result = NDBT_FAILED; break;
	}
	break;
      case 2:
	if(hugoOps.pkUpdateRecord(pNdb, stepNo) != 0){
	  g_err << stepNo << ": Fail" << __LINE__ << endl;
	  result = NDBT_FAILED; break;
	}
	break;
      case 3:
	if(hugoOps.pkDeleteRecord(pNdb, stepNo) != 0){
	  g_err << stepNo << ": Fail" << __LINE__ << endl;
	  result = NDBT_FAILED; break;
	}
	break;
      case 4:
	if(hugoOps.pkInsertRecord(pNdb, stepNo+records+l) != 0){
	  g_err << stepNo << ": Fail" << __LINE__ << endl;
	  result = NDBT_FAILED; break;
	}
	break;
      }
      
      if(result != NDBT_OK)
	break;

      int res = hugoOps.execute_NoCommit(pNdb);
      if(res != 0){
	g_err << stepNo << ": Fail" << __LINE__ << endl;
	result = NDBT_FAILED; break;
      }
      
      int sleep = minSleep + myRandom48(maxSleep-minSleep);   
      ndbout << stepNo << ": Sleeping for "<< sleep << " milliseconds" << endl;
      NdbSleep_MilliSleep(sleep);
      
      switch(op2){
      case 0:
	break;
      case 1:
	if(hugoOps.pkReadRecord(pNdb, stepNo) != 0){
	  g_err << stepNo << ": Fail" << __LINE__ << endl;
	  result = NDBT_FAILED; break;
	}
	break;
      case 2:
	if(hugoOps.pkUpdateRecord(pNdb, stepNo) != 0){
	  g_err << stepNo << ": Fail" << __LINE__ << endl;
	  result = NDBT_FAILED; break;
	}
	break;
      case 3:
	if(hugoOps.pkDeleteRecord(pNdb, stepNo) != 0){
	  g_err << stepNo << ": Fail" << __LINE__ << endl;
	  result = NDBT_FAILED; break;
	}
	break;
      case 4:
	if(hugoOps.pkInsertRecord(pNdb, stepNo+2*records+l) != 0){
	  g_err << stepNo << ": Fail" << __LINE__ << endl;
	  result = NDBT_FAILED; break;
	}
	break;
      }

      // Expect that transaction has timed-out
      res = hugoOps.execute_Commit(pNdb);
      if(op1 != 0 && res != 266){
	g_err << stepNo << ": Fail: " << res << "!= 237, op1=" 
	      << op1 << ", op2=" << op2 << endl;
	result = NDBT_FAILED; break;
      }
      
    } while(false);
    
    hugoOps.closeTransaction(pNdb);
  }

  return result;
}

int runDontTimeoutTrans(NDBT_Context* ctx, NDBT_Step* step){
  int result = NDBT_OK;
  int loops = ctx->getNumLoops();
  int stepNo = step->getStepNo();

  int timeout = ctx->getProperty("TransactionInactiveTimeout",TIMEOUT);

  int maxSleep = (int)(timeout * 0.5);
  ndbout << "TransactionInactiveTimeout="<< timeout
	 << ", maxSleep="<<maxSleep<<endl;


  HugoOperations hugoOps(*ctx->getTab());
  Ndb* pNdb = GETNDB(step);

  for (int l = 0; l < loops && result == NDBT_OK; l++){

    do{
      // Commit transaction
      CHECK(hugoOps.startTransaction(pNdb) == 0);
      CHECK(hugoOps.pkReadRecord(pNdb, stepNo) == 0);
      CHECK(hugoOps.execute_NoCommit(pNdb) == 0);
      
      int sleep = myRandom48(maxSleep);   
      ndbout << "Sleeping for " << sleep << " milliseconds" << endl;
      NdbSleep_MilliSleep(sleep);
      
      // Expect that transaction has NOT timed-out
      CHECK(hugoOps.execute_Commit(pNdb) == 0); 
    
    } while(false);

    hugoOps.closeTransaction(pNdb);
  }
    
  return result;
}

int runDeadlockTimeoutTrans(NDBT_Context* ctx, NDBT_Step* step){
  int result = NDBT_OK;
  int loops = ctx->getNumLoops();
  int stepNo = step->getStepNo();

  Uint32 deadlock_timeout;
  NdbConfig conf(GETNDB(step)->getNodeId()+1);
  unsigned int nodeId = conf.getMasterNodeId();
  if (!conf.getProperty(nodeId,
                        NODE_TYPE_DB,
                        CFG_DB_TRANSACTION_DEADLOCK_TIMEOUT,
                        &deadlock_timeout)){
    return NDBT_FAILED;
  }


  int do_sleep = (int)(deadlock_timeout * 0.5);


  HugoOperations hugoOps(*ctx->getTab());
  Ndb* pNdb = GETNDB(step);

  for (int l = 0; l < loops && result == NDBT_OK; l++){

    do{
      // Commit transaction
      CHECK(hugoOps.startTransaction(pNdb) == 0);
      CHECK(hugoOps.pkReadRecord(pNdb, stepNo) == 0);
      CHECK(hugoOps.execute_NoCommit(pNdb) == 0);

      int sleep = deadlock_timeout * 1.5 + myRandom48(do_sleep);
      ndbout << "Sleeping for " << sleep << " milliseconds" << endl;
      NdbSleep_MilliSleep(sleep);

      // Expect that transaction has NOT timed-out
      CHECK(hugoOps.execute_Commit(pNdb) == 0);

    } while(false);

    hugoOps.closeTransaction(pNdb);
  }

  return result;
}

int runBuddyTransNoTimeout(NDBT_Context* ctx, NDBT_Step* step){
  int result = NDBT_OK;
  int loops = ctx->getNumLoops();
  int records = ctx->getNumRecords();
  int stepNo = step->getStepNo();
  int maxSleep = (int)(TIMEOUT * 0.3);
  ndbout << "TransactionInactiveTimeout="<< TIMEOUT
	 << ", maxSleep="<<maxSleep<<endl;

  HugoOperations hugoOps(*ctx->getTab());
  Ndb* pNdb = GETNDB(step);

  for (int l = 1; l < loops && result == NDBT_OK; l++){

    do{
      // Start an insert trans
      CHECK(hugoOps.startTransaction(pNdb) == 0);
      int recordNo = records + (stepNo*loops) + l;
      CHECK(hugoOps.pkInsertRecord(pNdb, recordNo) == 0);
      CHECK(hugoOps.execute_NoCommit(pNdb) == 0);
      
      for (int i = 0; i < 3; i++){
	// Perform buddy scan reads
	CHECK((hugoOps.scanReadRecords(pNdb)) == 0);
	CHECK(hugoOps.execute_NoCommit(pNdb) == 0); 
	
	int sleep = myRandom48(maxSleep);   	
	ndbout << "Sleeping for " << sleep << " milliseconds" << endl;
	NdbSleep_MilliSleep(sleep);
      }

      // Expect that transaction has NOT timed-out
      CHECK(hugoOps.execute_Commit(pNdb) == 0); 
    
    } while(false);

    hugoOps.closeTransaction(pNdb);
  }

  return result;
}

NDBT_TESTSUITE(testTimeout);
TESTCASE("DontTimeoutTransaction", 
	 "Test that the transaction does not timeout "\
	 "if we sleep during the transaction. Use a sleep "\
	 "value which is smaller than TransactionInactiveTimeout"){
  INITIALIZER(runLoadTable);
  INITIALIZER(setTransactionTimeout);
  STEPS(runDontTimeoutTrans, 1); 
  FINALIZER(resetTransactionTimeout);
  FINALIZER(runClearTable);
}
TESTCASE("Bug11290",
         "Setting TransactionInactiveTimeout to 0(zero) "\
         "should result in infinite timeout, and not as "\
         "was the bug, a timeout that is equal to the deadlock timeout"){
  TC_PROPERTY("TransactionInactiveTimeout",(Uint32)0);
  INITIALIZER(runLoadTable);
  INITIALIZER(setTransactionTimeout);
  STEPS(runDeadlockTimeoutTrans, 1);
  FINALIZER(resetTransactionTimeout);
  FINALIZER(runClearTable);
}
<<<<<<< HEAD
=======
TESTCASE("DontTimeoutTransaction5", 
	 "Test that the transaction does not timeout "\
	 "if we sleep during the transaction. Use a sleep "\
	 "value which is smaller than TransactionInactiveTimeout" \
	 "Five simultaneous threads"){
  INITIALIZER(runLoadTable);
  INITIALIZER(setTransactionTimeout);
  STEPS(runDontTimeoutTrans, 5); 
  FINALIZER(resetTransactionTimeout);
  FINALIZER(runClearTable);
}
>>>>>>> 7511eefc
TESTCASE("TimeoutRandTransaction", 
	 "Test that the transaction does timeout "\
	 "if we sleep during the transaction. Use a sleep "\
	 "value which is larger than TransactionInactiveTimeout"){
  INITIALIZER(runLoadTable);
  INITIALIZER(setTransactionTimeout);
  TC_PROPERTY("Op1", 7);
  TC_PROPERTY("Op2", 11);
  STEPS(runTimeoutTrans2, 5);
  FINALIZER(resetTransactionTimeout);
  FINALIZER(runClearTable);
}
TESTCASE("BuddyTransNoTimeout", 
	 "Start a transaction and perform an insert with NoCommit. " \
	 "Start a buddy transaction wich performs long running scans " \
	 "and sleeps. " \
	 "The total sleep time is longer than TransactionInactiveTimeout" \
	 "Commit the first transaction, it should not have timed out."){
  INITIALIZER(runLoadTable);
  INITIALIZER(setTransactionTimeout);
  STEPS(runBuddyTransNoTimeout, 1);
  FINALIZER(resetTransactionTimeout);
  FINALIZER(runClearTable);
}
TESTCASE("BuddyTransNoTimeout5", 
	 "Start a transaction and perform an insert with NoCommit. " \
	 "Start a buddy transaction wich performs long running scans " \
	 "and sleeps. " \
	 "The total sleep time is longer than TransactionInactiveTimeout" \
	 "Commit the first transaction, it should not have timed out." \
	 "Five simultaneous threads"){
  INITIALIZER(runLoadTable);
  INITIALIZER(setTransactionTimeout);
  STEPS(runBuddyTransNoTimeout, 5);
  FINALIZER(resetTransactionTimeout);
  FINALIZER(runClearTable);
}
NDBT_TESTSUITE_END(testTimeout);

int main(int argc, const char** argv){
  ndb_init();
  myRandom48Init(NdbTick_CurrentMillisecond());
  return testTimeout.execute(argc, argv);
}
<|MERGE_RESOLUTION|>--- conflicted
+++ resolved
@@ -355,8 +355,6 @@
   FINALIZER(resetTransactionTimeout);
   FINALIZER(runClearTable);
 }
-<<<<<<< HEAD
-=======
 TESTCASE("DontTimeoutTransaction5", 
 	 "Test that the transaction does not timeout "\
 	 "if we sleep during the transaction. Use a sleep "\
@@ -368,7 +366,6 @@
   FINALIZER(resetTransactionTimeout);
   FINALIZER(runClearTable);
 }
->>>>>>> 7511eefc
 TESTCASE("TimeoutRandTransaction", 
 	 "Test that the transaction does timeout "\
 	 "if we sleep during the transaction. Use a sleep "\
